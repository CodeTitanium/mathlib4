--- conflicted
+++ resolved
@@ -76,11 +76,7 @@
 
 initialize_simps_projections NewTop (elim → newElim)
 
-<<<<<<< HEAD
-run_cmd liftCoreM <| successIfFail <| getRawProjections `DoesntExist
-=======
 run_cmd liftCoreM <| successIfFail <| getRawProjections .missing `DoesntExist
->>>>>>> ec7ca888
 
 class Something (α : Type _) where
   op : α → α → α → α
@@ -612,11 +608,7 @@
 noncomputable def Equiv.Simps.invFun (e : α ≃ β) : β → α := Classical.choice ⟨e.invFun⟩
 
 run_cmd liftTermElabM <| do
-<<<<<<< HEAD
-  successIfFail (getRawProjections `FaultyManualCoercion.Equiv)
-=======
   successIfFail (getRawProjections .missing `FaultyManualCoercion.Equiv)
->>>>>>> ec7ca888
 -- "Invalid custom projection:
 --   λ {α : Sort u_1} {β : Sort u_2} (e : α ≃ β), Classical.choice _
 -- Expression is not definitionally equal to
@@ -674,11 +666,7 @@
 def Equiv.Simps.invFun {α : Type u} {β : Type v} (e : α ≃ β) : β → α := e.symm
 
 run_cmd liftTermElabM <| do
-<<<<<<< HEAD
-  successIfFail (getRawProjections `FaultyUniverses.Equiv)
-=======
   successIfFail (getRawProjections .missing `FaultyUniverses.Equiv)
->>>>>>> ec7ca888
 -- "Invalid custom projection:
 --   fun {α} {β} e => (Equiv.symm e).toFun
 -- Expression has different type than FaultyUniverses.Equiv.invFun. Given type:
@@ -732,11 +720,7 @@
 initialize_simps_projections Equiv (toFun → apply, invFun → symm_apply)
 
 run_cmd liftTermElabM <| do
-<<<<<<< HEAD
-  let data ← getRawProjections `ManualProjectionNames.Equiv
-=======
   let data ← getRawProjections .missing `ManualProjectionNames.Equiv
->>>>>>> ec7ca888
   guard <| data.2.map (·.name) == #[`apply, `symm_apply]
 
 @[simps (config := {simpRhs := true})]
@@ -775,11 +759,7 @@
 initialize_simps_projections Equiv (toFun → coe, as_prefix coe, invFun → symm_apply)
 
 run_cmd liftTermElabM <| do
-<<<<<<< HEAD
-  let data ← getRawProjections `PrefixProjectionNames.Equiv
-=======
   let data ← getRawProjections .missing `PrefixProjectionNames.Equiv
->>>>>>> ec7ca888
   guard $ data.2.map (·.name) = #[`coe, `symm_apply]
   guard $ data.2.map (·.isPrefix) = #[true, false]
 
