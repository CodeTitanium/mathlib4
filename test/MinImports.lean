import Mathlib.Tactic.Linter.MinImports
import Mathlib.Tactic.ExtractGoal
import Mathlib.Tactic.Lemma
import Mathlib.Data.Nat.Notation
import Mathlib.Data.Int.Notation
import Mathlib.Tactic.NormNum.Basic
import Mathlib.Tactic.FunProp

<<<<<<< HEAD
=======
open Lean.Elab.Command Mathlib.Command.MinImports in
run_cmd liftTermElabM do
  guard ([`A, `A.B.C_3, `A.B.C_2, `A.B.C_1, `A.B.C_0, `A.B.C].map previousInstName
      == [`A, `A.B.C_2, `A.B.C_1, `A.B.C,   `A.B.C,   `A.B.C])

>>>>>>> 150c33df
/-- info: import Mathlib.Tactic.FunProp.Attr -/
#guard_msgs in
#min_imports in (← `(declModifiers|@[fun_prop]))

namespace X
/-- info: import Mathlib.Algebra.Ring.Nat -/
#guard_msgs in
#min_imports in
protected def xxx : Semiring Nat := inferInstance
end X

/-- info: import Mathlib.Algebra.Ring.Nat -/
#guard_msgs in
#min_imports in
-- If `#min_imports` were parsing just the syntax, the imports would be `Mathlib.Algebra.Ring.Defs`.
instance : Semiring Nat := inferInstance

/-- info: import Mathlib.Algebra.Ring.Nat -/
#guard_msgs in
#min_imports in
instance withName : Semiring Nat := inferInstance

<<<<<<< HEAD
/--
warning: Imports increased to
[Init.Guard, Lean.Parser.Term, Mathlib.Data.Int.Notation]
note: this linter can be disabled with `set_option linter.minImports false`
-/
#guard_msgs in
set_option linter.minImports true in
#guard (0 : ℤ) = 0

#guard_msgs in
-- no new imports needed here, so no message
set_option linter.minImports true in
#guard (0 : ℤ) = 0

set_option linter.minImports false in

#reset_min_imports

/--
warning: Imports increased to
[Init.Guard, Lean.Parser.Term, Mathlib.Data.Int.Notation]
note: this linter can be disabled with `set_option linter.minImports false`
-/
#guard_msgs in
-- again, the imports pick-up, after the reset
set_option linter.minImports true in
#guard (0 : ℤ) = 0
=======
/-- info: import Mathlib.Algebra.Ring.Nat -/
#guard_msgs in
#min_imports in
noncomputable instance : Semiring Nat := inferInstance
>>>>>>> 150c33df

/--
info: ℤ : Type
---
info: import Lean.Parser.Command
import Mathlib.Data.Int.Notation
-/
#guard_msgs in
#min_imports in #check ℤ

/-- info: import Mathlib.Data.Int.Notation -/
#guard_msgs in
#min_imports in ℤ

/--
info:
import Batteries.Tactic.Init
import Batteries.Tactic.PermuteGoals
import Mathlib.Tactic.ExtractGoal
-/
#guard_msgs in
#min_imports in (← `(tactic| extract_goal; on_goal 1 => _))

/-- info: import Mathlib.Tactic.NormNum.Basic -/
#guard_msgs in
#min_imports in
lemma uses_norm_num : (0 + 1 : ℕ) = 1 := by norm_num

/-- info: import Mathlib.Tactic.NormNum.Basic -/
#guard_msgs in
#min_imports in uses_norm_num

/--
info: theorem extracted_1 (n : ℕ) : n = n := sorry
---
info: import Mathlib.Tactic.ExtractGoal
import Mathlib.Tactic.Lemma
import Mathlib.Data.Nat.Notation
-/
#guard_msgs in
#min_imports in
lemma hi (n : ℕ) : n = n := by extract_goal; rfl

/--
warning: Imports increased to
[Init.Guard, Lean.Parser.Term, Mathlib.Data.Int.Notation]
note: this linter can be disabled with `set_option linter.minImports false`
-/
#guard_msgs in
set_option linter.minImports true in
#guard (0 : ℤ) = 0

#guard_msgs in
-- no new imports needed here, so no message
set_option linter.minImports true in
#guard (0 : ℤ) = 0

set_option linter.minImports false in

#reset_min_imports

/--
warning: Imports increased to
[Init.Guard, Lean.Parser.Term, Mathlib.Data.Int.Notation]
note: this linter can be disabled with `set_option linter.minImports false`
-/
#guard_msgs in
-- again, the imports pick-up, after the reset
set_option linter.minImports true in
#guard (0 : ℤ) = 0<|MERGE_RESOLUTION|>--- conflicted
+++ resolved
@@ -6,14 +6,11 @@
 import Mathlib.Tactic.NormNum.Basic
 import Mathlib.Tactic.FunProp
 
-<<<<<<< HEAD
-=======
 open Lean.Elab.Command Mathlib.Command.MinImports in
 run_cmd liftTermElabM do
   guard ([`A, `A.B.C_3, `A.B.C_2, `A.B.C_1, `A.B.C_0, `A.B.C].map previousInstName
       == [`A, `A.B.C_2, `A.B.C_1, `A.B.C,   `A.B.C,   `A.B.C])
 
->>>>>>> 150c33df
 /-- info: import Mathlib.Tactic.FunProp.Attr -/
 #guard_msgs in
 #min_imports in (← `(declModifiers|@[fun_prop]))
@@ -36,7 +33,6 @@
 #min_imports in
 instance withName : Semiring Nat := inferInstance
 
-<<<<<<< HEAD
 /--
 warning: Imports increased to
 [Init.Guard, Lean.Parser.Term, Mathlib.Data.Int.Notation]
@@ -64,12 +60,11 @@
 -- again, the imports pick-up, after the reset
 set_option linter.minImports true in
 #guard (0 : ℤ) = 0
-=======
+
 /-- info: import Mathlib.Algebra.Ring.Nat -/
 #guard_msgs in
 #min_imports in
 noncomputable instance : Semiring Nat := inferInstance
->>>>>>> 150c33df
 
 /--
 info: ℤ : Type
