/-
Copyright (c) 2018 Simon Hudon. All rights reserved.
Released under Apache 2.0 license as described in the file LICENSE.
Authors: Simon Hudon, Johan Commelin
-/
import Mathlib.Tactic.WLOG
import Mathlib.Data.Nat.Basic

example {x y : ℕ} : True := by
  wlog h : x ≤ y
  · guard_hyp h : ¬x ≤ y
    guard_hyp this : ∀ {x y : ℕ}, x ≤ y → True -- `wlog` generalizes by default
    guard_target =ₛ True
    trivial
  · guard_hyp h : x ≤ y
    guard_target =ₛ True
    trivial

example {x y : ℕ} : True := by
  wlog h : x ≤ y generalizing x with H
  · guard_hyp h : ¬x ≤ y
    guard_hyp H : ∀ {x : ℕ}, x ≤ y → True -- only `x` was generalized
    guard_target =ₛ True
    trivial
  · guard_hyp h : x ≤ y
    guard_target =ₛ True
    trivial

example {x y z : ℕ} : True := by
  wlog h : x ≤ y + z with H
  · guard_hyp h : ¬ x ≤ y + z
    guard_hyp H : ∀ {x y z : ℕ}, x ≤ y + z → True -- wlog-claim is named `H` instead of `this`
    guard_target =ₛ True
    trivial
  · guard_hyp h : x ≤ y + z
    guard_target =ₛ True
    trivial

example : ∀ _ _ : ℕ, True := by
  intro x y
  wlog h : x ≤ y -- `wlog` finds new variables
  · trivial
  · trivial

example {x y : ℕ} : True := by
  wlog h : x ≤ y generalizing y x with H
  · guard_hyp h : ¬ x ≤ y
    guard_hyp H : ∀ {x y : ℕ}, x ≤ y → True -- order of ids in `generalizing` is ignored
    trivial
  · trivial

-- metadata doesn't cause a problem
example (α : Type := ℕ) (x : Option α := none) (y : Option α := by exact 0) : True := by
  wlog h : x = y with H
  · guard_hyp h : ¬ x = y
    guard_hyp H : ∀ α, ∀ {x y : Option α}, x = y → True
    trivial
  · guard_hyp h : x = y
    guard_target =ₛ True
    trivial

-- inaccessible names work
example {x y : ℕ} : True := by
  wlog _ : x ≤ y
  case _ h => -- if these hypotheses weren't inaccessible, they wouldn't be renamed by `case`
    guard_hyp h : ¬x ≤ y
    guard_hyp this : ∀ {x y : ℕ}, x ≤ y → True
    guard_target =ₛ True
    trivial
  case _ h =>
    guard_hyp h : x ≤ y
    guard_target =ₛ True
    trivial

<<<<<<< HEAD
section Replacing

axiom A : Nat → Prop
axiom B : Nat → Prop
axiom C : Nat → Prop

axiom S : {n : Nat} → A n → Prop

example (n : Nat) (h : A n) (h' : B n) : True := by
  guard_hyp h : A n
  wlog h'' : C n generalizing n replacing h
  · guard_hyp this : ∀ (n : ℕ), B n → C n → True
    trivial
  · success_if_fail_with_msg "unknown identifier 'h'" guard_hyp h : A n
    trivial

-- Forward dependencies are accounted for
example (n : Nat) (h : A n) (_h' : S h) : True := by
  guard_hyp h : A n
  guard_hyp _h' : S h
  wlog h'' : C n generalizing n replacing h
  · guard_hyp this : ∀ (n : ℕ), C n → True
    trivial
  · success_if_fail_with_msg "unknown identifier 'h'" guard_hyp h : A n
    success_if_fail_with_msg "unknown identifier '_h''" guard_hyp _h' : S h
    trivial

-- Can't replace something not generalized
example (n m : Nat) : True := by
  success_if_fail_with_msg "generalized hypotheses were expected to include [m]"
    wlog h : True generalizing n replacing m
  trivial

end Replacing
=======
-- Handle ldecls properly:
example (x y : ℕ) : True := by
  let z := 0
  wlog hxy' : z ≤ y with H
  · trivial
  · trivial
>>>>>>> eff98f62
<|MERGE_RESOLUTION|>--- conflicted
+++ resolved
@@ -72,7 +72,13 @@
     guard_target =ₛ True
     trivial
 
-<<<<<<< HEAD
+-- Handle ldecls properly:
+example (x y : ℕ) : True := by
+  let z := 0
+  wlog hxy' : z ≤ y with H
+  · trivial
+  · trivial
+
 section Replacing
 
 axiom A : Nat → Prop
@@ -106,12 +112,4 @@
     wlog h : True generalizing n replacing m
   trivial
 
-end Replacing
-=======
--- Handle ldecls properly:
-example (x y : ℕ) : True := by
-  let z := 0
-  wlog hxy' : z ≤ y with H
-  · trivial
-  · trivial
->>>>>>> eff98f62
+end Replacing