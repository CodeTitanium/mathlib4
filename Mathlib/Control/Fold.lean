/-
Copyright (c) 2018 Simon Hudon. All rights reserved.
Released under Apache 2.0 license as described in the file LICENSE.
Authors: Simon Hudon, Sean Leather
-/
import Mathlib.Algebra.Group.Opposite
import Mathlib.Algebra.FreeMonoid.Basic
import Mathlib.Control.Traversable.Instances
import Mathlib.Control.Traversable.Lemmas
import Mathlib.CategoryTheory.Endomorphism
import Mathlib.CategoryTheory.Types
import Mathlib.CategoryTheory.Category.KleisliCat

#align_import control.fold from "leanprover-community/mathlib"@"740acc0e6f9adf4423f92a485d0456fc271482da"

/-!

# List folds generalized to `Traversable`

Informally, we can think of `foldl` as a special case of `traverse` where we do not care about the
reconstructed data structure and, in a state monad, we care about the final state.

The obvious way to define `foldl` would be to use the state monad but it
is nicer to reason about a more abstract interface with `foldMap` as a
primitive and `foldMap_hom` as a defining property.

```
def foldMap {α ω} [One ω] [Mul ω] (f : α → ω) : t α → ω := ...

lemma foldMap_hom (α β) [Monoid α] [Monoid β] (f : α →* β) (g : γ → α) (x : t γ) :
    f (foldMap g x) = foldMap (f ∘ g) x :=
...
```

`foldMap` uses a monoid ω to accumulate a value for every element of
a data structure and `foldMap_hom` uses a monoid homomorphism to
substitute the monoid used by `foldMap`. The two are sufficient to
define `foldl`, `foldr` and `toList`. `toList` permits the
formulation of specifications in terms of operations on lists.

Each fold function can be defined using a specialized
monoid. `toList` uses a free monoid represented as a list with
concatenation while `foldl` uses endofunctions together with function
composition.

The definition through monoids uses `traverse` together with the
applicative functor `const m` (where `m` is the monoid). As an
implementation, `const` guarantees that no resource is spent on
reconstructing the structure during traversal.

A special class could be defined for `foldable`, similarly to Haskell,
but the author cannot think of instances of `foldable` that are not also
`Traversable`.
-/


universe u v

open ULift CategoryTheory MulOpposite

namespace Monoid

variable {m : Type u → Type u} [Monad m]
variable {α β : Type u}

/-- For a list, foldl f x [y₀,y₁] reduces as follows:

```
calc  foldl f x [y₀,y₁]
    = foldl f (f x y₀) [y₁]      : rfl
... = foldl f (f (f x y₀) y₁) [] : rfl
... = f (f x y₀) y₁              : rfl
```
with
```
f : α → β → α
x : α
[y₀,y₁] : List β
```

We can view the above as a composition of functions:
```
... = f (f x y₀) y₁              : rfl
... = flip f y₁ (flip f y₀ x)    : rfl
... = (flip f y₁ ∘ flip f y₀) x  : rfl
```

We can use traverse and const to construct this composition:
```
calc   const.run (traverse (fun y ↦ const.mk' (flip f y)) [y₀,y₁]) x
     = const.run ((::) <$> const.mk' (flip f y₀) <*>
         traverse (fun y ↦ const.mk' (flip f y)) [y₁]) x
...  = const.run ((::) <$> const.mk' (flip f y₀) <*>
         ( (::) <$> const.mk' (flip f y₁) <*> traverse (fun y ↦ const.mk' (flip f y)) [] )) x
...  = const.run ((::) <$> const.mk' (flip f y₀) <*>
         ( (::) <$> const.mk' (flip f y₁) <*> pure [] )) x
...  = const.run ( ((::) <$> const.mk' (flip f y₁) <*> pure []) ∘
         ((::) <$> const.mk' (flip f y₀)) ) x
...  = const.run ( const.mk' (flip f y₁) ∘ const.mk' (flip f y₀) ) x
...  = const.run ( flip f y₁ ∘ flip f y₀ ) x
...  = f (f x y₀) y₁
```

And this is how `const` turns a monoid into an applicative functor and
how the monoid of endofunctions define `Foldl`.
-/
@[reducible]
def Foldl (α : Type u) : Type u :=
  (End α)ᵐᵒᵖ
#align monoid.foldl Monoid.Foldl

def Foldl.mk (f : α → α) : Foldl α :=
  op f
#align monoid.foldl.mk Monoid.Foldl.mk

def Foldl.get (x : Foldl α) : α → α :=
  unop x
#align monoid.foldl.get Monoid.Foldl.get

@[simps]
def Foldl.ofFreeMonoid (f : β → α → β) : FreeMonoid α →* Monoid.Foldl β
    where
  toFun xs := op <| flip (List.foldl f) (FreeMonoid.toList xs)
  map_one' := rfl
  map_mul' := by
    intros
<<<<<<< HEAD
=======
    -- Adaptation note: nightly-2024-03-16: simp was
    -- simp only [FreeMonoid.toList_mul, flip, unop_op, List.foldl_append, op_inj]
>>>>>>> cc28353b
    simp only [FreeMonoid.toList_mul, unop_op, List.foldl_append, op_inj, Function.flip_def,
      List.foldl_append]
    rfl
#align monoid.foldl.of_free_monoid Monoid.Foldl.ofFreeMonoid

@[reducible]
def Foldr (α : Type u) : Type u :=
  End α
#align monoid.foldr Monoid.Foldr

def Foldr.mk (f : α → α) : Foldr α :=
  f
#align monoid.foldr.mk Monoid.Foldr.mk

def Foldr.get (x : Foldr α) : α → α :=
  x
#align monoid.foldr.get Monoid.Foldr.get

@[simps]
def Foldr.ofFreeMonoid (f : α → β → β) : FreeMonoid α →* Monoid.Foldr β
    where
  toFun xs := flip (List.foldr f) (FreeMonoid.toList xs)
  map_one' := rfl
  map_mul' _ _ := funext fun _ => List.foldr_append _ _ _ _
#align monoid.foldr.of_free_monoid Monoid.Foldr.ofFreeMonoid

@[reducible]
def foldlM (m : Type u → Type u) [Monad m] (α : Type u) : Type u :=
  MulOpposite <| End <| KleisliCat.mk m α
#align monoid.mfoldl Monoid.foldlM

def foldlM.mk (f : α → m α) : foldlM m α :=
  op f
#align monoid.mfoldl.mk Monoid.foldlM.mk

def foldlM.get (x : foldlM m α) : α → m α :=
  unop x
#align monoid.mfoldl.get Monoid.foldlM.get

@[simps]
def foldlM.ofFreeMonoid [LawfulMonad m] (f : β → α → m β) : FreeMonoid α →* Monoid.foldlM m β
    where
  toFun xs := op <| flip (List.foldlM f) (FreeMonoid.toList xs)
  map_one' := rfl
  map_mul' := by intros; apply unop_injective; funext; apply List.foldlM_append
#align monoid.mfoldl.of_free_monoid Monoid.foldlM.ofFreeMonoid

@[reducible]
def foldrM (m : Type u → Type u) [Monad m] (α : Type u) : Type u :=
  End <| KleisliCat.mk m α
#align monoid.mfoldr Monoid.foldrM

def foldrM.mk (f : α → m α) : foldrM m α :=
  f
#align monoid.mfoldr.mk Monoid.foldrM.mk

def foldrM.get (x : foldrM m α) : α → m α :=
  x
#align monoid.mfoldr.get Monoid.foldrM.get

@[simps]
def foldrM.ofFreeMonoid [LawfulMonad m] (f : α → β → m β) : FreeMonoid α →* Monoid.foldrM m β
    where
  toFun xs := flip (List.foldrM f) (FreeMonoid.toList xs)
  map_one' := rfl
  map_mul' := by intros; funext; apply List.foldrM_append
#align monoid.mfoldr.of_free_monoid Monoid.foldrM.ofFreeMonoid

end Monoid

namespace Traversable

open Monoid Functor

section Defs

variable {α β : Type u} {t : Type u → Type u} [Traversable t]

def foldMap {α ω} [One ω] [Mul ω] (f : α → ω) : t α → ω :=
  traverse (Const.mk' ∘ f)
#align traversable.fold_map Traversable.foldMap

def foldl (f : α → β → α) (x : α) (xs : t β) : α :=
  (foldMap (Foldl.mk ∘ flip f) xs).get x
#align traversable.foldl Traversable.foldl

def foldr (f : α → β → β) (x : β) (xs : t α) : β :=
  (foldMap (Foldr.mk ∘ f) xs).get x
#align traversable.foldr Traversable.foldr

/-- Conceptually, `toList` collects all the elements of a collection
in a list. This idea is formalized by

  `lemma toList_spec (x : t α) : toList x = foldMap FreeMonoid.mk x`.

The definition of `toList` is based on `foldl` and `List.cons` for
speed. It is faster than using `foldMap FreeMonoid.mk` because, by
using `foldl` and `List.cons`, each insertion is done in constant
time. As a consequence, `toList` performs in linear.

On the other hand, `foldMap FreeMonoid.mk` creates a singleton list
around each element and concatenates all the resulting lists. In
`xs ++ ys`, concatenation takes a time proportional to `length xs`. Since
the order in which concatenation is evaluated is unspecified, nothing
prevents each element of the traversable to be appended at the end
`xs ++ [x]` which would yield a `O(n²)` run time. -/
def toList : t α → List α :=
  List.reverse ∘ foldl (flip List.cons) []
#align traversable.to_list Traversable.toList

def length (xs : t α) : ℕ :=
  down <| foldl (fun l _ => up <| l.down + 1) (up 0) xs
#align traversable.length Traversable.length

variable {m : Type u → Type u} [Monad m]

def foldlm (f : α → β → m α) (x : α) (xs : t β) : m α :=
  (foldMap (foldlM.mk ∘ flip f) xs).get x
#align traversable.mfoldl Traversable.foldlm

def foldrm (f : α → β → m β) (x : β) (xs : t α) : m β :=
  (foldMap (foldrM.mk ∘ f) xs).get x
#align traversable.mfoldr Traversable.foldrm

end Defs

section ApplicativeTransformation

variable {α β γ : Type u}

open Function hiding const

def mapFold [Monoid α] [Monoid β] (f : α →* β) : ApplicativeTransformation (Const α) (Const β)
    where
  app _ := f
  preserves_seq' := by intros; simp only [Seq.seq, map_mul]
  preserves_pure' := by intros; simp only [map_one, pure]
#align traversable.map_fold Traversable.mapFold

theorem Free.map_eq_map (f : α → β) (xs : List α) :
    f <$> xs = (FreeMonoid.toList (FreeMonoid.map f (FreeMonoid.ofList xs))) :=
  rfl
#align traversable.free.map_eq_map Traversable.Free.map_eq_map

theorem foldl.unop_ofFreeMonoid (f : β → α → β) (xs : FreeMonoid α) (a : β) :
    unop (Foldl.ofFreeMonoid f xs) a = List.foldl f a (FreeMonoid.toList xs) :=
  rfl
#align traversable.foldl.unop_of_free_monoid Traversable.foldl.unop_ofFreeMonoid

variable (m : Type u → Type u) [Monad m] [LawfulMonad m]
variable {t : Type u → Type u} [Traversable t] [LawfulTraversable t]

open LawfulTraversable

theorem foldMap_hom [Monoid α] [Monoid β] (f : α →* β) (g : γ → α) (x : t γ) :
    f (foldMap g x) = foldMap (f ∘ g) x :=
  calc
    f (foldMap g x) = f (traverse (Const.mk' ∘ g) x) := rfl
    _ = (mapFold f).app _ (traverse (Const.mk' ∘ g) x) := rfl
    _ = traverse ((mapFold f).app _ ∘ Const.mk' ∘ g) x := naturality (mapFold f) _ _
    _ = foldMap (f ∘ g) x := rfl
#align traversable.fold_map_hom Traversable.foldMap_hom

theorem foldMap_hom_free [Monoid β] (f : FreeMonoid α →* β) (x : t α) :
    f (foldMap FreeMonoid.of x) = foldMap (f ∘ FreeMonoid.of) x :=
  foldMap_hom f _ x
#align traversable.fold_map_hom_free Traversable.foldMap_hom_free

end ApplicativeTransformation

section Equalities

open LawfulTraversable

open List (cons)

variable {α β γ : Type u}
variable {t : Type u → Type u} [Traversable t] [LawfulTraversable t]

@[simp]
theorem foldl.ofFreeMonoid_comp_of (f : α → β → α) :
    Foldl.ofFreeMonoid f ∘ FreeMonoid.of = Foldl.mk ∘ flip f :=
  rfl
#align traversable.foldl.of_free_monoid_comp_of Traversable.foldl.ofFreeMonoid_comp_of

@[simp]
theorem foldr.ofFreeMonoid_comp_of (f : β → α → α) :
    Foldr.ofFreeMonoid f ∘ FreeMonoid.of = Foldr.mk ∘ f :=
  rfl
#align traversable.foldr.of_free_monoid_comp_of Traversable.foldr.ofFreeMonoid_comp_of

@[simp]
theorem foldlm.ofFreeMonoid_comp_of {m} [Monad m] [LawfulMonad m] (f : α → β → m α) :
    foldlM.ofFreeMonoid f ∘ FreeMonoid.of = foldlM.mk ∘ flip f := by
  ext1 x
<<<<<<< HEAD
=======
  -- Adaptation note: nightly-2024-03-16: simp was
  -- simp only [foldlM.ofFreeMonoid, flip, MonoidHom.coe_mk, OneHom.coe_mk, Function.comp_apply,
  --   FreeMonoid.toList_of, List.foldlM_cons, List.foldlM_nil, bind_pure, foldlM.mk, op_inj]
>>>>>>> cc28353b
  simp only [foldlM.ofFreeMonoid, Function.flip_def, MonoidHom.coe_mk, OneHom.coe_mk,
    Function.comp_apply, FreeMonoid.toList_of, List.foldlM_cons, List.foldlM_nil, bind_pure,
    foldlM.mk, op_inj]
  rfl
#align traversable.mfoldl.of_free_monoid_comp_of Traversable.foldlm.ofFreeMonoid_comp_of

@[simp]
theorem foldrm.ofFreeMonoid_comp_of {m} [Monad m] [LawfulMonad m] (f : β → α → m α) :
    foldrM.ofFreeMonoid f ∘ FreeMonoid.of = foldrM.mk ∘ f := by
  ext
<<<<<<< HEAD
=======
  -- Adaptation note: nightly-2024-03-16: simp was
  -- simp [(· ∘ ·), foldrM.ofFreeMonoid, foldrM.mk, flip]
>>>>>>> cc28353b
  simp [(· ∘ ·), foldrM.ofFreeMonoid, foldrM.mk, Function.flip_def]
#align traversable.mfoldr.of_free_monoid_comp_of Traversable.foldrm.ofFreeMonoid_comp_of

theorem toList_spec (xs : t α) : toList xs = FreeMonoid.toList (foldMap FreeMonoid.of xs) :=
  Eq.symm <|
    calc
      FreeMonoid.toList (foldMap FreeMonoid.of xs) =
          FreeMonoid.toList (foldMap FreeMonoid.of xs).reverse.reverse :=
          by simp only [List.reverse_reverse]
      _ = FreeMonoid.toList (List.foldr cons [] (foldMap FreeMonoid.of xs).reverse).reverse :=
          by simp only [List.foldr_eta]
      _ = (unop (Foldl.ofFreeMonoid (flip cons) (foldMap FreeMonoid.of xs)) []).reverse := by
<<<<<<< HEAD
=======
            -- Adaptation note: nightly-2024-03-16: simp was
            -- simp [flip, List.foldr_reverse, Foldl.ofFreeMonoid, unop_op]
>>>>>>> cc28353b
            simp [Function.flip_def, List.foldr_reverse, Foldl.ofFreeMonoid, unop_op]
      _ = toList xs := by
            rw [foldMap_hom_free (Foldl.ofFreeMonoid (flip <| @cons α))]
            simp only [toList, foldl, List.reverse_inj, Foldl.get, foldl.ofFreeMonoid_comp_of,
              Function.comp_apply]
#align traversable.to_list_spec Traversable.toList_spec

theorem foldMap_map [Monoid γ] (f : α → β) (g : β → γ) (xs : t α) :
    foldMap g (f <$> xs) = foldMap (g ∘ f) xs := by simp only [foldMap, traverse_map, Function.comp]
#align traversable.fold_map_map Traversable.foldMap_map

theorem foldl_toList (f : α → β → α) (xs : t β) (x : α) :
    foldl f x xs = List.foldl f x (toList xs) := by
  rw [← FreeMonoid.toList_ofList (toList xs), ← foldl.unop_ofFreeMonoid]
  simp only [foldl, toList_spec, foldMap_hom_free, foldl.ofFreeMonoid_comp_of, Foldl.get,
    FreeMonoid.ofList_toList]
#align traversable.foldl_to_list Traversable.foldl_toList

theorem foldr_toList (f : α → β → β) (xs : t α) (x : β) :
    foldr f x xs = List.foldr f x (toList xs) := by
  change _ = Foldr.ofFreeMonoid _ (FreeMonoid.ofList <| toList xs) _
  rw [toList_spec, foldr, Foldr.get, FreeMonoid.ofList_toList, foldMap_hom_free,
    foldr.ofFreeMonoid_comp_of]
#align traversable.foldr_to_list Traversable.foldr_toList

theorem toList_map (f : α → β) (xs : t α) : toList (f <$> xs) = f <$> toList xs := by
  simp only [toList_spec, Free.map_eq_map, foldMap_hom, foldMap_map, FreeMonoid.ofList_toList,
    FreeMonoid.map_of, (· ∘ ·)]
#align traversable.to_list_map Traversable.toList_map

@[simp]
theorem foldl_map (g : β → γ) (f : α → γ → α) (a : α) (l : t β) :
    foldl f a (g <$> l) = foldl (fun x y => f x (g y)) a l := by
<<<<<<< HEAD
=======
  -- Adaptation note: nightly-2024-03-16: simp was
  -- simp only [foldl, foldMap_map, (· ∘ ·), flip]
>>>>>>> cc28353b
  simp only [foldl, foldMap_map, (· ∘ ·), Function.flip_def]
#align traversable.foldl_map Traversable.foldl_map

@[simp]
theorem foldr_map (g : β → γ) (f : γ → α → α) (a : α) (l : t β) :
    foldr f a (g <$> l) = foldr (f ∘ g) a l := by simp only [foldr, foldMap_map, (· ∘ ·), flip]
#align traversable.foldr_map Traversable.foldr_map

@[simp]
theorem toList_eq_self {xs : List α} : toList xs = xs := by
  simp only [toList_spec, foldMap, traverse]
  induction xs with
  | nil => rfl
  | cons _ _ ih => conv_rhs => rw [← ih]; rfl
#align traversable.to_list_eq_self Traversable.toList_eq_self

theorem length_toList {xs : t α} : length xs = List.length (toList xs) := by
  unfold length
  rw [foldl_toList]
  generalize toList xs = ys
  rw [← Nat.add_zero ys.length]
  generalize 0 = n
  induction' ys with _ _ ih generalizing n
  · simp
  · simp_arith [ih]
#align traversable.length_to_list Traversable.length_toList

variable {m : Type u → Type u} [Monad m] [LawfulMonad m]

theorem foldlm_toList {f : α → β → m α} {x : α} {xs : t β} :
    foldlm f x xs = List.foldlM f x (toList xs) :=
  calc
    foldlm f x xs = unop (foldlM.ofFreeMonoid f (FreeMonoid.ofList <| toList xs)) x :=
    by simp only [foldlm, toList_spec, foldMap_hom_free (foldlM.ofFreeMonoid f),
        foldlm.ofFreeMonoid_comp_of, foldlM.get, FreeMonoid.ofList_toList]
    _ = List.foldlM f x (toList xs) := by simp [foldlM.ofFreeMonoid, unop_op, flip]
#align traversable.mfoldl_to_list Traversable.foldlm_toList

theorem foldrm_toList (f : α → β → m β) (x : β) (xs : t α) :
    foldrm f x xs = List.foldrM f x (toList xs) := by
  change _ = foldrM.ofFreeMonoid f (FreeMonoid.ofList <| toList xs) x
  simp only [foldrm, toList_spec, foldMap_hom_free (foldrM.ofFreeMonoid f),
    foldrm.ofFreeMonoid_comp_of, foldrM.get, FreeMonoid.ofList_toList]
#align traversable.mfoldr_to_list Traversable.foldrm_toList

@[simp]
theorem foldlm_map (g : β → γ) (f : α → γ → m α) (a : α) (l : t β) :
    foldlm f a (g <$> l) = foldlm (fun x y => f x (g y)) a l := by
<<<<<<< HEAD
=======
  -- Adaptation note: nightly-2024-03-16: simp was
  -- simp only [foldlm, foldMap_map, (· ∘ ·), flip]
>>>>>>> cc28353b
  simp only [foldlm, foldMap_map, (· ∘ ·), Function.flip_def]
#align traversable.mfoldl_map Traversable.foldlm_map

@[simp]
theorem foldrm_map (g : β → γ) (f : γ → α → m α) (a : α) (l : t β) :
    foldrm f a (g <$> l) = foldrm (f ∘ g) a l := by simp only [foldrm, foldMap_map, (· ∘ ·), flip]
#align traversable.mfoldr_map Traversable.foldrm_map

end Equalities

end Traversable<|MERGE_RESOLUTION|>--- conflicted
+++ resolved
@@ -124,11 +124,8 @@
   map_one' := rfl
   map_mul' := by
     intros
-<<<<<<< HEAD
-=======
     -- Adaptation note: nightly-2024-03-16: simp was
     -- simp only [FreeMonoid.toList_mul, flip, unop_op, List.foldl_append, op_inj]
->>>>>>> cc28353b
     simp only [FreeMonoid.toList_mul, unop_op, List.foldl_append, op_inj, Function.flip_def,
       List.foldl_append]
     rfl
@@ -324,12 +321,9 @@
 theorem foldlm.ofFreeMonoid_comp_of {m} [Monad m] [LawfulMonad m] (f : α → β → m α) :
     foldlM.ofFreeMonoid f ∘ FreeMonoid.of = foldlM.mk ∘ flip f := by
   ext1 x
-<<<<<<< HEAD
-=======
   -- Adaptation note: nightly-2024-03-16: simp was
   -- simp only [foldlM.ofFreeMonoid, flip, MonoidHom.coe_mk, OneHom.coe_mk, Function.comp_apply,
   --   FreeMonoid.toList_of, List.foldlM_cons, List.foldlM_nil, bind_pure, foldlM.mk, op_inj]
->>>>>>> cc28353b
   simp only [foldlM.ofFreeMonoid, Function.flip_def, MonoidHom.coe_mk, OneHom.coe_mk,
     Function.comp_apply, FreeMonoid.toList_of, List.foldlM_cons, List.foldlM_nil, bind_pure,
     foldlM.mk, op_inj]
@@ -340,11 +334,8 @@
 theorem foldrm.ofFreeMonoid_comp_of {m} [Monad m] [LawfulMonad m] (f : β → α → m α) :
     foldrM.ofFreeMonoid f ∘ FreeMonoid.of = foldrM.mk ∘ f := by
   ext
-<<<<<<< HEAD
-=======
   -- Adaptation note: nightly-2024-03-16: simp was
   -- simp [(· ∘ ·), foldrM.ofFreeMonoid, foldrM.mk, flip]
->>>>>>> cc28353b
   simp [(· ∘ ·), foldrM.ofFreeMonoid, foldrM.mk, Function.flip_def]
 #align traversable.mfoldr.of_free_monoid_comp_of Traversable.foldrm.ofFreeMonoid_comp_of
 
@@ -357,11 +348,8 @@
       _ = FreeMonoid.toList (List.foldr cons [] (foldMap FreeMonoid.of xs).reverse).reverse :=
           by simp only [List.foldr_eta]
       _ = (unop (Foldl.ofFreeMonoid (flip cons) (foldMap FreeMonoid.of xs)) []).reverse := by
-<<<<<<< HEAD
-=======
             -- Adaptation note: nightly-2024-03-16: simp was
             -- simp [flip, List.foldr_reverse, Foldl.ofFreeMonoid, unop_op]
->>>>>>> cc28353b
             simp [Function.flip_def, List.foldr_reverse, Foldl.ofFreeMonoid, unop_op]
       _ = toList xs := by
             rw [foldMap_hom_free (Foldl.ofFreeMonoid (flip <| @cons α))]
@@ -395,11 +383,8 @@
 @[simp]
 theorem foldl_map (g : β → γ) (f : α → γ → α) (a : α) (l : t β) :
     foldl f a (g <$> l) = foldl (fun x y => f x (g y)) a l := by
-<<<<<<< HEAD
-=======
   -- Adaptation note: nightly-2024-03-16: simp was
   -- simp only [foldl, foldMap_map, (· ∘ ·), flip]
->>>>>>> cc28353b
   simp only [foldl, foldMap_map, (· ∘ ·), Function.flip_def]
 #align traversable.foldl_map Traversable.foldl_map
 
@@ -448,11 +433,8 @@
 @[simp]
 theorem foldlm_map (g : β → γ) (f : α → γ → m α) (a : α) (l : t β) :
     foldlm f a (g <$> l) = foldlm (fun x y => f x (g y)) a l := by
-<<<<<<< HEAD
-=======
   -- Adaptation note: nightly-2024-03-16: simp was
   -- simp only [foldlm, foldMap_map, (· ∘ ·), flip]
->>>>>>> cc28353b
   simp only [foldlm, foldMap_map, (· ∘ ·), Function.flip_def]
 #align traversable.mfoldl_map Traversable.foldlm_map
 
