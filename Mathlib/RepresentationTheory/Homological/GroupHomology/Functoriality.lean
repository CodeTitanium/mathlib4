--- conflicted
+++ resolved
@@ -173,12 +173,7 @@
 
 @[reassoc]
 lemma chainsMap_f_3_comp_threeChainsLequiv :
-<<<<<<< HEAD
-    (chainsMap f φ).f 3 ≫
-      (threeChainsLequiv B).toModuleIso.hom =
-=======
     (chainsMap f φ).f 3 ≫ (threeChainsLequiv B).toModuleIso.hom =
->>>>>>> 92e94d45
       (threeChainsLequiv A).toModuleIso.hom ≫ ModuleCat.ofHom (fThree f φ) := by
   refine ModuleCat.hom_ext <| lhom_ext' fun x => ModuleCat.homEquiv.symm.bijective.1 ?_
   ext y
