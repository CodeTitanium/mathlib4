/-
Copyright (c) 2020 Kim Morrison. All rights reserved.
Released under Apache 2.0 license as described in the file LICENSE.
Authors: Kim Morrison
-/
import Mathlib.Algebra.Category.ModuleCat.Adjunctions
import Mathlib.Algebra.Category.ModuleCat.EpiMono
import Mathlib.Algebra.Category.ModuleCat.Limits
import Mathlib.Algebra.Category.ModuleCat.Colimits
import Mathlib.Algebra.Category.ModuleCat.Monoidal.Symmetric
import Mathlib.CategoryTheory.Elementwise
import Mathlib.CategoryTheory.Action.Monoidal
import Mathlib.RepresentationTheory.Basic

/-!
# `Rep k G` is the category of `k`-linear representations of `G`.

If `V : Rep k G`, there is a coercion that allows you to treat `V` as a type,
and this type comes equipped with a `Module k V` instance.
Also `V.ρ` gives the homomorphism `G →* (V →ₗ[k] V)`.

Conversely, given a homomorphism `ρ : G →* (V →ₗ[k] V)`,
you can construct the bundled representation as `Rep.of ρ`.

We construct the categorical equivalence `Rep k G ≌ ModuleCat (MonoidAlgebra k G)`.
We verify that `Rep k G` is a `k`-linear abelian symmetric monoidal category with all (co)limits.
-/

suppress_compilation

universe u

open CategoryTheory

open CategoryTheory.Limits

/-- The category of `k`-linear representations of a monoid `G`. -/
abbrev Rep (k G : Type u) [Ring k] [Monoid G] :=
  Action (ModuleCat.{u} k) G

instance (k G : Type u) [CommRing k] [Monoid G] : Linear k (Rep k G) := by infer_instance

namespace Rep

variable {k G : Type u} [CommRing k]

section

variable [Monoid G]

instance : CoeSort (Rep k G) (Type u) :=
  ⟨fun V => V.V⟩

instance (V : Rep k G) : AddCommGroup V := by
  change AddCommGroup ((forget₂ (Rep k G) (ModuleCat k)).obj V); infer_instance

instance (V : Rep k G) : Module k V := by
  change Module k ((forget₂ (Rep k G) (ModuleCat k)).obj V)
  infer_instance

/-- Specialize the existing `Action.ρ`, changing the type to `Representation k G V`.
-/
def ρ (V : Rep k G) : Representation k G V :=
-- Porting note: was `V.ρ`
  (ModuleCat.endRingEquiv V.V).toMonoidHom.comp (Action.ρ V)

/-- Lift an unbundled representation to `Rep`. -/
abbrev of {V : Type u} [AddCommGroup V] [Module k V] (ρ : G →* V →ₗ[k] V) : Rep k G :=
  ⟨ModuleCat.of k V, (ModuleCat.endRingEquiv _).symm.toMonoidHom.comp ρ⟩

theorem coe_of {V : Type u} [AddCommGroup V] [Module k V] (ρ : G →* V →ₗ[k] V) :
    (of ρ : Type u) = V :=
  rfl

@[simp]
lemma coe_V {V : Rep k G} : (V.V : Type u) = V := rfl

@[simp]
theorem of_ρ {V : Type u} [AddCommGroup V] [Module k V] (ρ : G →* V →ₗ[k] V) : (of ρ).ρ = ρ :=
  rfl

theorem Action_ρ_eq_ρ {A : Rep k G} :
    Action.ρ A = (ModuleCat.endRingEquiv _).symm.toMonoidHom.comp A.ρ :=
  rfl

@[simp]
lemma ρ_hom {X : Rep k G} (g : G) : (Action.ρ X g).hom = X.ρ g := rfl

@[simp]
lemma ofHom_ρ {X : Rep k G} (g : G) : ModuleCat.ofHom (X.ρ g) = Action.ρ X g := rfl

theorem hom_comm_apply {A B : Rep k G} (f : A ⟶ B) (g : G) (x : A) :
    f.hom (A.ρ g x) = B.ρ g (f.hom x) :=
  LinearMap.ext_iff.1 (ModuleCat.hom_ext_iff.mp (f.comm g)) x

variable (k G)

/-- The trivial `k`-linear `G`-representation on a `k`-module `V.` -/
abbrev trivial (V : Type u) [AddCommGroup V] [Module k V] : Rep k G :=
  Rep.of (Representation.trivial k G V)

variable {k G}

theorem trivial_def {V : Type u} [AddCommGroup V] [Module k V] (g : G) :
    (trivial k G V).ρ g = LinearMap.id :=
  rfl

/-- A predicate for representations that fix every element. -/
abbrev IsTrivial (A : Rep k G) := A.ρ.IsTrivial

instance {V : Type u} [AddCommGroup V] [Module k V] :
    IsTrivial (Rep.trivial k G V) where

instance {V : Type u} [AddCommGroup V] [Module k V] (ρ : Representation k G V) [ρ.IsTrivial] :
    IsTrivial (Rep.of ρ) where

-- Porting note: the two following instances were found automatically in mathlib3
noncomputable instance : PreservesLimits (forget₂ (Rep k G) (ModuleCat.{u} k)) :=
  Action.preservesLimits_forget.{u} _ _

noncomputable instance : PreservesColimits (forget₂ (Rep k G) (ModuleCat.{u} k)) :=
  Action.preservesColimits_forget.{u} _ _

theorem epi_iff_surjective {A B : Rep k G} (f : A ⟶ B) : Epi f ↔ Function.Surjective f.hom :=
  ⟨fun _ => (ModuleCat.epi_iff_surjective ((forget₂ _ _).map f)).1 inferInstance,
  fun h => (forget₂ _ _).epi_of_epi_map ((ModuleCat.epi_iff_surjective <|
    ((forget₂ _ _).map f)).2 h)⟩

theorem mono_iff_injective {A B : Rep k G} (f : A ⟶ B) : Mono f ↔ Function.Injective f.hom :=
  ⟨fun _ => (ModuleCat.mono_iff_injective ((forget₂ _ _).map f)).1 inferInstance,
  fun h => (forget₂ _ _).mono_of_mono_map ((ModuleCat.mono_iff_injective <|
    ((forget₂ _ _).map f)).2 h)⟩

section

open MonoidalCategory

@[simp]
theorem coe_tensor {A B : Rep k G} : (A ⊗ B : Rep k G) = TensorProduct k A B := rfl

@[simp]
theorem tensor_ρ {A B : Rep k G} : (A ⊗ B).ρ = A.ρ.tprod B.ρ := rfl

end
section Res

variable {H : Type u} [Monoid H] (f : G →* H) (A : Rep k H)

@[simp]
lemma coe_res_obj : ((Action.res _ f).obj A : Type u) = A := rfl

@[simp]
lemma coe_res_obj_ρ (g : G) :
    @DFunLike.coe (no_index G →* (A →ₗ[k] A)) _ _ _
      (Rep.ρ ((Action.res _ f).obj A)) g = A.ρ (f g) := rfl

end Res
section Linearization

variable (k G)

/-- The monoidal functor sending a type `H` with a `G`-action to the induced `k`-linear
`G`-representation on `k[H].` -/
noncomputable def linearization : (Action (Type u) G) ⥤ (Rep k G) :=
  (ModuleCat.free k).mapAction G

instance : (linearization k G).Monoidal := by
  dsimp only [linearization]
  infer_instance

variable {k G}

@[simp]
theorem coe_linearization_obj (X : Action (Type u) G) :
    (linearization k G).obj X = (X.V →₀ k) := rfl

theorem linearization_obj_ρ (X : Action (Type u) G) (g : G) :
    ((linearization k G).obj X).ρ g = Finsupp.lmapDomain k k (X.ρ g) :=
  rfl

@[simp]
theorem coe_linearization_obj_ρ (X : Action (Type u) G) (g : G) :
    @DFunLike.coe (no_index G →* ((X.V →₀ k) →ₗ[k] (X.V →₀ k))) _
      (fun _ => (X.V →₀ k) →ₗ[k] (X.V →₀ k)) _
      ((linearization k G).obj X).ρ g = Finsupp.lmapDomain k k (X.ρ g) := rfl

theorem linearization_single (X : Action (Type u) G) (g : G) (x : X.V) (r : k) :
    ((linearization k G).obj X).ρ g (Finsupp.single x r) = Finsupp.single (X.ρ g x) r := by
  simp

variable {X Y : Action (Type u) G} (f : X ⟶ Y)

@[simp]
theorem linearization_map_hom : ((linearization k G).map f).hom =
    ModuleCat.ofHom (Finsupp.lmapDomain k k f.hom) :=
  rfl

theorem linearization_map_hom_single (x : X.V) (r : k) :
    ((linearization k G).map f).hom (Finsupp.single x r) = Finsupp.single (f.hom x) r :=
  Finsupp.mapDomain_single

open Functor.LaxMonoidal Functor.OplaxMonoidal Functor.Monoidal

@[simp]
theorem linearization_μ_hom (X Y : Action (Type u) G) :
    (μ (linearization k G) X Y).hom =
      ModuleCat.ofHom (finsuppTensorFinsupp' k X.V Y.V).toLinearMap :=
  rfl

@[simp]
theorem linearization_δ_hom (X Y : Action (Type u) G) :
    (δ (linearization k G) X Y).hom =
      ModuleCat.ofHom (finsuppTensorFinsupp' k X.V Y.V).symm.toLinearMap :=
  rfl

@[simp]
theorem linearization_ε_hom : (ε (linearization k G)).hom =
    ModuleCat.ofHom (Finsupp.lsingle PUnit.unit) :=
  rfl

theorem linearization_η_hom_apply (r : k) :
    (η (linearization k G)).hom (Finsupp.single PUnit.unit r) = r :=
  (εIso (linearization k G)).hom_inv_id_apply r

variable (k G)

/-- The linearization of a type `X` on which `G` acts trivially is the trivial `G`-representation
on `k[X]`. -/
@[simps! hom_hom inv_hom]
noncomputable def linearizationTrivialIso (X : Type u) :
    (linearization k G).obj (Action.mk X 1) ≅ trivial k G (X →₀ k) :=
  Action.mkIso (Iso.refl _) fun _ => ModuleCat.hom_ext <| Finsupp.lhom_ext' fun _ => LinearMap.ext
    fun _ => linearization_single ..

/-- Given a `G`-action on `H`, this is `k[H]` bundled with the natural representation
`G →* End(k[H])` as a term of type `Rep k G`. -/
noncomputable abbrev ofMulAction (H : Type u) [MulAction G H] : Rep k G :=
  of <| Representation.ofMulAction k G H

/-- The `k`-linear `G`-representation on `k[G]`, induced by left multiplication. -/
noncomputable abbrev leftRegular : Rep k G :=
  ofMulAction k G G

/-- The `k`-linear `G`-representation on `k[Gⁿ]`, induced by left multiplication. -/
noncomputable def diagonal (n : ℕ) : Rep k G :=
  ofMulAction k G (Fin n → G)

/-- The natural isomorphism between the representations on `k[G¹]` and `k[G]` induced by left
multiplication in `G`. -/
@[simps! hom_hom inv_hom]
def diagonalOneIsoLeftRegular [Monoid G] :
    diagonal k G 1 ≅ leftRegular k G :=
  Action.mkIso (Finsupp.domLCongr <| Equiv.funUnique (Fin 1) G).toModuleIso fun _ =>
    ModuleCat.hom_ext <| Finsupp.lhom_ext fun _ _ => by simp [diagonal]

/-- When `H = {1}`, the `G`-representation on `k[H]` induced by an action of `G` on `H` is
isomorphic to the trivial representation on `k`. -/
@[simps! hom_hom inv_hom]
def ofMulActionSubsingletonIsoTrivial
    (H : Type u) [Subsingleton H] [MulOneClass H] [MulAction G H] :
    ofMulAction k G H ≅ trivial k G k :=
  letI : Unique H := uniqueOfSubsingleton 1
  Action.mkIso (Finsupp.LinearEquiv.finsuppUnique _ _ _).toModuleIso fun _ =>
    ModuleCat.hom_ext <| Finsupp.lhom_ext fun _ _ => by simp [Subsingleton.elim _ (1 : H)]

/-- The linearization of a type `H` with a `G`-action is definitionally isomorphic to the
`k`-linear `G`-representation on `k[H]` induced by the `G`-action on `H`. -/
noncomputable def linearizationOfMulActionIso (H : Type u) [MulAction G H] :
    (linearization k G).obj (Action.ofMulAction G H) ≅ ofMulAction k G H :=
  Iso.refl _

section

variable (k G A : Type u) [CommRing k] [Monoid G] [AddCommGroup A]
  [Module k A] [DistribMulAction G A] [SMulCommClass G k A]

/-- Turns a `k`-module `A` with a compatible `DistribMulAction` of a monoid `G` into a
`k`-linear `G`-representation on `A`. -/
def ofDistribMulAction : Rep k G := Rep.of (Representation.ofDistribMulAction k G A)

@[simp] theorem ofDistribMulAction_ρ_apply_apply (g : G) (a : A) :
    (ofDistribMulAction k G A).ρ g a = g • a := rfl

/-- Given an `R`-algebra `S`, the `ℤ`-linear representation associated to the natural action of
`S ≃ₐ[R] S` on `S`. -/
@[simp] def ofAlgebraAut (R S : Type) [CommRing R] [CommRing S] [Algebra R S] :
    Rep ℤ (S ≃ₐ[R] S) := ofDistribMulAction ℤ (S ≃ₐ[R] S) S

end
section
variable (M G : Type) [Monoid M] [CommGroup G] [MulDistribMulAction M G]

/-- Turns a `CommGroup` `G` with a `MulDistribMulAction` of a monoid `M` into a
`ℤ`-linear `M`-representation on `Additive G`. -/
def ofMulDistribMulAction : Rep ℤ M := Rep.of (Representation.ofMulDistribMulAction M G)

@[simp] theorem ofMulDistribMulAction_ρ_apply_apply (g : M) (a : Additive G) :
    (ofMulDistribMulAction M G).ρ g a = Additive.ofMul (g • a.toMul) := rfl

/-- Given an `R`-algebra `S`, the `ℤ`-linear representation associated to the natural action of
`S ≃ₐ[R] S` on `Sˣ`. -/
@[simp] def ofAlgebraAutOnUnits (R S : Type) [CommRing R] [CommRing S] [Algebra R S] :
    Rep ℤ (S ≃ₐ[R] S) := Rep.ofMulDistribMulAction (S ≃ₐ[R] S) Sˣ

end

variable {k G}

/-- Given an element `x : A`, there is a natural morphism of representations `k[G] ⟶ A` sending
`g ↦ A.ρ(g)(x).` -/
@[simps]
def leftRegularHom (A : Rep k G) (x : A) : leftRegular k G ⟶ A where
  hom := ModuleCat.ofHom <| Finsupp.lift A k G fun g => A.ρ g x
  comm _ := ModuleCat.hom_ext <| Finsupp.lhom_ext' fun _ => LinearMap.ext_ring <| by simp

theorem leftRegularHom_hom_single {A : Rep k G} (g : G) (x : A) (r : k) :
    (leftRegularHom A x).hom (Finsupp.single g r) = r • A.ρ g x := by
  simp

/-- Given a `k`-linear `G`-representation `A`, there is a `k`-linear isomorphism between
representation morphisms `Hom(k[G], A)` and `A`. -/
@[simps]
noncomputable def leftRegularHomEquiv (A : Rep k G) : (leftRegular k G ⟶ A) ≃ₗ[k] A where
  toFun f := f.hom (Finsupp.single 1 1)
  map_add' _ _ := rfl
  map_smul' _ _ := rfl
  invFun x := leftRegularHom A x
<<<<<<< HEAD
  left_inv f := Action.Hom.ext <| ModuleCat.hom_ext <| Finsupp.lhom_ext' fun x =>
    LinearMap.ext_ring <| by simpa using (hom_comm_apply f x (Finsupp.single 1 1)).symm
  right_inv x := by simp

theorem leftRegularHomEquiv_symm_hom_single {A : Rep k G} (x : A) (g : G) :
=======
  left_inv f := by
    refine Action.Hom.ext (ModuleCat.hom_ext (Finsupp.lhom_ext' fun x : G => LinearMap.ext_ring ?_))
    have :
      f.hom ((ofMulAction k G G).ρ x (Finsupp.single (1 : G) (1 : k))) =
        A.ρ x (f.hom (Finsupp.single (1 : G) (1 : k))) :=
      LinearMap.ext_iff.1 (ModuleCat.hom_ext_iff.mp (f.comm x)) (Finsupp.single 1 1)
    simp only [leftRegularHom_hom, LinearMap.comp_apply, Finsupp.lsingle_apply,
      Finsupp.lift_apply, ← this, coe_of, of_ρ, Representation.ofMulAction_single x (1 : G) (1 : k),
      smul_eq_mul, mul_one, zero_smul, Finsupp.sum_single_index, one_smul,
      ConcreteCategory.hom_ofHom]
  right_inv x := leftRegularHom_apply x

theorem leftRegularHomEquiv_symm_single {A : Rep k G} (x : A) (g : G) :
>>>>>>> 77b7a36f
    ((leftRegularHomEquiv A).symm x).hom (Finsupp.single g 1) = A.ρ g x := by
  simp

end Linearization

end

section MonoidalClosed
open MonoidalCategory Action

variable [Group G] (A B C : Rep k G)

/-- Given a `k`-linear `G`-representation `(A, ρ₁)`, this is the 'internal Hom' functor sending
`(B, ρ₂)` to the representation `Homₖ(A, B)` that maps `g : G` and `f : A →ₗ[k] B` to
`(ρ₂ g) ∘ₗ f ∘ₗ (ρ₁ g⁻¹)`. -/
@[simps]
protected def ihom (A : Rep k G) : Rep k G ⥤ Rep k G where
  obj B := Rep.of (Representation.linHom A.ρ B.ρ)
  map := fun {X} {Y} f =>
    { hom := ModuleCat.ofHom (LinearMap.llcomp k _ _ _ f.hom.hom)
      comm := fun g => ModuleCat.hom_ext <| LinearMap.ext fun x => LinearMap.ext fun y => by
        show f.hom (X.ρ g _) = _
        simp only [hom_comm_apply]; rfl }
  map_id := fun _ => by ext; rfl
  map_comp := fun _ _ => by ext; rfl

@[simp] theorem ihom_obj_ρ_apply {A B : Rep k G} (g : G) (x : A →ₗ[k] B) :
  -- Hint to put this lemma into `simp`-normal form.
  DFunLike.coe (F := (Representation k G (↑A.V →ₗ[k] ↑B.V)))
    ((Rep.ihom A).obj B).ρ g x = B.ρ g ∘ₗ x ∘ₗ A.ρ g⁻¹ :=
  rfl

/-- Given a `k`-linear `G`-representation `A`, this is the Hom-set bijection in the adjunction
`A ⊗ - ⊣ ihom(A, -)`. It sends `f : A ⊗ B ⟶ C` to a `Rep k G` morphism defined by currying the
`k`-linear map underlying `f`, giving a map `A →ₗ[k] B →ₗ[k] C`, then flipping the arguments. -/
def homEquiv (A B C : Rep k G) : (A ⊗ B ⟶ C) ≃ (B ⟶ (Rep.ihom A).obj C) where
  toFun f :=
    { hom := ModuleCat.ofHom <| (TensorProduct.curry f.hom.hom).flip
      comm := fun g => ModuleCat.hom_ext <| LinearMap.ext fun x => LinearMap.ext fun y => by
        simpa using hom_comm_apply (A := A ⊗ B) f g (A.ρ g⁻¹ y ⊗ₜ[k] x)  }
  invFun f :=
    { hom := ModuleCat.ofHom <| TensorProduct.uncurry k _ _ _ f.hom.hom.flip
      comm := fun g => ModuleCat.hom_ext <| TensorProduct.ext' fun x y => by
        simpa using LinearMap.ext_iff.1 (hom_comm_apply f g y) (A.ρ g x) }
  left_inv _ := Action.Hom.ext (ModuleCat.hom_ext <| TensorProduct.ext' fun _ _ => rfl)
  right_inv _ := by ext; rfl

variable {A B C}

/-- Porting note: if we generate this with `@[simps]` the linter complains some types in the LHS
simplify. -/
theorem homEquiv_apply_hom (f : A ⊗ B ⟶ C) :
    (homEquiv A B C f).hom = ModuleCat.ofHom (TensorProduct.curry f.hom.hom).flip := rfl

/-- Porting note: if we generate this with `@[simps]` the linter complains some types in the LHS
simplify. -/
theorem homEquiv_symm_apply_hom (f : B ⟶ (Rep.ihom A).obj C) :
    ((homEquiv A B C).symm f).hom =
      ModuleCat.ofHom (TensorProduct.uncurry k A B C f.hom.hom.flip) := rfl

instance : MonoidalClosed (Rep k G) where
  closed A :=
    { rightAdj := Rep.ihom A
      adj := Adjunction.mkOfHomEquiv (
      { homEquiv := Rep.homEquiv A
        homEquiv_naturality_left_symm := fun _ _ => Action.Hom.ext
          (ModuleCat.hom_ext (TensorProduct.ext' fun _ _ => rfl))
        homEquiv_naturality_right := fun _ _ => Action.Hom.ext (ModuleCat.hom_ext (LinearMap.ext
          fun _ => LinearMap.ext fun _ => rfl)) })}

@[simp]
theorem ihom_obj_ρ_def (A B : Rep k G) : ((ihom A).obj B).ρ = ((Rep.ihom A).obj B).ρ :=
  rfl

@[simp]
theorem homEquiv_def (A B C : Rep k G) : (ihom.adjunction A).homEquiv B C = Rep.homEquiv A B C :=
  congrFun (congrFun (Adjunction.mkOfHomEquiv_homEquiv _) _) _

@[simp]
theorem ihom_ev_app_hom (A B : Rep k G) :
    Action.Hom.hom ((ihom.ev A).app B) = ModuleCat.ofHom
      (TensorProduct.uncurry k A (A →ₗ[k] B) B LinearMap.id.flip) := by
  ext; rfl

@[simp] theorem ihom_coev_app_hom (A B : Rep k G) :
    Action.Hom.hom ((ihom.coev A).app B) = ModuleCat.ofHom (TensorProduct.mk k _ _).flip :=
  ModuleCat.hom_ext <| LinearMap.ext fun _ => LinearMap.ext fun _ => rfl

variable (A B C)

/-- There is a `k`-linear isomorphism between the sets of representation morphisms`Hom(A ⊗ B, C)`
and `Hom(B, Homₖ(A, C))`. -/
def MonoidalClosed.linearHomEquiv : (A ⊗ B ⟶ C) ≃ₗ[k] B ⟶ A ⟶[Rep k G] C :=
  { (ihom.adjunction A).homEquiv _ _ with
    map_add' := fun _ _ => rfl
    map_smul' := fun _ _ => rfl }

/-- There is a `k`-linear isomorphism between the sets of representation morphisms`Hom(A ⊗ B, C)`
and `Hom(A, Homₖ(B, C))`. -/
def MonoidalClosed.linearHomEquivComm : (A ⊗ B ⟶ C) ≃ₗ[k] A ⟶ B ⟶[Rep k G] C :=
  Linear.homCongr k (β_ A B) (Iso.refl _) ≪≫ₗ MonoidalClosed.linearHomEquiv _ _ _

variable {A B C}

-- `simpNF` times out
@[simp, nolint simpNF]
theorem MonoidalClosed.linearHomEquiv_hom (f : A ⊗ B ⟶ C) :
    (MonoidalClosed.linearHomEquiv A B C f).hom =
      ModuleCat.ofHom (TensorProduct.curry f.hom.hom).flip :=
  rfl

-- `simpNF` times out
@[simp, nolint simpNF]
theorem MonoidalClosed.linearHomEquivComm_hom (f : A ⊗ B ⟶ C) :
    (MonoidalClosed.linearHomEquivComm A B C f).hom =
      ModuleCat.ofHom (TensorProduct.curry f.hom.hom) :=
  rfl

theorem MonoidalClosed.linearHomEquiv_symm_hom (f : B ⟶ A ⟶[Rep k G] C) :
    ((MonoidalClosed.linearHomEquiv A B C).symm f).hom =
      ModuleCat.ofHom (TensorProduct.uncurry k A B C f.hom.hom.flip) := by
  simp [linearHomEquiv]
  rfl

theorem MonoidalClosed.linearHomEquivComm_symm_hom (f : A ⟶ B ⟶[Rep k G] C) :
    ((MonoidalClosed.linearHomEquivComm A B C).symm f).hom =
      ModuleCat.ofHom (TensorProduct.uncurry k A B C f.hom.hom) :=
  ModuleCat.hom_ext <| TensorProduct.ext' fun _ _ => rfl

end MonoidalClosed

end Rep

namespace Representation
open MonoidalCategory
variable {k G : Type u} [CommRing k] [Monoid G] {V W : Type u} [AddCommGroup V] [AddCommGroup W]
  [Module k V] [Module k W] (ρ : Representation k G V) (τ : Representation k G W)

/-- Tautological isomorphism to help Lean in typechecking. -/
def repOfTprodIso : Rep.of (ρ.tprod τ) ≅ Rep.of ρ ⊗ Rep.of τ :=
  Iso.refl _

theorem repOfTprodIso_apply (x : TensorProduct k V W) : (repOfTprodIso ρ τ).hom.hom x = x :=
  rfl

theorem repOfTprodIso_inv_apply (x : TensorProduct k V W) : (repOfTprodIso ρ τ).inv.hom x = x :=
  rfl

end Representation

/-!
# The categorical equivalence `Rep k G ≌ Module.{u} (MonoidAlgebra k G)`.
-/


namespace Rep

variable {k G : Type u} [CommRing k] [Monoid G]

-- Verify that the symmetric monoidal structure is available.
example : SymmetricCategory (Rep k G) := by infer_instance

example : MonoidalPreadditive (Rep k G) := by infer_instance

example : MonoidalLinear k (Rep k G) := by infer_instance

noncomputable section

/-- Auxiliary lemma for `toModuleMonoidAlgebra`. -/
theorem to_Module_monoidAlgebra_map_aux {k G : Type*} [CommRing k] [Monoid G] (V W : Type*)
    [AddCommGroup V] [AddCommGroup W] [Module k V] [Module k W] (ρ : G →* V →ₗ[k] V)
    (σ : G →* W →ₗ[k] W) (f : V →ₗ[k] W) (w : ∀ g : G, f.comp (ρ g) = (σ g).comp f)
    (r : MonoidAlgebra k G) (x : V) :
    f ((((MonoidAlgebra.lift k G (V →ₗ[k] V)) ρ) r) x) =
      (((MonoidAlgebra.lift k G (W →ₗ[k] W)) σ) r) (f x) := by
  apply MonoidAlgebra.induction_on r
  · intro g
    simp only [one_smul, MonoidAlgebra.lift_single, MonoidAlgebra.of_apply]
    exact LinearMap.congr_fun (w g) x
  · intro g h gw hw; simp only [map_add, add_left_inj, LinearMap.add_apply, hw, gw]
  · intro r g w
    simp only [map_smul, w, RingHom.id_apply, LinearMap.smul_apply, LinearMap.map_smulₛₗ]

/-- Auxiliary definition for `toModuleMonoidAlgebra`. -/
def toModuleMonoidAlgebraMap {V W : Rep k G} (f : V ⟶ W) :
    ModuleCat.of (MonoidAlgebra k G) V.ρ.asModule ⟶ ModuleCat.of (MonoidAlgebra k G) W.ρ.asModule :=
  ModuleCat.ofHom
    { f.hom.hom with
      map_smul' := fun r x => to_Module_monoidAlgebra_map_aux V.V W.V V.ρ W.ρ f.hom.hom
        (fun g => ModuleCat.hom_ext_iff.mp (f.comm g)) r x }

/-- Functorially convert a representation of `G` into a module over `MonoidAlgebra k G`. -/
def toModuleMonoidAlgebra : Rep k G ⥤ ModuleCat.{u} (MonoidAlgebra k G) where
  obj V := ModuleCat.of _ V.ρ.asModule
  map f := toModuleMonoidAlgebraMap f

/-- Functorially convert a module over `MonoidAlgebra k G` into a representation of `G`. -/
def ofModuleMonoidAlgebra : ModuleCat.{u} (MonoidAlgebra k G) ⥤ Rep k G where
  obj M := Rep.of (Representation.ofModule M)
  map f :=
    { hom := ModuleCat.ofHom
        { f.hom with
          map_smul' := fun r x => f.hom.map_smul (algebraMap k _ r) x }
      comm := fun g => by ext; apply f.hom.map_smul }

theorem ofModuleMonoidAlgebra_obj_coe (M : ModuleCat.{u} (MonoidAlgebra k G)) :
    (ofModuleMonoidAlgebra.obj M : Type u) = RestrictScalars k (MonoidAlgebra k G) M :=
  rfl

theorem ofModuleMonoidAlgebra_obj_ρ (M : ModuleCat.{u} (MonoidAlgebra k G)) :
    (ofModuleMonoidAlgebra.obj M).ρ = Representation.ofModule M :=
  rfl

/-- Auxiliary definition for `equivalenceModuleMonoidAlgebra`. -/
def counitIsoAddEquiv {M : ModuleCat.{u} (MonoidAlgebra k G)} :
    (ofModuleMonoidAlgebra ⋙ toModuleMonoidAlgebra).obj M ≃+ M := by
  dsimp [ofModuleMonoidAlgebra, toModuleMonoidAlgebra]
  exact (Representation.ofModule M).asModuleEquiv.trans
    (RestrictScalars.addEquiv k (MonoidAlgebra k G) _)

/-- Auxiliary definition for `equivalenceModuleMonoidAlgebra`. -/
def unitIsoAddEquiv {V : Rep k G} : V ≃+ (toModuleMonoidAlgebra ⋙ ofModuleMonoidAlgebra).obj V := by
  dsimp [ofModuleMonoidAlgebra, toModuleMonoidAlgebra]
  refine V.ρ.asModuleEquiv.symm.trans ?_
  exact (RestrictScalars.addEquiv _ _ _).symm

/-- Auxiliary definition for `equivalenceModuleMonoidAlgebra`. -/
def counitIso (M : ModuleCat.{u} (MonoidAlgebra k G)) :
    (ofModuleMonoidAlgebra ⋙ toModuleMonoidAlgebra).obj M ≅ M :=
  LinearEquiv.toModuleIso
    { counitIsoAddEquiv with
      map_smul' := fun r x => by
        dsimp [counitIsoAddEquiv]
        erw [@Representation.ofModule_asAlgebraHom_apply_apply k G _ _ _ _ (_)]
        exact AddEquiv.symm_apply_apply _ _}

theorem unit_iso_comm (V : Rep k G) (g : G) (x : V) :
    unitIsoAddEquiv ((V.ρ g).toFun x) = ((ofModuleMonoidAlgebra.obj
      (toModuleMonoidAlgebra.obj V)).ρ g).toFun (unitIsoAddEquiv x) := by
  dsimp [unitIsoAddEquiv, ofModuleMonoidAlgebra, toModuleMonoidAlgebra]
  simp only [AddEquiv.apply_eq_iff_eq, AddEquiv.apply_symm_apply,
    Representation.asModuleEquiv_symm_map_rho, Representation.ofModule_asModule_act]

/-- Auxiliary definition for `equivalenceModuleMonoidAlgebra`. -/
def unitIso (V : Rep k G) : V ≅ (toModuleMonoidAlgebra ⋙ ofModuleMonoidAlgebra).obj V :=
  Action.mkIso
    (LinearEquiv.toModuleIso
      { unitIsoAddEquiv with
        map_smul' := fun r x => by
          dsimp [unitIsoAddEquiv]
/- Porting note: rest of broken proof was
          simp only [Representation.asModuleEquiv_symm_map_smul,
            RestrictScalars.addEquiv_symm_map_algebraMap_smul] -/
          -- This used to be `rw`, but we need `erw` after https://github.com/leanprover/lean4/pull/2644
          erw [AddEquiv.trans_apply,
            Representation.asModuleEquiv_symm_map_smul]
          rfl })
    fun g => by ext; apply unit_iso_comm

/-- The categorical equivalence `Rep k G ≌ ModuleCat (MonoidAlgebra k G)`. -/
def equivalenceModuleMonoidAlgebra : Rep k G ≌ ModuleCat.{u} (MonoidAlgebra k G) where
  functor := toModuleMonoidAlgebra
  inverse := ofModuleMonoidAlgebra
  unitIso := NatIso.ofComponents (fun V => unitIso V) (by aesop_cat)
  counitIso := NatIso.ofComponents (fun M => counitIso M) (by aesop_cat)

-- TODO Verify that the equivalence with `ModuleCat (MonoidAlgebra k G)` is a monoidal functor.
end

end Rep<|MERGE_RESOLUTION|>--- conflicted
+++ resolved
@@ -325,27 +325,11 @@
   map_add' _ _ := rfl
   map_smul' _ _ := rfl
   invFun x := leftRegularHom A x
-<<<<<<< HEAD
   left_inv f := Action.Hom.ext <| ModuleCat.hom_ext <| Finsupp.lhom_ext' fun x =>
     LinearMap.ext_ring <| by simpa using (hom_comm_apply f x (Finsupp.single 1 1)).symm
   right_inv x := by simp
 
 theorem leftRegularHomEquiv_symm_hom_single {A : Rep k G} (x : A) (g : G) :
-=======
-  left_inv f := by
-    refine Action.Hom.ext (ModuleCat.hom_ext (Finsupp.lhom_ext' fun x : G => LinearMap.ext_ring ?_))
-    have :
-      f.hom ((ofMulAction k G G).ρ x (Finsupp.single (1 : G) (1 : k))) =
-        A.ρ x (f.hom (Finsupp.single (1 : G) (1 : k))) :=
-      LinearMap.ext_iff.1 (ModuleCat.hom_ext_iff.mp (f.comm x)) (Finsupp.single 1 1)
-    simp only [leftRegularHom_hom, LinearMap.comp_apply, Finsupp.lsingle_apply,
-      Finsupp.lift_apply, ← this, coe_of, of_ρ, Representation.ofMulAction_single x (1 : G) (1 : k),
-      smul_eq_mul, mul_one, zero_smul, Finsupp.sum_single_index, one_smul,
-      ConcreteCategory.hom_ofHom]
-  right_inv x := leftRegularHom_apply x
-
-theorem leftRegularHomEquiv_symm_single {A : Rep k G} (x : A) (g : G) :
->>>>>>> 77b7a36f
     ((leftRegularHomEquiv A).symm x).hom (Finsupp.single g 1) = A.ρ g x := by
   simp
 
