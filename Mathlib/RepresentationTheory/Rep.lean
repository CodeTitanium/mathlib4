/-
Copyright (c) 2020 Scott Morrison. All rights reserved.
Released under Apache 2.0 license as described in the file LICENSE.
Authors: Scott Morrison
-/
import Mathlib.Algebra.Category.ModuleCat.Adjunctions
import Mathlib.Algebra.Category.ModuleCat.Limits
import Mathlib.Algebra.Category.ModuleCat.Colimits
import Mathlib.Algebra.Category.ModuleCat.Monoidal.Symmetric
import Mathlib.CategoryTheory.Elementwise
import Mathlib.RepresentationTheory.Action.Monoidal
import Mathlib.RepresentationTheory.Basic

#align_import representation_theory.Rep from "leanprover-community/mathlib"@"cec81510e48e579bde6acd8568c06a87af045b63"

/-!
# `Rep k G` is the category of `k`-linear representations of `G`.

If `V : Rep k G`, there is a coercion that allows you to treat `V` as a type,
and this type comes equipped with a `Module k V` instance.
Also `V.ρ` gives the homomorphism `G →* (V →ₗ[k] V)`.

Conversely, given a homomorphism `ρ : G →* (V →ₗ[k] V)`,
you can construct the bundled representation as `Rep.of ρ`.

We construct the categorical equivalence `Rep k G ≌ ModuleCat (MonoidAlgebra k G)`.
We verify that `Rep k G` is a `k`-linear abelian symmetric monoidal category with all (co)limits.
-/

suppress_compilation

universe u

open CategoryTheory

open CategoryTheory.Limits

/-- The category of `k`-linear representations of a monoid `G`. -/
abbrev Rep (k G : Type u) [Ring k] [Monoid G] :=
  Action (ModuleCat.{u} k) (MonCat.of G)
set_option linter.uppercaseLean3 false in
#align Rep Rep

instance (k G : Type u) [CommRing k] [Monoid G] : Linear k (Rep k G) := by infer_instance

namespace Rep

variable {k G : Type u} [CommRing k]

section

variable [Monoid G]

instance : CoeSort (Rep k G) (Type u) :=
  ConcreteCategory.hasCoeToSort _

instance (V : Rep k G) : AddCommGroup V := by
  change AddCommGroup ((forget₂ (Rep k G) (ModuleCat k)).obj V); infer_instance

instance (V : Rep k G) : Module k V := by
  change Module k ((forget₂ (Rep k G) (ModuleCat k)).obj V)
  infer_instance

/-- Specialize the existing `Action.ρ`, changing the type to `Representation k G V`.
-/
def ρ (V : Rep k G) : Representation k G V :=
-- Porting note: was `V.ρ`
  Action.ρ V
set_option linter.uppercaseLean3 false in
#align Rep.ρ Rep.ρ

/-- Lift an unbundled representation to `Rep`. -/
def of {V : Type u} [AddCommGroup V] [Module k V] (ρ : G →* V →ₗ[k] V) : Rep k G :=
  ⟨ModuleCat.of k V, ρ⟩
set_option linter.uppercaseLean3 false in
#align Rep.of Rep.of

@[simp]
theorem coe_of {V : Type u} [AddCommGroup V] [Module k V] (ρ : G →* V →ₗ[k] V) :
    (of ρ : Type u) = V :=
  rfl
set_option linter.uppercaseLean3 false in
#align Rep.coe_of Rep.coe_of

@[simp]
theorem of_ρ {V : Type u} [AddCommGroup V] [Module k V] (ρ : G →* V →ₗ[k] V) : (of ρ).ρ = ρ :=
  rfl
set_option linter.uppercaseLean3 false in
#align Rep.of_ρ Rep.of_ρ

theorem Action_ρ_eq_ρ {A : Rep k G} : Action.ρ A = A.ρ :=
  rfl
set_option linter.uppercaseLean3 false in
#align Rep.Action_ρ_eq_ρ Rep.Action_ρ_eq_ρ

/-- Allows us to apply lemmas about the underlying `ρ`, which would take an element `g : G` rather
than `g : MonCat.of G` as an argument. -/
theorem of_ρ_apply {V : Type u} [AddCommGroup V] [Module k V] (ρ : Representation k G V)
    (g : MonCat.of G) : (Rep.of ρ).ρ g = ρ (g : G) :=
  rfl
set_option linter.uppercaseLean3 false in
#align Rep.of_ρ_apply Rep.of_ρ_apply

@[simp]
theorem ρ_inv_self_apply {G : Type u} [Group G] (A : Rep k G) (g : G) (x : A) :
    A.ρ g⁻¹ (A.ρ g x) = x :=
  show (A.ρ g⁻¹ * A.ρ g) x = x by rw [← map_mul, inv_mul_self, map_one, LinearMap.one_apply]
set_option linter.uppercaseLean3 false in
#align Rep.ρ_inv_self_apply Rep.ρ_inv_self_apply

@[simp]
theorem ρ_self_inv_apply {G : Type u} [Group G] {A : Rep k G} (g : G) (x : A) :
    A.ρ g (A.ρ g⁻¹ x) = x :=
  show (A.ρ g * A.ρ g⁻¹) x = x by rw [← map_mul, mul_inv_self, map_one, LinearMap.one_apply]
set_option linter.uppercaseLean3 false in
#align Rep.ρ_self_inv_apply Rep.ρ_self_inv_apply

theorem hom_comm_apply {A B : Rep k G} (f : A ⟶ B) (g : G) (x : A) :
    f.hom (A.ρ g x) = B.ρ g (f.hom x) :=
  LinearMap.ext_iff.1 (f.comm g) x
set_option linter.uppercaseLean3 false in
#align Rep.hom_comm_apply Rep.hom_comm_apply

/-- Alternative constructor for representation morphisms with less categorical terms. -/
def mkHom {A B : Rep k G} (f : A →ₗ[k] B)
    (hf : ∀ g, f ∘ₗ A.ρ g = B.ρ g ∘ₗ f) : A ⟶ B where
  hom := ModuleCat.ofHom f
  comm := hf

@[simp] lemma mkHom_hom_apply {A B : Rep k G} (f : A →ₗ[k] B)
    {hf : ∀ g, f ∘ₗ A.ρ g = B.ρ g ∘ₗ f} (x : A) :
    (mkHom f hf).hom x = f x := rfl

/-- Alternative constructor for representation isomorphisms with less categorical terms. -/
abbrev mkIso {A B : Rep k G} (f : A ≃ₗ[k] B)
    (hf : ∀ g, f ∘ₗ A.ρ g = B.ρ g ∘ₗ f) : A ≅ B where
  hom := mkHom f hf
  inv := mkHom f.symm fun g => by
    ext x
    apply_fun f.toEquiv
    have := LinearMap.ext_iff.1 (hf g) (f.symm x)
    simpa only [LinearMap.coe_comp, LinearEquiv.coe_coe, Function.comp_apply,
      LinearEquiv.coe_toEquiv, LinearEquiv.apply_symm_apply] using this.symm

lemma mkHom_ext_left {A B : Rep k G} (f : A →ₗ[k] B) (g : A ⟶ B)
    {hf : ∀ g, f ∘ₗ A.ρ g = B.ρ g ∘ₗ f} (h : f = g.hom) :
    mkHom f hf = g := by ext : 1; exact h

lemma mkHom_ext_right {A B : Rep k G} (f : A ⟶ B) (g : A →ₗ[k] B)
    {hg : ∀ x, g ∘ₗ A.ρ x = B.ρ x ∘ₗ g} (h : f.hom = g) :
    f = mkHom g hg := by ext : 1; exact h

/-@[simps] def homLEquiv (A B : Rep k G) : (A ⟶ B) ≃ₗ[k] A.ρ.Hom B.ρ where
  toFun := fun f => Representation.Hom.mk' f.hom f.comm
  map_add' := fun x y => rfl
  map_smul' := fun r x => rfl
  invFun := fun f => ⟨f.toLinearMap, f.comm⟩
  left_inv := fun f => by ext; rfl
  right_inv := fun f => by ext; rfl-/

variable (k G)

/-- The trivial `k`-linear `G`-representation on a `k`-module `V.` -/
def trivial (V : Type u) [AddCommGroup V] [Module k V] : Rep k G :=
  Rep.of (@Representation.trivial k G V _ _ _ _)
set_option linter.uppercaseLean3 false in
#align Rep.trivial Rep.trivial

variable {k G}

theorem trivial_def {V : Type u} [AddCommGroup V] [Module k V] (g : G) (v : V) :
    (trivial k G V).ρ g v = v :=
  rfl
set_option linter.uppercaseLean3 false in
#align Rep.trivial_def Rep.trivial_def

/-- A predicate for representations that fix every element. -/
abbrev IsTrivial (A : Rep k G) := A.ρ.IsTrivial

instance {V : Type u} [AddCommGroup V] [Module k V] :
    IsTrivial (Rep.trivial k G V) where

instance {V : Type u} [AddCommGroup V] [Module k V] (ρ : Representation k G V) [ρ.IsTrivial] :
    IsTrivial (Rep.of ρ) where

variable (k G)

@[simps] def trivialFunctor : ModuleCat k ⥤ Rep k G where
  obj := fun A => Rep.trivial k G A
  map := fun f => Rep.mkHom f fun g => rfl

def forget₂CompTrivialFunctorIso :
   trivialFunctor k G ⋙ forget₂ (Rep k G) (ModuleCat.{u} k) ≅ 𝟭 (ModuleCat k) :=
Iso.refl _

-- Porting note: the two following instances were found automatically in mathlib3
noncomputable instance : PreservesLimits (forget₂ (Rep k G) (ModuleCat.{u} k)) :=
  Action.instPreservesLimitsForget.{u} _ _

noncomputable instance : PreservesColimits (forget₂ (Rep k G) (ModuleCat.{u} k)) :=
  Action.instPreservesColimitsForget.{u} _ _

instance : PreservesColimitsOfSize (trivialFunctor k G) :=
  Action.preservesColimitsOfSizeOfPreserves (trivialFunctor k G) <|
    show PreservesColimitsOfSize (𝟭 (ModuleCat k)) by infer_instance

variable {k G}

/- Porting note: linter complains `simp` unfolds some types in the LHS, so
have removed `@[simp]`. -/
theorem MonoidalCategory.braiding_hom_apply {A B : Rep k G} (x : A) (y : B) :
    Action.Hom.hom (β_ A B).hom (TensorProduct.tmul k x y) = TensorProduct.tmul k y x :=
  rfl
set_option linter.uppercaseLean3 false in
#align Rep.monoidal_category.braiding_hom_apply Rep.MonoidalCategory.braiding_hom_apply

/- Porting note: linter complains `simp` unfolds some types in the LHS, so
have removed `@[simp]`. -/
theorem MonoidalCategory.braiding_inv_apply {A B : Rep k G} (x : A) (y : B) :
    Action.Hom.hom (β_ A B).inv (TensorProduct.tmul k y x) = TensorProduct.tmul k x y :=
  rfl
set_option linter.uppercaseLean3 false in
#align Rep.monoidal_category.braiding_inv_apply Rep.MonoidalCategory.braiding_inv_apply

section Linearization

variable (k G)

/-- The monoidal functor sending a type `H` with a `G`-action to the induced `k`-linear
`G`-representation on `k[H].` -/
noncomputable def linearization : MonoidalFunctor (Action (Type u) (MonCat.of G)) (Rep k G) :=
  (ModuleCat.monoidalFree k).mapAction (MonCat.of G)
set_option linter.uppercaseLean3 false in
#align Rep.linearization Rep.linearization

variable {k G}

@[simp]
theorem linearization_obj_ρ (X : Action (Type u) (MonCat.of G)) (g : G) (x : X.V →₀ k) :
    ((linearization k G).obj X).ρ g x = Finsupp.lmapDomain k k (X.ρ g) x :=
  rfl
set_option linter.uppercaseLean3 false in
#align Rep.linearization_obj_ρ Rep.linearization_obj_ρ

theorem linearization_of (X : Action (Type u) (MonCat.of G)) (g : G) (x : X.V) :
    ((linearization k G).obj X).ρ g (Finsupp.single x (1 : k))
      = Finsupp.single (X.ρ g x) (1 : k) := by
  rw [linearization_obj_ρ, Finsupp.lmapDomain_apply, Finsupp.mapDomain_single]
set_option linter.uppercaseLean3 false in
#align Rep.linearization_of Rep.linearization_of

-- Porting note: helps fixing `linearizationTrivialIso` since change in behaviour of ext
theorem linearization_single (X : Action (Type u) (MonCat.of G)) (g : G) (x : X.V) (r : k) :
    ((linearization k G).obj X).ρ g (Finsupp.single x r) = Finsupp.single (X.ρ g x) r :=
  by rw [linearization_obj_ρ, Finsupp.lmapDomain_apply, Finsupp.mapDomain_single]

variable {X Y : Action (Type u) (MonCat.of G)} (f : X ⟶ Y)

@[simp]
theorem linearization_map_hom : ((linearization k G).map f).hom = Finsupp.lmapDomain k k f.hom :=
  rfl
set_option linter.uppercaseLean3 false in
#align Rep.linearization_map_hom Rep.linearization_map_hom

theorem linearization_map_hom_single (x : X.V) (r : k) :
    ((linearization k G).map f).hom (Finsupp.single x r) = Finsupp.single (f.hom x) r :=
  Finsupp.mapDomain_single
set_option linter.uppercaseLean3 false in
#align Rep.linearization_map_hom_single Rep.linearization_map_hom_single

@[simp]
theorem linearization_μ_hom (X Y : Action (Type u) (MonCat.of G)) :
    ((linearization k G).μ X Y).hom = (finsuppTensorFinsupp' k X.V Y.V).toLinearMap :=
  rfl
set_option linter.uppercaseLean3 false in
#align Rep.linearization_μ_hom Rep.linearization_μ_hom

@[simp]
theorem linearization_μ_inv_hom (X Y : Action (Type u) (MonCat.of G)) :
    (inv ((linearization k G).μ X Y)).hom = (finsuppTensorFinsupp' k X.V Y.V).symm.toLinearMap := by
-- Porting note (#11039): broken proof was
/- simp_rw [← Action.forget_map, Functor.map_inv, Action.forget_map, linearization_μ_hom]
  apply IsIso.inv_eq_of_hom_inv_id _
  exact LinearMap.ext fun x => LinearEquiv.symm_apply_apply _ _-/
  rw [← Action.forget_map, Functor.map_inv]
  apply IsIso.inv_eq_of_hom_inv_id
  exact LinearMap.ext fun x => LinearEquiv.symm_apply_apply (finsuppTensorFinsupp' k X.V Y.V) x
set_option linter.uppercaseLean3 false in
#align Rep.linearization_μ_inv_hom Rep.linearization_μ_inv_hom

@[simp]
theorem linearization_ε_hom : (linearization k G).ε.hom = Finsupp.lsingle PUnit.unit :=
  rfl
set_option linter.uppercaseLean3 false in
#align Rep.linearization_ε_hom Rep.linearization_ε_hom

-- This was always a bad simp lemma, but the linter did not notice until lean4#2644
@[simp, nolint simpNF]
theorem linearization_ε_inv_hom_apply (r : k) :
    (inv (linearization k G).ε).hom (Finsupp.single PUnit.unit r) = r :=
  IsIso.hom_inv_id_apply (linearization k G).ε r
set_option linter.uppercaseLean3 false in
#align Rep.linearization_ε_inv_hom_apply Rep.linearization_ε_inv_hom_apply

variable (k G)

/-- The linearization of a type `X` on which `G` acts trivially is the trivial `G`-representation
on `k[X]`. -/
@[simps!]
noncomputable def linearizationTrivialIso (X : Type u) :
    (linearization k G).obj (Action.mk X 1) ≅ trivial k G (X →₀ k) :=
  Action.mkIso (Iso.refl _) fun _ => Finsupp.lhom_ext' fun _ => LinearMap.ext
    fun _ => linearization_single ..
set_option linter.uppercaseLean3 false in
#align Rep.linearization_trivial_iso Rep.linearizationTrivialIso

/-- Given a `G`-action on `H`, this is `k[H]` bundled with the natural representation
`G →* End(k[H])` as a term of type `Rep k G`. -/
noncomputable abbrev ofMulAction (H : Type u) [MulAction G H] : Rep k G :=
  of <| Representation.ofMulAction k G H
set_option linter.uppercaseLean3 false in
#align Rep.of_mul_action Rep.ofMulAction

/-- The `k`-linear `G`-representation on `k[G]`, induced by left multiplication. -/
noncomputable def leftRegular : Rep k G :=
  ofMulAction k G G
set_option linter.uppercaseLean3 false in
#align Rep.left_regular Rep.leftRegular

/-- The `k`-linear `G`-representation on `k[Gⁿ]`, induced by left multiplication. -/
noncomputable def diagonal (n : ℕ) : Rep k G :=
  ofMulAction k G (Fin n → G)
set_option linter.uppercaseLean3 false in
#align Rep.diagonal Rep.diagonal

/-- The linearization of a type `H` with a `G`-action is definitionally isomorphic to the
`k`-linear `G`-representation on `k[H]` induced by the `G`-action on `H`. -/
noncomputable def linearizationOfMulActionIso (H : Type u) [MulAction G H] :
    (linearization k G).obj (Action.ofMulAction G H) ≅ ofMulAction k G H :=
  Iso.refl _
set_option linter.uppercaseLean3 false in
#align Rep.linearization_of_mul_action_iso Rep.linearizationOfMulActionIso

section

variable (k G A : Type u) [CommRing k] [Monoid G] [AddCommGroup A]
  [Module k A] [DistribMulAction G A] [SMulCommClass G k A]

/-- Turns a `k`-module `A` with a compatible `DistribMulAction` of a monoid `G` into a
`k`-linear `G`-representation on `A`. -/
def ofDistribMulAction : Rep k G := Rep.of (Representation.ofDistribMulAction k G A)

@[simp] theorem ofDistribMulAction_ρ_apply_apply (g : G) (a : A) :
    (ofDistribMulAction k G A).ρ g a = g • a := rfl

/-- Given an `R`-algebra `S`, the `ℤ`-linear representation associated to the natural action of
`S ≃ₐ[R] S` on `S`. -/
@[simp] def ofAlgebraAut (R S : Type) [CommRing R] [CommRing S] [Algebra R S] :
    Rep ℤ (S ≃ₐ[R] S) := ofDistribMulAction ℤ (S ≃ₐ[R] S) S

end
section
variable (M G : Type) [Monoid M] [CommGroup G] [MulDistribMulAction M G]

/-- Turns a `CommGroup` `G` with a `MulDistribMulAction` of a monoid `M` into a
`ℤ`-linear `M`-representation on `Additive G`. -/
def ofMulDistribMulAction : Rep ℤ M := Rep.of (Representation.ofMulDistribMulAction M G)

@[simp] theorem ofMulDistribMulAction_ρ_apply_apply (g : M) (a : Additive G) :
    (ofMulDistribMulAction M G).ρ g a = Additive.ofMul (g • Additive.toMul a) := rfl

/-- Given an `R`-algebra `S`, the `ℤ`-linear representation associated to the natural action of
`S ≃ₐ[R] S` on `Sˣ`. -/
@[simp] def ofAlgebraAutOnUnits (R S : Type) [CommRing R] [CommRing S] [Algebra R S] :
    Rep ℤ (S ≃ₐ[R] S) := Rep.ofMulDistribMulAction (S ≃ₐ[R] S) Sˣ

end

variable {k G}

/-- Given an element `x : A`, there is a natural morphism of representations `k[G] ⟶ A` sending
`g ↦ A.ρ(g)(x).` -/
<<<<<<< HEAD
def leftRegularHom (A : Rep k G) (x : A) : Rep.ofMulAction k G G ⟶ A :=
  mkHom (Finsupp.lift _ _ _ fun g => A.ρ g x) <| fun g => Finsupp.lhom_ext' fun y =>
    LinearMap.ext_ring <| by
      simp only [coe_of, of_ρ, LinearMap.coe_comp, Function.comp_apply, Finsupp.lsingle_apply,
        Representation.ofMulAction_single, smul_eq_mul, Finsupp.lift_apply, map_mul,
        LinearMap.mul_apply, zero_smul, Finsupp.sum_single_index, one_smul]
=======
@[simps]
noncomputable def leftRegularHom (A : Rep k G) (x : A) : Rep.ofMulAction k G G ⟶ A where
  hom := Finsupp.lift _ _ _ fun g => A.ρ g x
  comm g := by
    refine Finsupp.lhom_ext' fun y => LinearMap.ext_ring ?_
/- Porting note: rest of broken proof was
    simpa only [LinearMap.comp_apply, ModuleCat.comp_def, Finsupp.lsingle_apply, Finsupp.lift_apply,
      Action_ρ_eq_ρ, of_ρ_apply, Representation.ofMulAction_single, Finsupp.sum_single_index,
      zero_smul, one_smul, smul_eq_mul, A.ρ.map_mul] -/
    simp only [LinearMap.comp_apply, ModuleCat.comp_def, Finsupp.lsingle_apply]
    erw [Finsupp.lift_apply, Finsupp.lift_apply, Representation.ofMulAction_single (G := G)]
    simp only [Finsupp.sum_single_index, zero_smul, one_smul, smul_eq_mul, A.ρ.map_mul, of_ρ]
    rfl
>>>>>>> 4a74e051
set_option linter.uppercaseLean3 false in
#align Rep.left_regular_hom Rep.leftRegularHom

@[simp] theorem leftRegularHom_single {A : Rep k G} (x : A) (g : G) (r : k) :
    (leftRegularHom A x).hom (Finsupp.single g r) = r • A.ρ g x := by
  simp only [leftRegularHom, mkHom_hom_apply, coe_of, Finsupp.lift_apply, zero_smul,
    Finsupp.sum_single_index]

theorem leftRegularHom_one {A : Rep k G} (x : A) :
    (leftRegularHom A x).hom (Finsupp.single 1 1) = x := by
  simp only [leftRegularHom_single, map_one, LinearMap.one_apply, one_smul]

/-- Given a `k`-linear `G`-representation `A`, there is a `k`-linear isomorphism between
representation morphisms `Hom(k[G], A)` and `A`. -/
@[simps]
noncomputable def leftRegularHomEquiv (A : Rep k G) : (Rep.ofMulAction k G G ⟶ A) ≃ₗ[k] A where
  toFun f := f.hom (Finsupp.single 1 1)
  map_add' x y := rfl
  map_smul' r x := rfl
  invFun x := leftRegularHom A x
  left_inv f := by
<<<<<<< HEAD
    refine' mkHom_ext_left _ _ (Finsupp.lhom_ext' fun x : G => LinearMap.ext_ring _)
    simp only [← hom_comm_apply, coe_of, of_ρ, Representation.ofMulAction_single, smul_eq_mul,
      mul_one, LinearMap.coe_comp, Function.comp_apply, Finsupp.lsingle_apply, Finsupp.lift_apply,
      zero_smul, Finsupp.sum_single_index, one_smul]
    rfl
  right_inv x := leftRegularHom_one x
=======
    refine' Action.Hom.ext _ _ (Finsupp.lhom_ext' fun x : G => LinearMap.ext_ring _)
    have :
      f.hom ((ofMulAction k G G).ρ x (Finsupp.single (1 : G) (1 : k))) =
        A.ρ x (f.hom (Finsupp.single (1 : G) (1 : k))) :=
      LinearMap.ext_iff.1 (f.comm x) (Finsupp.single 1 1)
/- Porting note: rest of broken proof was
    simp only [LinearMap.comp_apply, Finsupp.lsingle_apply, left_regular_hom_hom,
      Finsupp.lift_apply, Finsupp.sum_single_index, one_smul, ← this, zero_smul, of_ρ_apply,
      Representation.ofMulAction_single x (1 : G) (1 : k), smul_eq_mul, mul_one] -/
    simp only [LinearMap.comp_apply, Finsupp.lsingle_apply, leftRegularHom_hom]
    erw [Finsupp.lift_apply]
    rw [Finsupp.sum_single_index, ← this, of_ρ_apply]
    · erw [Representation.ofMulAction_single x (1 : G) (1 : k)]
      simp only [one_smul, smul_eq_mul, mul_one]
      -- This goal didn't exist before leanprover/lean4#2644
      rfl
    · rw [zero_smul]
  right_inv x := leftRegularHom_apply x
>>>>>>> 4a74e051
set_option linter.uppercaseLean3 false in
#align Rep.left_regular_hom_equiv Rep.leftRegularHomEquiv

theorem leftRegularHomEquiv_symm_single {A : Rep k G} (x : A) (g : G) :
    ((leftRegularHomEquiv A).symm x).hom (Finsupp.single g 1) = A.ρ g x := by
  simp only [leftRegularHomEquiv_symm_apply, leftRegularHom_single, one_smul]
set_option linter.uppercaseLean3 false in
#align Rep.left_regular_hom_equiv_symm_single Rep.leftRegularHomEquiv_symm_single

end Linearization

end

section MonoidalClosed
open MonoidalCategory Action

variable [Group G] (A B C : Rep k G)

/-- Given a `k`-linear `G`-representation `(A, ρ₁)`, this is the 'internal Hom' functor sending
`(B, ρ₂)` to the representation `Homₖ(A, B)` that maps `g : G` and `f : A →ₗ[k] B` to
`(ρ₂ g) ∘ₗ f ∘ₗ (ρ₁ g⁻¹)`. -/
@[simps]
protected def ihom (A : Rep k G) : Rep k G ⥤ Rep k G where
  obj B := Rep.of (Representation.linHom A.ρ B.ρ)
  map := fun {X} {Y} f =>
    { hom := ModuleCat.ofHom (LinearMap.llcomp k _ _ _ f.hom)
      comm := fun g => LinearMap.ext fun x => LinearMap.ext fun y => by
        show f.hom (X.ρ g _) = _
        simp only [hom_comm_apply]; rfl }
  map_id := fun _ => by ext; rfl
  map_comp := fun _ _ => by ext; rfl
set_option linter.uppercaseLean3 false in
#align Rep.ihom Rep.ihom

@[simp] theorem ihom_obj_ρ_apply {A B : Rep k G} (g : G) (x : A →ₗ[k] B) :
    ((Rep.ihom A).obj B).ρ g x = B.ρ g ∘ₗ x ∘ₗ A.ρ g⁻¹ :=
  rfl
set_option linter.uppercaseLean3 false in
#align Rep.ihom_obj_ρ_apply Rep.ihom_obj_ρ_apply

/-- Given a `k`-linear `G`-representation `A`, this is the Hom-set bijection in the adjunction
`A ⊗ - ⊣ ihom(A, -)`. It sends `f : A ⊗ B ⟶ C` to a `Rep k G` morphism defined by currying the
`k`-linear map underlying `f`, giving a map `A →ₗ[k] B →ₗ[k] C`, then flipping the arguments. -/
def homEquiv (A B C : Rep k G) : (A ⊗ B ⟶ C) ≃ (B ⟶ (Rep.ihom A).obj C) where
  toFun f := mkHom (TensorProduct.curry f.hom).flip
    fun g => LinearMap.ext fun x => LinearMap.ext fun y => by
      simp only [ihom_obj, coe_of, Equivalence.symm_inverse, functorCategoryEquivalence_functor,
        FunctorCategoryEquivalence.functor_obj_obj, Monoidal.transportStruct_tensorObj,
        Equivalence.symm_functor, functorCategoryEquivalence_inverse, of_ρ]
      change f.hom (_ ⊗ₜ[k] _) = C.ρ g (f.hom (_ ⊗ₜ[k] _))
      rw [← hom_comm_apply]
      change _ = f.hom ((A.ρ g * A.ρ g⁻¹) y ⊗ₜ[k] _)
      simp only [← map_mul, mul_inv_self, map_one]
      rfl
  invFun f :=
    { hom := TensorProduct.uncurry k _ _ _ f.hom.flip
      comm := fun g => TensorProduct.ext' fun x y => by
/- Porting note: rest of broken proof was
        dsimp only [MonoidalCategory.tensorLeft_obj, ModuleCat.comp_def, LinearMap.comp_apply,
          tensor_rho, ModuleCat.MonoidalCategory.hom_apply, TensorProduct.map_tmul]
        simp only [TensorProduct.uncurry_apply f.hom.flip, LinearMap.flip_apply, Action_ρ_eq_ρ,
          hom_comm_apply f g y, Rep.ihom_obj_ρ_apply, LinearMap.comp_apply, ρ_inv_self_apply] -/
        change TensorProduct.uncurry k _ _ _ f.hom.flip (A.ρ g x ⊗ₜ[k] B.ρ g y) =
          C.ρ g (TensorProduct.uncurry k _ _ _ f.hom.flip (x ⊗ₜ[k] y))
        -- The next 3 tactics used to be `rw` before leanprover/lean4#2644
        erw [TensorProduct.uncurry_apply, LinearMap.flip_apply, hom_comm_apply,
          Rep.ihom_obj_ρ_apply,
          LinearMap.comp_apply, LinearMap.comp_apply] --, ρ_inv_self_apply (A := C)]
        dsimp
        erw [ρ_inv_self_apply]
        rfl}
  left_inv f := Action.Hom.ext _ _ (TensorProduct.ext' fun _ _ => rfl)
  right_inv f := by ext; rfl
set_option linter.uppercaseLean3 false in
#align Rep.hom_equiv Rep.homEquiv
  --(Rep.homLEquiv (A ⊗ B) C).toEquiv.trans ((A.ρ.homEquiv B.ρ C.ρ).trans
  --  (Rep.homLEquiv B ((Rep.ihom A).obj C)).toEquiv.symm)

variable {A B C}

/-- Porting note: if we generate this with `@[simps]` the linter complains some types in the LHS
simplify. -/
theorem homEquiv_apply_hom (f : A ⊗ B ⟶ C) :
    (homEquiv A B C f).hom = (TensorProduct.curry f.hom).flip := rfl
set_option linter.uppercaseLean3 false in
#align Rep.hom_equiv_apply_hom Rep.homEquiv_apply_hom

/-- Porting note: if we generate this with `@[simps]` the linter complains some types in the LHS
simplify. -/
theorem homEquiv_symm_apply_hom (f : B ⟶ (Rep.ihom A).obj C) :
    ((homEquiv A B C).symm f).hom = TensorProduct.uncurry k A B C f.hom.flip := rfl
set_option linter.uppercaseLean3 false in
#align Rep.hom_equiv_symm_apply_hom Rep.homEquiv_symm_apply_hom

instance : MonoidalClosed (Rep k G) where
  closed := fun A =>
  { isAdj :=
    { right := Rep.ihom A
      adj := Adjunction.mkOfHomEquiv (
      { homEquiv := Rep.homEquiv A
        homEquiv_naturality_left_symm := fun _ _ => Action.Hom.ext _ _
          (TensorProduct.ext' fun _ _ => rfl)
        homEquiv_naturality_right := fun _ _ => Action.Hom.ext _ _ (LinearMap.ext
          fun _ => LinearMap.ext fun _ => rfl) })}}

@[simp]
theorem ihom_obj_ρ_def (A B : Rep k G) : ((ihom A).obj B).ρ = ((Rep.ihom A).obj B).ρ :=
  rfl
set_option linter.uppercaseLean3 false in
#align Rep.ihom_obj_ρ_def Rep.ihom_obj_ρ_def

@[simp]
theorem homEquiv_def (A B C : Rep k G) : (ihom.adjunction A).homEquiv B C = Rep.homEquiv A B C :=
  rfl
set_option linter.uppercaseLean3 false in
#align Rep.hom_equiv_def Rep.homEquiv_def

@[simp]
theorem ihom_ev_app_hom (A B : Rep k G) :
    Action.Hom.hom ((ihom.ev A).app B)
      = TensorProduct.uncurry k A (A →ₗ[k] B) B LinearMap.id.flip := by
  ext; rfl
set_option linter.uppercaseLean3 false in
#align Rep.ihom_ev_app_hom Rep.ihom_ev_app_hom

@[simp] theorem ihom_coev_app_hom (A B : Rep k G) :
    Action.Hom.hom ((ihom.coev A).app B) = (TensorProduct.mk k _ _).flip :=
  LinearMap.ext fun _ => LinearMap.ext fun _ => rfl
set_option linter.uppercaseLean3 false in
#align Rep.ihom_coev_app_hom Rep.ihom_coev_app_hom

variable (A B C)

/-- There is a `k`-linear isomorphism between the sets of representation morphisms`Hom(A ⊗ B, C)`
and `Hom(B, Homₖ(A, C))`. -/
def MonoidalClosed.linearHomEquiv : (A ⊗ B ⟶ C) ≃ₗ[k] B ⟶ A ⟶[Rep k G] C :=
  { (ihom.adjunction A).homEquiv _ _ with
    map_add' := fun _ _ => rfl
    map_smul' := fun _ _ => rfl }
  set_option linter.uppercaseLean3 false in
#align Rep.monoidal_closed.linear_hom_equiv Rep.MonoidalClosed.linearHomEquiv

/-- There is a `k`-linear isomorphism between the sets of representation morphisms`Hom(A ⊗ B, C)`
and `Hom(A, Homₖ(B, C))`. -/
def MonoidalClosed.linearHomEquivComm : (A ⊗ B ⟶ C) ≃ₗ[k] A ⟶ B ⟶[Rep k G] C :=
  Linear.homCongr k (β_ A B) (Iso.refl _) ≪≫ₗ MonoidalClosed.linearHomEquiv _ _ _
set_option linter.uppercaseLean3 false in
#align Rep.monoidal_closed.linear_hom_equiv_comm Rep.MonoidalClosed.linearHomEquivComm

variable {A B C}

-- `simpNF` times out
@[simp, nolint simpNF]
theorem MonoidalClosed.linearHomEquiv_hom (f : A ⊗ B ⟶ C) :
    (MonoidalClosed.linearHomEquiv A B C f).hom = (TensorProduct.curry f.hom).flip :=
  rfl
set_option linter.uppercaseLean3 false in
#align Rep.monoidal_closed.linear_hom_equiv_hom Rep.MonoidalClosed.linearHomEquiv_hom

-- `simpNF` times out
@[simp, nolint simpNF]
theorem MonoidalClosed.linearHomEquivComm_hom (f : A ⊗ B ⟶ C) :
    (MonoidalClosed.linearHomEquivComm A B C f).hom = TensorProduct.curry f.hom :=
  rfl
set_option linter.uppercaseLean3 false in
#align Rep.monoidal_closed.linear_hom_equiv_comm_hom Rep.MonoidalClosed.linearHomEquivComm_hom

-- This was always a bad simp lemma, but the linter did not notice until lean4#2644
@[simp, nolint simpNF]
theorem MonoidalClosed.linearHomEquiv_symm_hom (f : B ⟶ A ⟶[Rep k G] C) :
    ((MonoidalClosed.linearHomEquiv A B C).symm f).hom = TensorProduct.uncurry k A B C f.hom.flip :=
  rfl
set_option linter.uppercaseLean3 false in
#align Rep.monoidal_closed.linear_hom_equiv_symm_hom Rep.MonoidalClosed.linearHomEquiv_symm_hom

-- This was always a bad simp lemma, but the linter did not notice until lean4#2644
@[simp, nolint simpNF]
theorem MonoidalClosed.linearHomEquivComm_symm_hom (f : A ⟶ B ⟶[Rep k G] C) :
    ((MonoidalClosed.linearHomEquivComm A B C).symm f).hom
      = TensorProduct.uncurry k A B C f.hom :=
  TensorProduct.ext' fun _ _ => rfl
set_option linter.uppercaseLean3 false in
#align Rep.monoidal_closed.linear_hom_equiv_comm_symm_hom Rep.MonoidalClosed.linearHomEquivComm_symm_hom

end MonoidalClosed

end Rep

namespace Representation
open MonoidalCategory
variable {k G : Type u} [CommRing k] [Monoid G] {V W : Type u} [AddCommGroup V] [AddCommGroup W]
  [Module k V] [Module k W] (ρ : Representation k G V) (τ : Representation k G W)

/-- Tautological isomorphism to help Lean in typechecking. -/
def repOfTprodIso : Rep.of (ρ.tprod τ) ≅ Rep.of ρ ⊗ Rep.of τ :=
  CategoryTheory.Iso.refl _
set_option linter.uppercaseLean3 false in
#align representation.Rep_of_tprod_iso Representation.repOfTprodIso

theorem repOfTprodIso_apply (x : TensorProduct k V W) : (repOfTprodIso ρ τ).hom.hom x = x :=
  rfl
set_option linter.uppercaseLean3 false in
#align representation.Rep_of_tprod_iso_apply Representation.repOfTprodIso_apply

theorem repOfTprodIso_inv_apply (x : TensorProduct k V W) : (repOfTprodIso ρ τ).inv.hom x = x :=
  rfl
set_option linter.uppercaseLean3 false in
#align representation.Rep_of_tprod_iso_inv_apply Representation.repOfTprodIso_inv_apply

end Representation

/-!
# The categorical equivalence `Rep k G ≌ Module.{u} (MonoidAlgebra k G)`.
-/


namespace Rep

variable {k G : Type u} [CommRing k] [Monoid G]

-- Verify that the symmetric monoidal structure is available.
example : SymmetricCategory (Rep k G) := by infer_instance

example : MonoidalPreadditive (Rep k G) := by infer_instance

example : MonoidalLinear k (Rep k G) := by infer_instance

noncomputable section

/-- Auxiliary lemma for `toModuleMonoidAlgebra`. -/
theorem to_Module_monoidAlgebra_map_aux {k G : Type*} [CommRing k] [Monoid G] (V W : Type*)
    [AddCommGroup V] [AddCommGroup W] [Module k V] [Module k W] (ρ : G →* V →ₗ[k] V)
    (σ : G →* W →ₗ[k] W) (f : V →ₗ[k] W) (w : ∀ g : G, f.comp (ρ g) = (σ g).comp f)
    (r : MonoidAlgebra k G) (x : V) :
    f ((((MonoidAlgebra.lift k G (V →ₗ[k] V)) ρ) r) x) =
      (((MonoidAlgebra.lift k G (W →ₗ[k] W)) σ) r) (f x) := by
  apply MonoidAlgebra.induction_on r
  · intro g
    simp only [one_smul, MonoidAlgebra.lift_single, MonoidAlgebra.of_apply]
    exact LinearMap.congr_fun (w g) x
  · intro g h gw hw; simp only [map_add, add_left_inj, LinearMap.add_apply, hw, gw]
  · intro r g w
    simp only [AlgHom.map_smul, w, RingHom.id_apply, LinearMap.smul_apply, LinearMap.map_smulₛₗ]
set_option linter.uppercaseLean3 false in
#align Rep.to_Module_monoid_algebra_map_aux Rep.to_Module_monoidAlgebra_map_aux

/-- Auxiliary definition for `toModuleMonoidAlgebra`. -/
def toModuleMonoidAlgebraMap {V W : Rep k G} (f : V ⟶ W) :
    ModuleCat.of (MonoidAlgebra k G) V.ρ.asModule ⟶ ModuleCat.of (MonoidAlgebra k G) W.ρ.asModule :=
  { f.hom with
    map_smul' := fun r x => to_Module_monoidAlgebra_map_aux V.V W.V V.ρ W.ρ f.hom f.comm r x }
set_option linter.uppercaseLean3 false in
#align Rep.to_Module_monoid_algebra_map Rep.toModuleMonoidAlgebraMap

/-- Functorially convert a representation of `G` into a module over `MonoidAlgebra k G`. -/
def toModuleMonoidAlgebra : Rep k G ⥤ ModuleCat.{u} (MonoidAlgebra k G) where
  obj V := ModuleCat.of _ V.ρ.asModule
  map f := toModuleMonoidAlgebraMap f
set_option linter.uppercaseLean3 false in
#align Rep.to_Module_monoid_algebra Rep.toModuleMonoidAlgebra

/-- Functorially convert a module over `MonoidAlgebra k G` into a representation of `G`. -/
def ofModuleMonoidAlgebra : ModuleCat.{u} (MonoidAlgebra k G) ⥤ Rep k G where
  obj M := Rep.of (Representation.ofModule M)
  map f :=
    { hom := { f with map_smul' := fun r x => f.map_smul (algebraMap k _ r) x }
      comm := fun g => by ext; apply f.map_smul }
set_option linter.uppercaseLean3 false in
#align Rep.of_Module_monoid_algebra Rep.ofModuleMonoidAlgebra

theorem ofModuleMonoidAlgebra_obj_coe (M : ModuleCat.{u} (MonoidAlgebra k G)) :
    (ofModuleMonoidAlgebra.obj M : Type u) = RestrictScalars k (MonoidAlgebra k G) M :=
  rfl
set_option linter.uppercaseLean3 false in
#align Rep.of_Module_monoid_algebra_obj_coe Rep.ofModuleMonoidAlgebra_obj_coe

theorem ofModuleMonoidAlgebra_obj_ρ (M : ModuleCat.{u} (MonoidAlgebra k G)) :
    (ofModuleMonoidAlgebra.obj M).ρ = Representation.ofModule M :=
  rfl
set_option linter.uppercaseLean3 false in
#align Rep.of_Module_monoid_algebra_obj_ρ Rep.ofModuleMonoidAlgebra_obj_ρ

/-- Auxiliary definition for `equivalenceModuleMonoidAlgebra`. -/
def counitIsoAddEquiv {M : ModuleCat.{u} (MonoidAlgebra k G)} :
    (ofModuleMonoidAlgebra ⋙ toModuleMonoidAlgebra).obj M ≃+ M := by
  dsimp [ofModuleMonoidAlgebra, toModuleMonoidAlgebra]
  exact (Representation.ofModule M).asModuleEquiv.trans
    (RestrictScalars.addEquiv k (MonoidAlgebra k G) _)
set_option linter.uppercaseLean3 false in
#align Rep.counit_iso_add_equiv Rep.counitIsoAddEquiv

/-- Auxiliary definition for `equivalenceModuleMonoidAlgebra`. -/
def unitIsoAddEquiv {V : Rep k G} : V ≃+ (toModuleMonoidAlgebra ⋙ ofModuleMonoidAlgebra).obj V := by
  dsimp [ofModuleMonoidAlgebra, toModuleMonoidAlgebra]
  refine' V.ρ.asModuleEquiv.symm.trans _
  exact (RestrictScalars.addEquiv _ _ _).symm
set_option linter.uppercaseLean3 false in
#align Rep.unit_iso_add_equiv Rep.unitIsoAddEquiv

/-- Auxiliary definition for `equivalenceModuleMonoidAlgebra`. -/
def counitIso (M : ModuleCat.{u} (MonoidAlgebra k G)) :
    (ofModuleMonoidAlgebra ⋙ toModuleMonoidAlgebra).obj M ≅ M :=
  LinearEquiv.toModuleIso'
    { counitIsoAddEquiv with
      map_smul' := fun r x => by
        set_option tactic.skipAssignedInstances false in
        dsimp [counitIsoAddEquiv]
        /- Porting note: rest of broken proof was `simp`. -/
        rw [AddEquiv.trans_apply]
        rw [AddEquiv.trans_apply]
        erw [@Representation.ofModule_asAlgebraHom_apply_apply k G _ _ _ _ (_)]
        exact AddEquiv.symm_apply_apply _ _}
set_option linter.uppercaseLean3 false in
#align Rep.counit_iso Rep.counitIso

theorem unit_iso_comm (V : Rep k G) (g : G) (x : V) :
    unitIsoAddEquiv ((V.ρ g).toFun x) = ((ofModuleMonoidAlgebra.obj
      (toModuleMonoidAlgebra.obj V)).ρ g).toFun (unitIsoAddEquiv x) := by
  dsimp [unitIsoAddEquiv, ofModuleMonoidAlgebra, toModuleMonoidAlgebra]
/- Porting note: rest of broken proof was
  simp only [AddEquiv.apply_eq_iff_eq, AddEquiv.apply_symm_apply,
    Representation.asModuleEquiv_symm_map_rho, Representation.ofModule_asModule_act] -/
  erw [Representation.asModuleEquiv_symm_map_rho]
  rfl
set_option linter.uppercaseLean3 false in
#align Rep.unit_iso_comm Rep.unit_iso_comm

/-- Auxiliary definition for `equivalenceModuleMonoidAlgebra`. -/
def unitIso (V : Rep k G) : V ≅ (toModuleMonoidAlgebra ⋙ ofModuleMonoidAlgebra).obj V :=
  Action.mkIso
    (LinearEquiv.toModuleIso'
      { unitIsoAddEquiv with
        map_smul' := fun r x => by
          dsimp [unitIsoAddEquiv]
/- Porting note: rest of broken proof was
          simp only [Representation.asModuleEquiv_symm_map_smul,
            RestrictScalars.addEquiv_symm_map_algebraMap_smul] -/
          -- This used to be `rw`, but we need `erw` after leanprover/lean4#2644
          erw [AddEquiv.trans_apply,
            Representation.asModuleEquiv_symm_map_smul]
          rfl })
    fun g => by ext; apply unit_iso_comm
set_option linter.uppercaseLean3 false in
#align Rep.unit_iso Rep.unitIso

/-- The categorical equivalence `Rep k G ≌ ModuleCat (MonoidAlgebra k G)`. -/
def equivalenceModuleMonoidAlgebra : Rep k G ≌ ModuleCat.{u} (MonoidAlgebra k G) where
  functor := toModuleMonoidAlgebra
  inverse := ofModuleMonoidAlgebra
  unitIso := NatIso.ofComponents (fun V => unitIso V) (by aesop_cat)
  counitIso := NatIso.ofComponents (fun M => counitIso M) (by aesop_cat)
set_option linter.uppercaseLean3 false in
#align Rep.equivalence_Module_monoid_algebra Rep.equivalenceModuleMonoidAlgebra

-- TODO Verify that the equivalence with `ModuleCat (MonoidAlgebra k G)` is a monoidal functor.
end<|MERGE_RESOLUTION|>--- conflicted
+++ resolved
@@ -380,28 +380,12 @@
 
 /-- Given an element `x : A`, there is a natural morphism of representations `k[G] ⟶ A` sending
 `g ↦ A.ρ(g)(x).` -/
-<<<<<<< HEAD
 def leftRegularHom (A : Rep k G) (x : A) : Rep.ofMulAction k G G ⟶ A :=
   mkHom (Finsupp.lift _ _ _ fun g => A.ρ g x) <| fun g => Finsupp.lhom_ext' fun y =>
     LinearMap.ext_ring <| by
       simp only [coe_of, of_ρ, LinearMap.coe_comp, Function.comp_apply, Finsupp.lsingle_apply,
         Representation.ofMulAction_single, smul_eq_mul, Finsupp.lift_apply, map_mul,
         LinearMap.mul_apply, zero_smul, Finsupp.sum_single_index, one_smul]
-=======
-@[simps]
-noncomputable def leftRegularHom (A : Rep k G) (x : A) : Rep.ofMulAction k G G ⟶ A where
-  hom := Finsupp.lift _ _ _ fun g => A.ρ g x
-  comm g := by
-    refine Finsupp.lhom_ext' fun y => LinearMap.ext_ring ?_
-/- Porting note: rest of broken proof was
-    simpa only [LinearMap.comp_apply, ModuleCat.comp_def, Finsupp.lsingle_apply, Finsupp.lift_apply,
-      Action_ρ_eq_ρ, of_ρ_apply, Representation.ofMulAction_single, Finsupp.sum_single_index,
-      zero_smul, one_smul, smul_eq_mul, A.ρ.map_mul] -/
-    simp only [LinearMap.comp_apply, ModuleCat.comp_def, Finsupp.lsingle_apply]
-    erw [Finsupp.lift_apply, Finsupp.lift_apply, Representation.ofMulAction_single (G := G)]
-    simp only [Finsupp.sum_single_index, zero_smul, one_smul, smul_eq_mul, A.ρ.map_mul, of_ρ]
-    rfl
->>>>>>> 4a74e051
 set_option linter.uppercaseLean3 false in
 #align Rep.left_regular_hom Rep.leftRegularHom
 
@@ -423,33 +407,12 @@
   map_smul' r x := rfl
   invFun x := leftRegularHom A x
   left_inv f := by
-<<<<<<< HEAD
     refine' mkHom_ext_left _ _ (Finsupp.lhom_ext' fun x : G => LinearMap.ext_ring _)
     simp only [← hom_comm_apply, coe_of, of_ρ, Representation.ofMulAction_single, smul_eq_mul,
       mul_one, LinearMap.coe_comp, Function.comp_apply, Finsupp.lsingle_apply, Finsupp.lift_apply,
       zero_smul, Finsupp.sum_single_index, one_smul]
     rfl
   right_inv x := leftRegularHom_one x
-=======
-    refine' Action.Hom.ext _ _ (Finsupp.lhom_ext' fun x : G => LinearMap.ext_ring _)
-    have :
-      f.hom ((ofMulAction k G G).ρ x (Finsupp.single (1 : G) (1 : k))) =
-        A.ρ x (f.hom (Finsupp.single (1 : G) (1 : k))) :=
-      LinearMap.ext_iff.1 (f.comm x) (Finsupp.single 1 1)
-/- Porting note: rest of broken proof was
-    simp only [LinearMap.comp_apply, Finsupp.lsingle_apply, left_regular_hom_hom,
-      Finsupp.lift_apply, Finsupp.sum_single_index, one_smul, ← this, zero_smul, of_ρ_apply,
-      Representation.ofMulAction_single x (1 : G) (1 : k), smul_eq_mul, mul_one] -/
-    simp only [LinearMap.comp_apply, Finsupp.lsingle_apply, leftRegularHom_hom]
-    erw [Finsupp.lift_apply]
-    rw [Finsupp.sum_single_index, ← this, of_ρ_apply]
-    · erw [Representation.ofMulAction_single x (1 : G) (1 : k)]
-      simp only [one_smul, smul_eq_mul, mul_one]
-      -- This goal didn't exist before leanprover/lean4#2644
-      rfl
-    · rw [zero_smul]
-  right_inv x := leftRegularHom_apply x
->>>>>>> 4a74e051
 set_option linter.uppercaseLean3 false in
 #align Rep.left_regular_hom_equiv Rep.leftRegularHomEquiv
 
