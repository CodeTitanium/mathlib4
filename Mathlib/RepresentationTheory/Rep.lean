--- conflicted
+++ resolved
@@ -120,13 +120,10 @@
 
 instance {V : Type u} [AddCommGroup V] [Module k V] (ρ : Representation k G V) [ρ.IsTrivial] :
     IsTrivial (Rep.of ρ) := ‹_›
-<<<<<<< HEAD
-=======
 
 instance {H V : Type u} [Group H] [AddCommGroup V] [Module k V] (ρ : Representation k H V)
     (f : G →* H) [Representation.IsTrivial (ρ.comp f)] :
     Representation.IsTrivial ((Rep.of ρ).ρ.comp f) := ‹_›
->>>>>>> 4df50c17
 
 section
 
@@ -479,12 +476,6 @@
       single g r ⊗ₜ[k] single i 1 := by
   simp [leftRegularTensorTrivialIsoFree, finsuppTensorFinsupp'_symm_single_eq_tmul_single_one,
     instMonoidalCategoryStruct_tensorObj, ModuleCat.MonoidalCategory.tensorObj]
-<<<<<<< HEAD
-=======
-
-end
-end Finsupp
->>>>>>> 4df50c17
 
 end
 end Finsupp
