--- conflicted
+++ resolved
@@ -467,6 +467,21 @@
 @[simp]
 theorem map_map_right : ((map f).map g).right = g.right :=
   rfl
+
+/-- Mapping by the identity morphism is just the identity functor. -/
+def mapId : map (𝟙 Y) ≅ 𝟭 _ :=
+  NatIso.ofComponents fun X => isoMk (Iso.refl _)
+#align category_theory.under.map_id CategoryTheory.Under.mapId
+
+/-- Mapping by the composite morphism `f ≫ g` is the same as mapping by `f` then by `g`. -/
+def mapComp {Y Z : T} (f : X ⟶ Y) (g : Y ⟶ Z) : map (f ≫ g) ≅ map g ⋙ map f :=
+  NatIso.ofComponents fun X => isoMk (Iso.refl _)
+#align category_theory.under.map_comp CategoryTheory.Under.mapComp
+
+@[simps!]
+def mapCompForget (f : X ⟶ Y) : map f ⋙ forget X ≅ forget Y :=
+  Iso.refl _
+
 end
 
 section coherences
@@ -519,13 +534,6 @@
 def mapComp {Y Z : T} (f : X ⟶ Y) (g : Y ⟶ Z) : map (f ≫ g) ≅ map g ⋙ map f :=
   eqToIso (mapComp_eq f g)
 
-<<<<<<< HEAD
-@[simps!]
-def mapCompForget (f : X ⟶ Y) : map f ⋙ forget X ≅ forget Y :=
-  Iso.refl _
-
-end
-=======
 variable (T) in
 /-- The functor defined by the under categories.-/
 @[simps] def mapFunctor : Tᵒᵖ  ⥤ Cat where
@@ -533,7 +541,6 @@
   map f := map f.unop
   map_id X := mapId_eq X.unop
   map_comp f g := mapComp_eq (g.unop) (f.unop)
->>>>>>> 31adddff
 
 end coherences
 
