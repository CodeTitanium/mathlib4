--- conflicted
+++ resolved
@@ -170,8 +170,6 @@
 
 end CommShift
 
-<<<<<<< HEAD
-=======
 @[simp]
 lemma commShiftIso_id_hom_app (a : A) (X : C) :
     (commShiftIso (𝟭 C) a).hom.app X = 𝟙 _ := comp_id _
@@ -180,7 +178,6 @@
 lemma commShiftIso_id_inv_app (a : A) (X : C) :
     (commShiftIso (𝟭 C) a).inv.app X = 𝟙 _ := comp_id _
 
->>>>>>> 20856f07
 lemma commShiftIso_comp_hom_app [F.CommShift A] [G.CommShift A] (a : A) (X : C) :
     (commShiftIso (F ⋙ G) a).hom.app X =
       G.map ((commShiftIso F a).hom.app X) ≫ (commShiftIso G a).hom.app (F.obj X) := by
@@ -239,21 +236,12 @@
 
 namespace NatTrans
 
-<<<<<<< HEAD
-variable {C D E : Type*} [Category C] [Category D] [Category E]
-  {F₁ F₂ F₃ : C ⥤ D} (τ : F₁ ⟶ F₂) (τ' : F₂ ⟶ F₃) (e : F₁ ≅ F₂)
-    (G G' : D ⥤ E) (τ'' : G ⟶ G')
-  (A : Type*) [AddMonoid A] [HasShift C A] [HasShift D A] [HasShift E A]
-  [F₁.CommShift A] [F₂.CommShift A] [F₃.CommShift A]
-    [G.CommShift A] [G'.CommShift A]
-=======
 variable {C D E J : Type*} [Category C] [Category D] [Category E] [Category J]
   {F₁ F₂ F₃ : C ⥤ D} (τ : F₁ ⟶ F₂) (τ' : F₂ ⟶ F₃) (e : F₁ ≅ F₂)
     (G G' : D ⥤ E) (τ'' : G ⟶ G') (H : E ⥤ J)
   (A : Type*) [AddMonoid A] [HasShift C A] [HasShift D A] [HasShift E A] [HasShift J A]
   [F₁.CommShift A] [F₂.CommShift A] [F₃.CommShift A]
     [G.CommShift A] [G'.CommShift A] [H.CommShift A]
->>>>>>> 20856f07
 
 /-- If `τ : F₁ ⟶ F₂` is a natural transformation between two functors
 which commute with a shift by an additive monoid `A`, this typeclass
@@ -335,8 +323,6 @@
   simp only [Functor.comp_obj, comp_app, whiskerRight_app, whiskerLeft_app, whiskerLeft_twice,
     Functor.commShiftIso_comp_hom_app, Category.assoc, ← NatTrans.naturality_assoc, comm_app]⟩
 
-<<<<<<< HEAD
-=======
 instance associator : CommShift (Functor.associator F₁ G H).hom A where
   comm' a := by ext X; simp [Functor.commShiftIso_comp_hom_app]
 
@@ -346,7 +332,6 @@
 instance rightUnitor : CommShift F₁.rightUnitor.hom A where
   comm' a := by ext X; simp [Functor.commShiftIso_comp_hom_app]
 
->>>>>>> 20856f07
 end CommShift
 
 end NatTrans
@@ -392,8 +377,6 @@
 
 end Functor
 
-<<<<<<< HEAD
-=======
 /--
 Assume that we have a diagram of categories
 ```
@@ -435,5 +418,4 @@
   subst h₁₃
   infer_instance
 
->>>>>>> 20856f07
 end CategoryTheory