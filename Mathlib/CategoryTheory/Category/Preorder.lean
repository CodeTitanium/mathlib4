/-
Copyright (c) 2017 Kim Morrison. All rights reserved.
Released under Apache 2.0 license as described in the file LICENSE.
Authors: Stephen Morgan, Kim Morrison, Johannes Hölzl, Reid Barton
-/
import Mathlib.CategoryTheory.Equivalence
import Mathlib.CategoryTheory.EqToHom
import Mathlib.Order.Hom.Basic
import Mathlib.Data.ULift

/-!

# Preorders as categories

We install a category instance on any preorder. This is not to be confused with the category _of_
preorders, defined in `Order.Category.Preorder`.

We show that monotone functions between preorders correspond to functors of the associated
categories.

## Main definitions

* `homOfLE` and `leOfHom` provide translations between inequalities in the preorder, and
  morphisms in the associated category.
* `Monotone.functor` is the functor associated to a monotone function.

-/


universe u v

namespace Preorder

open CategoryTheory

-- see Note [lower instance priority]
/--
The category structure coming from a preorder. There is a morphism `X ⟶ Y` if and only if `X ≤ Y`.

Because we don't allow morphisms to live in `Prop`,
we have to define `X ⟶ Y` as `ULift (PLift (X ≤ Y))`.
See `CategoryTheory.homOfLE` and `CategoryTheory.leOfHom`. -/
@[stacks 00D3]
instance (priority := 100) smallCategory (α : Type u) [Preorder α] : SmallCategory α where
  Hom U V := ULift (PLift (U ≤ V))
  id X := ⟨⟨le_refl X⟩⟩
  comp f g := ⟨⟨le_trans _ _ _ f.down.down g.down.down⟩⟩

instance subsingleton_hom {α : Type u} [Preorder α] (U V : α) :
  Subsingleton (U ⟶ V) := ⟨fun _ _ => ULift.ext _ _ (Subsingleton.elim _ _ )⟩

end Preorder

namespace CategoryTheory

open Opposite

variable {X : Type u} [Preorder X]

/-- Express an inequality as a morphism in the corresponding preorder category.
-/
def homOfLE {x y : X} (h : x ≤ y) : x ⟶ y :=
  ULift.up (PLift.up h)

@[inherit_doc homOfLE]
abbrev _root_.LE.le.hom := @homOfLE

@[simp]
theorem homOfLE_refl {x : X} (h : x ≤ x) : h.hom = 𝟙 x :=
  rfl

@[simp]
theorem homOfLE_comp {x y z : X} (h : x ≤ y) (k : y ≤ z) :
    homOfLE h ≫ homOfLE k = homOfLE (h.trans k) :=
  rfl

/-- Extract the underlying inequality from a morphism in a preorder category.
-/
theorem leOfHom {x y : X} (h : x ⟶ y) : x ≤ y :=
  h.down.down

@[nolint defLemma, inherit_doc leOfHom]
abbrev _root_.Quiver.Hom.le := @leOfHom

@[simp]
theorem homOfLE_leOfHom {x y : X} (h : x ⟶ y) : h.le.hom = h :=
  rfl

lemma homOfLE_isIso_of_eq {x y : X} (h : x ≤ y) (heq : x = y) :
    IsIso (homOfLE h) :=
  ⟨homOfLE (le_of_eq heq.symm), by simp⟩

@[simp, reassoc]
lemma homOfLE_comp_eqToHom {a b c : X} (hab : a ≤ b) (hbc : b = c) :
    homOfLE hab ≫ eqToHom hbc = homOfLE (hab.trans (le_of_eq hbc)) :=
  rfl

@[simp, reassoc]
lemma eqToHom_comp_homOfLE {a b c : X} (hab : a = b) (hbc : b ≤ c) :
    eqToHom hab ≫ homOfLE hbc = homOfLE ((le_of_eq hab).trans hbc) :=
  rfl

@[simp, reassoc]
lemma homOfLE_op_comp_eqToHom {a b c : X} (hab : b ≤ a) (hbc : op b = op c) :
    (homOfLE hab).op ≫ eqToHom hbc = (homOfLE ((le_of_eq (op_injective hbc.symm)).trans hab)).op :=
  rfl

@[simp, reassoc]
lemma eqToHom_comp_homOfLE_op {a b c : X} (hab : op a = op b) (hbc : c ≤ b) :
    eqToHom hab ≫ (homOfLE hbc).op = (homOfLE (hbc.trans (le_of_eq (op_injective hab.symm)))).op :=
  rfl

/-- Construct a morphism in the opposite of a preorder category from an inequality. -/
def opHomOfLE {x y : Xᵒᵖ} (h : unop x ≤ unop y) : y ⟶ x :=
  (homOfLE h).op

theorem le_of_op_hom {x y : Xᵒᵖ} (h : x ⟶ y) : unop y ≤ unop x :=
  h.unop.le

instance uniqueToTop [OrderTop X] {x : X} : Unique (x ⟶ ⊤) where
  default := homOfLE le_top
  uniq := fun a => by rfl

instance uniqueFromBot [OrderBot X] {x : X} : Unique (⊥ ⟶ x) where
  default := homOfLE bot_le
  uniq := fun a => by rfl

variable (X) in
/-- The equivalence of categories from the order dual of a preordered type `X`
to the opposite category of the preorder `X`. -/
@[simps]
def orderDualEquivalence : Xᵒᵈ ≌ Xᵒᵖ where
  functor :=
    { obj := fun x => op (OrderDual.ofDual x)
      map := fun f => (homOfLE (leOfHom f)).op }
  inverse :=
    { obj := fun x => OrderDual.toDual x.unop
      map := fun f => (homOfLE (leOfHom f.unop)) }
  unitIso := Iso.refl _
  counitIso := Iso.refl _

end CategoryTheory

section

open CategoryTheory

variable {X : Type u} {Y : Type v} [Preorder X] [Preorder Y]

/-- A monotone function between preorders induces a functor between the associated categories.
-/
def Monotone.functor {f : X → Y} (h : Monotone f) : X ⥤ Y where
  obj := f
  map g := CategoryTheory.homOfLE (h g.le)

@[simp]
theorem Monotone.functor_obj {f : X → Y} (h : Monotone f) : h.functor.obj = f :=
  rfl

-- Faithfulness is automatic because preorder categories are thin
instance (f : X ↪o Y) : f.monotone.functor.Full where
  map_surjective h := ⟨homOfLE (f.map_rel_iff.1 h.le), rfl⟩

/-- The equivalence of categories `X ≌ Y` induced by `e : X ≃o Y`. -/
@[simps]
def OrderIso.equivalence (e : X ≃o Y) : X ≌ Y where
  functor := e.monotone.functor
  inverse := e.symm.monotone.functor
  unitIso := NatIso.ofComponents (fun _ ↦ eqToIso (by simp))
  counitIso := NatIso.ofComponents (fun _ ↦ eqToIso (by simp))

end

namespace CategoryTheory

section Preorder

variable {X : Type u} {Y : Type v} [Preorder X] [Preorder Y]

/-- A functor between preorder categories is monotone.
-/
@[mono]
theorem Functor.monotone (f : X ⥤ Y) : Monotone f.obj := fun _ _ hxy => (f.map hxy.hom).le

end Preorder

section PartialOrder

variable {X : Type u} {Y : Type v} [PartialOrder X] [PartialOrder Y]

theorem Iso.to_eq {x y : X} (f : x ≅ y) : x = y :=
  le_antisymm f.hom.le f.inv.le

/-- A categorical equivalence between partial orders is just an order isomorphism.
-/
def Equivalence.toOrderIso (e : X ≌ Y) : X ≃o Y where
  toFun := e.functor.obj
  invFun := e.inverse.obj
  left_inv a := (e.unitIso.app a).to_eq.symm
  right_inv b := (e.counitIso.app b).to_eq
  map_rel_iff' {a a'} :=
    ⟨fun h =>
      ((Equivalence.unit e).app a ≫ e.inverse.map h.hom ≫ (Equivalence.unitInv e).app a').le,
      fun h : a ≤ a' => (e.functor.map h.hom).le⟩

-- `@[simps]` on `Equivalence.toOrderIso` produces lemmas that fail the `simpNF` linter,
-- so we provide them by hand:
@[simp]
theorem Equivalence.toOrderIso_apply (e : X ≌ Y) (x : X) : e.toOrderIso x = e.functor.obj x :=
  rfl

@[simp]
theorem Equivalence.toOrderIso_symm_apply (e : X ≌ Y) (y : Y) :
    e.toOrderIso.symm y = e.inverse.obj y :=
  rfl

end PartialOrder

end CategoryTheory

open CategoryTheory

lemma PartialOrder.isIso_iff_eq {X : Type u} [PartialOrder X]
    {a b : X} (f : a ⟶ b) : IsIso f ↔ a = b := by
  constructor
  · intro _
    exact (asIso f).to_eq
  · rintro rfl
<<<<<<< HEAD
    obtain rfl : f = 𝟙 _ := rfl
=======
    rw [Subsingleton.elim f (𝟙 _)]
>>>>>>> 05e06d9e
    infer_instance<|MERGE_RESOLUTION|>--- conflicted
+++ resolved
@@ -226,9 +226,5 @@
   · intro _
     exact (asIso f).to_eq
   · rintro rfl
-<<<<<<< HEAD
-    obtain rfl : f = 𝟙 _ := rfl
-=======
     rw [Subsingleton.elim f (𝟙 _)]
->>>>>>> 05e06d9e
     infer_instance