--- conflicted
+++ resolved
@@ -40,7 +40,6 @@
 you can use the alternative constructor `CategoryTheory.MonoidalCategory.ofTensorHom`.
 
 The whiskerings are useful when considering simp-normal forms of morphisms in monoidal categories.
-<<<<<<< HEAD
 
 ### Simp-normal form for morphisms
 
@@ -59,8 +58,6 @@
   morphisms that is not the identity or a composite.
 
 Note that `X₁ ◁ X₂ ◁ X₃ ◁ f ▷ X₄ ▷ X₅` is actually `X₁ ◁ (X₂ ◁ (X₃ ◁ ((f ▷ X₄) ▷ X₅)))`.
-=======
->>>>>>> 763106d3
 
 ## References
 * Tensor categories, Etingof, Gelaki, Nikshych, Ostrik,
@@ -98,23 +95,18 @@
   whiskerLeft (X : C) {Y₁ Y₂ : C} (f : Y₁ ⟶ Y₂) : tensorObj X Y₁ ⟶ tensorObj X Y₂
   /-- right whiskering for morphisms -/
   whiskerRight {X₁ X₂ : C} (f : X₁ ⟶ X₂) (Y : C) : tensorObj X₁ Y ⟶ tensorObj X₂ Y
-<<<<<<< HEAD
-=======
+  /-- curried tensor product of morphisms -/
+  tensorHom : ∀ {X₁ Y₁ X₂ Y₂ : C}, (X₁ ⟶ Y₁) → (X₂ ⟶ Y₂) → (tensorObj X₁ X₂ ⟶ tensorObj Y₁ Y₂)
   /-- Tensor product of identity maps is the identity: `(𝟙 X₁ ⊗ 𝟙 X₂) = 𝟙 (X₁ ⊗ X₂)` -/
-  -- By default, it is defined in terms of whiskerings.
-  tensorHom {X₁ Y₁ X₂ Y₂ : C} (f : X₁ ⟶ Y₁) (g: X₂ ⟶ Y₂) : (tensorObj X₁ X₂ ⟶ tensorObj Y₁ Y₂) :=
-    whiskerRight f X₂ ≫ whiskerLeft Y₁ g
-  tensorHom_def {X₁ Y₁ X₂ Y₂ : C} (f : X₁ ⟶ Y₁) (g: X₂ ⟶ Y₂) :
-    tensorHom f g = whiskerRight f X₂ ≫ whiskerLeft Y₁ g := by
-      aesop_cat
->>>>>>> 763106d3
-  /-- Tensor product of identity maps is the identity: `(𝟙 X₁ ⊗ 𝟙 X₂) = 𝟙 (X₁ ⊗ X₂)` -/
-  -- By default, it is defined in terms of whiskerings.
-  tensorHom {X₁ Y₁ X₂ Y₂ : C} (f : X₁ ⟶ Y₁) (g: X₂ ⟶ Y₂) : (tensorObj X₁ X₂ ⟶ tensorObj Y₁ Y₂) :=
-    whiskerRight f X₂ ≫ whiskerLeft Y₁ g
-  tensorHom_def {X₁ Y₁ X₂ Y₂ : C} (f : X₁ ⟶ Y₁) (g: X₂ ⟶ Y₂) :
-    tensorHom f g = whiskerRight f X₂ ≫ whiskerLeft Y₁ g := by
-      aesop_cat
+  tensor_id : ∀ X₁ X₂ : C, tensorHom (𝟙 X₁) (𝟙 X₂) = 𝟙 (tensorObj X₁ X₂) := by aesop_cat
+  /--
+  Composition of tensor products is tensor product of compositions:
+  `(f₁ ⊗ g₁) ∘ (f₂ ⊗ g₂) = (f₁ ∘ f₂) ⊗ (g₁ ⊗ g₂)`
+  -/
+  tensor_comp :
+    ∀ {X₁ Y₁ Z₁ X₂ Y₂ Z₂ : C} (f₁ : X₁ ⟶ Y₁) (f₂ : X₂ ⟶ Y₂) (g₁ : Y₁ ⟶ Z₁) (g₂ : Y₂ ⟶ Z₂),
+      tensorHom (f₁ ≫ g₁) (f₂ ≫ g₂) = tensorHom f₁ f₂ ≫ tensorHom g₁ g₂ := by
+    aesop_cat
   -- Porting note: Adding a prime here, so I can later define `tensorUnit` unprimed with explicit
   --               argument `C`
   /-- The tensor unity in the monoidal structure `𝟙_ C` -/
@@ -126,34 +118,15 @@
   /-- The associator isomorphism `(X ⊗ Y) ⊗ Z ≃ X ⊗ (Y ⊗ Z)` -/
   associator : ∀ X Y Z : C, tensorObj (tensorObj X Y) Z ≅ tensorObj X (tensorObj Y Z)
   whiskerLeft_id : ∀ (X Y : C), whiskerLeft X (𝟙 Y) = 𝟙 (tensorObj X Y) := by
-<<<<<<< HEAD
     aesop_cat
   whiskerLeft_comp :
     ∀ (W : C) {X Y Z : C} (f : X ⟶ Y) (g : Y ⟶ Z),
       whiskerLeft W (f ≫ g) = whiskerLeft W f ≫ whiskerLeft W g := by
     aesop_cat
   id_whiskerLeft :
-=======
-    aesop_cat
-  id_whiskerRight : ∀ (X Y : C), whiskerRight (𝟙 X) Y = 𝟙 (tensorObj X Y) := by
-    aesop_cat
-  /-- Naturality of the associator isomorphism: `(f₁ ⊗ f₂) ⊗ f₃ ≃ f₁ ⊗ (f₂ ⊗ f₃)` -/
-  associator_naturality :
-    ∀ {X₁ X₂ X₃ Y₁ Y₂ Y₃ : C} (f₁ : X₁ ⟶ Y₁) (f₂ : X₂ ⟶ Y₂) (f₃ : X₃ ⟶ Y₃),
-      tensorHom (tensorHom f₁ f₂) f₃ ≫ (associator Y₁ Y₂ Y₃).hom =
-        (associator X₁ X₂ X₃).hom ≫ tensorHom f₁ (tensorHom f₂ f₃) := by
-    aesop_cat
-  /-- The left unitor: `𝟙_ C ⊗ X ≃ X` -/
-  leftUnitor : ∀ X : C, tensorObj tensorUnit' X ≅ X
-  /--
-  Naturality of the left unitor, commutativity of `𝟙_ C ⊗ X ⟶ 𝟙_ C ⊗ Y ⟶ Y` and `𝟙_ C ⊗ X ⟶ X ⟶ Y`
-  -/
-  leftUnitor_naturality :
->>>>>>> 763106d3
     ∀ {X Y : C} (f : X ⟶ Y),
       whiskerLeft tensorUnit' f = (leftUnitor X).hom ≫ f ≫ (leftUnitor Y).inv := by
     aesop_cat
-<<<<<<< HEAD
   tensor_whiskerLeft :
     ∀ (X Y : C) {Z Z' : C} (f : Z ⟶ Z'),
       whiskerLeft (tensorObj X Y) f =
@@ -166,14 +139,6 @@
       whiskerRight (f ≫ g) Z = whiskerRight f Z ≫ whiskerRight g Z := by
     aesop_cat
   whiskerRight_id :
-=======
-  /-- The right unitor: `X ⊗ 𝟙_ C ≃ X` -/
-  rightUnitor : ∀ X : C, tensorObj X tensorUnit' ≅ X
-  /--
-  Naturality of the right unitor: commutativity of `X ⊗ 𝟙_ C ⟶ Y ⊗ 𝟙_ C ⟶ Y` and `X ⊗ 𝟙_ C ⟶ X ⟶ Y`
-  -/
-  rightUnitor_naturality :
->>>>>>> 763106d3
     ∀ {X Y : C} (f : X ⟶ Y),
       whiskerRight f tensorUnit' = (rightUnitor X).hom ≫ f ≫ (rightUnitor Y).inv := by
     aesop_cat
@@ -211,20 +176,7 @@
     aesop_cat
 #align category_theory.monoidal_category CategoryTheory.MonoidalCategory
 
-<<<<<<< HEAD
 attribute [reassoc (attr := simp)] MonoidalCategory.pentagon
-=======
-attribute [reassoc] MonoidalCategory.tensorHom_def
-attribute [reassoc, simp] MonoidalCategory.whiskerLeft_id
-attribute [reassoc, simp] MonoidalCategory.id_whiskerRight
-attribute [simp] MonoidalCategory.tensor_id
-attribute [reassoc] MonoidalCategory.tensor_comp
-attribute [simp] MonoidalCategory.tensor_comp
-attribute [reassoc] MonoidalCategory.associator_naturality
-attribute [reassoc] MonoidalCategory.leftUnitor_naturality
-attribute [reassoc] MonoidalCategory.rightUnitor_naturality
-attribute [reassoc] MonoidalCategory.pentagon
->>>>>>> 763106d3
 attribute [reassoc (attr := simp)] MonoidalCategory.triangle
 
 namespace MonoidalCategory
@@ -240,14 +192,8 @@
 
 -- Porting Note: This is here to make `tensorUnit` explicitly depend on `C`, which was done in
 --               Lean 3 using the `[]` notation in the `tensorUnit'` field.
-<<<<<<< HEAD
 /-- The tensor unity in the monoidal structure `𝟙_C` -/
 abbrev tensorUnit (C : Type u) [Category.{v} C] [MonoidalCategory C] : C :=
-=======
-open CategoryTheory.MonoidalCategory in
-/-- The tensor unity in the monoidal structure `𝟙_ C` -/
-abbrev MonoidalCategory.tensorUnit (C : Type u) [Category.{v} C] [MonoidalCategory C] : C :=
->>>>>>> 763106d3
   tensorUnit' (C := C)
 
 /-- Notation for `tensorObj`, the tensor product of objects in a monoidal category -/
@@ -282,7 +228,6 @@
 
 variable {C : Type u} [𝒞 : Category.{v} C] [MonoidalCategory C]
 
-<<<<<<< HEAD
 @[reassoc]
 theorem tensorHom_def' {X₁ Y₁ X₂ Y₂ : C} (f : X₁ ⟶ Y₁) (g: X₂ ⟶ Y₂) :
     f ⊗ g = X₁ ◁ g ≫ f ▷ Y₂ :=
@@ -303,32 +248,15 @@
   simp [tensorHom_def, whisker_exchange_assoc]
 
 @[simp]
-=======
->>>>>>> 763106d3
 theorem id_tensorHom (X : C) {Y₁ Y₂ : C} (f : Y₁ ⟶ Y₂) :
     (𝟙 X) ⊗ f = X ◁ f := by
   simp [tensorHom_def]
 
-<<<<<<< HEAD
-@[simp]
-=======
->>>>>>> 763106d3
+@[simp]
 theorem tensorHom_id {X₁ X₂ : C} (f : X₁ ⟶ X₂) (Y : C) :
     f ⊗ (𝟙 Y) = f ▷ Y := by
   simp [tensorHom_def]
 
-<<<<<<< HEAD
-=======
-theorem whisker_exchange {W X Y Z : C} (f : W ⟶ X) (g : Y ⟶ Z) :
-     W ◁ g ≫ f ▷ Z = f ▷ Y ≫ X ◁ g := by
-  simp [← id_tensorHom, ← tensorHom_id, ← tensor_comp]
-
-@[reassoc]
-theorem tensorHom_def' {X₁ Y₁ X₂ Y₂ : C} (f : X₁ ⟶ Y₁) (g: X₂ ⟶ Y₂) :
-    f ⊗ g = X₁ ◁ g ≫ f ▷ Y₂ :=
-  whisker_exchange f g ▸ tensorHom_def f g
-
->>>>>>> 763106d3
 end MonoidalCategory
 
 open scoped MonoidalCategory
@@ -796,7 +724,6 @@
   rightUnitor := rightUnitor
   associator := associator
   whiskerLeft_id := by intros; simp [← id_tensorHom, ← tensor_id]
-<<<<<<< HEAD
   whiskerLeft_comp := by intros; simp [← id_tensorHom, ← tensor_comp]
   id_whiskerLeft := by intros; rw [← assoc, ← leftUnitor_naturality]; simp [← id_tensorHom]
   tensor_whiskerLeft := by
@@ -926,12 +853,70 @@
 
 end
 
-=======
+/--
+A constructor for monoidal categories that requires `tensorHom` instead of `whiskerLeft` and
+`whiskerRight`.
+-/
+def ofTensorHom
+    (tensorObj : C → C → C)
+    (tensorHom : ∀ {X₁ Y₁ X₂ Y₂ : C}, (X₁ ⟶ Y₁) → (X₂ ⟶ Y₂) → (tensorObj X₁ X₂ ⟶ tensorObj Y₁ Y₂))
+    (whiskerLeft : ∀ (X : C) {Y₁ Y₂ : C}  (_f : Y₁ ⟶ Y₂), tensorObj X Y₁ ⟶ tensorObj X Y₂ :=
+      fun X _ _ f ↦ tensorHom (𝟙 X) f)
+    (whiskerRight : ∀ {X₁ X₂ : C} (_f : X₁ ⟶ X₂) (Y : C), tensorObj X₁ Y ⟶ tensorObj X₂ Y :=
+      fun f Y ↦ tensorHom f (𝟙 Y))
+    (tensor_id : ∀ X₁ X₂ : C, tensorHom (𝟙 X₁) (𝟙 X₂) = 𝟙 (tensorObj X₁ X₂) := by
+      aesop_cat)
+    (id_tensorHom : ∀ (X : C) {Y₁ Y₂ : C} (f : Y₁ ⟶ Y₂), tensorHom (𝟙 X) f = whiskerLeft X f := by
+      aesop_cat)
+    (tensorHom_id : ∀ {X₁ X₂ : C} (f : X₁ ⟶ X₂) (Y : C), tensorHom f (𝟙 Y) = whiskerRight f Y := by
+      aesop_cat)
+    (tensor_comp :
+      ∀ {X₁ Y₁ Z₁ X₂ Y₂ Z₂ : C} (f₁ : X₁ ⟶ Y₁) (f₂ : X₂ ⟶ Y₂) (g₁ : Y₁ ⟶ Z₁) (g₂ : Y₂ ⟶ Z₂),
+        tensorHom (f₁ ≫ g₁) (f₂ ≫ g₂) = tensorHom f₁ f₂ ≫ tensorHom g₁ g₂ := by
+          aesop_cat)
+    (tensorUnit' : C)
+    (associator : ∀ X Y Z : C, tensorObj (tensorObj X Y) Z ≅ tensorObj X (tensorObj Y Z))
+    (associator_naturality :
+      ∀ {X₁ X₂ X₃ Y₁ Y₂ Y₃ : C} (f₁ : X₁ ⟶ Y₁) (f₂ : X₂ ⟶ Y₂) (f₃ : X₃ ⟶ Y₃),
+        tensorHom (tensorHom f₁ f₂) f₃ ≫ (associator Y₁ Y₂ Y₃).hom =
+          (associator X₁ X₂ X₃).hom ≫ tensorHom f₁ (tensorHom f₂ f₃) := by
+            aesop_cat)
+    (leftUnitor : ∀ X : C, tensorObj tensorUnit' X ≅ X)
+    (leftUnitor_naturality :
+      ∀ {X Y : C} (f : X ⟶ Y),
+        tensorHom (𝟙 tensorUnit') f ≫ (leftUnitor Y).hom = (leftUnitor X).hom ≫ f := by
+          aesop_cat)
+    (rightUnitor : ∀ X : C, tensorObj X tensorUnit' ≅ X)
+    (rightUnitor_naturality :
+      ∀ {X Y : C} (f : X ⟶ Y),
+        tensorHom f (𝟙 tensorUnit') ≫ (rightUnitor Y).hom = (rightUnitor X).hom ≫ f := by
+          aesop_cat)
+    (pentagon :
+      ∀ W X Y Z : C,
+        tensorHom (associator W X Y).hom (𝟙 Z) ≫
+            (associator W (tensorObj X Y) Z).hom ≫ tensorHom (𝟙 W) (associator X Y Z).hom =
+          (associator (tensorObj W X) Y Z).hom ≫ (associator W X (tensorObj Y Z)).hom := by
+            aesop_cat)
+    (triangle :
+      ∀ X Y : C,
+        (associator X tensorUnit' Y).hom ≫ tensorHom (𝟙 X) (leftUnitor Y).hom =
+          tensorHom (rightUnitor X).hom (𝟙 Y) := by
+            aesop_cat) :
+      MonoidalCategory C where
+  tensorObj := tensorObj
+  tensorHom := tensorHom
+  whiskerLeft X _ _ f := whiskerLeft X f
+  whiskerRight f X := whiskerRight f X
+  tensorHom_def := by intros; simp [← id_tensorHom, ←tensorHom_id, ← tensor_comp]
+  tensorUnit' := tensorUnit'
+  leftUnitor := leftUnitor
+  rightUnitor := rightUnitor
+  associator := associator
+  whiskerLeft_id := by intros; simp [← id_tensorHom, ← tensor_id]
   id_whiskerRight := by intros; simp [← tensorHom_id, tensor_id]
   pentagon := by intros; simp [← id_tensorHom, ← tensorHom_id, pentagon]
   triangle := by intros; simp [← id_tensorHom, ← tensorHom_id, triangle]
 
->>>>>>> 763106d3
 end
 
 section
@@ -1166,11 +1151,10 @@
   tensorHom f g := (f.1 ⊗ g.1, f.2 ⊗ g.2)
   whiskerLeft X _ _ f := (whiskerLeft X.1 f.1, whiskerLeft X.2 f.2)
   whiskerRight f X := (whiskerRight f.1 X.1, whiskerRight f.2 X.2)
-<<<<<<< HEAD
   whisker_exchange := by simp [whisker_exchange]
-=======
+  whiskerLeft X _ _ f := (whiskerLeft X.1 f.1, whiskerLeft X.2 f.2)
+  whiskerRight f X := (whiskerRight f.1 X.1, whiskerRight f.2 X.2)
   tensorHom_def := by simp [tensorHom_def]
->>>>>>> 763106d3
   tensorUnit' := (𝟙_ C₁, 𝟙_ C₂)
   associator X Y Z := (α_ X.1 Y.1 Z.1).prod (α_ X.2 Y.2 Z.2)
   leftUnitor := fun ⟨X₁, X₂⟩ => (λ_ X₁).prod (λ_ X₂)
