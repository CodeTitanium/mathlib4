--- conflicted
+++ resolved
@@ -32,15 +32,9 @@
 /-- A category is `MonoidalLinear R` if tensoring is `R`-linear in both factors.
 -/
 class MonoidalLinear [MonoidalPreadditive C] : Prop where
-<<<<<<< HEAD
-  whiskerLeft_smul : ∀ (X : C) {Y Z : C} (r : R) (f : Y ⟶ Z) , X ◁ (r • f) = r • (X ◁ f) := by
-    aesop_cat
-  smul_whiskerRight : ∀ (r : R) {Y Z : C} (f : Y ⟶ Z) (X : C), (r • f) ▷ X = r • (f ▷ X) := by
-=======
   whiskerLeft_smul : ∀ (X : C) {Y Z : C} (r : R) (f : Y ⟶ Z) , 𝟙 X ⊗ (r • f) = r • (𝟙 X ⊗ f) := by
     aesop_cat
   smul_whiskerRight : ∀ (r : R) {Y Z : C} (f : Y ⟶ Z) (X : C), (r • f) ⊗ 𝟙 X = r • (f ⊗ 𝟙 X) := by
->>>>>>> f1919fd4
     aesop_cat
 #align category_theory.monoidal_linear CategoryTheory.MonoidalLinear
 
