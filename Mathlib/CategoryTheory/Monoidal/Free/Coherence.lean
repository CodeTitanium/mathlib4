--- conflicted
+++ resolved
@@ -96,17 +96,10 @@
 
 /-- Auxiliary definition for `normalize`. -/
 @[simp]
-<<<<<<< HEAD
 def normalizeObj : F C → NormalMonoidalObject C → NormalMonoidalObject C
-  | Unit, n => n
+  | unit, n => n
   | of X, n => NormalMonoidalObject.tensor n X
   | tensor X Y, n => normalizeObj Y (normalizeObj X n)
-=======
-def normalizeObj : F C → NormalMonoidalObject C → N C
-  | unit, n => ⟨n⟩
-  | of X, n => ⟨NormalMonoidalObject.tensor n X⟩
-  | tensor X Y, n => normalizeObj Y (normalizeObj X n).as
->>>>>>> c6529053
 #align category_theory.free_monoidal_category.normalize_obj CategoryTheory.FreeMonoidalCategory.normalizeObj
 
 @[simp]
@@ -208,15 +201,9 @@
 def normalizeIsoApp :
     ∀ (X : F C) (n : N C), ((tensorFunc C).obj X).obj n ≅ ((normalize' C).obj X).obj n
   | of _, _ => Iso.refl _
-<<<<<<< HEAD
-  | Unit, _ => ρ_ _
+  | unit, _ => ρ_ _
   | tensor X a, n =>
     (α_ _ _ _).symm ≪≫ whiskerRightIso (normalizeIsoApp X n) a ≪≫ normalizeIsoApp _ _
-=======
-  | unit, _ => ρ_ _
-  | tensor X _, n =>
-    (α_ _ _ _).symm ≪≫ tensorIso (normalizeIsoApp X n) (Iso.refl _) ≪≫ normalizeIsoApp _ _
->>>>>>> c6529053
 #align category_theory.free_monoidal_category.normalize_iso_app CategoryTheory.FreeMonoidalCategory.normalizeIsoApp
 
 /-- Almost non-definitionally equall to `normalizeIsoApp`, but has a better definitional property
@@ -225,14 +212,14 @@
 def normalizeIsoApp' :
     ∀ (X : F C) (n : NormalMonoidalObject C), inclusionObj n ⊗ X ≅ inclusionObj (normalizeObj X n)
   | of _, _ => Iso.refl _
-  | Unit, _ => ρ_ _
+  | unit, _ => ρ_ _
   | tensor X Y, n =>
     (α_ _ _ _).symm ≪≫ whiskerRightIso (normalizeIsoApp' X n) Y ≪≫ normalizeIsoApp' _ _
 
 theorem normalizeIsoApp_eq :
     ∀ (X : F C) (n : N C), normalizeIsoApp C X n = normalizeIsoApp' C X n.as
   | of X, _ => rfl
-  | Unit, _ => rfl
+  | unit, _ => rfl
   | tensor X Y, n => by
       rw [normalizeIsoApp, normalizeIsoApp']
       rw [normalizeIsoApp_eq X n]
@@ -357,13 +344,8 @@
       intro X Y f
       dsimp
       rw [leftUnitor_inv_naturality_assoc, Category.assoc, Iso.cancel_iso_inv_left]
-<<<<<<< HEAD
       convert
-        congr_arg (fun f => NatTrans.app f (Discrete.mk NormalMonoidalObject.Unit))
-=======
-      exact
         congr_arg (fun f => NatTrans.app f (Discrete.mk NormalMonoidalObject.unit))
->>>>>>> c6529053
           ((normalizeIso.{u} C).hom.naturality f))
 #align category_theory.free_monoidal_category.full_normalize_iso CategoryTheory.FreeMonoidalCategory.fullNormalizeIso
 
