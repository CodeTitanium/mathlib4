--- conflicted
+++ resolved
@@ -658,19 +658,6 @@
 
 end CompleteLattice
 
-<<<<<<< HEAD
-lemma subsingleton_of_isZero {X : C} (hX : IsZero X) : Subsingleton (Subobject X) := by
-  suffices ∀ (S : Subobject X), S = .mk (𝟙 _) from ⟨fun S₁ S₂ ↦ by simp [this]⟩
-  intro S
-  obtain ⟨A, i, _, rfl⟩ := S.mk_surjective
-  let e : A ≅ X :=
-    { hom := i
-      inv := hX.to_ A
-      hom_inv_id := by rw [← cancel_mono i]; apply hX.eq_of_tgt
-      inv_hom_id := hX.eq_of_tgt _ _ }
-  exact mk_eq_mk_of_comm i (𝟙 X) e (by simp [e])
-
-=======
 lemma subsingleton_of_isInitial {X : C} (hX : IsInitial X) : Subsingleton (Subobject X) := by
   suffices ∀ (S : Subobject X), S = .mk (𝟙 _) from ⟨by simp [this]⟩
   intro S
@@ -686,7 +673,6 @@
 lemma subsingleton_of_isZero {X : C} (hX : IsZero X) : Subsingleton (Subobject X) :=
   subsingleton_of_isInitial hX.isInitial
 
->>>>>>> 05e06d9e
 section ZeroObject
 
 variable [HasZeroMorphisms C] [HasZeroObject C]
