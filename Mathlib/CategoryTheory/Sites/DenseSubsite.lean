--- conflicted
+++ resolved
@@ -466,12 +466,7 @@
 
 instance full_sheafPushforwardContinuous [G.IsContinuous J K] :
     Full (G.sheafPushforwardContinuous A J K) where
-<<<<<<< HEAD
-  map_surjective α := ⟨⟨sheafHom α.val⟩, Sheaf.Hom.ext <| sheafHom_restrict_eq α.val⟩
-#align category_theory.cover_dense.sites.pullback.full CategoryTheory.Functor.IsCoverDense.full_sheafPushforwardContinuous
-=======
   map_surjective α := ⟨⟨sheafHom α.val⟩, Sheaf.Hom.ext _ _ <| sheafHom_restrict_eq α.val⟩
->>>>>>> 2fc87a94
 
 instance faithful_sheafPushforwardContinuous [G.IsContinuous J K] :
     Faithful (G.sheafPushforwardContinuous A J K) where
