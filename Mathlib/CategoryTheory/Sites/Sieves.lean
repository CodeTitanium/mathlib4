/-
Copyright (c) 2020 Bhavik Mehta. All rights reserved.
Released under Apache 2.0 license as described in the file LICENSE.
Authors: Bhavik Mehta, E. W. Ayers
-/
import Mathlib.CategoryTheory.Comma.Over
import Mathlib.CategoryTheory.Limits.Shapes.Pullback.HasPullback
import Mathlib.CategoryTheory.Yoneda
import Mathlib.Data.Set.Lattice
import Mathlib.Order.CompleteLattice

/-!
# Theory of sieves

- For an object `X` of a category `C`, a `Sieve X` is a set of morphisms to `X`
  which is closed under left-composition.
- The complete lattice structure on sieves is given, as well as the Galois insertion
  given by downward-closing.
- A `Sieve X` (functorially) induces a presheaf on `C` together with a monomorphism to
  the yoneda embedding of `X`.

## Tags

sieve, pullback
-/


universe v₁ v₂ v₃ u₁ u₂ u₃

namespace CategoryTheory

open Category Limits

variable {C : Type u₁} [Category.{v₁} C] {D : Type u₂} [Category.{v₂} D] (F : C ⥤ D)
variable {X Y Z : C} (f : Y ⟶ X)

/-- A set of arrows all with codomain `X`. -/
def Presieve (X : C) :=
  ∀ ⦃Y⦄, Set (Y ⟶ X)-- deriving CompleteLattice

instance : CompleteLattice (Presieve X) := by
  dsimp [Presieve]
  infer_instance

namespace Presieve

noncomputable instance : Inhabited (Presieve X) :=
  ⟨⊤⟩

/-- The full subcategory of the over category `C/X` consisting of arrows which belong to a
    presieve on `X`. -/
abbrev category {X : C} (P : Presieve X) :=
  FullSubcategory fun f : Over X => P f.hom

/-- Construct an object of `P.category`. -/
abbrev categoryMk {X : C} (P : Presieve X) {Y : C} (f : Y ⟶ X) (hf : P f) : P.category :=
  ⟨Over.mk f, hf⟩

/-- Given a sieve `S` on `X : C`, its associated diagram `S.diagram` is defined to be
    the natural functor from the full subcategory of the over category `C/X` consisting
    of arrows in `S` to `C`. -/
abbrev diagram (S : Presieve X) : S.category ⥤ C :=
  fullSubcategoryInclusion _ ⋙ Over.forget X

/-- Given a sieve `S` on `X : C`, its associated cocone `S.cocone` is defined to be
    the natural cocone over the diagram defined above with cocone point `X`. -/
abbrev cocone (S : Presieve X) : Cocone S.diagram :=
  (Over.forgetCocone X).whisker (fullSubcategoryInclusion _)

/-- Given a set of arrows `S` all with codomain `X`, and a set of arrows with codomain `Y` for each
`f : Y ⟶ X` in `S`, produce a set of arrows with codomain `X`:
`{ g ≫ f | (f : Y ⟶ X) ∈ S, (g : Z ⟶ Y) ∈ R f }`.
-/
def bind (S : Presieve X) (R : ∀ ⦃Y⦄ ⦃f : Y ⟶ X⦄, S f → Presieve Y) : Presieve X := fun Z h =>
  ∃ (Y : C) (g : Z ⟶ Y) (f : Y ⟶ X) (H : S f), R H g ∧ g ≫ f = h

@[simp]
theorem bind_comp {S : Presieve X} {R : ∀ ⦃Y : C⦄ ⦃f : Y ⟶ X⦄, S f → Presieve Y} {g : Z ⟶ Y}
    (h₁ : S f) (h₂ : R h₁ g) : bind S R (g ≫ f) :=
  ⟨_, _, _, h₁, h₂, rfl⟩

-- Porting note: it seems the definition of `Presieve` must be unfolded in order to define
--   this inductive type, it was thus renamed `singleton'`
-- Note we can't make this into `HasSingleton` because of the out-param.
/-- The singleton presieve.  -/
inductive singleton' : ⦃Y : C⦄ → (Y ⟶ X) → Prop
  | mk : singleton' f

/-- The singleton presieve.  -/
def singleton : Presieve X := singleton' f

lemma singleton.mk {f : Y ⟶ X} : singleton f f := singleton'.mk

@[simp]
theorem singleton_eq_iff_domain (f g : Y ⟶ X) : singleton f g ↔ f = g := by
  constructor
  · rintro ⟨a, rfl⟩
    rfl
  · rintro rfl
    apply singleton.mk

theorem singleton_self : singleton f f :=
  singleton.mk

/-- Pullback a set of arrows with given codomain along a fixed map, by taking the pullback in the
category.
This is not the same as the arrow set of `Sieve.pullback`, but there is a relation between them
in `pullbackArrows_comm`.
-/
inductive pullbackArrows [HasPullbacks C] (R : Presieve X) : Presieve Y
  | mk (Z : C) (h : Z ⟶ X) : R h → pullbackArrows _ (pullback.snd h f)

theorem pullback_singleton [HasPullbacks C] (g : Z ⟶ X) :
    pullbackArrows f (singleton g) = singleton (pullback.snd g f) := by
  funext W
  ext h
  constructor
  · rintro ⟨W, _, _, _⟩
    exact singleton.mk
  · rintro ⟨_⟩
    exact pullbackArrows.mk Z g singleton.mk

/-- Construct the presieve given by the family of arrows indexed by `ι`. -/
inductive ofArrows {ι : Type*} (Y : ι → C) (f : ∀ i, Y i ⟶ X) : Presieve X
  | mk (i : ι) : ofArrows _ _ (f i)

theorem ofArrows_pUnit : (ofArrows _ fun _ : PUnit => f) = singleton f := by
  funext Y
  ext g
  constructor
  · rintro ⟨_⟩
    apply singleton.mk
  · rintro ⟨_⟩
    exact ofArrows.mk PUnit.unit

theorem ofArrows_pullback [HasPullbacks C] {ι : Type*} (Z : ι → C) (g : ∀ i : ι, Z i ⟶ X) :
    (ofArrows (fun i => pullback (g i) f) fun i => pullback.snd _ _) =
      pullbackArrows f (ofArrows Z g) := by
  funext T
  ext h
  constructor
  · rintro ⟨hk⟩
    exact pullbackArrows.mk _ _ (ofArrows.mk hk)
  · rintro ⟨W, k, hk₁⟩
    cases' hk₁ with i hi
    apply ofArrows.mk

theorem ofArrows_bind {ι : Type*} (Z : ι → C) (g : ∀ i : ι, Z i ⟶ X)
    (j : ∀ ⦃Y⦄ (f : Y ⟶ X), ofArrows Z g f → Type*) (W : ∀ ⦃Y⦄ (f : Y ⟶ X) (H), j f H → C)
    (k : ∀ ⦃Y⦄ (f : Y ⟶ X) (H i), W f H i ⟶ Y) :
    ((ofArrows Z g).bind fun Y f H => ofArrows (W f H) (k f H)) =
      ofArrows (fun i : Σi, j _ (ofArrows.mk i) => W (g i.1) _ i.2) fun ij =>
        k (g ij.1) _ ij.2 ≫ g ij.1 := by
  funext Y
  ext f
  constructor
  · rintro ⟨_, _, _, ⟨i⟩, ⟨i'⟩, rfl⟩
    exact ofArrows.mk (Sigma.mk _ _)
  · rintro ⟨i⟩
    exact bind_comp _ (ofArrows.mk _) (ofArrows.mk _)

theorem ofArrows_surj {ι : Type*} {Y : ι → C} (f : ∀ i, Y i ⟶ X) {Z : C} (g : Z ⟶ X)
    (hg : ofArrows Y f g) : ∃ (i : ι) (h : Y i = Z),
    g = eqToHom h.symm ≫ f i := by
  cases' hg with i
  exact ⟨i, rfl, by simp only [eqToHom_refl, id_comp]⟩

/-- Given a presieve on `F(X)`, we can define a presieve on `X` by taking the preimage via `F`. -/
def functorPullback (R : Presieve (F.obj X)) : Presieve X := fun _ f => R (F.map f)

@[simp]
theorem functorPullback_mem (R : Presieve (F.obj X)) {Y} (f : Y ⟶ X) :
    R.functorPullback F f ↔ R (F.map f) :=
  Iff.rfl

@[simp]
theorem functorPullback_id (R : Presieve X) : R.functorPullback (𝟭 _) = R :=
  rfl

/-- Given a presieve `R` on `X`, the predicate `R.hasPullbacks` means that for all arrows `f` and
    `g` in `R`, the pullback of `f` and `g` exists. -/
class hasPullbacks (R : Presieve X) : Prop where
  /-- For all arrows `f` and `g` in `R`, the pullback of `f` and `g` exists. -/
  has_pullbacks : ∀ {Y Z} {f : Y ⟶ X} (_ : R f) {g : Z ⟶ X} (_ : R g), HasPullback f g

instance (R : Presieve X) [HasPullbacks C] : R.hasPullbacks := ⟨fun _ _ ↦ inferInstance⟩

instance {α : Type v₂} {X : α → C} {B : C} (π : (a : α) → X a ⟶ B)
    [(Presieve.ofArrows X π).hasPullbacks] (a b : α) : HasPullback (π a) (π b) :=
  Presieve.hasPullbacks.has_pullbacks (Presieve.ofArrows.mk _) (Presieve.ofArrows.mk _)

section FunctorPushforward

variable {E : Type u₃} [Category.{v₃} E] (G : D ⥤ E)

/-- Given a presieve on `X`, we can define a presieve on `F(X)` (which is actually a sieve)
by taking the sieve generated by the image via `F`.
-/
def functorPushforward (S : Presieve X) : Presieve (F.obj X) := fun Y f =>
  ∃ (Z : C) (g : Z ⟶ X) (h : Y ⟶ F.obj Z), S g ∧ f = h ≫ F.map g

-- Porting note: removed @[nolint hasNonemptyInstance]
/-- An auxiliary definition in order to fix the choice of the preimages between various definitions.
-/
structure FunctorPushforwardStructure (S : Presieve X) {Y} (f : Y ⟶ F.obj X) where
  /-- an object in the source category -/
  preobj : C
  /-- a map in the source category which has to be in the presieve -/
  premap : preobj ⟶ X
  /-- the morphism which appear in the factorisation -/
  lift : Y ⟶ F.obj preobj
  /-- the condition that `premap` is in the presieve -/
  cover : S premap
  /-- the factorisation of the morphism -/
  fac : f = lift ≫ F.map premap

/-- The fixed choice of a preimage. -/
noncomputable def getFunctorPushforwardStructure {F : C ⥤ D} {S : Presieve X} {Y : D}
    {f : Y ⟶ F.obj X} (h : S.functorPushforward F f) : FunctorPushforwardStructure F S f := by
  choose Z f' g h₁ h using h
  exact ⟨Z, f', g, h₁, h⟩

theorem functorPushforward_comp (R : Presieve X) :
    R.functorPushforward (F ⋙ G) = (R.functorPushforward F).functorPushforward G := by
  funext x
  ext f
  constructor
  · rintro ⟨X, f₁, g₁, h₁, rfl⟩
    exact ⟨F.obj X, F.map f₁, g₁, ⟨X, f₁, 𝟙 _, h₁, by simp⟩, rfl⟩
  · rintro ⟨X, f₁, g₁, ⟨X', f₂, g₂, h₁, rfl⟩, rfl⟩
    exact ⟨X', f₂, g₁ ≫ G.map g₂, h₁, by simp⟩

theorem image_mem_functorPushforward (R : Presieve X) {f : Y ⟶ X} (h : R f) :
    R.functorPushforward F (F.map f) :=
  ⟨Y, f, 𝟙 _, h, by simp⟩

end FunctorPushforward

end Presieve

/--
For an object `X` of a category `C`, a `Sieve X` is a set of morphisms to `X` which is closed under
left-composition.
-/
structure Sieve {C : Type u₁} [Category.{v₁} C] (X : C) where
  /-- the underlying presieve -/
  arrows : Presieve X
  /-- stability by precomposition -/
  downward_closed : ∀ {Y Z f} (_ : arrows f) (g : Z ⟶ Y), arrows (g ≫ f)

namespace Sieve

instance : CoeFun (Sieve X) fun _ => Presieve X :=
  ⟨Sieve.arrows⟩

initialize_simps_projections Sieve (arrows → apply)

variable {S R : Sieve X}

attribute [simp] downward_closed

theorem arrows_ext : ∀ {R S : Sieve X}, R.arrows = S.arrows → R = S := by
  rintro ⟨_, _⟩ ⟨_, _⟩ rfl
  rfl

@[ext]
protected theorem ext {R S : Sieve X} (h : ∀ ⦃Y⦄ (f : Y ⟶ X), R f ↔ S f) : R = S :=
  arrows_ext <| funext fun _ => funext fun f => propext <| h f
<<<<<<< HEAD
#align category_theory.sieve.ext CategoryTheory.Sieve.ext
#align category_theory.sieve.ext_iff CategoryTheory.Sieve.ext_iff
=======

protected theorem ext_iff {R S : Sieve X} : R = S ↔ ∀ ⦃Y⦄ (f : Y ⟶ X), R f ↔ S f :=
  ⟨fun h _ _ => h ▸ Iff.rfl, Sieve.ext⟩
>>>>>>> 2fc87a94

open Lattice

/-- The supremum of a collection of sieves: the union of them all. -/
protected def sup (𝒮 : Set (Sieve X)) : Sieve X where
  arrows Y := { f | ∃ S ∈ 𝒮, Sieve.arrows S f }
  downward_closed {_ _ f} hf _ := by
    obtain ⟨S, hS, hf⟩ := hf
    exact ⟨S, hS, S.downward_closed hf _⟩

/-- The infimum of a collection of sieves: the intersection of them all. -/
protected def inf (𝒮 : Set (Sieve X)) : Sieve X where
  arrows _ := { f | ∀ S ∈ 𝒮, Sieve.arrows S f }
  downward_closed {_ _ _} hf g S H := S.downward_closed (hf S H) g

/-- The union of two sieves is a sieve. -/
protected def union (S R : Sieve X) : Sieve X where
  arrows Y f := S f ∨ R f
  downward_closed := by rintro _ _ _ (h | h) g <;> simp [h]

/-- The intersection of two sieves is a sieve. -/
protected def inter (S R : Sieve X) : Sieve X where
  arrows Y f := S f ∧ R f
  downward_closed := by
    rintro _ _ _ ⟨h₁, h₂⟩ g
    simp [h₁, h₂]

/-- Sieves on an object `X` form a complete lattice.
We generate this directly rather than using the galois insertion for nicer definitional properties.
-/
instance : CompleteLattice (Sieve X) where
  le S R := ∀ ⦃Y⦄ (f : Y ⟶ X), S f → R f
  le_refl S f q := id
  le_trans S₁ S₂ S₃ S₁₂ S₂₃ Y f h := S₂₃ _ (S₁₂ _ h)
  le_antisymm S R p q := Sieve.ext fun Y f => ⟨p _, q _⟩
  top :=
    { arrows := fun _ => Set.univ
      downward_closed := fun _ _ => ⟨⟩ }
  bot :=
    { arrows := fun _ => ∅
      downward_closed := False.elim }
  sup := Sieve.union
  inf := Sieve.inter
  sSup := Sieve.sup
  sInf := Sieve.inf
  le_sSup 𝒮 S hS Y f hf := ⟨S, hS, hf⟩
  sSup_le := fun s a ha Y f ⟨b, hb, hf⟩ => (ha b hb) _ hf
  sInf_le _ _ hS _ _ h := h _ hS
  le_sInf _ _ hS _ _ hf _ hR := hS _ hR _ hf
  le_sup_left _ _ _ _ := Or.inl
  le_sup_right _ _ _ _ := Or.inr
  sup_le _ _ _ h₁ h₂ _ f := by--ℰ S hS Y f := by
    rintro (hf | hf)
    · exact h₁ _ hf
    · exact h₂ _ hf
  inf_le_left _ _ _ _ := And.left
  inf_le_right _ _ _ _ := And.right
  le_inf _ _ _ p q _ _ z := ⟨p _ z, q _ z⟩
  le_top _ _ _ _ := trivial
  bot_le _ _ _ := False.elim

/-- The maximal sieve always exists. -/
instance sieveInhabited : Inhabited (Sieve X) :=
  ⟨⊤⟩

@[simp]
theorem sInf_apply {Ss : Set (Sieve X)} {Y} (f : Y ⟶ X) :
    sInf Ss f ↔ ∀ (S : Sieve X) (_ : S ∈ Ss), S f :=
  Iff.rfl

@[simp]
theorem sSup_apply {Ss : Set (Sieve X)} {Y} (f : Y ⟶ X) :
    sSup Ss f ↔ ∃ (S : Sieve X) (_ : S ∈ Ss), S f := by
  simp [sSup, Sieve.sup, setOf]

@[simp]
theorem inter_apply {R S : Sieve X} {Y} (f : Y ⟶ X) : (R ⊓ S) f ↔ R f ∧ S f :=
  Iff.rfl

@[simp]
theorem union_apply {R S : Sieve X} {Y} (f : Y ⟶ X) : (R ⊔ S) f ↔ R f ∨ S f :=
  Iff.rfl

@[simp]
theorem top_apply (f : Y ⟶ X) : (⊤ : Sieve X) f :=
  trivial

/-- Generate the smallest sieve containing the given set of arrows. -/
@[simps]
def generate (R : Presieve X) : Sieve X where
  arrows Z f := ∃ (Y : _) (h : Z ⟶ Y) (g : Y ⟶ X), R g ∧ h ≫ g = f
  downward_closed := by
    rintro Y Z _ ⟨W, g, f, hf, rfl⟩ h
    exact ⟨_, h ≫ g, _, hf, by simp⟩

/-- Given a presieve on `X`, and a sieve on each domain of an arrow in the presieve, we can bind to
produce a sieve on `X`.
-/
@[simps]
def bind (S : Presieve X) (R : ∀ ⦃Y⦄ ⦃f : Y ⟶ X⦄, S f → Sieve Y) : Sieve X where
  arrows := S.bind fun Y f h => R h
  downward_closed := by
    rintro Y Z f ⟨W, f, h, hh, hf, rfl⟩ g
    exact ⟨_, g ≫ f, _, hh, by simp [hf]⟩

open Order Lattice

theorem generate_le_iff (R : Presieve X) (S : Sieve X) : generate R ≤ S ↔ R ≤ S :=
  ⟨fun H Y g hg => H _ ⟨_, 𝟙 _, _, hg, id_comp _⟩, fun ss Y f => by
    rintro ⟨Z, f, g, hg, rfl⟩
    exact S.downward_closed (ss Z hg) f⟩

@[deprecated (since := "2024-07-13")] alias sets_iff_generate := generate_le_iff

/-- Show that there is a galois insertion (generate, set_over). -/
def giGenerate : GaloisInsertion (generate : Presieve X → Sieve X) arrows where
  gc := generate_le_iff
  choice 𝒢 _ := generate 𝒢
  choice_eq _ _ := rfl
  le_l_u _ _ _ hf := ⟨_, 𝟙 _, _, hf, id_comp _⟩

theorem le_generate (R : Presieve X) : R ≤ generate R :=
  giGenerate.gc.le_u_l R

@[simp]
theorem generate_sieve (S : Sieve X) : generate S = S :=
  giGenerate.l_u_eq S

/-- If the identity arrow is in a sieve, the sieve is maximal. -/
theorem id_mem_iff_eq_top : S (𝟙 X) ↔ S = ⊤ :=
  ⟨fun h => top_unique fun Y f _ => by simpa using downward_closed _ h f, fun h => h.symm ▸ trivial⟩

/-- If an arrow set contains a split epi, it generates the maximal sieve. -/
theorem generate_of_contains_isSplitEpi {R : Presieve X} (f : Y ⟶ X) [IsSplitEpi f] (hf : R f) :
    generate R = ⊤ := by
  rw [← id_mem_iff_eq_top]
  exact ⟨_, section_ f, f, hf, by simp⟩

@[simp]
theorem generate_of_singleton_isSplitEpi (f : Y ⟶ X) [IsSplitEpi f] :
    generate (Presieve.singleton f) = ⊤ :=
  generate_of_contains_isSplitEpi f (Presieve.singleton_self _)

@[simp]
theorem generate_top : generate (⊤ : Presieve X) = ⊤ :=
  generate_of_contains_isSplitEpi (𝟙 _) ⟨⟩

/-- The sieve of `X` generated by family of morphisms `Y i ⟶ X`. -/
abbrev ofArrows {I : Type*} {X : C} (Y : I → C) (f : ∀ i, Y i ⟶ X) :
    Sieve X :=
  generate (Presieve.ofArrows Y f)

lemma ofArrows_mk {I : Type*} {X : C} (Y : I → C) (f : ∀ i, Y i ⟶ X) (i : I) :
    ofArrows Y f (f i) :=
  ⟨_, 𝟙 _, _, ⟨i⟩, by simp⟩

lemma mem_ofArrows_iff {I : Type*} {X : C} (Y : I → C) (f : ∀ i, Y i ⟶ X)
    {W : C} (g : W ⟶ X) :
    ofArrows Y f g ↔ ∃ (i : I) (a : W ⟶ Y i), g = a ≫ f i := by
  constructor
  · rintro ⟨T, a, b, ⟨i⟩, rfl⟩
    exact ⟨i, a, rfl⟩
  · rintro ⟨i, a, rfl⟩
    apply downward_closed _ (ofArrows_mk Y f i)


/-- The sieve of `X : C` that is generated by a family of objects `Y : I → C`:
it consists of morphisms to `X` which factor through at least one of the `Y i`. -/
def ofObjects {I : Type*} (Y : I → C) (X : C) : Sieve X where
  arrows Z _ := ∃ (i : I), Nonempty (Z ⟶ Y i)
  downward_closed := by
    rintro Z₁ Z₂ p ⟨i, ⟨f⟩⟩ g
    exact ⟨i, ⟨g ≫ f⟩⟩

lemma mem_ofObjects_iff {I : Type*} (Y : I → C) {Z X : C} (g : Z ⟶ X) :
    ofObjects Y X g ↔ ∃ (i : I), Nonempty (Z ⟶ Y i) := by rfl

lemma ofArrows_le_ofObjects
    {I : Type*} (Y : I → C) {X : C} (f : ∀ i, Y i ⟶ X) :
    Sieve.ofArrows Y f ≤ Sieve.ofObjects Y X := by
  intro W g hg
  rw [mem_ofArrows_iff] at hg
  obtain ⟨i, a, rfl⟩ := hg
  exact ⟨i, ⟨a⟩⟩

lemma ofArrows_eq_ofObjects {X : C} (hX : IsTerminal X)
    {I : Type*} (Y : I → C) (f : ∀ i, Y i ⟶ X) :
    ofArrows Y f = ofObjects Y X := by
  refine le_antisymm (ofArrows_le_ofObjects Y f) (fun W g => ?_)
  rw [mem_ofArrows_iff, mem_ofObjects_iff]
  rintro ⟨i, ⟨h⟩⟩
  exact ⟨i, h, hX.hom_ext _ _⟩

/-- Given a morphism `h : Y ⟶ X`, send a sieve S on X to a sieve on Y
    as the inverse image of S with `_ ≫ h`.
    That is, `Sieve.pullback S h := (≫ h) '⁻¹ S`. -/
@[simps]
def pullback (h : Y ⟶ X) (S : Sieve X) : Sieve Y where
  arrows Y sl := S (sl ≫ h)
  downward_closed g := by simp [g]

@[simp]
theorem pullback_id : S.pullback (𝟙 _) = S := by simp [Sieve.ext_iff]

@[simp]
theorem pullback_top {f : Y ⟶ X} : (⊤ : Sieve X).pullback f = ⊤ :=
  top_unique fun _ _ => id

theorem pullback_comp {f : Y ⟶ X} {g : Z ⟶ Y} (S : Sieve X) :
    S.pullback (g ≫ f) = (S.pullback f).pullback g := by simp [Sieve.ext_iff]

@[simp]
theorem pullback_inter {f : Y ⟶ X} (S R : Sieve X) :
    (S ⊓ R).pullback f = S.pullback f ⊓ R.pullback f := by simp [Sieve.ext_iff]

theorem pullback_eq_top_iff_mem (f : Y ⟶ X) : S f ↔ S.pullback f = ⊤ := by
  rw [← id_mem_iff_eq_top, pullback_apply, id_comp]

theorem pullback_eq_top_of_mem (S : Sieve X) {f : Y ⟶ X} : S f → S.pullback f = ⊤ :=
  (pullback_eq_top_iff_mem f).1

lemma pullback_ofObjects_eq_top
    {I : Type*} (Y : I → C) {X : C} {i : I} (g : X ⟶ Y i) :
    ofObjects Y X = ⊤ := by
  ext Z h
  simp only [top_apply, iff_true]
  rw [mem_ofObjects_iff ]
  exact ⟨i, ⟨h ≫ g⟩⟩

/-- Push a sieve `R` on `Y` forward along an arrow `f : Y ⟶ X`: `gf : Z ⟶ X` is in the sieve if `gf`
factors through some `g : Z ⟶ Y` which is in `R`.
-/
@[simps]
def pushforward (f : Y ⟶ X) (R : Sieve Y) : Sieve X where
  arrows Z gf := ∃ g, g ≫ f = gf ∧ R g
  downward_closed := fun ⟨j, k, z⟩ h => ⟨h ≫ j, by simp [k], by simp [z]⟩

theorem pushforward_apply_comp {R : Sieve Y} {Z : C} {g : Z ⟶ Y} (hg : R g) (f : Y ⟶ X) :
    R.pushforward f (g ≫ f) :=
  ⟨g, rfl, hg⟩

theorem pushforward_comp {f : Y ⟶ X} {g : Z ⟶ Y} (R : Sieve Z) :
    R.pushforward (g ≫ f) = (R.pushforward g).pushforward f :=
  Sieve.ext fun W h =>
    ⟨fun ⟨f₁, hq, hf₁⟩ => ⟨f₁ ≫ g, by simpa, f₁, rfl, hf₁⟩, fun ⟨y, hy, z, hR, hz⟩ =>
      ⟨z, by rw [← Category.assoc, hR]; tauto⟩⟩

theorem galoisConnection (f : Y ⟶ X) : GaloisConnection (Sieve.pushforward f) (Sieve.pullback f) :=
  fun _ _ => ⟨fun hR _ g hg => hR _ ⟨g, rfl, hg⟩, fun hS _ _ ⟨h, hg, hh⟩ => hg ▸ hS h hh⟩

theorem pullback_monotone (f : Y ⟶ X) : Monotone (Sieve.pullback f) :=
  (galoisConnection f).monotone_u

theorem pushforward_monotone (f : Y ⟶ X) : Monotone (Sieve.pushforward f) :=
  (galoisConnection f).monotone_l

theorem le_pushforward_pullback (f : Y ⟶ X) (R : Sieve Y) : R ≤ (R.pushforward f).pullback f :=
  (galoisConnection f).le_u_l _

theorem pullback_pushforward_le (f : Y ⟶ X) (R : Sieve X) : (R.pullback f).pushforward f ≤ R :=
  (galoisConnection f).l_u_le _

theorem pushforward_union {f : Y ⟶ X} (S R : Sieve Y) :
    (S ⊔ R).pushforward f = S.pushforward f ⊔ R.pushforward f :=
  (galoisConnection f).l_sup

theorem pushforward_le_bind_of_mem (S : Presieve X) (R : ∀ ⦃Y : C⦄ ⦃f : Y ⟶ X⦄, S f → Sieve Y)
    (f : Y ⟶ X) (h : S f) : (R h).pushforward f ≤ bind S R := by
  rintro Z _ ⟨g, rfl, hg⟩
  exact ⟨_, g, f, h, hg, rfl⟩

theorem le_pullback_bind (S : Presieve X) (R : ∀ ⦃Y : C⦄ ⦃f : Y ⟶ X⦄, S f → Sieve Y) (f : Y ⟶ X)
    (h : S f) : R h ≤ (bind S R).pullback f := by
  rw [← galoisConnection f]
  apply pushforward_le_bind_of_mem

/-- If `f` is a monomorphism, the pushforward-pullback adjunction on sieves is coreflective. -/
def galoisCoinsertionOfMono (f : Y ⟶ X) [Mono f] :
    GaloisCoinsertion (Sieve.pushforward f) (Sieve.pullback f) := by
  apply (galoisConnection f).toGaloisCoinsertion
  rintro S Z g ⟨g₁, hf, hg₁⟩
  rw [cancel_mono f] at hf
  rwa [← hf]

/-- If `f` is a split epi, the pushforward-pullback adjunction on sieves is reflective. -/
def galoisInsertionOfIsSplitEpi (f : Y ⟶ X) [IsSplitEpi f] :
    GaloisInsertion (Sieve.pushforward f) (Sieve.pullback f) := by
  apply (galoisConnection f).toGaloisInsertion
  intro S Z g hg
  exact ⟨g ≫ section_ f, by simpa⟩

theorem pullbackArrows_comm [HasPullbacks C] {X Y : C} (f : Y ⟶ X) (R : Presieve X) :
    Sieve.generate (R.pullbackArrows f) = (Sieve.generate R).pullback f := by
  ext W g
  constructor
  · rintro ⟨_, h, k, hk, rfl⟩
    cases' hk with W g hg
    change (Sieve.generate R).pullback f (h ≫ pullback.snd g f)
    rw [Sieve.pullback_apply, assoc, ← pullback.condition, ← assoc]
    exact Sieve.downward_closed _ (by exact Sieve.le_generate R W hg) (h ≫ pullback.fst g f)
  · rintro ⟨W, h, k, hk, comm⟩
    exact ⟨_, _, _, Presieve.pullbackArrows.mk _ _ hk, pullback.lift_snd _ _ comm⟩

section Functor

variable {E : Type u₃} [Category.{v₃} E] (G : D ⥤ E)

/--
If `R` is a sieve, then the `CategoryTheory.Presieve.functorPullback` of `R` is actually a sieve.
-/
@[simps]
def functorPullback (R : Sieve (F.obj X)) : Sieve X where
  arrows := Presieve.functorPullback F R
  downward_closed := by
    intro _ _ f hf g
    unfold Presieve.functorPullback
    rw [F.map_comp]
    exact R.downward_closed hf (F.map g)

@[simp]
theorem functorPullback_arrows (R : Sieve (F.obj X)) :
    (R.functorPullback F).arrows = R.arrows.functorPullback F :=
  rfl

@[simp]
theorem functorPullback_id (R : Sieve X) : R.functorPullback (𝟭 _) = R := by
  ext
  rfl

theorem functorPullback_comp (R : Sieve ((F ⋙ G).obj X)) :
    R.functorPullback (F ⋙ G) = (R.functorPullback G).functorPullback F := by
  ext
  rfl

theorem functorPushforward_extend_eq {R : Presieve X} :
    (generate R).arrows.functorPushforward F = R.functorPushforward F := by
  funext Y
  ext f
  constructor
  · rintro ⟨X', g, f', ⟨X'', g', f'', h₁, rfl⟩, rfl⟩
    exact ⟨X'', f'', f' ≫ F.map g', h₁, by simp⟩
  · rintro ⟨X', g, f', h₁, h₂⟩
    exact ⟨X', g, f', le_generate R _ h₁, h₂⟩

/-- The sieve generated by the image of `R` under `F`. -/
@[simps]
def functorPushforward (R : Sieve X) : Sieve (F.obj X) where
  arrows := R.arrows.functorPushforward F
  downward_closed := by
    intro _ _ f h g
    obtain ⟨X, α, β, hα, rfl⟩ := h
    exact ⟨X, α, g ≫ β, hα, by simp⟩

@[simp]
theorem functorPushforward_id (R : Sieve X) : R.functorPushforward (𝟭 _) = R := by
  ext X f
  constructor
  · intro hf
    obtain ⟨X, g, h, hg, rfl⟩ := hf
    exact R.downward_closed hg h
  · intro hf
    exact ⟨X, f, 𝟙 _, hf, by simp⟩

theorem functorPushforward_comp (R : Sieve X) :
    R.functorPushforward (F ⋙ G) = (R.functorPushforward F).functorPushforward G := by
  ext
  simp [R.arrows.functorPushforward_comp F G]

theorem functor_galoisConnection (X : C) :
    GaloisConnection (Sieve.functorPushforward F : Sieve X → Sieve (F.obj X))
      (Sieve.functorPullback F) := by
  intro R S
  constructor
  · intro hle X f hf
    apply hle
    refine ⟨X, f, 𝟙 _, hf, ?_⟩
    rw [id_comp]
  · rintro hle Y f ⟨X, g, h, hg, rfl⟩
    apply Sieve.downward_closed S
    exact hle g hg

theorem functorPullback_monotone (X : C) :
    Monotone (Sieve.functorPullback F : Sieve (F.obj X) → Sieve X) :=
  (functor_galoisConnection F X).monotone_u

theorem functorPushforward_monotone (X : C) :
    Monotone (Sieve.functorPushforward F : Sieve X → Sieve (F.obj X)) :=
  (functor_galoisConnection F X).monotone_l

theorem le_functorPushforward_pullback (R : Sieve X) :
    R ≤ (R.functorPushforward F).functorPullback F :=
  (functor_galoisConnection F X).le_u_l _

theorem functorPullback_pushforward_le (R : Sieve (F.obj X)) :
    (R.functorPullback F).functorPushforward F ≤ R :=
  (functor_galoisConnection F X).l_u_le _

theorem functorPushforward_union (S R : Sieve X) :
    (S ⊔ R).functorPushforward F = S.functorPushforward F ⊔ R.functorPushforward F :=
  (functor_galoisConnection F X).l_sup

theorem functorPullback_union (S R : Sieve (F.obj X)) :
    (S ⊔ R).functorPullback F = S.functorPullback F ⊔ R.functorPullback F :=
  rfl

theorem functorPullback_inter (S R : Sieve (F.obj X)) :
    (S ⊓ R).functorPullback F = S.functorPullback F ⊓ R.functorPullback F :=
  rfl

@[simp]
theorem functorPushforward_bot (F : C ⥤ D) (X : C) : (⊥ : Sieve X).functorPushforward F = ⊥ :=
  (functor_galoisConnection F X).l_bot

@[simp]
theorem functorPushforward_top (F : C ⥤ D) (X : C) : (⊤ : Sieve X).functorPushforward F = ⊤ := by
  refine (generate_sieve _).symm.trans ?_
  apply generate_of_contains_isSplitEpi (𝟙 (F.obj X))
  exact ⟨X, 𝟙 _, 𝟙 _, trivial, by simp⟩

@[simp]
theorem functorPullback_bot (F : C ⥤ D) (X : C) : (⊥ : Sieve (F.obj X)).functorPullback F = ⊥ :=
  rfl

@[simp]
theorem functorPullback_top (F : C ⥤ D) (X : C) : (⊤ : Sieve (F.obj X)).functorPullback F = ⊤ :=
  rfl

theorem image_mem_functorPushforward (R : Sieve X) {V} {f : V ⟶ X} (h : R f) :
    R.functorPushforward F (F.map f) :=
  ⟨V, f, 𝟙 _, h, by simp⟩

/-- When `F` is essentially surjective and full, the galois connection is a galois insertion. -/
def essSurjFullFunctorGaloisInsertion [F.EssSurj] [F.Full] (X : C) :
    GaloisInsertion (Sieve.functorPushforward F : Sieve X → Sieve (F.obj X))
      (Sieve.functorPullback F) := by
  apply (functor_galoisConnection F X).toGaloisInsertion
  intro S Y f hf
  refine ⟨_, F.preimage ((F.objObjPreimageIso Y).hom ≫ f), (F.objObjPreimageIso Y).inv, ?_⟩
  simpa using S.downward_closed hf _

/-- When `F` is fully faithful, the galois connection is a galois coinsertion. -/
def fullyFaithfulFunctorGaloisCoinsertion [F.Full] [F.Faithful] (X : C) :
    GaloisCoinsertion (Sieve.functorPushforward F : Sieve X → Sieve (F.obj X))
      (Sieve.functorPullback F) := by
  apply (functor_galoisConnection F X).toGaloisCoinsertion
  rintro S Y f ⟨Z, g, h, h₁, h₂⟩
  rw [← F.map_preimage h, ← F.map_comp] at h₂
  rw [F.map_injective h₂]
  exact S.downward_closed h₁ _

end Functor

/-- A sieve induces a presheaf. -/
@[simps]
def functor (S : Sieve X) : Cᵒᵖ ⥤ Type v₁ where
  obj Y := { g : Y.unop ⟶ X // S g }
  map f g := ⟨f.unop ≫ g.1, downward_closed _ g.2 _⟩

/-- If a sieve S is contained in a sieve T, then we have a morphism of presheaves on their induced
presheaves.
-/
@[simps]
def natTransOfLe {S T : Sieve X} (h : S ≤ T) : S.functor ⟶ T.functor where app Y f := ⟨f.1, h _ f.2⟩

/-- The natural inclusion from the functor induced by a sieve to the yoneda embedding. -/
@[simps]
def functorInclusion (S : Sieve X) : S.functor ⟶ yoneda.obj X where app Y f := f.1

theorem natTransOfLe_comm {S T : Sieve X} (h : S ≤ T) :
    natTransOfLe h ≫ functorInclusion _ = functorInclusion _ :=
  rfl

/-- The presheaf induced by a sieve is a subobject of the yoneda embedding. -/
instance functorInclusion_is_mono : Mono S.functorInclusion :=
  ⟨fun f g h => by
    ext Y y
    simpa [Subtype.ext_iff_val] using congr_fun (NatTrans.congr_app h Y) y⟩

-- TODO: Show that when `f` is mono, this is right inverse to `functorInclusion` up to isomorphism.
/-- A natural transformation to a representable functor induces a sieve. This is the left inverse of
`functorInclusion`, shown in `sieveOfSubfunctor_functorInclusion`.
-/
@[simps]
def sieveOfSubfunctor {R} (f : R ⟶ yoneda.obj X) : Sieve X where
  arrows Y g := ∃ t, f.app (Opposite.op Y) t = g
  downward_closed := by
    rintro Y Z _ ⟨t, rfl⟩ g
    refine ⟨R.map g.op t, ?_⟩
    rw [FunctorToTypes.naturality _ _ f]
    simp

theorem sieveOfSubfunctor_functorInclusion : sieveOfSubfunctor S.functorInclusion = S := by
  ext
  simp only [functorInclusion_app, sieveOfSubfunctor_apply]
  constructor
  · rintro ⟨⟨f, hf⟩, rfl⟩
    exact hf
  · intro hf
    exact ⟨⟨_, hf⟩, rfl⟩

instance functorInclusion_top_isIso : IsIso (⊤ : Sieve X).functorInclusion :=
  ⟨⟨{ app := fun Y a => ⟨a, ⟨⟩⟩ }, rfl, rfl⟩⟩

end Sieve

end CategoryTheory<|MERGE_RESOLUTION|>--- conflicted
+++ resolved
@@ -266,14 +266,9 @@
 @[ext]
 protected theorem ext {R S : Sieve X} (h : ∀ ⦃Y⦄ (f : Y ⟶ X), R f ↔ S f) : R = S :=
   arrows_ext <| funext fun _ => funext fun f => propext <| h f
-<<<<<<< HEAD
-#align category_theory.sieve.ext CategoryTheory.Sieve.ext
-#align category_theory.sieve.ext_iff CategoryTheory.Sieve.ext_iff
-=======
 
 protected theorem ext_iff {R S : Sieve X} : R = S ↔ ∀ ⦃Y⦄ (f : Y ⟶ X), R f ↔ S f :=
   ⟨fun h _ _ => h ▸ Iff.rfl, Sieve.ext⟩
->>>>>>> 2fc87a94
 
 open Lattice
 
