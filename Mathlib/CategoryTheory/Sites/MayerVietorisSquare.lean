--- conflicted
+++ resolved
@@ -3,15 +3,11 @@
 Released under Apache 2.0 license as described in the file LICENSE.
 Authors: Joël Riou
 -/
-<<<<<<< HEAD
 import Mathlib.Algebra.Category.Grp.Abelian
 import Mathlib.Algebra.Category.Grp.Adjunctions
 import Mathlib.Algebra.Homology.ShortComplex.ShortExact
 import Mathlib.Algebra.Homology.Square
 import Mathlib.CategoryTheory.Sites.Abelian
-=======
-import Mathlib.Algebra.Category.Grp.Adjunctions
->>>>>>> 015a8822
 import Mathlib.CategoryTheory.Sites.Adjunction
 import Mathlib.CategoryTheory.Limits.Preserves.Shapes.Square
 import Mathlib.CategoryTheory.Limits.Shapes.Types
@@ -60,16 +56,10 @@
 open Limits Opposite
 
 variable {C : Type u} [Category.{v} C]
-<<<<<<< HEAD
   {J : GrothendieckTopology C}
 
 lemma Sheaf.isPullback_square_op_map_yoneda_presheafToSheaf_yoneda_iff
     [HasWeakSheafify J (Type v)]
-=======
-  {J : GrothendieckTopology C} [HasWeakSheafify J (Type v)]
-
-lemma Sheaf.isPullback_square_op_map_yoneda_presheafToSheaf_yoneda_iff
->>>>>>> 015a8822
     (F : Sheaf J (Type v)) (sq : Square C) :
     (sq.op.map ((yoneda ⋙ presheafToSheaf J _).op ⋙ yoneda.obj F)).IsPullback ↔
       (sq.op.map F.val).IsPullback := by
@@ -100,7 +90,6 @@
 
 namespace MayerVietorisSquare
 
-<<<<<<< HEAD
 attribute [instance] mono_f₁₃
 
 variable {J}
@@ -111,12 +100,6 @@
 
 /-- Constructor for Mayer-Vietoris squares taking as an input
 a square `sq` such that `sq.f₁₃` is a mono and that for every
-=======
-variable {J}
-
-/-- Constructor for Mayer-Vietoris squares taking as an input
-a square `sq` such that `sq.f₂₄` is a mono and that for every
->>>>>>> 015a8822
 sheaf of types `F`, the square `sq.op.map F.val` is a pullback square. -/
 @[simps toSquare]
 noncomputable def mk' (sq : Square C) [Mono sq.f₁₃]
@@ -195,10 +178,7 @@
 
 variable {S}
 variable {P : Cᵒᵖ ⥤ Type v'} (h : S.SheafCondition P)
-<<<<<<< HEAD
-=======
 include h
->>>>>>> 015a8822
 
 lemma bijective_toPullbackObj : Function.Bijective (S.toPullbackObj P) := by
   rwa [← sheafCondition_iff_bijective_toPullbackObj]
@@ -228,14 +208,6 @@
 
 end SheafCondition
 
-<<<<<<< HEAD
-private lemma sheafCondition_of_sheaf' (F : Sheaf J (Type v)) :
-    S.SheafCondition F.val := by
-  refine (F.isPullback_square_op_map_yoneda_presheafToSheaf_yoneda_iff S.toSquare).1
-    (S.isPushout.op.map (yoneda.obj F))
-
-=======
->>>>>>> 015a8822
 lemma sheafCondition_of_sheaf {A : Type u'} [Category.{v} A]
     (F : Sheaf J A) : S.SheafCondition F.val := by
   rw [sheafCondition_iff_comp_coyoneda]
@@ -244,7 +216,6 @@
     (S.isPushout.op.map
       (yoneda.obj ⟨_, (isSheaf_iff_isSheaf_of_type _ _).2 (F.cond X.unop)⟩))
 
-<<<<<<< HEAD
 end
 
 variable [HasWeakSheafify J (Type v)] [HasSheafify J AddCommGrp.{v}]
@@ -289,8 +260,6 @@
 lemma shortComplex_shortExact : S.shortComplex.ShortExact where
   exact := S.shortComplex_exact
 
-=======
->>>>>>> 015a8822
 end MayerVietorisSquare
 
 end GrothendieckTopology
