/-
Copyright (c) 2022 Aaron Anderson. All rights reserved.
Released under Apache 2.0 license as described in the file LICENSE.
Authors: Aaron Anderson
-/
import Mathlib.Computability.Encoding
import Mathlib.Logic.Small.List
import Mathlib.ModelTheory.Syntax
import Mathlib.SetTheory.Cardinal.Arithmetic

/-!
# Encodings and Cardinality of First-Order Syntax

## Main Definitions

- `FirstOrder.Language.Term.encoding` encodes terms as lists.
- `FirstOrder.Language.BoundedFormula.encoding` encodes bounded formulas as lists.

## Main Results

- `FirstOrder.Language.Term.card_le` shows that the number of terms in `L.Term α` is at most
  `max ℵ₀ # (α ⊕ Σ i, L.Functions i)`.
- `FirstOrder.Language.BoundedFormula.card_le` shows that the number of bounded formulas in
  `Σ n, L.BoundedFormula α n` is at most
  `max ℵ₀ (Cardinal.lift.{max u v} #α + Cardinal.lift.{u'} L.card)`.

## TODO

- `Primcodable` instances for terms and formulas, based on the `encoding`s
- Computability facts about term and formula operations, to set up a computability approach to
  incompleteness

-/


universe u v w u'

namespace FirstOrder

namespace Language

variable {L : Language.{u, v}}
variable {α : Type u'}

open FirstOrder Cardinal

open Computability List Structure Cardinal Fin

namespace Term

/-- Encodes a term as a list of variables and function symbols. -/
def listEncode : L.Term α → List (α ⊕ (Σ i, L.Functions i))
  | var i => [Sum.inl i]
  | func f ts =>
    Sum.inr (⟨_, f⟩ : Σ i, L.Functions i)::(List.finRange _).flatMap fun i => (ts i).listEncode

/-- Decodes a list of variables and function symbols as a list of terms. -/
def listDecode : List (α ⊕ (Σ i, L.Functions i)) → List (L.Term α)
  | [] => []
  | Sum.inl a::l => (var a)::listDecode l
  | Sum.inr ⟨n, f⟩::l =>
    if h : n ≤ (listDecode l).length then
      (func f (fun i => (listDecode l)[i])) :: (listDecode l).drop n
    else []

theorem listDecode_encode_list (l : List (L.Term α)) :
    listDecode (l.flatMap listEncode) = l := by
  suffices h : ∀ (t : L.Term α) (l : List (α ⊕ (Σ i, L.Functions i))),
      listDecode (t.listEncode ++ l) = t::listDecode l by
    induction' l with t l lih
    · rfl
    · rw [flatMap_cons, h t (l.flatMap listEncode), lih]
<<<<<<< HEAD
  intro t
  induction t <;> intro l
  case var => rw [listEncode, singleton_append, listDecode]
  case func a n f ts ih =>
=======
  intro t l
  induction t generalizing l with
  | var => rw [listEncode, singleton_append, listDecode]
  | @func n f ts ih =>
>>>>>>> d5380c50
    rw [listEncode, cons_append, listDecode]
    have h : listDecode (((finRange n).flatMap fun i : Fin n => (ts i).listEncode) ++ l) =
        (finRange n).map ts ++ listDecode l := by
      induction' finRange n with i l' l'ih
      · rfl
      · rw [flatMap_cons, List.append_assoc, ih, map_cons, l'ih, cons_append]
    simp only [h, length_append, length_map, length_finRange, le_add_iff_nonneg_right,
      _root_.zero_le, ↓reduceDIte, getElem_fin, cons.injEq, func.injEq, heq_eq_eq, true_and]
    refine ⟨funext (fun i => ?_), ?_⟩
    · simp only [length_map, length_finRange, is_lt, getElem_append_left, getElem_map,
      getElem_finRange, cast_mk, Fin.eta]
    · simp only [length_map, length_finRange, drop_left']

/-- An encoding of terms as lists. -/
@[simps]
protected def encoding : Encoding (L.Term α) where
  Γ := α ⊕ (Σ i, L.Functions i)
  encode := listEncode
  decode l := (listDecode l).head?.join
  decode_encode t := by
    have h := listDecode_encode_list [t]
    rw [flatMap_singleton] at h
    simp only [Option.join, h, head?_cons, Option.pure_def, Option.bind_eq_bind, Option.some_bind,
      id_eq]

theorem listEncode_injective :
    Function.Injective (listEncode : L.Term α → List (α ⊕ (Σ i, L.Functions i))) :=
  Term.encoding.encode_injective

theorem card_le : #(L.Term α) ≤ max ℵ₀ #(α ⊕ (Σ i, L.Functions i)) :=
  lift_le.1 (_root_.trans Term.encoding.card_le_card_list (lift_le.2 (mk_list_le_max _)))

theorem card_sigma : #(Σ n, L.Term (α ⊕ (Fin n))) = max ℵ₀ #(α ⊕ (Σ i, L.Functions i)) := by
  refine le_antisymm ?_ ?_
  · rw [mk_sigma]
    refine (sum_le_iSup_lift _).trans ?_
    rw [mk_nat, lift_aleph0, mul_eq_max_of_aleph0_le_left le_rfl, max_le_iff,
      ciSup_le_iff' (bddAbove_range _)]
    · refine ⟨le_max_left _ _, fun i => card_le.trans ?_⟩
      refine max_le (le_max_left _ _) ?_
      rw [← add_eq_max le_rfl, mk_sum, mk_sum, mk_sum, add_comm (Cardinal.lift #α), lift_add,
        add_assoc, lift_lift, lift_lift, mk_fin, lift_natCast]
      exact add_le_add_right (nat_lt_aleph0 _).le _
    · rw [← one_le_iff_ne_zero]
      refine _root_.trans ?_ (le_ciSup (bddAbove_range _) 1)
      rw [one_le_iff_ne_zero, mk_ne_zero_iff]
      exact ⟨var (Sum.inr 0)⟩
  · rw [max_le_iff, ← infinite_iff]
    refine ⟨Infinite.of_injective (fun i => ⟨i + 1, var (Sum.inr i)⟩) fun i j ij => ?_, ?_⟩
    · cases ij
      rfl
    · rw [Cardinal.le_def]
      refine ⟨⟨Sum.elim (fun i => ⟨0, var (Sum.inl i)⟩)
        fun F => ⟨1, func F.2 fun _ => var (Sum.inr 0)⟩, ?_⟩⟩
      rintro (a | a) (b | b) h
      · simp only [Sum.elim_inl, Sigma.mk.inj_iff, heq_eq_eq, var.injEq, Sum.inl.injEq, true_and]
          at h
        rw [h]
      · simp only [Sum.elim_inl, Sum.elim_inr, Sigma.mk.inj_iff, false_and, reduceCtorEq] at h
      · simp only [Sum.elim_inr, Sum.elim_inl, Sigma.mk.inj_iff, false_and, reduceCtorEq] at h
      · simp only [Sum.elim_inr, Sigma.mk.inj_iff, heq_eq_eq, func.injEq, true_and] at h
        rw [Sigma.ext_iff.2 ⟨h.1, h.2.1⟩]

instance [Encodable α] [Encodable (Σ i, L.Functions i)] : Encodable (L.Term α) :=
  Encodable.ofLeftInjection listEncode (fun l => (listDecode l).head?.join) fun t => by
    simp only
    rw [← flatMap_singleton listEncode, listDecode_encode_list]
    simp only [Option.join, head?_cons, Option.pure_def, Option.bind_eq_bind, Option.some_bind,
      id_eq]

instance [h1 : Countable α] [h2 : Countable (Σ l, L.Functions l)] : Countable (L.Term α) := by
  refine mk_le_aleph0_iff.1 (card_le.trans (max_le_iff.2 ?_))
  simp only [le_refl, mk_sum, add_le_aleph0, lift_le_aleph0, true_and]
  exact ⟨Cardinal.mk_le_aleph0, Cardinal.mk_le_aleph0⟩

instance small [Small.{u} α] : Small.{u} (L.Term α) :=
  small_of_injective listEncode_injective

end Term

namespace BoundedFormula

/-- Encodes a bounded formula as a list of symbols. -/
def listEncode : ∀ {n : ℕ},
    L.BoundedFormula α n → List ((Σk, L.Term (α ⊕ Fin k)) ⊕ ((Σ n, L.Relations n) ⊕ ℕ))
  | n, falsum => [Sum.inr (Sum.inr (n + 2))]
  | _, equal t₁ t₂ => [Sum.inl ⟨_, t₁⟩, Sum.inl ⟨_, t₂⟩]
  | n, rel R ts => [Sum.inr (Sum.inl ⟨_, R⟩), Sum.inr (Sum.inr n)] ++
      (List.finRange _).map fun i => Sum.inl ⟨n, ts i⟩
  | _, imp φ₁ φ₂ => (Sum.inr (Sum.inr 0)::φ₁.listEncode) ++ φ₂.listEncode
  | _, all φ => Sum.inr (Sum.inr 1)::φ.listEncode

/-- Applies the `forall` quantifier to an element of `(Σ n, L.BoundedFormula α n)`,
or returns `default` if not possible. -/
def sigmaAll : (Σ n, L.BoundedFormula α n) → Σ n, L.BoundedFormula α n
  | ⟨n + 1, φ⟩ => ⟨n, φ.all⟩
  | _ => default


@[simp]
lemma sigmaAll_apply {n} {φ : L.BoundedFormula α (n + 1)} :
    sigmaAll ⟨n + 1, φ⟩ = ⟨n, φ.all⟩ := rfl

/-- Applies `imp` to two elements of `(Σ n, L.BoundedFormula α n)`,
or returns `default` if not possible. -/
def sigmaImp : (Σ n, L.BoundedFormula α n) → (Σ n, L.BoundedFormula α n) → Σ n, L.BoundedFormula α n
  | ⟨m, φ⟩, ⟨n, ψ⟩ => if h : m = n then ⟨m, φ.imp (Eq.mp (by rw [h]) ψ)⟩ else default

/-- Decodes a list of symbols as a list of formulas. -/
@[simp]
lemma sigmaImp_apply {n} {φ ψ : L.BoundedFormula α n} :
    sigmaImp ⟨n, φ⟩ ⟨n, ψ⟩ = ⟨n, φ.imp ψ⟩ := by
  simp only [sigmaImp, ↓reduceDIte, eq_mp_eq_cast, cast_eq]

/-- Decodes a list of symbols as a list of formulas. -/
def listDecode :
    List ((Σk, L.Term (α ⊕ Fin k)) ⊕ ((Σ n, L.Relations n) ⊕ ℕ)) → List (Σ n, L.BoundedFormula α n)
  | Sum.inr (Sum.inr (n + 2))::l => ⟨n, falsum⟩::(listDecode l)
  | Sum.inl ⟨n₁, t₁⟩::Sum.inl ⟨n₂, t₂⟩::l =>
    (if h : n₁ = n₂ then ⟨n₁, equal t₁ (Eq.mp (by rw [h]) t₂)⟩ else default)::(listDecode l)
  | Sum.inr (Sum.inl ⟨n, R⟩)::Sum.inr (Sum.inr k)::l => (
    if h : ∀ i : Fin n, (l.map Sum.getLeft?)[i]?.join.isSome then
        if h' : ∀ i, (Option.get _ (h i)).1 = k then
          ⟨k, BoundedFormula.rel R fun i => Eq.mp (by rw [h' i]) (Option.get _ (h i)).2⟩
        else default
      else default)::(listDecode (l.drop n))
  | Sum.inr (Sum.inr 0)::l => if h : 2 ≤ (listDecode l).length
    then (sigmaImp (listDecode l)[0] (listDecode l)[1])::(drop 2 (listDecode l))
    else []
  | Sum.inr (Sum.inr 1)::l => if h : 1 ≤ (listDecode l).length
    then (sigmaAll (listDecode l)[0])::(drop 1 (listDecode l))
    else []
  | _ => []
  termination_by l => l.length

@[simp]
theorem listDecode_encode_list (l : List (Σ n, L.BoundedFormula α n)) :
    listDecode (l.flatMap (fun φ => φ.2.listEncode)) = l := by
  suffices h : ∀ (φ : Σ n, L.BoundedFormula α n)
      (l' : List ((Σk, L.Term (α ⊕ Fin k)) ⊕ ((Σ n, L.Relations n) ⊕ ℕ))),
      (listDecode (listEncode φ.2 ++ l')) = φ::(listDecode l') by
    induction' l with φ l ih
    · rw [List.flatMap_nil]
      simp [listDecode]
    · rw [flatMap_cons, h φ _, ih]
  rintro ⟨n, φ⟩
  induction φ with
  | falsum => intro l; rw [listEncode, singleton_append, listDecode]
  | equal =>
    intro l
    rw [listEncode, cons_append, cons_append, listDecode, dif_pos]
    · simp only [eq_mp_eq_cast, cast_eq, eq_self_iff_true, heq_iff_eq, and_self_iff, nil_append]
    · simp only [eq_self_iff_true, heq_iff_eq, and_self_iff]
  | @rel φ_n φ_l φ_R ts =>
    intro l
    rw [listEncode, cons_append, cons_append, singleton_append, cons_append, listDecode]
    have h : ∀ i : Fin φ_l, ((List.map Sum.getLeft? (List.map (fun i : Fin φ_l =>
      Sum.inl (⟨(⟨φ_n, rel φ_R ts⟩ : Σ n, L.BoundedFormula α n).fst, ts i⟩ :
        Σ n, L.Term (α ⊕ (Fin n)))) (finRange φ_l) ++ l))[↑i]?).join = some ⟨_, ts i⟩ := by
      intro i
      simp only [Option.join, map_append, map_map, getElem?_fin, id, Option.bind_eq_some,
        getElem?_eq_some_iff, length_append, length_map, length_finRange, exists_eq_right]
      refine ⟨lt_of_lt_of_le i.2 le_self_add, ?_⟩
      rw [getElem_append_left, getElem_map]
      · simp only [getElem_finRange, cast_mk, Fin.eta, Function.comp_apply, Sum.getLeft?_inl]
      · simp only [length_map, length_finRange, is_lt]
    rw [dif_pos]
    swap
    · exact fun i => Option.isSome_iff_exists.2 ⟨⟨_, ts i⟩, h i⟩
    rw [dif_pos]
    swap
    · intro i
      obtain ⟨h1, h2⟩ := Option.eq_some_iff_get_eq.1 (h i)
      rw [h2]
    simp only [Option.join, eq_mp_eq_cast, cons.injEq, Sigma.mk.inj_iff, heq_eq_eq, rel.injEq,
      true_and]
    refine ⟨funext fun i => ?_, ?_⟩
    · obtain ⟨h1, h2⟩ := Option.eq_some_iff_get_eq.1 (h i)
      rw [cast_eq_iff_heq]
      exact (Sigma.ext_iff.1 ((Sigma.eta (Option.get _ h1)).trans h2)).2
    rw [List.drop_append_eq_append_drop, length_map, length_finRange, Nat.sub_self, drop,
      drop_eq_nil_of_le, nil_append]
    rw [length_map, length_finRange]
  | imp _ _ ih1 ih2 =>
    intro l
    simp only [] at *
    rw [listEncode, List.append_assoc, cons_append, listDecode]
    simp only [ih1, ih2, length_cons, le_add_iff_nonneg_left, _root_.zero_le, ↓reduceDIte,
      getElem_cons_zero, getElem_cons_succ, sigmaImp_apply, drop_succ_cons, drop_zero]
  | all _ ih =>
    intro l
    simp only [] at *
    rw [listEncode, cons_append, listDecode]
    simp only [ih, length_cons, le_add_iff_nonneg_left, _root_.zero_le, ↓reduceDIte,
      getElem_cons_zero, sigmaAll_apply, drop_succ_cons, drop_zero]

/-- An encoding of bounded formulas as lists. -/
@[simps]
protected def encoding : Encoding (Σ n, L.BoundedFormula α n) where
  Γ := (Σk, L.Term (α ⊕ Fin k)) ⊕ ((Σ n, L.Relations n) ⊕ ℕ)
  encode φ := φ.2.listEncode
  decode l := (listDecode l)[0]?
  decode_encode φ := by
    have h := listDecode_encode_list [φ]
    rw [flatMap_singleton] at h
    rw [h]
    rfl

theorem listEncode_sigma_injective :
    Function.Injective fun φ : Σ n, L.BoundedFormula α n => φ.2.listEncode :=
  BoundedFormula.encoding.encode_injective

theorem card_le : #(Σ n, L.BoundedFormula α n) ≤
    max ℵ₀ (Cardinal.lift.{max u v} #α + Cardinal.lift.{u'} L.card) := by
  refine lift_le.1 (BoundedFormula.encoding.card_le_card_list.trans ?_)
  rw [encoding_Γ, mk_list_eq_max_mk_aleph0, lift_max, lift_aleph0, lift_max, lift_aleph0,
    max_le_iff]
  refine ⟨?_, le_max_left _ _⟩
  rw [mk_sum, Term.card_sigma, mk_sum, ← add_eq_max le_rfl, mk_sum, mk_nat]
  simp only [lift_add, lift_lift, lift_aleph0]
  rw [← add_assoc, add_comm, ← add_assoc, ← add_assoc, aleph0_add_aleph0, add_assoc,
    add_eq_max le_rfl, add_assoc, card, Symbols, mk_sum, lift_add, lift_lift, lift_lift]

end BoundedFormula

end Language

end FirstOrder<|MERGE_RESOLUTION|>--- conflicted
+++ resolved
@@ -70,17 +70,10 @@
     induction' l with t l lih
     · rfl
     · rw [flatMap_cons, h t (l.flatMap listEncode), lih]
-<<<<<<< HEAD
-  intro t
-  induction t <;> intro l
-  case var => rw [listEncode, singleton_append, listDecode]
-  case func a n f ts ih =>
-=======
   intro t l
   induction t generalizing l with
   | var => rw [listEncode, singleton_append, listDecode]
   | @func n f ts ih =>
->>>>>>> d5380c50
     rw [listEncode, cons_append, listDecode]
     have h : listDecode (((finRange n).flatMap fun i : Fin n => (ts i).listEncode) ++ l) =
         (finRange n).map ts ++ listDecode l := by
