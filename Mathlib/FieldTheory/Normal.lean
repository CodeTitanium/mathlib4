/-
Copyright (c) 2020 Kenny Lau. All rights reserved.
Released under Apache 2.0 license as described in the file LICENSE.
Authors: Kenny Lau, Thomas Browning, Patrick Lutz
-/
import Mathlib.FieldTheory.Extension
import Mathlib.FieldTheory.SplittingField.Construction
import Mathlib.GroupTheory.Solvable

/-!
# Normal field extensions

In this file we define normal field extensions and prove that for a finite extension, being normal
is the same as being a splitting field (`Normal.of_isSplittingField` and
`Normal.exists_isSplittingField`).

## Main Definitions

- `Normal F K` where `K` is a field extension of `F`.
-/


noncomputable section

open Polynomial IsScalarTower

variable (F K : Type*) [Field F] [Field K] [Algebra F K]

/-- Typeclass for normal field extension: `K` is a normal extension of `F` iff the minimal
polynomial of every element `x` in `K` splits in `K`, i.e. every conjugate of `x` is in `K`. -/
@[stacks 09HM]
class Normal extends Algebra.IsAlgebraic F K : Prop where
  splits' (x : K) : Splits (algebraMap F K) (minpoly F x)

variable {F K}

theorem Normal.isIntegral (_ : Normal F K) (x : K) : IsIntegral F x :=
  Algebra.IsIntegral.isIntegral x

theorem Normal.splits (_ : Normal F K) (x : K) : Splits (algebraMap F K) (minpoly F x) :=
  Normal.splits' x

theorem normal_iff : Normal F K ↔ ∀ x : K, IsIntegral F x ∧ Splits (algebraMap F K) (minpoly F x) :=
  ⟨fun h x => ⟨h.isIntegral x, h.splits x⟩, fun h =>
    { isAlgebraic := fun x => (h x).1.isAlgebraic
      splits' := fun x => (h x).2 }⟩

theorem Normal.out : Normal F K → ∀ x : K, IsIntegral F x ∧ Splits (algebraMap F K) (minpoly F x) :=
  normal_iff.1

variable (F K)

instance normal_self : Normal F F where
  isAlgebraic := fun _ => isIntegral_algebraMap.isAlgebraic
  splits' := fun x => (minpoly.eq_X_sub_C' x).symm ▸ splits_X_sub_C _

theorem Normal.exists_isSplittingField [h : Normal F K] [FiniteDimensional F K] :
    ∃ p : F[X], IsSplittingField F K p := by
  classical
  let s := Basis.ofVectorSpace F K
  refine
    ⟨∏ x, minpoly F (s x), splits_prod _ fun x _ => h.splits (s x),
      Subalgebra.toSubmodule.injective ?_⟩
  rw [Algebra.top_toSubmodule, eq_top_iff, ← s.span_eq, Submodule.span_le, Set.range_subset_iff]
  refine fun x =>
    Algebra.subset_adjoin
      (Multiset.mem_toFinset.mpr <|
        (mem_roots <|
              mt (Polynomial.map_eq_zero <| algebraMap F K).1 <|
                Finset.prod_ne_zero_iff.2 fun x _ => ?_).2 ?_)
  · exact minpoly.ne_zero (h.isIntegral (s x))
  rw [IsRoot.def, eval_map, ← aeval_def, map_prod]
  exact Finset.prod_eq_zero (Finset.mem_univ _) (minpoly.aeval _ _)

section NormalTower

variable (E : Type*) [Field E] [Algebra F E] [Algebra K E] [IsScalarTower F K E]

@[stacks 09HN]
theorem Normal.tower_top_of_normal [h : Normal F E] : Normal K E :=
  normal_iff.2 fun x => by
    cases' h.out x with hx hhx
    rw [algebraMap_eq F K E] at hhx
    exact
      ⟨hx.tower_top,
        Polynomial.splits_of_splits_of_dvd (algebraMap K E)
          (Polynomial.map_ne_zero (minpoly.ne_zero hx))
          ((Polynomial.splits_map_iff (algebraMap F K) (algebraMap K E)).mpr hhx)
          (minpoly.dvd_map_of_isScalarTower F K x)⟩

theorem AlgHom.normal_bijective [h : Normal F E] (ϕ : E →ₐ[F] K) : Function.Bijective ϕ :=
  h.toIsAlgebraic.bijective_of_isScalarTower' ϕ

variable {E F}
variable {E' : Type*} [Field E'] [Algebra F E']

theorem Normal.of_algEquiv [h : Normal F E] (f : E ≃ₐ[F] E') : Normal F E' := by
  rw [normal_iff] at h ⊢
  intro x; specialize h (f.symm x)
  rw [← f.apply_symm_apply x, minpoly.algEquiv_eq, ← f.toAlgHom.comp_algebraMap]
  exact ⟨h.1.map f, splits_comp_of_splits _ _ h.2⟩

theorem AlgEquiv.transfer_normal (f : E ≃ₐ[F] E') : Normal F E ↔ Normal F E' :=
  ⟨fun _ ↦ Normal.of_algEquiv f, fun _ ↦ Normal.of_algEquiv f.symm⟩

open IntermediateField

@[stacks 09HU "Normal part"]
theorem Normal.of_isSplittingField (p : F[X]) [hFEp : IsSplittingField F E p] : Normal F E := by
  rcases eq_or_ne p 0 with (rfl | hp)
  · have := hFEp.adjoin_rootSet
    rw [rootSet_zero, Algebra.adjoin_empty] at this
    exact Normal.of_algEquiv
      (AlgEquiv.ofBijective (Algebra.ofId F E) (Algebra.bijective_algebraMap_iff.2 this.symm))
  refine normal_iff.mpr fun x ↦ ?_
  haveI : FiniteDimensional F E := IsSplittingField.finiteDimensional E p
  have hx := IsIntegral.of_finite F x
  let L := (p * minpoly F x).SplittingField
  have hL := splits_of_splits_mul' _ ?_ (SplittingField.splits (p * minpoly F x))
  · let j : E →ₐ[F] L := IsSplittingField.lift E p hL.1
    refine ⟨hx, splits_of_comp _ (j : E →+* L) (j.comp_algebraMap ▸ hL.2) fun a ha ↦ ?_⟩
    rw [j.comp_algebraMap] at ha
    letI : Algebra F⟮x⟯ L := ((algHomAdjoinIntegralEquiv F hx).symm ⟨a, ha⟩).toRingHom.toAlgebra
    let j' : E →ₐ[F⟮x⟯] L := IsSplittingField.lift E (p.map (algebraMap F F⟮x⟯)) ?_
    · change a ∈ j.range
      rw [← IsSplittingField.adjoin_rootSet_eq_range E p j,
            IsSplittingField.adjoin_rootSet_eq_range E p (j'.restrictScalars F)]
      exact ⟨x, (j'.commutes _).trans (algHomAdjoinIntegralEquiv_symm_apply_gen F hx _)⟩
    · rw [splits_map_iff, ← IsScalarTower.algebraMap_eq]; exact hL.1
  · rw [Polynomial.map_ne_zero_iff (algebraMap F L).injective, mul_ne_zero_iff]
    exact ⟨hp, minpoly.ne_zero hx⟩

instance Polynomial.SplittingField.instNormal (p : F[X]) : Normal F p.SplittingField :=
  Normal.of_isSplittingField p

end NormalTower

namespace IntermediateField

/-- A compositum of normal extensions is normal. -/
instance normal_iSup {ι : Type*} (t : ι → IntermediateField F K) [h : ∀ i, Normal F (t i)] :
    Normal F (⨆ i, t i : IntermediateField F K) := by
  refine { toIsAlgebraic := isAlgebraic_iSup fun i => (h i).1, splits' := fun x => ?_ }
  obtain ⟨s, hx⟩ := exists_finset_of_mem_supr'' (fun i => (h i).1) x.2
  let E : IntermediateField F K := ⨆ i ∈ s, adjoin F ((minpoly F (i.2 : _)).rootSet K)
  have hF : Normal F E := by
    haveI : IsSplittingField F E (∏ i ∈ s, minpoly F i.snd) := by
      refine isSplittingField_iSup ?_ fun i _ => adjoin_rootSet_isSplittingField ?_
      · exact Finset.prod_ne_zero_iff.mpr fun i _ => minpoly.ne_zero ((h i.1).isIntegral i.2)
      · exact Polynomial.splits_comp_of_splits _ (algebraMap (t i.1) K) ((h i.1).splits i.2)
    apply Normal.of_isSplittingField (∏ i ∈ s, minpoly F i.2)
  have hE : E ≤ ⨆ i, t i := by
    refine iSup_le fun i => iSup_le fun _ => le_iSup_of_le i.1 ?_
    rw [adjoin_le_iff, ← image_rootSet ((h i.1).splits i.2) (t i.1).val]
    exact fun _ ⟨a, _, h⟩ => h ▸ a.2
  have := hF.splits ⟨x, hx⟩
  rw [minpoly_eq, Subtype.coe_mk, ← minpoly_eq] at this
  exact Polynomial.splits_comp_of_splits _ (inclusion hE).toRingHom this

/-- If a set of algebraic elements in a field extension `K/F` have minimal polynomials that
  split in another extension `L/F`, then all minimal polynomials in the intermediate field
  generated by the set also split in `L/F`. -/
@[stacks 0BR3 "first part"]
theorem splits_of_mem_adjoin {L} [Field L] [Algebra F L] {S : Set K}
    (splits : ∀ x ∈ S, IsIntegral F x ∧ (minpoly F x).Splits (algebraMap F L)) {x : K}
    (hx : x ∈ adjoin F S) : (minpoly F x).Splits (algebraMap F L) := by
  let E : IntermediateField F L := ⨆ x : S, adjoin F ((minpoly F x.val).rootSet L)
  have normal : Normal F E := normal_iSup (h := fun x ↦
    Normal.of_isSplittingField (hFEp := adjoin_rootSet_isSplittingField (splits x x.2).2))
  have : ∀ x ∈ S, (minpoly F x).Splits (algebraMap F E) := fun x hx ↦ splits_of_splits
    (splits x hx).2 fun y hy ↦ (le_iSup _ ⟨x, hx⟩ : _ ≤ E) (subset_adjoin F _ <| by exact hy)
  obtain ⟨φ⟩ := nonempty_algHom_adjoin_of_splits fun x hx ↦ ⟨(splits x hx).1, this x hx⟩
  convert splits_comp_of_splits _ E.val.toRingHom (normal.splits <| φ ⟨x, hx⟩)
  rw [minpoly.algHom_eq _ φ.injective, ← minpoly.algHom_eq _ (adjoin F S).val.injective, val_mk]

instance normal_sup
    (E E' : IntermediateField F K) [Normal F E] [Normal F E'] :
    Normal F (E ⊔ E' : IntermediateField F K) :=
  iSup_bool_eq (f := Bool.rec E' E) ▸ normal_iSup (h := by rintro (_|_) <;> infer_instance)

<<<<<<< HEAD
/-- An intersection of normal extensions is normal -/
=======
/-- An intersection of normal extensions is normal. -/
@[stacks 09HP]
>>>>>>> d0df76bd
instance normal_iInf {ι : Type*} [hι : Nonempty ι]
    (t : ι → IntermediateField F K) [h : ∀ i, Normal F (t i)] :
    Normal F (⨅ i, t i : IntermediateField F K) := by
  refine { toIsAlgebraic := ?_, splits' := fun x => ?_ }
  · let f := inclusion (iInf_le t hι.some)
    exact Algebra.IsAlgebraic.of_injective f f.injective
  · have hx : ∀ i, Splits (algebraMap F (t i)) (minpoly F x) := by
      intro i
      rw [← minpoly.algHom_eq (inclusion (iInf_le t i)) (inclusion (iInf_le t i)).injective]
      exact (h i).splits' (inclusion (iInf_le t i) x)
    simp only [splits_iff_mem (splits_of_isScalarTower K (hx hι.some))] at hx ⊢
    rintro y hy - ⟨-, ⟨i, rfl⟩, rfl⟩
    exact hx i y hy

<<<<<<< HEAD
=======
@[stacks 09HP]
>>>>>>> d0df76bd
instance normal_inf
    (E E' : IntermediateField F K) [Normal F E] [Normal F E'] :
    Normal F (E ⊓ E' : IntermediateField F K) :=
  iInf_bool_eq (f := Bool.rec E' E) ▸ normal_iInf (h := by rintro (_|_) <;> infer_instance)

variable {F K}
variable {L : Type*} [Field L] [Algebra F L] [Algebra K L] [IsScalarTower F K L]

@[simp]
theorem restrictScalars_normal {E : IntermediateField K L} :
    Normal F (E.restrictScalars F) ↔ Normal F E :=
  Iff.rfl

end IntermediateField

variable {F} {K}
variable {K₁ K₂ K₃ : Type*} [Field K₁] [Field K₂] [Field K₃] [Algebra F K₁]
  [Algebra F K₂] [Algebra F K₃] (ϕ : K₁ →ₐ[F] K₂) (χ : K₁ ≃ₐ[F] K₂) (ψ : K₂ →ₐ[F] K₃)
  (ω : K₂ ≃ₐ[F] K₃)

section Restrict

variable (E : Type*) [Field E] [Algebra F E] [Algebra E K₁] [Algebra E K₂] [Algebra E K₃]
  [IsScalarTower F E K₁] [IsScalarTower F E K₂] [IsScalarTower F E K₃]

/-- Restrict algebra homomorphism to image of normal subfield -/
def AlgHom.restrictNormalAux [h : Normal F E] :
    (toAlgHom F E K₁).range →ₐ[F] (toAlgHom F E K₂).range where
  toFun x :=
    ⟨ϕ x, by
      suffices (toAlgHom F E K₁).range.map ϕ ≤ _ by exact this ⟨x, Subtype.mem x, rfl⟩
      rintro x ⟨y, ⟨z, hy⟩, hx⟩
      rw [← hx, ← hy]
      apply minpoly.mem_range_of_degree_eq_one E
      refine
        Or.resolve_left (h.splits z).def (minpoly.ne_zero (h.isIntegral z)) (minpoly.irreducible ?_)
          (minpoly.dvd E _ (by simp [aeval_algHom_apply]))
      simp only [AlgHom.toRingHom_eq_coe, AlgHom.coe_toRingHom]
      suffices IsIntegral F _ by exact this.tower_top
      exact ((h.isIntegral z).map <| toAlgHom F E K₁).map ϕ⟩
  map_zero' := Subtype.ext (map_zero _)
  map_one' := Subtype.ext (map_one _)
  map_add' x y := Subtype.ext <| by simp
  map_mul' x y := Subtype.ext <| by simp
  commutes' x := Subtype.ext (ϕ.commutes x)

/-- Restrict algebra homomorphism to normal subfield. -/
@[stacks 0BME "Part 1"]
def AlgHom.restrictNormal [Normal F E] : E →ₐ[F] E :=
  ((AlgEquiv.ofInjectiveField (IsScalarTower.toAlgHom F E K₂)).symm.toAlgHom.comp
        (ϕ.restrictNormalAux E)).comp
    (AlgEquiv.ofInjectiveField (IsScalarTower.toAlgHom F E K₁)).toAlgHom

/-- Restrict algebra homomorphism to normal subfield (`AlgEquiv` version) -/
def AlgHom.restrictNormal' [Normal F E] : E ≃ₐ[F] E :=
  AlgEquiv.ofBijective (AlgHom.restrictNormal ϕ E) (AlgHom.normal_bijective F E E _)

@[simp]
theorem AlgHom.restrictNormal_commutes [Normal F E] (x : E) :
    algebraMap E K₂ (ϕ.restrictNormal E x) = ϕ (algebraMap E K₁ x) :=
  Subtype.ext_iff.mp
    (AlgEquiv.apply_symm_apply (AlgEquiv.ofInjectiveField (IsScalarTower.toAlgHom F E K₂))
      (ϕ.restrictNormalAux E ⟨IsScalarTower.toAlgHom F E K₁ x, x, rfl⟩))

theorem AlgHom.restrictNormal_comp [Normal F E] :
    (ψ.restrictNormal E).comp (ϕ.restrictNormal E) = (ψ.comp ϕ).restrictNormal E :=
  AlgHom.ext fun _ =>
    (algebraMap E K₃).injective (by simp only [AlgHom.comp_apply, AlgHom.restrictNormal_commutes])

theorem AlgHom.fieldRange_of_normal {E : IntermediateField F K} [Normal F E]
    (f : E →ₐ[F] K) : f.fieldRange = E := by
  let g := f.restrictNormal' E
  rw [← show E.val.comp ↑g = f from DFunLike.ext_iff.mpr (f.restrictNormal_commutes E),
    ← AlgHom.map_fieldRange, AlgEquiv.fieldRange_eq_top g, ← AlgHom.fieldRange_eq_map,
    IntermediateField.fieldRange_val]

/-- Restrict algebra isomorphism to a normal subfield -/
def AlgEquiv.restrictNormal [Normal F E] : E ≃ₐ[F] E :=
  AlgHom.restrictNormal' χ.toAlgHom E

@[simp]
theorem AlgEquiv.restrictNormal_commutes [Normal F E] (x : E) :
    algebraMap E K₂ (χ.restrictNormal E x) = χ (algebraMap E K₁ x) :=
  χ.toAlgHom.restrictNormal_commutes E x

theorem AlgEquiv.restrictNormal_trans [Normal F E] :
    (χ.trans ω).restrictNormal E = (χ.restrictNormal E).trans (ω.restrictNormal E) :=
  AlgEquiv.ext fun _ =>
    (algebraMap E K₃).injective
      (by simp only [AlgEquiv.trans_apply, AlgEquiv.restrictNormal_commutes])

/-- Restriction to a normal subfield as a group homomorphism -/
def AlgEquiv.restrictNormalHom [Normal F E] : (K₁ ≃ₐ[F] K₁) →* E ≃ₐ[F] E :=
  MonoidHom.mk' (fun χ => χ.restrictNormal E) fun ω χ => χ.restrictNormal_trans ω E

variable (F K₁)

/-- If `K₁/E/F` is a tower of fields with `E/F` normal then `AlgHom.restrictNormal'` is an
 equivalence. -/
@[simps, stacks 0BR4]
def Normal.algHomEquivAut [Normal F E] : (E →ₐ[F] K₁) ≃ E ≃ₐ[F] E where
  toFun σ := AlgHom.restrictNormal' σ E
  invFun σ := (IsScalarTower.toAlgHom F E K₁).comp σ.toAlgHom
  left_inv σ := by
    ext
    simp [AlgHom.restrictNormal']
  right_inv σ := by
    ext
    simp only [AlgHom.restrictNormal', AlgEquiv.toAlgHom_eq_coe, AlgEquiv.coe_ofBijective]
    apply NoZeroSMulDivisors.algebraMap_injective E K₁
    rw [AlgHom.restrictNormal_commutes]
    simp

end Restrict

section lift

variable (E : Type*) [Field E] [Algebra F E] [Algebra K₁ E] [Algebra K₂ E] [IsScalarTower F K₁ E]
  [IsScalarTower F K₂ E]

/-- If `E/Kᵢ/F` are towers of fields with `E/F` normal then we can lift
  an algebra homomorphism `ϕ : K₁ →ₐ[F] K₂` to `ϕ.liftNormal E : E →ₐ[F] E`. -/
@[stacks 0BME "Part 2"]
noncomputable def AlgHom.liftNormal [h : Normal F E] : E →ₐ[F] E :=
  @AlgHom.restrictScalars F K₁ E E _ _ _ _ _ _
      ((IsScalarTower.toAlgHom F K₂ E).comp ϕ).toRingHom.toAlgebra _ _ _ _ <|
    Nonempty.some <|
      @IntermediateField.nonempty_algHom_of_adjoin_splits _ _ _ _ _ _ _
        ((IsScalarTower.toAlgHom F K₂ E).comp ϕ).toRingHom.toAlgebra _
        (fun x _ ↦ ⟨(h.out x).1.tower_top,
          splits_of_splits_of_dvd _ (map_ne_zero (minpoly.ne_zero (h.out x).1))
            -- Porting note: had to override typeclass inference below using `(_)`
            (by rw [splits_map_iff, ← @IsScalarTower.algebraMap_eq _ _ _ _ _ _ (_) (_) (_)]
                exact (h.out x).2)
            (minpoly.dvd_map_of_isScalarTower F K₁ x)⟩)
        (IntermediateField.adjoin_univ _ _)

@[simp]
theorem AlgHom.liftNormal_commutes [Normal F E] (x : K₁) :
    ϕ.liftNormal E (algebraMap K₁ E x) = algebraMap K₂ E (ϕ x) :=
  -- Porting note: This seems to have been some sort of typeclass override trickery using `by apply`
  -- Now we explicitly specify which typeclass to override, using `(_)` instead of `_`
  @AlgHom.commutes K₁ E E _ _ _ _ (_) _ _

@[simp]
theorem AlgHom.restrict_liftNormal (ϕ : K₁ →ₐ[F] K₁) [Normal F K₁] [Normal F E] :
    (ϕ.liftNormal E).restrictNormal K₁ = ϕ :=
  AlgHom.ext fun x =>
    (algebraMap K₁ E).injective
      (Eq.trans (AlgHom.restrictNormal_commutes _ K₁ x) (ϕ.liftNormal_commutes E x))

/-- If `E/Kᵢ/F` are towers of fields with `E/F` normal then we can lift
  an algebra isomorphism `ϕ : K₁ ≃ₐ[F] K₂` to `ϕ.liftNormal E : E ≃ₐ[F] E`. -/
noncomputable def AlgEquiv.liftNormal [Normal F E] : E ≃ₐ[F] E :=
  AlgEquiv.ofBijective (χ.toAlgHom.liftNormal E) (AlgHom.normal_bijective F E E _)

@[simp]
theorem AlgEquiv.liftNormal_commutes [Normal F E] (x : K₁) :
    χ.liftNormal E (algebraMap K₁ E x) = algebraMap K₂ E (χ x) :=
  χ.toAlgHom.liftNormal_commutes E x

@[simp]
theorem AlgEquiv.restrict_liftNormal (χ : K₁ ≃ₐ[F] K₁) [Normal F K₁] [Normal F E] :
    (χ.liftNormal E).restrictNormal K₁ = χ :=
  AlgEquiv.ext fun x =>
    (algebraMap K₁ E).injective
      (Eq.trans (AlgEquiv.restrictNormal_commutes _ K₁ x) (χ.liftNormal_commutes E x))

/-- The group homomorphism given by restricting an algebra isomorphism to a normal subfield
is surjective. -/
theorem AlgEquiv.restrictNormalHom_surjective [Normal F K₁] [Normal F E] :
    Function.Surjective (AlgEquiv.restrictNormalHom K₁ : (E ≃ₐ[F] E) → K₁ ≃ₐ[F] K₁) := fun χ =>
  ⟨χ.liftNormal E, χ.restrict_liftNormal E⟩

/-- The group homomorphism given by restricting an algebra isomorphism to itself
is the identity map. -/
@[simp]
theorem AlgEquiv.restrictNormalHom_id (F K : Type*)
    [Field F] [Field K] [Algebra F K] [Normal F K] :
    AlgEquiv.restrictNormalHom K = MonoidHom.id (K ≃ₐ[F] K) := by
  ext f x
  dsimp only [restrictNormalHom, MonoidHom.mk'_apply, MonoidHom.id_apply]
  apply (algebraMap K K).injective
  rw [AlgEquiv.restrictNormal_commutes]
  simp only [Algebra.id.map_eq_id, RingHom.id_apply]

namespace IsScalarTower

/-- In a scalar tower `K₃/K₂/K₁/F` with `K₁` and `K₂` are normal over `F`, the group homomorphism
given by the restriction of algebra isomorphisms of `K₃` to `K₁` is equal to the composition of
the group homomorphism given by the restricting an algebra isomorphism of `K₃` to `K₂` and
the group homomorphism given by the restricting an algebra isomorphism of `K₂` to `K₁` -/
theorem AlgEquiv.restrictNormalHom_comp (F K₁ K₂ K₃ : Type*)
    [Field F] [Field K₁] [Field K₂] [Field K₃]
    [Algebra F K₁] [Algebra F K₂] [Algebra F K₃] [Algebra K₁ K₂] [Algebra K₁ K₃] [Algebra K₂ K₃]
    [IsScalarTower F K₁ K₃] [IsScalarTower F K₁ K₂] [IsScalarTower F K₂ K₃] [IsScalarTower K₁ K₂ K₃]
    [Normal F K₁] [Normal F K₂] :
    AlgEquiv.restrictNormalHom K₁ =
    (AlgEquiv.restrictNormalHom K₁).comp
    (AlgEquiv.restrictNormalHom (F := F) (K₁ := K₃) K₂) := by
  ext f x
  apply (algebraMap K₁ K₃).injective
  rw [IsScalarTower.algebraMap_eq K₁ K₂ K₃]
  simp only [AlgEquiv.restrictNormalHom, MonoidHom.mk'_apply, RingHom.coe_comp, Function.comp_apply,
    ← algebraMap_apply, AlgEquiv.restrictNormal_commutes, MonoidHom.coe_comp]

theorem AlgEquiv.restrictNormalHom_comp_apply (K₁ K₂ : Type*) {F K₃ : Type*}
    [Field F] [Field K₁] [Field K₂] [Field K₃]
    [Algebra F K₁] [Algebra F K₂] [Algebra F K₃] [Algebra K₁ K₂] [Algebra K₁ K₃] [Algebra K₂ K₃]
    [IsScalarTower F K₁ K₃] [IsScalarTower F K₁ K₂] [IsScalarTower F K₂ K₃] [IsScalarTower K₁ K₂ K₃]
    [Normal F K₁] [Normal F K₂] (f : K₃ ≃ₐ[F] K₃) :
    AlgEquiv.restrictNormalHom K₁ f =
    (AlgEquiv.restrictNormalHom K₁) (AlgEquiv.restrictNormalHom K₂ f) := by
  rw [IsScalarTower.AlgEquiv.restrictNormalHom_comp F K₁ K₂ K₃, MonoidHom.comp_apply]

end IsScalarTower

open IntermediateField in
theorem Normal.minpoly_eq_iff_mem_orbit [h : Normal F E] {x y : E} :
    minpoly F x = minpoly F y ↔ x ∈ MulAction.orbit (E ≃ₐ[F] E) y := by
  refine ⟨fun he ↦ ?_, fun ⟨f, he⟩ ↦ he ▸ minpoly.algEquiv_eq f y⟩
  obtain ⟨φ, hφ⟩ := exists_algHom_of_splits_of_aeval (normal_iff.mp h) (he ▸ minpoly.aeval F x)
  exact ⟨AlgEquiv.ofBijective φ (φ.normal_bijective F E E), hφ⟩

variable (F K₁)

theorem isSolvable_of_isScalarTower [Normal F K₁] [h1 : IsSolvable (K₁ ≃ₐ[F] K₁)]
    [h2 : IsSolvable (E ≃ₐ[K₁] E)] : IsSolvable (E ≃ₐ[F] E) := by
  let f : (E ≃ₐ[K₁] E) →* E ≃ₐ[F] E :=
    { toFun := fun ϕ =>
        AlgEquiv.ofAlgHom (ϕ.toAlgHom.restrictScalars F) (ϕ.symm.toAlgHom.restrictScalars F)
          (AlgHom.ext fun x => ϕ.apply_symm_apply x) (AlgHom.ext fun x => ϕ.symm_apply_apply x)
      map_one' := AlgEquiv.ext fun _ => rfl
      map_mul' := fun _ _ => AlgEquiv.ext fun _ => rfl }
  refine
    solvable_of_ker_le_range f (AlgEquiv.restrictNormalHom K₁) fun ϕ hϕ =>
      ⟨{ ϕ with commutes' := fun x => ?_ }, AlgEquiv.ext fun _ => rfl⟩
  exact Eq.trans (ϕ.restrictNormal_commutes K₁ x).symm (congr_arg _ (AlgEquiv.ext_iff.mp hϕ x))

end lift

namespace minpoly

variable {K L : Type _} [Field K] [Field L] [Algebra K L]

open AlgEquiv IntermediateField

/-- If `x : L` is a root of `minpoly K y`, then we can find `(σ : L ≃ₐ[K] L)` with `σ x = y`.
  That is, `x` and `y` are Galois conjugates. -/
theorem exists_algEquiv_of_root [Normal K L] {x y : L} (hy : IsAlgebraic K y)
    (h_ev : (Polynomial.aeval x) (minpoly K y) = 0) : ∃ σ : L ≃ₐ[K] L, σ x = y := by
  have hx : IsAlgebraic K x := ⟨minpoly K y, ne_zero hy.isIntegral, h_ev⟩
  set f : K⟮x⟯ ≃ₐ[K] K⟮y⟯ := algEquiv hx (eq_of_root hy h_ev)
  have hxy : (liftNormal f L) ((algebraMap (↥K⟮x⟯) L) (AdjoinSimple.gen K x)) = y := by
    rw [liftNormal_commutes f L, algEquiv_apply, AdjoinSimple.algebraMap_gen K y]
  exact ⟨(liftNormal f L), hxy⟩

/-- If `x : L` is a root of `minpoly K y`, then we can find `(σ : L ≃ₐ[K] L)` with `σ y = x`.
  That is, `x` and `y` are Galois conjugates. -/
theorem exists_algEquiv_of_root' [Normal K L]{x y : L} (hy : IsAlgebraic K y)
    (h_ev : (Polynomial.aeval x) (minpoly K y) = 0) : ∃ σ : L ≃ₐ[K] L, σ y = x := by
  obtain ⟨σ, hσ⟩ := exists_algEquiv_of_root hy h_ev
  use σ.symm
  rw [← hσ, symm_apply_apply]

end minpoly<|MERGE_RESOLUTION|>--- conflicted
+++ resolved
@@ -178,12 +178,8 @@
     Normal F (E ⊔ E' : IntermediateField F K) :=
   iSup_bool_eq (f := Bool.rec E' E) ▸ normal_iSup (h := by rintro (_|_) <;> infer_instance)
 
-<<<<<<< HEAD
-/-- An intersection of normal extensions is normal -/
-=======
 /-- An intersection of normal extensions is normal. -/
 @[stacks 09HP]
->>>>>>> d0df76bd
 instance normal_iInf {ι : Type*} [hι : Nonempty ι]
     (t : ι → IntermediateField F K) [h : ∀ i, Normal F (t i)] :
     Normal F (⨅ i, t i : IntermediateField F K) := by
@@ -198,10 +194,7 @@
     rintro y hy - ⟨-, ⟨i, rfl⟩, rfl⟩
     exact hx i y hy
 
-<<<<<<< HEAD
-=======
 @[stacks 09HP]
->>>>>>> d0df76bd
 instance normal_inf
     (E E' : IntermediateField F K) [Normal F E] [Normal F E'] :
     Normal F (E ⊓ E' : IntermediateField F K) :=
