/-
Copyright (c) 2018 Chris Hughes. All rights reserved.
Released under Apache 2.0 license as described in the file LICENSE.
Authors: Chris Hughes
-/
import Mathlib.Algebra.CharP.Algebra
import Mathlib.FieldTheory.SplittingField.IsSplittingField
import Mathlib.LinearAlgebra.Dual.Lemmas
import Mathlib.RingTheory.Algebraic.Basic

/-!
# Splitting fields

In this file we prove the existence and uniqueness of splitting fields.

## Main definitions

* `Polynomial.SplittingField f`: A fixed splitting field of the polynomial `f`.

## Main statements

* `Polynomial.IsSplittingField.algEquiv`: Every splitting field of a polynomial `f` is isomorphic
  to `SplittingField f` and thus, being a splitting field is unique up to isomorphism.

## Implementation details
We construct a `SplittingFieldAux` without worrying about whether the instances satisfy nice
definitional equalities. Then the actual `SplittingField` is defined to be a quotient of a
`MvPolynomial` ring by the kernel of the obvious map into `SplittingFieldAux`. Because the
actual `SplittingField` will be a quotient of a `MvPolynomial`, it has nice instances on it.

-/

noncomputable section

universe u v w

variable {F : Type u} {K : Type v} {L : Type w}

namespace Polynomial

variable [Field K] [Field L] [Field F]

open Polynomial

section SplittingField

open Classical in
/-- Non-computably choose an irreducible factor from a polynomial. -/
def factor (f : K[X]) : K[X] :=
  if H : ∃ g, Irreducible g ∧ g ∣ f then Classical.choose H else X

theorem irreducible_factor (f : K[X]) : Irreducible (factor f) := by
  rw [factor]
  split_ifs with H
  · exact (Classical.choose_spec H).1
  · exact irreducible_X

/-- See note [fact non-instances]. -/
theorem fact_irreducible_factor (f : K[X]) : Fact (Irreducible (factor f)) :=
  ⟨irreducible_factor f⟩

attribute [local instance] fact_irreducible_factor

theorem factor_dvd_of_not_isUnit {f : K[X]} (hf1 : ¬IsUnit f) : factor f ∣ f := by
  by_cases hf2 : f = 0; · rw [hf2]; exact dvd_zero _
  rw [factor, dif_pos (WfDvdMonoid.exists_irreducible_factor hf1 hf2)]
  exact (Classical.choose_spec <| WfDvdMonoid.exists_irreducible_factor hf1 hf2).2

theorem factor_dvd_of_degree_ne_zero {f : K[X]} (hf : f.degree ≠ 0) : factor f ∣ f :=
  factor_dvd_of_not_isUnit (mt degree_eq_zero_of_isUnit hf)

theorem factor_dvd_of_natDegree_ne_zero {f : K[X]} (hf : f.natDegree ≠ 0) : factor f ∣ f :=
  factor_dvd_of_degree_ne_zero (mt natDegree_eq_of_degree_eq_some hf)

lemma isCoprime_iff_aeval_ne_zero (f g : K[X]) : IsCoprime f g ↔ ∀ {A : Type v} [CommRing A]
    [IsDomain A] [Algebra K A] (a : A), aeval a f ≠ 0 ∨ aeval a g ≠ 0 := by
  refine ⟨fun h => aeval_ne_zero_of_isCoprime h, fun h => isCoprime_of_dvd _ _ ?_ fun x hx _ => ?_⟩
  · replace h := @h K _ _ _ 0
    contrapose! h
    rw [h.left, h.right, map_zero, and_self]
  · rintro ⟨_, rfl⟩ ⟨_, rfl⟩
    replace h := not_and_or.mpr <| h <| AdjoinRoot.root x.factor
    simp only [AdjoinRoot.aeval_eq, AdjoinRoot.mk_eq_zero,
      dvd_mul_of_dvd_left <| factor_dvd_of_not_isUnit hx, true_and, not_true] at h

/-- Divide a polynomial f by `X - C r` where `r` is a root of `f` in a bigger field extension. -/
def removeFactor (f : K[X]) : Polynomial (AdjoinRoot <| factor f) :=
  map (AdjoinRoot.of f.factor) f /ₘ (X - C (AdjoinRoot.root f.factor))

theorem X_sub_C_mul_removeFactor (f : K[X]) (hf : f.natDegree ≠ 0) :
    (X - C (AdjoinRoot.root f.factor)) * f.removeFactor = map (AdjoinRoot.of f.factor) f := by
  let ⟨g, hg⟩ := factor_dvd_of_natDegree_ne_zero hf
  apply (mul_divByMonic_eq_iff_isRoot
    (R := AdjoinRoot f.factor) (a := AdjoinRoot.root f.factor)).mpr
  rw [IsRoot.def, eval_map, hg, eval₂_mul, ← hg, AdjoinRoot.eval₂_root, zero_mul]

theorem natDegree_removeFactor (f : K[X]) : f.removeFactor.natDegree = f.natDegree - 1 := by
  rw [removeFactor, natDegree_divByMonic _ (monic_X_sub_C _), natDegree_map, natDegree_X_sub_C]

theorem natDegree_removeFactor' {f : K[X]} {n : ℕ} (hfn : f.natDegree = n + 1) :
    f.removeFactor.natDegree = n := by rw [natDegree_removeFactor, hfn, n.add_sub_cancel]

/-- Auxiliary construction to a splitting field of a polynomial, which removes
`n` (arbitrarily-chosen) factors.

It constructs the type, proves that is a field and algebra over the base field.

Uses recursion on the degree.
-/
def SplittingFieldAuxAux (n : ℕ) : ∀ {K : Type u} [Field K], K[X] →
    Σ (L : Type u) (_ : Field L), Algebra K L :=
  -- Porting note: added motive
  Nat.recOn (motive := fun (_x : ℕ) => ∀ {K : Type u} [_inst_4 : Field K], K[X] →
      Σ (L : Type u) (_ : Field L), Algebra K L) n
    (fun {K} _ _ => ⟨K, inferInstance, inferInstance⟩)
    fun _ ih _ _ f =>
      let ⟨L, fL, _⟩ := ih f.removeFactor
      ⟨L, fL, (RingHom.comp (algebraMap _ _) (AdjoinRoot.of f.factor)).toAlgebra⟩

/-- Auxiliary construction to a splitting field of a polynomial, which removes
`n` (arbitrarily-chosen) factors. It is the type constructed in `SplittingFieldAuxAux`.
-/
def SplittingFieldAux (n : ℕ) {K : Type u} [Field K] (f : K[X]) : Type u :=
  (SplittingFieldAuxAux n f).1

instance SplittingFieldAux.field (n : ℕ) {K : Type u} [Field K] (f : K[X]) :
    Field (SplittingFieldAux n f) :=
  (SplittingFieldAuxAux n f).2.1

instance (n : ℕ) {K : Type u} [Field K] (f : K[X]) : Inhabited (SplittingFieldAux n f) :=
  ⟨0⟩

instance SplittingFieldAux.algebra (n : ℕ) {K : Type u} [Field K] (f : K[X]) :
    Algebra K (SplittingFieldAux n f) :=
  (SplittingFieldAuxAux n f).2.2

namespace SplittingFieldAux

theorem succ (n : ℕ) (f : K[X]) :
    SplittingFieldAux (n + 1) f = SplittingFieldAux n f.removeFactor :=
  rfl

instance algebra''' {n : ℕ} {f : K[X]} :
    Algebra (AdjoinRoot f.factor) (SplittingFieldAux n f.removeFactor) :=
  SplittingFieldAux.algebra n _

instance algebra' {n : ℕ} {f : K[X]} : Algebra (AdjoinRoot f.factor) (SplittingFieldAux n.succ f) :=
  SplittingFieldAux.algebra'''

instance algebra'' {n : ℕ} {f : K[X]} : Algebra K (SplittingFieldAux n f.removeFactor) :=
  RingHom.toAlgebra (RingHom.comp (algebraMap _ _) (AdjoinRoot.of f.factor))

instance scalar_tower' {n : ℕ} {f : K[X]} :
    IsScalarTower K (AdjoinRoot f.factor) (SplittingFieldAux n f.removeFactor) :=
  IsScalarTower.of_algebraMap_eq fun _ => rfl

theorem algebraMap_succ (n : ℕ) (f : K[X]) :
    algebraMap K (SplittingFieldAux (n + 1) f) =
      (algebraMap (AdjoinRoot f.factor) (SplittingFieldAux n f.removeFactor)).comp
        (AdjoinRoot.of f.factor) :=
  rfl

protected theorem splits (n : ℕ) :
    ∀ {K : Type u} [Field K],
      ∀ (f : K[X]) (_hfn : f.natDegree = n), Splits (algebraMap K <| SplittingFieldAux n f) f :=
  Nat.recOn (motive := fun n => ∀ {K : Type u} [Field K],
      ∀ (f : K[X]) (_hfn : f.natDegree = n), Splits (algebraMap K <| SplittingFieldAux n f) f) n
    (fun {_} _ _ hf =>
      splits_of_degree_le_one _
        (le_trans degree_le_natDegree <| hf.symm ▸ WithBot.coe_le_coe.2 zero_le_one))
    fun n ih {K} _ f hf => by
    rw [← splits_id_iff_splits, algebraMap_succ, ← map_map, splits_id_iff_splits,
      ← X_sub_C_mul_removeFactor f fun h => by rw [h] at hf; cases hf]
    exact splits_mul _ (splits_X_sub_C _) (ih _ (natDegree_removeFactor' hf))

theorem adjoin_rootSet (n : ℕ) :
    ∀ {K : Type u} [Field K],
      ∀ (f : K[X]) (_hfn : f.natDegree = n),
        Algebra.adjoin K (f.rootSet (SplittingFieldAux n f)) = ⊤ :=
  Nat.recOn (motive := fun n =>
    ∀ {K : Type u} [Field K],
      ∀ (f : K[X]) (_hfn : f.natDegree = n),
        Algebra.adjoin K (f.rootSet (SplittingFieldAux n f)) = ⊤)
    n (fun {_} _ _ _hf => Algebra.eq_top_iff.2 fun x => Subalgebra.range_le _ ⟨x, rfl⟩)
    fun n ih {K} _ f hfn => by
    have hndf : f.natDegree ≠ 0 := by intro h; rw [h] at hfn; cases hfn
    have hfn0 : f ≠ 0 := by intro h; rw [h] at hndf; exact hndf rfl
    have hmf0 : map (algebraMap K (SplittingFieldAux n.succ f)) f ≠ 0 := map_ne_zero hfn0
    classical
    rw [rootSet_def, aroots_def]
    rw [algebraMap_succ, ← map_map, ← X_sub_C_mul_removeFactor _ hndf, Polynomial.map_mul] at hmf0 ⊢
    -- This used to be `rw`, but we need `erw` after https://github.com/leanprover/lean4/pull/2644
    rw [roots_mul hmf0, Polynomial.map_sub, map_X, map_C, roots_X_sub_C, Multiset.toFinset_add,
      Finset.coe_union, Multiset.toFinset_singleton, Finset.coe_singleton,
      Algebra.adjoin_union_eq_adjoin_adjoin, ← Set.image_singleton]
    erw [Algebra.adjoin_algebraMap K (SplittingFieldAux n f.removeFactor)]
    rw [AdjoinRoot.adjoinRoot_eq_top, Algebra.map_top]
    /- Porting note: was `rw [IsScalarTower.adjoin_range_toAlgHom K (AdjoinRoot f.factor)
        (SplittingFieldAux n f.removeFactor)]` -/
    have := IsScalarTower.adjoin_range_toAlgHom K (AdjoinRoot f.factor)
        (SplittingFieldAux n f.removeFactor)
        (f.removeFactor.rootSet (SplittingFieldAux n f.removeFactor))
    refine this.trans ?_
    rw [ih _ (natDegree_removeFactor' hfn), Subalgebra.restrictScalars_top]

instance (f : K[X]) : IsSplittingField K (SplittingFieldAux f.natDegree f) f :=
  ⟨SplittingFieldAux.splits _ _ rfl, SplittingFieldAux.adjoin_rootSet _ _ rfl⟩

end SplittingFieldAux

/-- A splitting field of a polynomial. -/
@[stacks 09HV "The construction of the splitting field."]
def SplittingField (f : K[X]) :=
  MvPolynomial (SplittingFieldAux f.natDegree f) K ⧸
    RingHom.ker (MvPolynomial.aeval (R := K) id).toRingHom

namespace SplittingField

variable (f : K[X])

instance commRing : CommRing (SplittingField f) :=
  Ideal.Quotient.commRing _

instance inhabited : Inhabited (SplittingField f) :=
  ⟨37⟩

instance {S : Type*} [DistribSMul S K] [IsScalarTower S K K] : SMul S (SplittingField f) :=
  Submodule.Quotient.instSMul' _

instance algebra : Algebra K (SplittingField f) :=
  Ideal.Quotient.algebra _

instance algebra' {R : Type*} [CommSemiring R] [Algebra R K] : Algebra R (SplittingField f) :=
  Ideal.Quotient.algebra _

instance isScalarTower {R : Type*} [CommSemiring R] [Algebra R K] :
    IsScalarTower R K (SplittingField f) :=
  Ideal.Quotient.isScalarTower _ _ _

/-- The algebra equivalence with `SplittingFieldAux`,
which we will use to construct the field structure. -/
def algEquivSplittingFieldAux (f : K[X]) : SplittingField f ≃ₐ[K] SplittingFieldAux f.natDegree f :=
  Ideal.quotientKerAlgEquivOfSurjective fun x => ⟨MvPolynomial.X x, by simp⟩

instance instGroupWithZero : GroupWithZero (SplittingField f) :=
  let e := algEquivSplittingFieldAux f
  { inv := fun a ↦ e.symm (e a)⁻¹
    inv_zero := by simp
    mul_inv_cancel := fun a ha ↦ e.injective <| by simp [EmbeddingLike.map_ne_zero_iff.2 ha]
    __ := e.surjective.nontrivial }

instance instField : Field (SplittingField f) where
  __ := commRing _
  __ := instGroupWithZero _
  nnratCast q := algebraMap K _ q
  ratCast q := algebraMap K _ q
  nnqsmul := (· • ·)
  qsmul := (· • ·)
  nnratCast_def q := by change algebraMap K _ _ = _; simp_rw [NNRat.cast_def, map_div₀, map_natCast]
  ratCast_def q := by
    change algebraMap K _ _ = _; rw [Rat.cast_def, map_div₀, map_intCast, map_natCast]
  nnqsmul_def q x := Quotient.inductionOn x fun p ↦ congr_arg Quotient.mk'' <| by
    ext; simp [MvPolynomial.algebraMap_eq, NNRat.smul_def]
<<<<<<< HEAD
  qsmul_def q x := Quotient.inductionOn x fun p ↦ congr_arg Quotient.mk'' $ by
    ext; simp only [MvPolynomial.coeff_smul, Rat.smul_def, MvPolynomial.algebraMap_eq,
      MvPolynomial.coeff_C_mul]
=======
  qsmul_def q x := Quotient.inductionOn x fun p ↦ congr_arg Quotient.mk'' <| by
    ext; simp [MvPolynomial.algebraMap_eq, Rat.smul_def]
>>>>>>> a97f34f9

instance instCharZero [CharZero K] : CharZero (SplittingField f) :=
  charZero_of_injective_algebraMap (algebraMap K _).injective

instance instCharP (p : ℕ) [CharP K p] : CharP (SplittingField f) p :=
  charP_of_injective_algebraMap (algebraMap K _).injective p

instance instExpChar (p : ℕ) [ExpChar K p] : ExpChar (SplittingField f) p :=
  expChar_of_injective_algebraMap (algebraMap K _).injective p

instance _root_.Polynomial.IsSplittingField.splittingField (f : K[X]) :
    IsSplittingField K (SplittingField f) f :=
  IsSplittingField.of_algEquiv _ f (algEquivSplittingFieldAux f).symm

@[stacks 09HU "Splitting part"]
protected theorem splits : Splits (algebraMap K (SplittingField f)) f :=
  IsSplittingField.splits f.SplittingField f

variable [Algebra K L] (hb : Splits (algebraMap K L) f)

/-- Embeds the splitting field into any other field that splits the polynomial. -/
def lift : SplittingField f →ₐ[K] L :=
  IsSplittingField.lift f.SplittingField f hb

theorem adjoin_rootSet : Algebra.adjoin K (f.rootSet (SplittingField f)) = ⊤ :=
  Polynomial.IsSplittingField.adjoin_rootSet _ f

end SplittingField

end SplittingField

namespace IsSplittingField

variable (K L)
variable [Algebra K L]
variable {K}

instance (f : K[X]) : FiniteDimensional K f.SplittingField :=
  finiteDimensional f.SplittingField f

instance [Finite K] (f : K[X]) : Finite f.SplittingField :=
  Module.finite_of_finite K

instance (f : K[X]) : NoZeroSMulDivisors K f.SplittingField :=
  inferInstance

/-- Any splitting field is isomorphic to `SplittingFieldAux f`. -/
def algEquiv (f : K[X]) [h : IsSplittingField K L f] : L ≃ₐ[K] SplittingField f :=
  AlgEquiv.ofBijective (lift L f <| splits (SplittingField f) f) <|
    have := finiteDimensional L f
    ((Algebra.IsAlgebraic.of_finite K L).algHom_bijective₂ _ <| lift _ f h.1).1

end IsSplittingField

end Polynomial<|MERGE_RESOLUTION|>--- conflicted
+++ resolved
@@ -261,14 +261,8 @@
     change algebraMap K _ _ = _; rw [Rat.cast_def, map_div₀, map_intCast, map_natCast]
   nnqsmul_def q x := Quotient.inductionOn x fun p ↦ congr_arg Quotient.mk'' <| by
     ext; simp [MvPolynomial.algebraMap_eq, NNRat.smul_def]
-<<<<<<< HEAD
-  qsmul_def q x := Quotient.inductionOn x fun p ↦ congr_arg Quotient.mk'' $ by
-    ext; simp only [MvPolynomial.coeff_smul, Rat.smul_def, MvPolynomial.algebraMap_eq,
-      MvPolynomial.coeff_C_mul]
-=======
   qsmul_def q x := Quotient.inductionOn x fun p ↦ congr_arg Quotient.mk'' <| by
     ext; simp [MvPolynomial.algebraMap_eq, Rat.smul_def]
->>>>>>> a97f34f9
 
 instance instCharZero [CharZero K] : CharZero (SplittingField f) :=
   charZero_of_injective_algebraMap (algebraMap K _).injective
