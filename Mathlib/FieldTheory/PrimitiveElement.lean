/-
Copyright (c) 2020 Thomas Browning, Patrick Lutz. All rights reserved.
Released under Apache 2.0 license as described in the file LICENSE.
Authors: Thomas Browning, Patrick Lutz
-/
import Mathlib.FieldTheory.SplittingField.Construction
import Mathlib.FieldTheory.IsAlgClosed.Basic
import Mathlib.FieldTheory.Separable
import Mathlib.RingTheory.IntegralDomain

#align_import field_theory.primitive_element from "leanprover-community/mathlib"@"df76f43357840485b9d04ed5dee5ab115d420e87"

/-!
# Primitive Element Theorem

In this file we prove the primitive element theorem.

## Main results

- `exists_primitive_element`: a finite separable extension `E / F` has a primitive element, i.e.
  there is an `α : E` such that `F⟮α⟯ = (⊤ : Subalgebra F E)`.

- `exists_primitive_element_iff_finite_intermediateField`: a finite extension `E / F` has a
  primitive element if and only if there exist only finitely many intermediate fields between `E`
  and `F`.

## Implementation notes

In declaration names, `primitive_element` abbreviates `adjoin_simple_eq_top`:
it stands for the statement `F⟮α⟯ = (⊤ : Subalgebra F E)`. We did not add an extra
declaration `IsPrimitiveElement F α := F⟮α⟯ = (⊤ : Subalgebra F E)` because this
requires more unfolding without much obvious benefit.

## Tags

primitive element, separable field extension, separable extension, intermediate field, adjoin,
exists_adjoin_simple_eq_top

-/


noncomputable section

open scoped Classical Polynomial

open FiniteDimensional Polynomial IntermediateField

namespace Field

section PrimitiveElementFinite

variable (F : Type*) [Field F] (E : Type*) [Field E] [Algebra F E]

/-! ### Primitive element theorem for finite fields -/


/-- **Primitive element theorem** assuming E is finite. -/
theorem exists_primitive_element_of_finite_top [Finite E] : ∃ α : E, F⟮α⟯ = ⊤ := by
  obtain ⟨α, hα⟩ := @IsCyclic.exists_generator Eˣ _ _
  use α
  apply eq_top_iff.mpr
  rintro x -
  by_cases hx : x = 0
  · rw [hx]
    exact F⟮α.val⟯.zero_mem
  · obtain ⟨n, hn⟩ := Set.mem_range.mp (hα (Units.mk0 x hx))
    simp only at hn
    rw [show x = α ^ n by norm_cast; rw [hn, Units.val_mk0], Units.val_zpow_eq_zpow_val]
    exact zpow_mem (mem_adjoin_simple_self F (E := E) ↑α) n
#align field.exists_primitive_element_of_finite_top Field.exists_primitive_element_of_finite_top

/-- Primitive element theorem for finite dimensional extension of a finite field. -/
theorem exists_primitive_element_of_finite_bot [Finite F] [FiniteDimensional F E] :
    ∃ α : E, F⟮α⟯ = ⊤ :=
  haveI : Finite E := finite_of_finite F E
  exists_primitive_element_of_finite_top F E
#align field.exists_primitive_element_of_finite_bot Field.exists_primitive_element_of_finite_bot

end PrimitiveElementFinite

/-! ### Primitive element theorem for infinite fields -/


section PrimitiveElementInf

variable {F : Type*} [Field F] [Infinite F] {E : Type*} [Field E] (ϕ : F →+* E) (α β : E)

theorem primitive_element_inf_aux_exists_c (f g : F[X]) :
    ∃ c : F, ∀ α' ∈ (f.map ϕ).roots, ∀ β' ∈ (g.map ϕ).roots, -(α' - α) / (β' - β) ≠ ϕ c := by
  let sf := (f.map ϕ).roots
  let sg := (g.map ϕ).roots
  let s := (sf.bind fun α' => sg.map fun β' => -(α' - α) / (β' - β)).toFinset
  let s' := s.preimage ϕ fun x _ y _ h => ϕ.injective h
  obtain ⟨c, hc⟩ := Infinite.exists_not_mem_finset s'
  simp_rw [Finset.mem_preimage, Multiset.mem_toFinset, Multiset.mem_bind, Multiset.mem_map] at hc
  push_neg at hc
  exact ⟨c, hc⟩
#align field.primitive_element_inf_aux_exists_c Field.primitive_element_inf_aux_exists_c

variable (F)

variable [Algebra F E]

/-- This is the heart of the proof of the primitive element theorem. It shows that if `F` is
infinite and `α` and `β` are separable over `F` then `F⟮α, β⟯` is generated by a single element. -/
theorem primitive_element_inf_aux [IsSeparable F E] : ∃ γ : E, F⟮α, β⟯ = F⟮γ⟯ := by
  have hα := IsSeparable.isIntegral F α
  have hβ := IsSeparable.isIntegral F β
  let f := minpoly F α
  let g := minpoly F β
  let ιFE := algebraMap F E
  let ιEE' := algebraMap E (SplittingField (g.map ιFE))
  obtain ⟨c, hc⟩ := primitive_element_inf_aux_exists_c (ιEE'.comp ιFE) (ιEE' α) (ιEE' β) f g
  let γ := α + c • β
  suffices β_in_Fγ : β ∈ F⟮γ⟯
  · use γ
    apply le_antisymm
    · rw [adjoin_le_iff]
      have α_in_Fγ : α ∈ F⟮γ⟯ := by
        rw [← add_sub_cancel α (c • β)]
        exact F⟮γ⟯.sub_mem (mem_adjoin_simple_self F γ) (F⟮γ⟯.toSubalgebra.smul_mem β_in_Fγ c)
      rintro x (rfl | rfl) <;> assumption
    · rw [adjoin_simple_le_iff]
      have α_in_Fαβ : α ∈ F⟮α, β⟯ := subset_adjoin F {α, β} (Set.mem_insert α {β})
      have β_in_Fαβ : β ∈ F⟮α, β⟯ := subset_adjoin F {α, β} (Set.mem_insert_of_mem α rfl)
      exact F⟮α, β⟯.add_mem α_in_Fαβ (F⟮α, β⟯.smul_mem β_in_Fαβ)
  let p := EuclideanDomain.gcd ((f.map (algebraMap F F⟮γ⟯)).comp
    (C (AdjoinSimple.gen F γ) - (C ↑c : F⟮γ⟯[X]) * X)) (g.map (algebraMap F F⟮γ⟯))
  let h := EuclideanDomain.gcd ((f.map ιFE).comp (C γ - C (ιFE c) * X)) (g.map ιFE)
  have map_g_ne_zero : g.map ιFE ≠ 0 := map_ne_zero (minpoly.ne_zero hβ)
  have h_ne_zero : h ≠ 0 :=
    mt EuclideanDomain.gcd_eq_zero_iff.mp (not_and.mpr fun _ => map_g_ne_zero)
  suffices p_linear : p.map (algebraMap F⟮γ⟯ E) = C h.leadingCoeff * (X - C β)
  · have finale : β = algebraMap F⟮γ⟯ E (-p.coeff 0 / p.coeff 1) := by
      rw [map_div₀, RingHom.map_neg, ← coeff_map, ← coeff_map, p_linear]
      -- Porting note: had to add `-map_add` to avoid going in the wrong direction.
      simp [mul_sub, coeff_C, mul_div_cancel_left β (mt leadingCoeff_eq_zero.mp h_ne_zero),
        -map_add]
      -- Porting note: an alternative solution is:
      -- simp_rw [Polynomial.coeff_C_mul, Polynomial.coeff_sub, mul_sub,
      --   Polynomial.coeff_X_zero, Polynomial.coeff_X_one, mul_zero, mul_one, zero_sub, neg_neg,
      --   Polynomial.coeff_C, eq_self_iff_true, Nat.one_ne_zero, if_true, if_false, mul_zero,
      --   sub_zero, mul_div_cancel_left β (mt leadingCoeff_eq_zero.mp h_ne_zero)]
    rw [finale]
    exact Subtype.mem (-p.coeff 0 / p.coeff 1)
  have h_sep : h.Separable := separable_gcd_right _ (IsSeparable.separable F β).map
  have h_root : h.eval β = 0 := by
    apply eval_gcd_eq_zero
    · rw [eval_comp, eval_sub, eval_mul, eval_C, eval_C, eval_X, eval_map, ← aeval_def, ←
        Algebra.smul_def, add_sub_cancel, minpoly.aeval]
    · rw [eval_map, ← aeval_def, minpoly.aeval]
  have h_splits : Splits ιEE' h :=
    splits_of_splits_gcd_right ιEE' map_g_ne_zero (SplittingField.splits _)
  have h_roots : ∀ x ∈ (h.map ιEE').roots, x = ιEE' β := by
    intro x hx
    rw [mem_roots_map h_ne_zero] at hx
    specialize hc (ιEE' γ - ιEE' (ιFE c) * x) (by
      have f_root := root_left_of_root_gcd hx
      rw [eval₂_comp, eval₂_sub, eval₂_mul, eval₂_C, eval₂_C, eval₂_X, eval₂_map] at f_root
      exact (mem_roots_map (minpoly.ne_zero hα)).mpr f_root)
    specialize hc x (by
      rw [mem_roots_map (minpoly.ne_zero hβ), ← eval₂_map]
      exact root_right_of_root_gcd hx)
    by_contra a
    apply hc
    apply (div_eq_iff (sub_ne_zero.mpr a)).mpr
    simp only [Algebra.smul_def, RingHom.map_add, RingHom.map_mul, RingHom.comp_apply]
    ring
  rw [← eq_X_sub_C_of_separable_of_root_eq h_sep h_root h_splits h_roots]
  trans EuclideanDomain.gcd (?_ : E[X]) (?_ : E[X])
  · dsimp only
    convert (gcd_map (algebraMap F⟮γ⟯ E)).symm
  · simp only [map_comp, Polynomial.map_map, ← IsScalarTower.algebraMap_eq, Polynomial.map_sub,
      map_C, AdjoinSimple.algebraMap_gen, map_add, Polynomial.map_mul, map_X]
    congr
#align field.primitive_element_inf_aux Field.primitive_element_inf_aux

-- If `F` is infinite and `E/F` has only finitely many intermediate fields, then for any
-- `α` and `β` in `E`, `F⟮α, β⟯` is generated by a single element.
-- Marked as private since it's a special case of
-- `exists_primitive_element_of_finite_intermediateField`.
private theorem primitive_element_inf_aux_of_finite_intermediateField
    [Finite (IntermediateField F E)] : ∃ γ : E, F⟮α, β⟯ = F⟮γ⟯ := by
  let f : F → IntermediateField F E := fun x ↦ F⟮α + x • β⟯
  obtain ⟨x, y, hneq, heq⟩ := Finite.exists_ne_map_eq_of_infinite f
  use α + x • β
  apply le_antisymm
  · rw [adjoin_le_iff]
    have αxβ_in_K : α + x • β ∈ F⟮α + x • β⟯ := mem_adjoin_simple_self F _
    have αyβ_in_K : α + y • β ∈ F⟮α + y • β⟯ := mem_adjoin_simple_self F _
    simp only [← heq] at αyβ_in_K
    have β_in_K := sub_mem αxβ_in_K αyβ_in_K
    rw [show (α + x • β) - (α + y • β) = (x - y) • β by rw [sub_smul]; abel1] at β_in_K
    replace β_in_K := smul_mem _ β_in_K (x := (x - y)⁻¹)
    rw [smul_smul, inv_mul_eq_div, div_self (sub_ne_zero.2 hneq), one_smul] at β_in_K
    have α_in_K : α ∈ F⟮α + x • β⟯ := by
      convert ← sub_mem αxβ_in_K (smul_mem _ β_in_K)
      apply add_sub_cancel
    rintro x (rfl | rfl) <;> assumption
  · rw [adjoin_simple_le_iff]
    have α_in_Fαβ : α ∈ F⟮α, β⟯ := subset_adjoin F {α, β} (Set.mem_insert α {β})
    have β_in_Fαβ : β ∈ F⟮α, β⟯ := subset_adjoin F {α, β} (Set.mem_insert_of_mem α rfl)
    exact F⟮α, β⟯.add_mem α_in_Fαβ (F⟮α, β⟯.smul_mem β_in_Fαβ)

end PrimitiveElementInf

variable (F E : Type*) [Field F] [Field E]

variable [Algebra F E]

section SeparableAssumption

variable [FiniteDimensional F E] [IsSeparable F E]

/-- **Primitive element theorem**: a finite separable field extension `E` of `F` has a
  primitive element, i.e. there is an `α ∈ E` such that `F⟮α⟯ = (⊤ : Subalgebra F E)`. -/
theorem exists_primitive_element : ∃ α : E, F⟮α⟯ = ⊤ := by
  rcases isEmpty_or_nonempty (Fintype F) with (F_inf | ⟨⟨F_finite⟩⟩)
  · let P : IntermediateField F E → Prop := fun K => ∃ α : E, F⟮α⟯ = K
    have base : P ⊥ := ⟨0, adjoin_zero⟩
    have ih : ∀ (K : IntermediateField F E) (x : E), P K → P (K⟮x⟯.restrictScalars F) := by
      intro K β hK
      cases' hK with α hK
      rw [← hK, adjoin_simple_adjoin_simple]
      haveI : Infinite F := isEmpty_fintype.mp F_inf
      cases' primitive_element_inf_aux F α β with γ hγ
      exact ⟨γ, hγ.symm⟩
    exact induction_on_adjoin P base ih ⊤
  · exact exists_primitive_element_of_finite_bot F E
#align field.exists_primitive_element Field.exists_primitive_element

/-- Alternative phrasing of primitive element theorem:
a finite separable field extension has a basis `1, α, α^2, ..., α^n`.

See also `exists_primitive_element`. -/
noncomputable def powerBasisOfFiniteOfSeparable : PowerBasis F E :=
  let α := (exists_primitive_element F E).choose
  let pb := adjoin.powerBasis (IsSeparable.isIntegral F α)
  have e : F⟮α⟯ = ⊤ := (exists_primitive_element F E).choose_spec
  pb.map ((IntermediateField.equivOfEq e).trans IntermediateField.topEquiv)
#align field.power_basis_of_finite_of_separable Field.powerBasisOfFiniteOfSeparable

end SeparableAssumption

section FiniteIntermediateField

-- TODO: show a more generalized result: [F⟮α⟯ : F⟮α ^ m⟯] = m if m > 0 and α transcendental.
theorem isAlgebraic_of_adjoin_eq_adjoin {α : E} {m n : ℕ} (hneq : m ≠ n)
    (heq : F⟮α ^ m⟯ = F⟮α ^ n⟯) : IsAlgebraic F α := by
  wlog hmn : m < n
  · exact this F E hneq.symm heq.symm (hneq.lt_or_lt.resolve_left hmn)
  by_cases hm : m = 0
  · rw [hm] at heq hmn
    simp only [pow_zero, adjoin_one] at heq
    obtain ⟨y, h⟩ := mem_bot.1 (heq.symm ▸ mem_adjoin_simple_self F (α ^ n))
    refine ⟨X ^ n - C y, X_pow_sub_C_ne_zero hmn y, ?_⟩
    simp only [map_sub, map_pow, aeval_X, aeval_C, h, sub_self]
  replace hm : 0 < m := Nat.pos_of_ne_zero hm
  obtain ⟨r, s, h⟩ := (mem_adjoin_simple_iff F _).1 (heq ▸ mem_adjoin_simple_self F (α ^ m))
  by_cases hzero : aeval (α ^ n) s = 0
  · simp only [hzero, div_zero, pow_eq_zero_iff hm] at h
    exact h.symm ▸ isAlgebraic_zero
  · rw [eq_div_iff hzero, ← sub_eq_zero] at h
    replace hzero : s ≠ 0 := by rintro rfl; simp only [map_zero] at hzero
    let f : F[X] := X ^ m * expand F n s - expand F n r
    refine ⟨f, ?_, ?_⟩
    · have : f.coeff (n * s.natDegree + m) ≠ 0 := by
        have hn : 0 < n := by linarith only [hm, hmn]
        have hndvd : ¬ n ∣ n * s.natDegree + m := by
          rw [← Nat.dvd_add_iff_right (n.dvd_mul_right s.natDegree)]
          exact Nat.not_dvd_of_pos_of_lt hm hmn
        simp only [coeff_sub, coeff_X_pow_mul, s.coeff_expand_mul' hn, coeff_natDegree,
          coeff_expand hn r, hndvd, ite_false, sub_zero]
        exact leadingCoeff_ne_zero.2 hzero
      intro h
      simp only [h, coeff_zero, ne_eq] at this
    · simp only [map_sub, map_mul, map_pow, aeval_X, expand_aeval, h]

theorem isAlgebraic_of_finite_intermediateField
    [Finite (IntermediateField F E)] : Algebra.IsAlgebraic F E := fun α ↦
  have ⟨_m, _n, hneq, heq⟩ := Finite.exists_ne_map_eq_of_infinite fun n ↦ F⟮α ^ n⟯
  isAlgebraic_of_adjoin_eq_adjoin F E hneq heq

theorem finiteDimensional_of_finite_intermediateField
    [Finite (IntermediateField F E)] : FiniteDimensional F E := by
  let IF := { K : IntermediateField F E // ∃ x, K = F⟮x⟯ }
  haveI : ∀ K : IF, FiniteDimensional F K.1 := fun ⟨_, x, rfl⟩ ↦ adjoin.finiteDimensional <|
    isAlgebraic_iff_isIntegral.1 (isAlgebraic_of_finite_intermediateField F E x)
  have hfin := finiteDimensional_iSup_of_finite (t := fun K : IF ↦ K.1)
  have htop : ⨆ K : IF, K.1 = ⊤ := le_top.antisymm fun x _ ↦
    le_iSup (fun K : IF ↦ K.1) ⟨F⟮x⟯, x, rfl⟩ <| mem_adjoin_simple_self F x
  rw [htop] at hfin
  exact topEquiv.toLinearEquiv.finiteDimensional

theorem exists_primitive_element_of_finite_intermediateField
    [Finite (IntermediateField F E)] (K : IntermediateField F E) : ∃ α : E, F⟮α⟯ = K := by
  haveI := finiteDimensional_of_finite_intermediateField F E
  rcases finite_or_infinite F with (_ | _)
  · obtain ⟨α, h⟩ := exists_primitive_element_of_finite_bot F K
    exact ⟨α, by simpa only [lift_adjoin_simple, lift_top] using congr_arg lift h⟩
  · apply induction_on_adjoin (fun K ↦ ∃ α : E, F⟮α⟯ = K) ⟨0, adjoin_zero⟩
    rintro K β ⟨α, rfl⟩
    simp_rw [adjoin_simple_adjoin_simple, eq_comm]
    exact primitive_element_inf_aux_of_finite_intermediateField F α β

theorem finiteDimensional_of_exists_primitive_element (halg : Algebra.IsAlgebraic F E)
    (h : ∃ α : E, F⟮α⟯ = ⊤) : FiniteDimensional F E := by
  obtain ⟨α, hprim⟩ := h
  have hfin := adjoin.finiteDimensional <| isAlgebraic_iff_isIntegral.1 (halg α)
  rw [hprim] at hfin
  exact topEquiv.toLinearEquiv.finiteDimensional

-- A finite simple extension has only finitely many intermediate fields
theorem finite_intermediateField_of_exists_primitive_element (halg : Algebra.IsAlgebraic F E)
    (h : ∃ α : E, F⟮α⟯ = ⊤) : Finite (IntermediateField F E) := by
  haveI := finiteDimensional_of_exists_primitive_element F E halg h
  obtain ⟨α, hprim⟩ := h
  -- Let `f` be the minimal polynomial of `α ∈ E` over `F`
  let f : F[X] := minpoly F α
  let G := { g : E[X] // g.Monic ∧ g ∣ f.map (algebraMap F E) }
  -- Then `f` has only finitely many monic factors
  have hfin : Finite G := @Finite.of_fintype _ <| fintypeSubtypeMonicDvd
    (f.map (algebraMap F E)) <| map_ne_zero (minpoly.ne_zero_of_finite F α)
  -- If `K` is an intermediate field of `E/F`, let `g` be the minimal polynomial of `α` over `K`
  -- which is a monic factor of `f`
  let g : IntermediateField F E → G := fun K ↦
<<<<<<< HEAD
    ⟨(minpoly K α).map (algebraMap K E), (minpoly.monic <| IsIntegral.of_finite K α).map _, by
=======
    ⟨(minpoly K α).map (algebraMap K E), (minpoly.monic <| .of_finite K α).map _, by
>>>>>>> 36fe2fcd
      convert Polynomial.map_dvd (algebraMap K E) (minpoly.dvd_map_of_isScalarTower F K α)
      rw [Polynomial.map_map]; rfl⟩
  -- The map `K ↦ g` is injective
  have hinj : Function.Injective g := fun K K' heq ↦ by
    rw [Subtype.mk.injEq] at heq
    apply_fun fun f : E[X] ↦ adjoin F (f.frange : Set E) at heq
    simpa only [adjoin_minpoly_coeff_of_exists_primitive_element F hprim] using heq
  -- Therefore there are only finitely many intermediate fields
  exact Finite.of_injective g hinj

/-- **Steinitz theorem**: an algebraic extension `E` of `F` has a
  primitive element (i.e. there is an `α ∈ E` such that `F⟮α⟯ = (⊤ : Subalgebra F E)`)
  if and only if there exist only finitely many intermediate fields between `E` and `F`. -/
theorem exists_primitive_element_iff_finite_intermediateField :
    (Algebra.IsAlgebraic F E ∧ ∃ α : E, F⟮α⟯ = ⊤) ↔ Finite (IntermediateField F E) :=
  ⟨fun ⟨halg, h⟩ ↦ finite_intermediateField_of_exists_primitive_element F E halg h,
    fun _ ↦ ⟨isAlgebraic_of_finite_intermediateField F E,
      exists_primitive_element_of_finite_intermediateField F E _⟩⟩

end FiniteIntermediateField

end Field

@[simp]
theorem AlgHom.card (F E K : Type*) [Field F] [Field E] [Field K] [IsAlgClosed K] [Algebra F E]
    [FiniteDimensional F E] [IsSeparable F E] [Algebra F K] :
    Fintype.card (E →ₐ[F] K) = finrank F E := by
  convert (AlgHom.card_of_powerBasis (L := K) (Field.powerBasisOfFiniteOfSeparable F E)
    (IsSeparable.separable _ _) (IsAlgClosed.splits_codomain _)).trans (PowerBasis.finrank _).symm
#align alg_hom.card AlgHom.card<|MERGE_RESOLUTION|>--- conflicted
+++ resolved
@@ -324,11 +324,7 @@
   -- If `K` is an intermediate field of `E/F`, let `g` be the minimal polynomial of `α` over `K`
   -- which is a monic factor of `f`
   let g : IntermediateField F E → G := fun K ↦
-<<<<<<< HEAD
-    ⟨(minpoly K α).map (algebraMap K E), (minpoly.monic <| IsIntegral.of_finite K α).map _, by
-=======
     ⟨(minpoly K α).map (algebraMap K E), (minpoly.monic <| .of_finite K α).map _, by
->>>>>>> 36fe2fcd
       convert Polynomial.map_dvd (algebraMap K E) (minpoly.dvd_map_of_isScalarTower F K α)
       rw [Polynomial.map_map]; rfl⟩
   -- The map `K ↦ g` is injective
