--- conflicted
+++ resolved
@@ -273,22 +273,6 @@
 theorem exists_lt_ack_of_nat_primrec {f : ℕ → ℕ} (hf : Nat.Primrec f) :
     ∃ m, ∀ n, f n < ack m n := by
   induction hf with
-<<<<<<< HEAD
-  | zero => exact ⟨0, ack_pos 0⟩ -- Zero function
-  | succ => -- Successor function
-    refine ⟨1, fun n => ?_⟩
-    rw [succ_eq_one_add]
-    apply add_lt_ack
-  | left => -- Left projection
-    refine ⟨0, fun n => ?_⟩
-    rw [ack_zero, Nat.lt_succ_iff]
-    exact unpair_left_le n
-  | right => -- Right projection
-    refine ⟨0, fun n => ?_⟩
-    rw [ack_zero, Nat.lt_succ_iff]
-    exact unpair_right_le n
-  | pair hf hg IHf IHg => -- Pairing
-=======
   | zero => exact ⟨0, ack_pos 0⟩
   | succ =>
     refine ⟨1, fun n => ?_⟩
@@ -303,7 +287,6 @@
     rw [ack_zero, Nat.lt_succ_iff]
     exact unpair_right_le n
   | pair hf hg IHf IHg =>
->>>>>>> d5380c50
     obtain ⟨a, ha⟩ := IHf; obtain ⟨b, hb⟩ := IHg
     refine
       ⟨max a b + 3, fun n =>
@@ -312,20 +295,12 @@
             ack_add_one_sq_lt_ack_add_three _ _⟩
     rw [max_ack_left]
     exact max_le_max (ha n).le (hb n).le
-<<<<<<< HEAD
-  | comp hf hg IHf IHg => -- Composition
-=======
   | comp hf hg IHf IHg =>
->>>>>>> d5380c50
     obtain ⟨a, ha⟩ := IHf; obtain ⟨b, hb⟩ := IHg
     exact
       ⟨max a b + 2, fun n =>
         (ha _).trans <| (ack_strictMono_right a <| hb n).trans <| ack_ack_lt_ack_max_add_two a b n⟩
-<<<<<<< HEAD
-  | @prec f g hf hg IHf IHg => -- Primitive recursion operator
-=======
   | @prec f g hf hg IHf IHg =>
->>>>>>> d5380c50
     obtain ⟨a, ha⟩ := IHf; obtain ⟨b, hb⟩ := IHg
     -- We prove this simpler inequality first.
     have :
