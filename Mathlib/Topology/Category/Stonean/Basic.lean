/-
Copyright (c) 2023 Adam Topaz. All rights reserved.
Released under Apache 2.0 license as described in the file LICENSE.
Authors: Adam Topaz
-/
import Mathlib.Topology.ExtremallyDisconnected
import Mathlib.Topology.Category.CompHaus.Projective
import Mathlib.Topology.Category.Profinite.Basic
/-!
# Extremally disconnected sets

This file develops some of the basic theory of extremally disconnected compact Hausdorff spaces.

## Overview

This file defines the type `Stonean` of all extremally (note: not "extremely"!)
disconnected compact Hausdorff spaces, gives it the structure of a large category,
and proves some basic observations about this category and various functors from it.

The Lean implementation: a term of type `Stonean` is a pair, considering of
a term of type `CompHaus` (i.e. a compact Hausdorff topological space) plus
a proof that the space is extremally disconnected.
This is equivalent to the assertion that the term is projective in `CompHaus`,
in the sense of category theory (i.e., such that morphisms out of the object
can be lifted along epimorphisms).

## Main definitions

* `Stonean` : the category of extremally disconnected compact Hausdorff spaces.
* `Stonean.toCompHaus` : the forgetful functor `Stonean ⥤ CompHaus` from Stonean
  spaces to compact Hausdorff spaces
* `Stonean.toProfinite` : the functor from Stonean spaces to profinite spaces.

-/
universe u

open CategoryTheory
open scoped Topology

-- This was a global instance prior to #13170. We may experiment with removing it.
attribute [local instance] ConcreteCategory.instFunLike

/-- `Stonean` is the category of extremally disconnected compact Hausdorff spaces. -/
abbrev Stonean := CompHausLike (fun X ↦ ExtremallyDisconnected X)

namespace CompHaus

/-- `Projective` implies `ExtremallyDisconnected`. -/
instance (X : CompHaus.{u}) [Projective X] : ExtremallyDisconnected X := by
  apply CompactT2.Projective.extremallyDisconnected
  intro A B _ _ _ _ _ _ f g hf hg hsurj
  let A' : CompHaus := CompHaus.of A
  let B' : CompHaus := CompHaus.of B
  let f' : X ⟶ B' := ⟨f, hf⟩
  let g' : A' ⟶ B' := ⟨g,hg⟩
  have : Epi g' := by
    rw [CompHaus.epi_iff_surjective]
    assumption
  obtain ⟨h, hh⟩ := Projective.factors f' g'
  refine ⟨h, h.2, ?_⟩
  ext t
  apply_fun (fun e => e t) at hh
  exact hh

/-- `Projective` implies `Stonean`. -/
@[simps!]
def toStonean (X : CompHaus.{u}) [Projective X] :
    Stonean where
  toTop := X.toTop
  prop := inferInstance

end CompHaus

namespace Stonean

-- /-- Stonean spaces form a large category. -/
-- instance : LargeCategory Stonean.{u} :=
--   show Category (InducedCategory CompHaus (·.compHaus)) from inferInstance

/-- The (forgetful) functor from Stonean spaces to compact Hausdorff spaces. -/
abbrev toCompHaus : Stonean.{u} ⥤ CompHaus.{u} :=
  compHausLikeToCompHaus _

/-- The forgetful functor `Stonean ⥤ CompHaus` is fully faithful. -/
def fullyFaithfulToCompHaus : toCompHaus.FullyFaithful  :=
  fullyFaithfulInducedFunctor _

/-- Construct a term of `Stonean` from a type endowed with the structure of a
compact, Hausdorff and extremally disconnected topological space.
-/
abbrev of (X : Type*) [TopologicalSpace X] [CompactSpace X] [T2Space X]
    [ExtremallyDisconnected X] : Stonean :=
  CompHausLike.of _ X (inferInstance : ExtremallyDisconnected X)

/-- The forgetful functor `Stonean ⥤ CompHaus` is full. -/
instance : toCompHaus.Full := fullyFaithfulToCompHaus.full

/-- The forgetful functor `Stonean ⥤ CompHaus` is faithful. -/
instance : toCompHaus.Faithful := fullyFaithfulToCompHaus.faithful

/-- Stonean spaces are a concrete category. -/
instance : ConcreteCategory Stonean where
  forget := toCompHaus ⋙ forget _

instance : CoeSort Stonean.{u} (Type u) := ConcreteCategory.hasCoeToSort _
instance {X Y : Stonean.{u}} : FunLike (X ⟶ Y) X Y := ConcreteCategory.instFunLike

/-- Stonean spaces are topological spaces. -/
instance instTopologicalSpace (X : Stonean.{u}) : TopologicalSpace X :=
  show TopologicalSpace X.toTop from inferInstance

/-- Stonean spaces are compact. -/
instance (X : Stonean.{u}) : CompactSpace X :=
  show CompactSpace X.toTop from inferInstance

/-- Stonean spaces are Hausdorff. -/
instance (X : Stonean.{u}) : T2Space X :=
  show T2Space X.toTop from inferInstance

instance (X : Stonean.{u}) : ExtremallyDisconnected X :=
  X.prop

/-- The functor from Stonean spaces to profinite spaces. -/
@[simps]
def toProfinite : Stonean.{u} ⥤ Profinite.{u} where
  obj X :=
    { toTop := X.toTop,
      prop := show TotallyDisconnectedSpace X from inferInstance }
  map f := f

instance (X : Stonean.{u}) : TotallyDisconnectedSpace X := inferInstance

/-- The functor from Stonean spaces to profinite spaces is full. -/
instance : toProfinite.Full where
  map_surjective f := ⟨f, rfl⟩

/-- The functor from Stonean spaces to profinite spaces is faithful. -/
instance : toProfinite.Faithful := {}

/-- The functor from Stonean spaces to compact Hausdorff spaces
    factors through profinite spaces. -/
example : toProfinite ⋙ profiniteToCompHaus = toCompHaus :=
  rfl

/-- Construct an isomorphism from a homeomorphism. -/
<<<<<<< HEAD
abbrev isoOfHomeo {X Y : Stonean} (f : X ≃ₜ Y) : X ≅ Y :=
  CompHausLike.isoOfHomeo f
=======
@[simps! hom inv]
noncomputable
def isoOfHomeo {X Y : Stonean} (f : X ≃ₜ Y) : X ≅ Y :=
  @asIso _ _ _ _ ⟨f, f.continuous⟩
  (@isIso_of_reflects_iso _ _ _ _ _ _ _ toCompHaus (CompHaus.isoOfHomeo f).isIso_hom _)
>>>>>>> 03092720

/-- Construct a homeomorphism from an isomorphism. -/
abbrev homeoOfIso {X Y : Stonean} (f : X ≅ Y) : X ≃ₜ Y := CompHausLike.homeoOfIso f

/-- The equivalence between isomorphisms in `Stonean` and homeomorphisms
of topological spaces. -/
abbrev isoEquivHomeo {X Y : Stonean} : (X ≅ Y) ≃ (X ≃ₜ Y) := CompHausLike.isoEquivHomeo

/--
A finite discrete space as a Stonean space.
-/
def mkFinite (X : Type*) [Finite X] [TopologicalSpace X] [DiscreteTopology X] : Stonean where
  toTop := (CompHaus.of X).toTop
  prop := by
    dsimp
    constructor
    intro U _
    apply isOpen_discrete (closure U)

/--
A morphism in `Stonean` is an epi iff it is surjective.
-/
lemma epi_iff_surjective {X Y : Stonean} (f : X ⟶ Y) :
    Epi f ↔ Function.Surjective f := by
  refine ⟨?_, ConcreteCategory.epi_of_surjective _⟩
  dsimp [Function.Surjective]
  intro h y
  by_contra! hy
  let C := Set.range f
  have hC : IsClosed C := (isCompact_range f.continuous).isClosed
  let U := Cᶜ
  have hUy : U ∈ 𝓝 y := by
    simp only [C, Set.mem_range, hy, exists_false, not_false_eq_true, hC.compl_mem_nhds]
  obtain ⟨V, hV, hyV, hVU⟩ := isTopologicalBasis_isClopen.mem_nhds_iff.mp hUy
  classical
  let g : Y ⟶ mkFinite (ULift (Fin 2)) :=
    ⟨(LocallyConstant.ofIsClopen hV).map ULift.up, LocallyConstant.continuous _⟩
  let h : Y ⟶ mkFinite (ULift (Fin 2)) := ⟨fun _ => ⟨1⟩, continuous_const⟩
  have H : h = g := by
    rw [← cancel_epi f]
    ext x
    apply ULift.ext -- why is `ext` not doing this automatically?
    change 1 = ite _ _ _ -- why is `dsimp` not getting me here?
    rw [if_neg]
    refine mt (hVU ·) ?_ -- what would be an idiomatic tactic for this step?
    simpa only [U, Set.mem_compl_iff, Set.mem_range, not_exists, not_forall, not_not]
      using exists_apply_eq_apply f x
  apply_fun fun e => (e y).down at H
  change 1 = ite _ _ _ at H -- why is `dsimp at H` not getting me here?
  rw [if_pos hyV] at H
  exact one_ne_zero H

-- instance {X Y : Stonean} (f : X ⟶ Y) [Epi f] : @Epi CompHaus _ _ _ f := by
--   rw [CompHaus.epi_iff_surjective]
--   rwa [Stonean.epi_iff_surjective] at *

-- instance {X Y : Stonean} (f : X ⟶ Y) [@Epi CompHaus _ _ _ f] : Epi f := by
--   rw [Stonean.epi_iff_surjective]
--   rwa [CompHaus.epi_iff_surjective] at *

/-- Every Stonean space is projective in `CompHaus` -/
instance instProjectiveCompHausCompHaus (X : Stonean) : Projective (toCompHaus.obj X) where
  factors := by
    intro B C φ f _
    haveI : ExtremallyDisconnected (toCompHaus.obj X).toTop := X.prop
    have hf : Function.Surjective f := by rwa [← CompHaus.epi_iff_surjective]
    obtain ⟨f', h⟩ := CompactT2.ExtremallyDisconnected.projective φ.continuous f.continuous hf
    use ⟨f', h.left⟩
    ext
    exact congr_fun h.right _

/-- Every Stonean space is projective in `Profinite` -/
instance (X : Stonean) : Projective (toProfinite.obj X) where
  factors := by
    intro B C φ f _
    haveI : ExtremallyDisconnected (toProfinite.obj X) := X.prop
    have hf : Function.Surjective f := by rwa [← Profinite.epi_iff_surjective]
    obtain ⟨f', h⟩ := CompactT2.ExtremallyDisconnected.projective φ.continuous f.continuous hf
    use ⟨f', h.left⟩
    ext
    exact congr_fun h.right _

/-- Every Stonean space is projective in `Stonean`. -/
instance (X : Stonean) : Projective X where
  factors := by
    intro B C φ f _
    haveI : ExtremallyDisconnected X.toTop := X.prop
    have hf : Function.Surjective f := by rwa [← Stonean.epi_iff_surjective]
    obtain ⟨f', h⟩ := CompactT2.ExtremallyDisconnected.projective φ.continuous f.continuous hf
    use ⟨f', h.left⟩
    ext
    exact congr_fun h.right _

end Stonean

namespace CompHaus

/-- If `X` is compact Hausdorff, `presentation X` is a Stonean space equipped with an epimorphism
  down to `X` (see `CompHaus.presentation.π` and `CompHaus.presentation.epi_π`). It is a
  "constructive" witness to the fact that `CompHaus` has enough projectives. -/
noncomputable
def presentation (X : CompHaus) : Stonean where
<<<<<<< HEAD
  toTop := (projectivePresentation X).p.toTop
  prop := by
    refine' CompactT2.Projective.extremallyDisconnected
      (@fun Y Z _ _ _ _ _ _ f g hfcont hgcont hgsurj => _)
=======
  compHaus := (projectivePresentation X).p
  extrDisc := by
    refine CompactT2.Projective.extremallyDisconnected
      (@fun Y Z _ _ _ _ _ _ f g hfcont hgcont hgsurj => ?_)
>>>>>>> 03092720
    let g₁ : (CompHaus.of Y) ⟶ (CompHaus.of Z) := ⟨g, hgcont⟩
    let f₁ : (projectivePresentation X).p ⟶ (CompHaus.of Z) := ⟨f, hfcont⟩
    have hg₁ : Epi g₁ := (epi_iff_surjective _).2 hgsurj
    refine ⟨Projective.factorThru f₁ g₁, (Projective.factorThru f₁ g₁).2, funext (fun _ => ?_)⟩
    change (Projective.factorThru f₁ g₁ ≫ g₁) _ = f _
    rw [Projective.factorThru_comp]
    rfl

/-- The morphism from `presentation X` to `X`. -/
noncomputable
def presentation.π (X : CompHaus) : Stonean.toCompHaus.obj X.presentation ⟶ X :=
  (projectivePresentation X).f

/-- The morphism from `presentation X` to `X` is an epimorphism. -/
noncomputable
instance presentation.epi_π (X : CompHaus) : Epi (π X) :=
  (projectivePresentation X).epi

abbrev _root_.Stonean.compHaus (X : Stonean) := Stonean.toCompHaus.obj X

/--
```
               X
               |
              (f)
               |
               \/
  Z ---(e)---> Y
```
If `Z` is a Stonean space, `f : X ⟶ Y` an epi in `CompHaus` and `e : Z ⟶ Y` is arbitrary, then
`lift e f` is a fixed (but arbitrary) lift of `e` to a morphism `Z ⟶ X`. It exists because
`Z` is a projective object in `CompHaus`.
-/
noncomputable
def lift {X Y : CompHaus} {Z : Stonean} (e : Z.compHaus ⟶ Y) (f : X ⟶ Y) [Epi f] :
    Z.compHaus ⟶ X :=
  Projective.factorThru e f

@[simp, reassoc]
lemma lift_lifts {X Y : CompHaus} {Z : Stonean} (e : Z.compHaus ⟶ Y) (f : X ⟶ Y) [Epi f] :
    lift e f ≫ f = e := by simp [lift]

lemma Gleason (X : CompHaus.{u}) :
    Projective X ↔ ExtremallyDisconnected X := by
  constructor
  · intro h
    show ExtremallyDisconnected X.toStonean
    infer_instance
  · intro h
    let X' : Stonean := ⟨X.toTop, inferInstance⟩
    show Projective X'.compHaus
    apply Stonean.instProjectiveCompHausCompHaus

end CompHaus

namespace Profinite

/-- If `X` is profinite, `presentation X` is a Stonean space equipped with an epimorphism down to
    `X` (see `Profinite.presentation.π` and `Profinite.presentation.epi_π`). -/
noncomputable
def presentation (X : Profinite) : Stonean where
  toTop := (profiniteToCompHaus.obj X).projectivePresentation.p.toTop
  prop := (profiniteToCompHaus.obj X).presentation.prop

/-- The morphism from `presentation X` to `X`. -/
noncomputable
def presentation.π (X : Profinite) : Stonean.toProfinite.obj X.presentation ⟶ X :=
  (profiniteToCompHaus.obj X).projectivePresentation.f

/-- The morphism from `presentation X` to `X` is an epimorphism. -/
noncomputable
instance presentation.epi_π (X : Profinite) : Epi (π X) := by
  have := (profiniteToCompHaus.obj X).projectivePresentation.epi
  rw [CompHaus.epi_iff_surjective] at this
  rw [epi_iff_surjective]
  exact this

/--
```
               X
               |
              (f)
               |
               \/
  Z ---(e)---> Y
```
If `Z` is a Stonean space, `f : X ⟶ Y` an epi in `Profinite` and `e : Z ⟶ Y` is arbitrary,
then `lift e f` is a fixed (but arbitrary) lift of `e` to a morphism `Z ⟶ X`. It is
`CompHaus.lift e f` as a morphism in `Profinite`.
-/
noncomputable
def lift {X Y : Profinite} {Z : Stonean} (e : Stonean.toProfinite.obj Z ⟶ Y) (f : X ⟶ Y) [Epi f] :
    Stonean.toProfinite.obj Z ⟶ X := Projective.factorThru e f

@[simp, reassoc]
lemma lift_lifts {X Y : Profinite} {Z : Stonean} (e : Stonean.toProfinite.obj Z ⟶ Y) (f : X ⟶ Y)
    [Epi f] : lift e f ≫ f = e := by simp [lift]

lemma projective_of_extrDisc {X : Profinite.{u}} (hX : ExtremallyDisconnected X) :
    Projective X := by
  show Projective (Stonean.toProfinite.obj ⟨X.toTop, inferInstance⟩)
  exact inferInstance

end Profinite<|MERGE_RESOLUTION|>--- conflicted
+++ resolved
@@ -78,8 +78,9 @@
 --   show Category (InducedCategory CompHaus (·.compHaus)) from inferInstance
 
 /-- The (forgetful) functor from Stonean spaces to compact Hausdorff spaces. -/
-abbrev toCompHaus : Stonean.{u} ⥤ CompHaus.{u} :=
-  compHausLikeToCompHaus _
+@[simps!]
+def toCompHaus : Stonean.{u} ⥤ CompHaus.{u} :=
+  inducedFunctor _
 
 /-- The forgetful functor `Stonean ⥤ CompHaus` is fully faithful. -/
 def fullyFaithfulToCompHaus : toCompHaus.FullyFaithful  :=
@@ -143,16 +144,11 @@
   rfl
 
 /-- Construct an isomorphism from a homeomorphism. -/
-<<<<<<< HEAD
-abbrev isoOfHomeo {X Y : Stonean} (f : X ≃ₜ Y) : X ≅ Y :=
-  CompHausLike.isoOfHomeo f
-=======
 @[simps! hom inv]
 noncomputable
 def isoOfHomeo {X Y : Stonean} (f : X ≃ₜ Y) : X ≅ Y :=
   @asIso _ _ _ _ ⟨f, f.continuous⟩
   (@isIso_of_reflects_iso _ _ _ _ _ _ _ toCompHaus (CompHaus.isoOfHomeo f).isIso_hom _)
->>>>>>> 03092720
 
 /-- Construct a homeomorphism from an isomorphism. -/
 abbrev homeoOfIso {X Y : Stonean} (f : X ≅ Y) : X ≃ₜ Y := CompHausLike.homeoOfIso f
@@ -255,17 +251,10 @@
   "constructive" witness to the fact that `CompHaus` has enough projectives. -/
 noncomputable
 def presentation (X : CompHaus) : Stonean where
-<<<<<<< HEAD
-  toTop := (projectivePresentation X).p.toTop
-  prop := by
-    refine' CompactT2.Projective.extremallyDisconnected
-      (@fun Y Z _ _ _ _ _ _ f g hfcont hgcont hgsurj => _)
-=======
   compHaus := (projectivePresentation X).p
   extrDisc := by
     refine CompactT2.Projective.extremallyDisconnected
       (@fun Y Z _ _ _ _ _ _ f g hfcont hgcont hgsurj => ?_)
->>>>>>> 03092720
     let g₁ : (CompHaus.of Y) ⟶ (CompHaus.of Z) := ⟨g, hgcont⟩
     let f₁ : (projectivePresentation X).p ⟶ (CompHaus.of Z) := ⟨f, hfcont⟩
     have hg₁ : Epi g₁ := (epi_iff_surjective _).2 hgsurj
