--- conflicted
+++ resolved
@@ -2,14 +2,6 @@
 Copyright (c) 2017 Johannes Hölzl. All rights reserved.
 Released under Apache 2.0 license as described in the file LICENSE.
 Authors: Johannes Hölzl, Mario Carneiro, Patrick Massot
-<<<<<<< HEAD
-
-! This file was ported from Lean 3 source module topology.constructions
-! leanprover-community/mathlib commit dc6c365e751e34d100e80fe6e314c3c3e0fd2988
-! Please do not edit these lines, except to modify the commit id
-! if you have ported upstream changes.
-=======
->>>>>>> 30695776
 -/
 import Mathlib.Topology.Maps.Basic
 import Mathlib.Topology.NhdsSet
@@ -303,11 +295,7 @@
     continuous_induced_rng.and continuous_induced_rng
 
 @[continuity]
-<<<<<<< HEAD
-theorem continuous_fst : Continuous (@Prod.fst α β) :=
-=======
 theorem continuous_fst : Continuous (@Prod.fst X Y) :=
->>>>>>> 30695776
   (continuous_prod_mk.1 continuous_id).1
 
 /-- Postcomposing `f` with `Prod.fst` is continuous -/
@@ -338,17 +326,12 @@
     ContinuousAt (fun x : X × Y => f x.fst) x :=
   hf.comp continuousAt_fst
 
-<<<<<<< HEAD
-@[continuity]
-theorem continuous_snd : Continuous (@Prod.snd α β) :=
-=======
 theorem Filter.Tendsto.fst_nhds {l : Filter X} {f : X → Y × Z} {p : Y × Z}
     (h : Tendsto f l (𝓝 p)) : Tendsto (fun a ↦ (f a).1) l (𝓝 <| p.1) :=
   continuousAt_fst.tendsto.comp h
 
 @[continuity]
 theorem continuous_snd : Continuous (@Prod.snd X Y) :=
->>>>>>> 30695776
   (continuous_prod_mk.1 continuous_id).2
 
 /-- Postcomposing `f` with `Prod.snd` is continuous -/
@@ -379,34 +362,21 @@
     ContinuousAt (fun x : X × Y => f x.snd) x :=
   hf.comp continuousAt_snd
 
-<<<<<<< HEAD
-@[continuity]
-theorem Continuous.prod_mk {f : γ → α} {g : γ → β} (hf : Continuous f) (hg : Continuous g) :
-=======
 theorem Filter.Tendsto.snd_nhds {l : Filter X} {f : X → Y × Z} {p : Y × Z}
     (h : Tendsto f l (𝓝 p)) : Tendsto (fun a ↦ (f a).2) l (𝓝 <| p.2) :=
   continuousAt_snd.tendsto.comp h
 
 @[continuity, fun_prop]
 theorem Continuous.prod_mk {f : Z → X} {g : Z → Y} (hf : Continuous f) (hg : Continuous g) :
->>>>>>> 30695776
     Continuous fun x => (f x, g x) :=
   continuous_prod_mk.2 ⟨hf, hg⟩
 
 @[continuity]
-<<<<<<< HEAD
-theorem Continuous.Prod.mk (a : α) : Continuous fun b : β => (a, b) :=
-=======
 theorem Continuous.Prod.mk (x : X) : Continuous fun y : Y => (x, y) :=
->>>>>>> 30695776
   continuous_const.prod_mk continuous_id
 
 @[continuity]
-<<<<<<< HEAD
-theorem Continuous.Prod.mk_left (b : β) : Continuous fun a : α => (a, b) :=
-=======
 theorem Continuous.Prod.mk_left (y : Y) : Continuous fun x : X => (x, y) :=
->>>>>>> 30695776
   continuous_id.prod_mk continuous_const
 
 /-- If `f x y` is continuous in `x` for all `y ∈ s`,
@@ -430,13 +400,8 @@
   hg.comp₃ he hf <| hk.prod_mk hl
 
 @[continuity]
-<<<<<<< HEAD
-theorem Continuous.prod_map {f : γ → α} {g : δ → β} (hf : Continuous f) (hg : Continuous g) :
-    Continuous fun x : γ × δ => (f x.1, g x.2) :=
-=======
 theorem Continuous.prod_map {f : Z → X} {g : W → Y} (hf : Continuous f) (hg : Continuous g) :
     Continuous fun p : Z × W => (f p.1, g p.2) :=
->>>>>>> 30695776
   hf.fst'.prod_mk hg.snd'
 
 /-- A version of `continuous_inf_dom_left` for binary functions -/
@@ -857,35 +822,11 @@
     Continuous (Sum.elim f g) ↔ Continuous f ∧ Continuous g :=
   continuous_sum_dom
 
-<<<<<<< HEAD
-@[continuity]
-theorem Continuous.sum_elim {f : α → γ} {g : β → γ} (hf : Continuous f) (hg : Continuous g) :
-=======
 @[continuity, fun_prop]
 theorem Continuous.sum_elim {f : X → Z} {g : Y → Z} (hf : Continuous f) (hg : Continuous g) :
->>>>>>> 30695776
     Continuous (Sum.elim f g) :=
   continuous_sum_elim.2 ⟨hf, hg⟩
 
-<<<<<<< HEAD
-@[continuity]
-theorem continuous_isLeft : Continuous (isLeft : α ⊕ β → Bool) :=
-  continuous_sum_dom.2 ⟨continuous_const, continuous_const⟩
-
-@[continuity]
-theorem continuous_isRight : Continuous (isRight : α ⊕ β → Bool) :=
-  continuous_sum_dom.2 ⟨continuous_const, continuous_const⟩
-
-@[continuity]
--- porting note: the proof was `continuous_sup_rng_left continuous_coinduced_rng`
-theorem continuous_inl : Continuous (@inl α β) := ⟨fun _ => And.left⟩
-#align continuous_inl continuous_inl
-
-@[continuity]
--- porting note: the proof was `continuous_sup_rng_right continuous_coinduced_rng`
-theorem continuous_inr : Continuous (@inr α β) := ⟨fun _ => And.right⟩
-#align continuous_inr continuous_inr
-=======
 @[continuity, fun_prop]
 theorem continuous_isLeft : Continuous (isLeft : X ⊕ Y → Bool) :=
   continuous_sum_dom.2 ⟨continuous_const, continuous_const⟩
@@ -901,7 +842,6 @@
 @[continuity, fun_prop]
 -- Porting note: the proof was `continuous_sup_rng_right continuous_coinduced_rng`
 theorem continuous_inr : Continuous (@inr X Y) := ⟨fun _ => And.right⟩
->>>>>>> 30695776
 
 theorem isOpen_sum_iff {s : Set (X ⊕ Y)} : IsOpen s ↔ IsOpen (inl ⁻¹' s) ∧ IsOpen (inr ⁻¹' s) :=
   Iff.rfl
@@ -960,13 +900,8 @@
   continuous_sum_elim.trans <|
     embedding_inl.continuous_iff.symm.and embedding_inr.continuous_iff.symm
 
-<<<<<<< HEAD
-@[continuity]
-theorem Continuous.sum_map {f : α → β} {g : γ → δ} (hf : Continuous f) (hg : Continuous g) :
-=======
 @[continuity, fun_prop]
 theorem Continuous.sum_map {f : X → Y} {g : Z → W} (hf : Continuous f) (hg : Continuous g) :
->>>>>>> 30695776
     Continuous (Sum.map f g) :=
   continuous_sum_map.2 ⟨hf, hg⟩
 
@@ -1013,13 +948,8 @@
     ClosedEmbedding ((↑) : Subtype p → X) :=
   ⟨embedding_subtype_val, by rwa [Subtype.range_coe_subtype]⟩
 
-<<<<<<< HEAD
-@[continuity]
-theorem continuous_subtype_val : Continuous (@Subtype.val α p) :=
-=======
 @[continuity, fun_prop]
 theorem continuous_subtype_val : Continuous (@Subtype.val X p) :=
->>>>>>> 30695776
   continuous_induced_dom
 
 theorem Continuous.subtype_val {f : Y → Subtype p} (hf : Continuous f) :
@@ -1041,17 +971,12 @@
     ClosedEmbedding ((↑) : s → X) :=
   closedEmbedding_subtype_val hs
 
-<<<<<<< HEAD
-@[continuity]
-theorem Continuous.subtype_mk {f : β → α} (h : Continuous f) (hp : ∀ x, p (f x)) :
-=======
 theorem IsClosed.isClosedMap_subtype_val {s : Set X} (hs : IsClosed s) :
     IsClosedMap ((↑) : s → X) :=
   hs.closedEmbedding_subtype_val.isClosedMap
 
 @[continuity, fun_prop]
 theorem Continuous.subtype_mk {f : Y → X} (h : Continuous f) (hp : ∀ x, p (f x)) :
->>>>>>> 30695776
     Continuous fun x => (⟨f x, hp x⟩ : Subtype p) :=
   continuous_induced_rng.2 h
 
@@ -1103,13 +1028,8 @@
     ContinuousAt (s.restrictPreimage f) x :=
   h.restrict _
 
-<<<<<<< HEAD
-@[continuity]
-theorem Continuous.codRestrict {f : α → β} {s : Set β} (hf : Continuous f) (hs : ∀ a, f a ∈ s) :
-=======
 @[continuity, fun_prop]
 theorem Continuous.codRestrict {f : X → Y} {s : Set Y} (hf : Continuous f) (hs : ∀ a, f a ∈ s) :
->>>>>>> 30695776
     Continuous (s.codRestrict f hs) :=
   hf.subtype_mk hs
 
@@ -1174,24 +1094,13 @@
 theorem quotientMap_quot_mk : QuotientMap (@Quot.mk X r) :=
   ⟨Quot.exists_rep, rfl⟩
 
-<<<<<<< HEAD
-@[continuity]
-theorem continuous_quot_mk : Continuous (@Quot.mk α r) :=
-=======
 @[continuity, fun_prop]
 theorem continuous_quot_mk : Continuous (@Quot.mk X r) :=
->>>>>>> 30695776
   continuous_coinduced_rng
 
-<<<<<<< HEAD
-@[continuity]
-theorem continuous_quot_lift {f : α → β} (hr : ∀ a b, r a b → f a = f b) (h : Continuous f) :
-    Continuous (Quot.lift f hr : Quot r → β) :=
-=======
 @[continuity, fun_prop]
 theorem continuous_quot_lift {f : X → Y} (hr : ∀ a b, r a b → f a = f b) (h : Continuous f) :
     Continuous (Quot.lift f hr : Quot r → Y) :=
->>>>>>> 30695776
   continuous_coinduced_dom.2 h
 
 theorem quotientMap_quotient_mk' : QuotientMap (@Quotient.mk' X s) :=
@@ -1224,28 +1133,16 @@
 theorem continuous_pi_iff : Continuous f ↔ ∀ i, Continuous fun a => f a i := by
   simp only [continuous_iInf_rng, continuous_induced_rng, comp]
 
-<<<<<<< HEAD
-@[continuity]
-=======
-@[continuity, fun_prop]
->>>>>>> 30695776
+@[continuity, fun_prop]
 theorem continuous_pi (h : ∀ i, Continuous fun a => f a i) : Continuous f :=
   continuous_pi_iff.2 h
 
-<<<<<<< HEAD
-@[continuity]
-=======
-@[continuity, fun_prop]
->>>>>>> 30695776
+@[continuity, fun_prop]
 theorem continuous_apply (i : ι) : Continuous fun p : ∀ i, π i => p i :=
   continuous_iInf_dom continuous_induced_dom
 
 @[continuity]
-<<<<<<< HEAD
-theorem continuous_apply_apply {ρ : κ → ι → Type _} [∀ j i, TopologicalSpace (ρ j i)] (j : κ)
-=======
 theorem continuous_apply_apply {ρ : κ → ι → Type*} [∀ j i, TopologicalSpace (ρ j i)] (j : κ)
->>>>>>> 30695776
     (i : ι) : Continuous fun p : ∀ j, ∀ i, ρ j i => p j i :=
   (continuous_apply i).comp (continuous_apply j)
 
@@ -1328,11 +1225,7 @@
   continuous_iff_continuousAt.2 fun _ => hf.continuousAt.update i hg.continuousAt
 
 /-- `Function.update f i x` is continuous in `(f, x)`. -/
-<<<<<<< HEAD
-@[continuity]
-=======
-@[continuity, fun_prop]
->>>>>>> 30695776
+@[continuity, fun_prop]
 theorem continuous_update [DecidableEq ι] (i : ι) :
     Continuous fun f : (∀ j, π j) × π i => update f.1 i f.2 :=
   continuous_fst.update i continuous_snd
@@ -1408,52 +1301,6 @@
   · exact fun ⟨u, ⟨h1, _⟩⟩ =>
       ⟨Finset.univ, u, ⟨fun i => ⟨u i, ⟨rfl.subset, h1 i⟩⟩, by rwa [Finset.coe_univ]⟩⟩
 
-theorem isOpen_pi_iff {s : Set (∀ a, π a)} :
-    IsOpen s ↔
-      ∀ f, f ∈ s → ∃ (I : Finset ι)(u : ∀ a, Set (π a)),
-        (∀ a, a ∈ I → IsOpen (u a) ∧ f a ∈ u a) ∧ (I : Set ι).pi u ⊆ s := by
-  rw [isOpen_iff_nhds]
-  simp_rw [le_principal_iff, nhds_pi, Filter.mem_pi', mem_nhds_iff, exists_prop]
-  refine ball_congr fun a _ => ⟨?_, ?_⟩
-  · rintro ⟨I, t, ⟨h1, h2⟩⟩
-    refine ⟨I, fun a => eval a '' (I : Set ι).pi fun a => (h1 a).choose, fun i hi => ?_, ?_⟩
-    · simp_rw [Set.eval_image_pi (Finset.mem_coe.mpr hi)
-          (pi_nonempty_iff.mpr fun i => ⟨_, fun _ => (h1 i).choose_spec.2.2⟩)]
-      exact (h1 i).choose_spec.2
-    · exact Subset.trans
-        (Set.pi_mono fun i hi => (Set.eval_image_pi_subset hi).trans (h1 i).choose_spec.1) h2
-  · rintro ⟨I, t, ⟨h1, h2⟩⟩
-    refine ⟨I, fun a => ite (a ∈ I) (t a) Set.univ, fun i => ?_, ?_⟩
-    · by_cases hi : i ∈ I
-      · use t i
-        simp_rw [if_pos hi]
-        exact ⟨Subset.rfl, (h1 i) hi⟩
-      · use Set.univ
-        simp_rw [if_neg hi]
-        exact ⟨Subset.rfl, isOpen_univ, mem_univ _⟩
-    · rw [← Set.univ_pi_ite]
-      simp only [← ite_and, ← Finset.mem_coe, and_self_iff, Set.univ_pi_ite, h2]
-#align is_open_pi_iff isOpen_pi_iff
-
-theorem isOpen_pi_iff' [Finite ι] {s : Set (∀ a, π a)} :
-    IsOpen s ↔
-      ∀ f, f ∈ s → ∃ u : ∀ a, Set (π a), (∀ a, IsOpen (u a) ∧ f a ∈ u a) ∧ Set.univ.pi u ⊆ s :=
-  by
-  cases nonempty_fintype ι
-  rw [isOpen_iff_nhds]
-  simp_rw [le_principal_iff, nhds_pi, Filter.mem_pi', mem_nhds_iff, exists_prop]
-  refine ball_congr fun a _ => ⟨?_, ?_⟩
-  · rintro ⟨I, t, ⟨h1, h2⟩⟩
-    refine
-      ⟨fun i => (h1 i).choose,
-        ⟨fun i => (h1 i).choose_spec.2,
-          (Set.pi_mono fun i _ => (h1 i).choose_spec.1).trans (Subset.trans ?_ h2)⟩⟩
-    rw [← Set.pi_inter_compl (I : Set ι)]
-    exact inter_subset_left _ _
-  · exact fun ⟨u, ⟨h1, _⟩⟩ =>
-      ⟨Finset.univ, u, ⟨fun i => ⟨u i, ⟨rfl.subset, h1 i⟩⟩, by rwa [Finset.coe_univ]⟩⟩
-#align is_open_pi_iff' isOpen_pi_iff'
-
 theorem isClosed_set_pi {i : Set ι} {s : ∀ a, Set (π a)} (hs : ∀ a ∈ i, IsClosed (s a)) :
     IsClosed (pi i s) := by
   rw [pi_def]; exact isClosed_biInter fun a ha => (hs _ ha).preimage (continuous_apply _)
@@ -1550,11 +1397,7 @@
 variable {ι κ : Type*} {σ : ι → Type*} {τ : κ → Type*} [∀ i, TopologicalSpace (σ i)]
   [∀ k, TopologicalSpace (τ k)] [TopologicalSpace X]
 
-<<<<<<< HEAD
-@[continuity]
-=======
-@[continuity, fun_prop]
->>>>>>> 30695776
+@[continuity, fun_prop]
 theorem continuous_sigmaMk {i : ι} : Continuous (@Sigma.mk ι σ i) :=
   continuous_iSup_rng continuous_coinduced_rng
 
@@ -1626,13 +1469,8 @@
   exact forall_congr' fun _ => continuous_coinduced_dom
 
 /-- A map out of a sum type is continuous if its restriction to each summand is. -/
-<<<<<<< HEAD
-@[continuity]
-theorem continuous_sigma {f : Sigma σ → α} (hf : ∀ i, Continuous fun a => f ⟨i, a⟩) :
-=======
 @[continuity, fun_prop]
 theorem continuous_sigma {f : Sigma σ → X} (hf : ∀ i, Continuous fun a => f ⟨i, a⟩) :
->>>>>>> 30695776
     Continuous f :=
   continuous_sigma_iff.2 hf
 
@@ -1657,11 +1495,7 @@
     Continuous (Sigma.map f₁ f₂) ↔ ∀ i, Continuous (f₂ i) :=
   continuous_sigma_iff.trans <| by simp only [Sigma.map, embedding_sigmaMk.continuous_iff, comp]
 
-<<<<<<< HEAD
-@[continuity]
-=======
-@[continuity, fun_prop]
->>>>>>> 30695776
+@[continuity, fun_prop]
 theorem Continuous.sigma_map {f₁ : ι → κ} {f₂ : ∀ i, σ i → τ (f₁ i)} (hf : ∀ i, Continuous (f₂ i)) :
     Continuous (Sigma.map f₁ f₂) :=
   continuous_sigma_map.2 hf
@@ -1692,10 +1526,6 @@
 
 section ULift
 
-<<<<<<< HEAD
-@[continuity]
-theorem continuous_uLift_down [TopologicalSpace α] : Continuous (ULift.down : ULift.{v, u} α → α) :=
-=======
 theorem ULift.isOpen_iff [TopologicalSpace X] {s : Set (ULift.{v} X)} :
     IsOpen s ↔ IsOpen (ULift.up ⁻¹' s) := by
   rw [ULift.topologicalSpace, ← Equiv.ulift_apply, ← Equiv.ulift.coinduced_symm, ← isOpen_coinduced]
@@ -1706,15 +1536,10 @@
 
 @[continuity]
 theorem continuous_uLift_down [TopologicalSpace X] : Continuous (ULift.down : ULift.{v, u} X → X) :=
->>>>>>> 30695776
   continuous_induced_dom
 
 @[continuity]
-<<<<<<< HEAD
-theorem continuous_uLift_up [TopologicalSpace α] : Continuous (ULift.up : α → ULift.{v, u} α) :=
-=======
 theorem continuous_uLift_up [TopologicalSpace X] : Continuous (ULift.up : X → ULift.{v, u} X) :=
->>>>>>> 30695776
   continuous_induced_rng.2 continuous_id
 
 theorem embedding_uLift_down [TopologicalSpace X] : Embedding (ULift.down : ULift.{v, u} X → X) :=
