--- conflicted
+++ resolved
@@ -53,13 +53,8 @@
   intro H
   rcases exists_seq_tendsto (cocompact ℚ ⊓ 𝓝 0) with ⟨x, hx⟩
   rw [tendsto_inf] at hx; rcases hx with ⟨hxc, hx0⟩
-<<<<<<< HEAD
-  obtain ⟨n, hn⟩ : ∃ n : ℕ, x n ∉ insert (0 : ℚ) (range x)
-  · exact (hxc.eventually hx0.isCompact_insert_range.compl_mem_cocompact).exists
-=======
   obtain ⟨n, hn⟩ : ∃ n : ℕ, x n ∉ insert (0 : ℚ) (range x) :=
     (hxc.eventually hx0.isCompact_insert_range.compl_mem_cocompact).exists
->>>>>>> a60b09cd
   exact hn (Or.inr ⟨n, rfl⟩)
 
 theorem not_countably_generated_nhds_infty_opc : ¬IsCountablyGenerated (𝓝 (∞ : ℚ∞)) := by
