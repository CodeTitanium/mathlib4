--- conflicted
+++ resolved
@@ -29,11 +29,7 @@
 /-- The canonical map from the disjoint union induced by `f` to `S`. -/
 @[simps apply]
 def sigmaIsoHom : C((x : Fiber f) × x.val, S) where
-<<<<<<< HEAD
   toFun := fun ⟨_, x⟩ ↦ x.val
-=======
-  toFun | ⟨a, x⟩ => x.val
->>>>>>> e553fb08
 
 lemma sigmaIsoHom_inj : Function.Injective (sigmaIsoHom f) := by
   rintro ⟨⟨_, _, rfl⟩, ⟨_, hx⟩⟩ ⟨⟨_, _, rfl⟩, ⟨_, hy⟩⟩ h
