/-
Copyright (c) 2021 Yury Kudryashov. All rights reserved.
Released under Apache 2.0 license as described in the file LICENSE.
Authors: Yury Kudryashov
-/
import Mathlib.Analysis.Normed.Affine.AddTorsor
<<<<<<< HEAD
import Mathlib.LinearAlgebra.AffineSpace.Ordered
import Mathlib.Topology.ContinuousFunction.Basic
import Mathlib.Topology.GDelta
=======
>>>>>>> d0df76bd
import Mathlib.Analysis.NormedSpace.FunctionSeries
import Mathlib.Analysis.SpecificLimits.Basic
import Mathlib.LinearAlgebra.AffineSpace.Ordered
import Mathlib.Topology.ContinuousMap.Algebra
import Mathlib.Topology.GDelta.Basic

/-!
# Urysohn's lemma

In this file we prove Urysohn's lemma `exists_continuous_zero_one_of_isClosed`: for any two disjoint
closed sets `s` and `t` in a normal topological space `X` there exists a continuous function
`f : X → ℝ` such that

* `f` equals zero on `s`;
* `f` equals one on `t`;
* `0 ≤ f x ≤ 1` for all `x`.

We also give versions in a regular locally compact space where one assumes that `s` is compact
and `t` is closed, in `exists_continuous_zero_one_of_isCompact`
and `exists_continuous_one_zero_of_isCompact` (the latter providing additionally a function with
compact support).

We write a generic proof so that it applies both to normal spaces and to regular locally
compact spaces.

## Implementation notes

Most paper sources prove Urysohn's lemma using a family of open sets indexed by dyadic rational
numbers on `[0, 1]`. There are many technical difficulties with formalizing this proof (e.g., one
needs to formalize the "dyadic induction", then prove that the resulting family of open sets is
monotone). So, we formalize a slightly different proof.

Let `Urysohns.CU` be the type of pairs `(C, U)` of a closed set `C` and an open set `U` such that
`C ⊆ U`. Since `X` is a normal topological space, for each `c : CU` there exists an open set `u`
such that `c.C ⊆ u ∧ closure u ⊆ c.U`. We define `c.left` and `c.right` to be `(c.C, u)` and
`(closure u, c.U)`, respectively. Then we define a family of functions
`Urysohns.CU.approx (c : Urysohns.CU) (n : ℕ) : X → ℝ` by recursion on `n`:

* `c.approx 0` is the indicator of `c.Uᶜ`;
* `c.approx (n + 1) x = (c.left.approx n x + c.right.approx n x) / 2`.

For each `x` this is a monotone family of functions that are equal to zero on `c.C` and are equal to
one outside of `c.U`. We also have `c.approx n x ∈ [0, 1]` for all `c`, `n`, and `x`.

Let `Urysohns.CU.lim c` be the supremum (or equivalently, the limit) of `c.approx n`. Then
properties of `Urysohns.CU.approx` immediately imply that

* `c.lim x ∈ [0, 1]` for all `x`;
* `c.lim` equals zero on `c.C` and equals one outside of `c.U`;
* `c.lim x = (c.left.lim x + c.right.lim x) / 2`.

In order to prove that `c.lim` is continuous at `x`, we prove by induction on `n : ℕ` that for `y`
in a small neighborhood of `x` we have `|c.lim y - c.lim x| ≤ (3 / 4) ^ n`. Induction base follows
from `c.lim x ∈ [0, 1]`, `c.lim y ∈ [0, 1]`. For the induction step, consider two cases:

* `x ∈ c.left.U`; then for `y` in a small neighborhood of `x` we have `y ∈ c.left.U ⊆ c.right.C`
  (hence `c.right.lim x = c.right.lim y = 0`) and `|c.left.lim y - c.left.lim x| ≤ (3 / 4) ^ n`.
  Then
  `|c.lim y - c.lim x| = |c.left.lim y - c.left.lim x| / 2 ≤ (3 / 4) ^ n / 2 < (3 / 4) ^ (n + 1)`.
* otherwise, `x ∉ c.left.right.C`; then for `y` in a small neighborhood of `x` we have
  `y ∉ c.left.right.C ⊇ c.left.left.U` (hence `c.left.left.lim x = c.left.left.lim y = 1`),
  `|c.left.right.lim y - c.left.right.lim x| ≤ (3 / 4) ^ n`, and
  `|c.right.lim y - c.right.lim x| ≤ (3 / 4) ^ n`. Combining these inequalities, the triangle
  inequality, and the recurrence formula for `c.lim`, we get
  `|c.lim x - c.lim y| ≤ (3 / 4) ^ (n + 1)`.

The actual formalization uses `midpoint ℝ x y` instead of `(x + y) / 2` because we have more API
lemmas about `midpoint`.

## Tags

Urysohn's lemma, normal topological space, locally compact topological space
-/


variable {X : Type*} [TopologicalSpace X]

open Set Filter TopologicalSpace Topology Filter
open scoped Pointwise

namespace Urysohns


/-- An auxiliary type for the proof of Urysohn's lemma: a pair of a closed set `C` and its
open neighborhood `U`, together with the assumption that `C` satisfies the property `P C`. The
latter assumption will make it possible to prove simultaneously both versions of Urysohn's lemma,
in normal spaces (with `P` always true) and in locally compact spaces (with `P = IsCompact`).
We put also in the structure the assumption that, for any such pair, one may find an intermediate
pair in between satisfying `P`, to avoid carrying it around in the argument. -/
structure CU {X : Type*} [TopologicalSpace X] (P : Set X → Prop) where
  /-- The inner set in the inductive construction towards Urysohn's lemma -/
  protected C : Set X
  /-- The outer set in the inductive construction towards Urysohn's lemma -/
  protected U : Set X
  protected P_C : P C
  protected closed_C : IsClosed C
  protected open_U : IsOpen U
  protected subset : C ⊆ U
  protected hP : ∀ {c u : Set X}, IsClosed c → P c → IsOpen u → c ⊆ u →
    ∃ v, IsOpen v ∧ c ⊆ v ∧ closure v ⊆ u ∧ P (closure v)

namespace CU

variable {P : Set X → Prop}

/-- By assumption, for each `c : CU P` there exists an open set `u`
such that `c.C ⊆ u` and `closure u ⊆ c.U`. `c.left` is the pair `(c.C, u)`. -/
@[simps C]
def left (c : CU P) : CU P where
  C := c.C
  U := (c.hP c.closed_C c.P_C c.open_U c.subset).choose
  closed_C := c.closed_C
  P_C := c.P_C
  open_U := (c.hP c.closed_C c.P_C c.open_U c.subset).choose_spec.1
  subset := (c.hP c.closed_C c.P_C c.open_U c.subset).choose_spec.2.1
  hP := c.hP

/-- By assumption, for each `c : CU P` there exists an open set `u`
such that `c.C ⊆ u` and `closure u ⊆ c.U`. `c.right` is the pair `(closure u, c.U)`. -/
@[simps U]
def right (c : CU P) : CU P where
  C := closure (c.hP c.closed_C c.P_C c.open_U c.subset).choose
  U := c.U
  closed_C := isClosed_closure
  P_C := (c.hP c.closed_C c.P_C c.open_U c.subset).choose_spec.2.2.2
  open_U := c.open_U
  subset := (c.hP c.closed_C c.P_C c.open_U c.subset).choose_spec.2.2.1
  hP := c.hP

theorem left_U_subset_right_C (c : CU P) : c.left.U ⊆ c.right.C :=
  subset_closure

theorem left_U_subset (c : CU P) : c.left.U ⊆ c.U :=
  Subset.trans c.left_U_subset_right_C c.right.subset

theorem subset_right_C (c : CU P) : c.C ⊆ c.right.C :=
  Subset.trans c.left.subset c.left_U_subset_right_C

/-- `n`-th approximation to a continuous function `f : X → ℝ` such that `f = 0` on `c.C` and `f = 1`
outside of `c.U`. -/
noncomputable def approx : ℕ → CU P → X → ℝ
  | 0, c, x => indicator c.Uᶜ 1 x
  | n + 1, c, x => midpoint ℝ (approx n c.left x) (approx n c.right x)

theorem approx_of_mem_C (c : CU P) (n : ℕ) {x : X} (hx : x ∈ c.C) : c.approx n x = 0 := by
  induction n generalizing c with
  | zero => exact indicator_of_not_mem (fun (hU : x ∈ c.Uᶜ) => hU <| c.subset hx) _
  | succ n ihn =>
    simp only [approx]
    rw [ihn, ihn, midpoint_self]
    exacts [c.subset_right_C hx, hx]

theorem approx_of_nmem_U (c : CU P) (n : ℕ) {x : X} (hx : x ∉ c.U) : c.approx n x = 1 := by
  induction n generalizing c with
  | zero =>
    rw [← mem_compl_iff] at hx
    exact indicator_of_mem hx _
  | succ n ihn =>
    simp only [approx]
    rw [ihn, ihn, midpoint_self]
    exacts [hx, fun hU => hx <| c.left_U_subset hU]

theorem approx_nonneg (c : CU P) (n : ℕ) (x : X) : 0 ≤ c.approx n x := by
  induction n generalizing c with
  | zero => exact indicator_nonneg (fun _ _ => zero_le_one) _
  | succ n ihn =>
    simp only [approx, midpoint_eq_smul_add, invOf_eq_inv]
    refine mul_nonneg (inv_nonneg.2 zero_le_two) (add_nonneg ?_ ?_) <;> apply ihn

theorem approx_le_one (c : CU P) (n : ℕ) (x : X) : c.approx n x ≤ 1 := by
  induction n generalizing c with
  | zero => exact indicator_apply_le' (fun _ => le_rfl) fun _ => zero_le_one
  | succ n ihn =>
    simp only [approx, midpoint_eq_smul_add, invOf_eq_inv, smul_eq_mul, ← div_eq_inv_mul]
    have := add_le_add (ihn (left c)) (ihn (right c))
    norm_num at this
    exact Iff.mpr (div_le_one zero_lt_two) this

theorem bddAbove_range_approx (c : CU P) (x : X) : BddAbove (range fun n => c.approx n x) :=
  ⟨1, fun _ ⟨n, hn⟩ => hn ▸ c.approx_le_one n x⟩

theorem approx_le_approx_of_U_sub_C {c₁ c₂ : CU P} (h : c₁.U ⊆ c₂.C) (n₁ n₂ : ℕ) (x : X) :
    c₂.approx n₂ x ≤ c₁.approx n₁ x := by
  by_cases hx : x ∈ c₁.U
  · calc
      approx n₂ c₂ x = 0 := approx_of_mem_C _ _ (h hx)
      _ ≤ approx n₁ c₁ x := approx_nonneg _ _ _
  · calc
      approx n₂ c₂ x ≤ 1 := approx_le_one _ _ _
      _ = approx n₁ c₁ x := (approx_of_nmem_U _ _ hx).symm

theorem approx_mem_Icc_right_left (c : CU P) (n : ℕ) (x : X) :
    c.approx n x ∈ Icc (c.right.approx n x) (c.left.approx n x) := by
  induction' n with n ihn generalizing c
  · exact ⟨le_rfl, indicator_le_indicator_of_subset (compl_subset_compl.2 c.left_U_subset)
      (fun _ => zero_le_one) _⟩
  · simp only [approx, mem_Icc]
    refine ⟨midpoint_le_midpoint ?_ (ihn _).1, midpoint_le_midpoint (ihn _).2 ?_⟩ <;>
      apply approx_le_approx_of_U_sub_C
    exacts [subset_closure, subset_closure]

theorem approx_le_succ (c : CU P) (n : ℕ) (x : X) : c.approx n x ≤ c.approx (n + 1) x := by
  induction' n with n ihn generalizing c
  · simp only [approx, right_U, right_le_midpoint]
    exact (approx_mem_Icc_right_left c 0 x).2
  · rw [approx, approx]
    exact midpoint_le_midpoint (ihn _) (ihn _)

theorem approx_mono (c : CU P) (x : X) : Monotone fun n => c.approx n x :=
  monotone_nat_of_le_succ fun n => c.approx_le_succ n x

/-- A continuous function `f : X → ℝ` such that

* `0 ≤ f x ≤ 1` for all `x`;
* `f` equals zero on `c.C` and equals one outside of `c.U`;
-/
protected noncomputable def lim (c : CU P) (x : X) : ℝ :=
  ⨆ n, c.approx n x

theorem tendsto_approx_atTop (c : CU P) (x : X) :
    Tendsto (fun n => c.approx n x) atTop (𝓝 <| c.lim x) :=
  tendsto_atTop_ciSup (c.approx_mono x) ⟨1, fun _ ⟨_, hn⟩ => hn ▸ c.approx_le_one _ _⟩

theorem lim_of_mem_C (c : CU P) (x : X) (h : x ∈ c.C) : c.lim x = 0 := by
  simp only [CU.lim, approx_of_mem_C, h, ciSup_const]

theorem disjoint_C_support_lim (c : CU P) : Disjoint c.C (Function.support c.lim) :=
  Function.disjoint_support_iff.mpr (fun x hx => lim_of_mem_C c x hx)

theorem lim_of_nmem_U (c : CU P) (x : X) (h : x ∉ c.U) : c.lim x = 1 := by
  simp only [CU.lim, approx_of_nmem_U c _ h, ciSup_const]

theorem lim_eq_midpoint (c : CU P) (x : X) :
    c.lim x = midpoint ℝ (c.left.lim x) (c.right.lim x) := by
  refine tendsto_nhds_unique (c.tendsto_approx_atTop x) ((tendsto_add_atTop_iff_nat 1).1 ?_)
  simp only [approx]
  exact (c.left.tendsto_approx_atTop x).midpoint (c.right.tendsto_approx_atTop x)

theorem approx_le_lim (c : CU P) (x : X) (n : ℕ) : c.approx n x ≤ c.lim x :=
  le_ciSup (c.bddAbove_range_approx x) _

theorem lim_nonneg (c : CU P) (x : X) : 0 ≤ c.lim x :=
  (c.approx_nonneg 0 x).trans (c.approx_le_lim x 0)

theorem lim_le_one (c : CU P) (x : X) : c.lim x ≤ 1 :=
  ciSup_le fun _ => c.approx_le_one _ _

theorem lim_mem_Icc (c : CU P) (x : X) : c.lim x ∈ Icc (0 : ℝ) 1 :=
  ⟨c.lim_nonneg x, c.lim_le_one x⟩

/-- Continuity of `Urysohns.CU.lim`. See module docstring for a sketch of the proofs. -/
theorem continuous_lim (c : CU P) : Continuous c.lim := by
  obtain ⟨h0, h1234, h1⟩ : 0 < (2⁻¹ : ℝ) ∧ (2⁻¹ : ℝ) < 3 / 4 ∧ (3 / 4 : ℝ) < 1 := by norm_num
  refine
    continuous_iff_continuousAt.2 fun x =>
      (Metric.nhds_basis_closedBall_pow (h0.trans h1234) h1).tendsto_right_iff.2 fun n _ => ?_
  simp only [Metric.mem_closedBall]
  induction' n with n ihn generalizing c
  · filter_upwards with y
    rw [pow_zero]
    exact Real.dist_le_of_mem_Icc_01 (c.lim_mem_Icc _) (c.lim_mem_Icc _)
  · by_cases hxl : x ∈ c.left.U
    · filter_upwards [IsOpen.mem_nhds c.left.open_U hxl, ihn c.left] with _ hyl hyd
      rw [pow_succ', c.lim_eq_midpoint, c.lim_eq_midpoint,
        c.right.lim_of_mem_C _ (c.left_U_subset_right_C hyl),
        c.right.lim_of_mem_C _ (c.left_U_subset_right_C hxl)]
      refine (dist_midpoint_midpoint_le _ _ _ _).trans ?_
      rw [dist_self, add_zero, div_eq_inv_mul]
      gcongr
    · replace hxl : x ∈ c.left.right.Cᶜ :=
        compl_subset_compl.2 c.left.right.subset hxl
      filter_upwards [IsOpen.mem_nhds (isOpen_compl_iff.2 c.left.right.closed_C) hxl,
        ihn c.left.right, ihn c.right] with y hyl hydl hydr
      replace hxl : x ∉ c.left.left.U :=
        compl_subset_compl.2 c.left.left_U_subset_right_C hxl
      replace hyl : y ∉ c.left.left.U :=
        compl_subset_compl.2 c.left.left_U_subset_right_C hyl
      simp only [pow_succ, c.lim_eq_midpoint, c.left.lim_eq_midpoint,
        c.left.left.lim_of_nmem_U _ hxl, c.left.left.lim_of_nmem_U _ hyl]
      refine (dist_midpoint_midpoint_le _ _ _ _).trans ?_
      refine (div_le_div_of_nonneg_right (add_le_add_right (dist_midpoint_midpoint_le _ _ _ _) _)
        zero_le_two).trans ?_
      rw [dist_self, zero_add]
      set r := (3 / 4 : ℝ) ^ n
      calc _ ≤ (r / 2 + r) / 2 := by gcongr
        _ = _ := by field_simp; ring

end CU

end Urysohns

/-- Urysohn's lemma: if `s` and `t` are two disjoint closed sets in a normal topological space `X`,
then there exists a continuous function `f : X → ℝ` such that

* `f` equals zero on `s`;
* `f` equals one on `t`;
* `0 ≤ f x ≤ 1` for all `x`.
-/
theorem exists_continuous_zero_one_of_isClosed [NormalSpace X]
    {s t : Set X} (hs : IsClosed s) (ht : IsClosed t)
    (hd : Disjoint s t) : ∃ f : C(X, ℝ), EqOn f 0 s ∧ EqOn f 1 t ∧ ∀ x, f x ∈ Icc (0 : ℝ) 1 := by
  -- The actual proof is in the code above. Here we just repack it into the expected format.
  let P : Set X → Prop := fun _ ↦ True
  set c : Urysohns.CU P :=
  { C := s
    U := tᶜ
    P_C := trivial
    closed_C := hs
    open_U := ht.isOpen_compl
    subset := disjoint_left.1 hd
    hP := by
      rintro c u c_closed - u_open cu
      rcases normal_exists_closure_subset c_closed u_open cu with ⟨v, v_open, cv, hv⟩
      exact ⟨v, v_open, cv, hv, trivial⟩ }
  exact ⟨⟨c.lim, c.continuous_lim⟩, c.lim_of_mem_C, fun x hx => c.lim_of_nmem_U _ fun h => h hx,
    c.lim_mem_Icc⟩

/-- Urysohn's lemma: if `s` and `t` are two disjoint sets in a regular locally compact topological
space `X`, with `s` compact and `t` closed, then there exists a continuous
function `f : X → ℝ` such that

* `f` equals zero on `s`;
* `f` equals one on `t`;
* `0 ≤ f x ≤ 1` for all `x`.
-/
theorem exists_continuous_zero_one_of_isCompact [RegularSpace X] [LocallyCompactSpace X]
    {s t : Set X} (hs : IsCompact s) (ht : IsClosed t) (hd : Disjoint s t) :
    ∃ f : C(X, ℝ), EqOn f 0 s ∧ EqOn f 1 t ∧ ∀ x, f x ∈ Icc (0 : ℝ) 1 := by
  obtain ⟨k, k_comp, k_closed, sk, kt⟩ : ∃ k, IsCompact k ∧ IsClosed k ∧ s ⊆ interior k ∧ k ⊆ tᶜ :=
    exists_compact_closed_between hs ht.isOpen_compl hd.symm.subset_compl_left
  let P : Set X → Prop := IsCompact
  set c : Urysohns.CU P :=
  { C := k
    U := tᶜ
    P_C := k_comp
    closed_C := k_closed
    open_U := ht.isOpen_compl
    subset := kt
    hP := by
      rintro c u - c_comp u_open cu
      rcases exists_compact_closed_between c_comp u_open cu with ⟨k, k_comp, k_closed, ck, ku⟩
      have A : closure (interior k) ⊆ k :=
        (IsClosed.closure_subset_iff k_closed).2 interior_subset
      refine ⟨interior k, isOpen_interior, ck, A.trans ku,
        k_comp.of_isClosed_subset isClosed_closure A⟩ }
  exact ⟨⟨c.lim, c.continuous_lim⟩, fun x hx ↦ c.lim_of_mem_C _ (sk.trans interior_subset hx),
    fun x hx => c.lim_of_nmem_U _ fun h => h hx, c.lim_mem_Icc⟩

/-- Urysohn's lemma: if `s` and `t` are two disjoint sets in a regular locally compact topological
space `X`, with `s` compact and `t` closed, then there exists a continuous
function `f : X → ℝ` such that

* `f` equals zero on `t`;
* `f` equals one on `s`;
* `0 ≤ f x ≤ 1` for all `x`.
-/
theorem exists_continuous_zero_one_of_isCompact' [RegularSpace X] [LocallyCompactSpace X]
    {s t : Set X} (hs : IsCompact s) (ht : IsClosed t) (hd : Disjoint s t) :
    ∃ f : C(X, ℝ), EqOn f 0 t ∧ EqOn f 1 s ∧ ∀ x, f x ∈ Icc (0 : ℝ) 1 := by
  obtain ⟨g, hgs, hgt, (hicc : ∀ x, 0 ≤ g x ∧ g x ≤ 1)⟩ := exists_continuous_zero_one_of_isCompact
    hs ht hd
  use 1 - g
  refine ⟨?_, ?_, ?_⟩
  · intro x hx
    simp only [ContinuousMap.sub_apply, ContinuousMap.one_apply, Pi.zero_apply]
    exact sub_eq_zero_of_eq (id (EqOn.symm hgt) hx)
  · intro x hx
    simp only [ContinuousMap.sub_apply, ContinuousMap.one_apply, Pi.one_apply, sub_eq_self]
    exact hgs hx
  · intro x
    simpa [and_comm] using hicc x

/-- Urysohn's lemma: if `s` and `t` are two disjoint sets in a regular locally compact topological
space `X`, with `s` compact and `t` closed, then there exists a continuous compactly supported
function `f : X → ℝ` such that

* `f` equals one on `s`;
* `f` equals zero on `t`;
* `0 ≤ f x ≤ 1` for all `x`.
-/
theorem exists_continuous_one_zero_of_isCompact [RegularSpace X] [LocallyCompactSpace X]
    {s t : Set X} (hs : IsCompact s) (ht : IsClosed t) (hd : Disjoint s t) :
    ∃ f : C(X, ℝ), EqOn f 1 s ∧ EqOn f 0 t ∧ HasCompactSupport f ∧ ∀ x, f x ∈ Icc (0 : ℝ) 1 := by
  obtain ⟨k, k_comp, k_closed, sk, kt⟩ : ∃ k, IsCompact k ∧ IsClosed k ∧ s ⊆ interior k ∧ k ⊆ tᶜ :=
    exists_compact_closed_between hs ht.isOpen_compl hd.symm.subset_compl_left
  rcases exists_continuous_zero_one_of_isCompact hs isOpen_interior.isClosed_compl
    (disjoint_compl_right_iff_subset.mpr sk) with ⟨⟨f, hf⟩, hfs, hft, h'f⟩
  have A : t ⊆ (interior k)ᶜ := subset_compl_comm.mpr (interior_subset.trans kt)
  refine ⟨⟨fun x ↦ 1 - f x, continuous_const.sub hf⟩, fun x hx ↦ by simpa using hfs hx,
    fun x hx ↦ by simpa [sub_eq_zero] using (hft (A hx)).symm, ?_, fun x ↦ ?_⟩
  · apply HasCompactSupport.intro' k_comp k_closed (fun x hx ↦ ?_)
    simp only [ContinuousMap.coe_mk, sub_eq_zero]
    apply (hft _).symm
    contrapose! hx
    simp only [mem_compl_iff, not_not] at hx
    exact interior_subset hx
  · have : 0 ≤ f x ∧ f x ≤ 1 := by simpa using h'f x
    simp [this]

/-- Urysohn's lemma: if `s` and `t` are two disjoint sets in a regular locally compact topological
space `X`, with `s` compact and `t` closed, then there exists a continuous compactly supported
function `f : X → ℝ` such that

* `f` equals one on `s`;
* `f` equals zero on `t`;
* `0 ≤ f x ≤ 1` for all `x`.

Moreover, if `s` is Gδ, one can ensure that `f ⁻¹ {1}` is exactly `s`.
-/
theorem exists_continuous_one_zero_of_isCompact_of_isGδ [RegularSpace X] [LocallyCompactSpace X]
    {s t : Set X} (hs : IsCompact s) (h's : IsGδ s) (ht : IsClosed t) (hd : Disjoint s t) :
    ∃ f : C(X, ℝ), s = f ⁻¹' {1} ∧ EqOn f 0 t ∧ HasCompactSupport f
      ∧ ∀ x, f x ∈ Icc (0 : ℝ) 1 := by
  rcases h's.eq_iInter_nat with ⟨U, U_open, hU⟩
  obtain ⟨m, m_comp, -, sm, mt⟩ : ∃ m, IsCompact m ∧ IsClosed m ∧ s ⊆ interior m ∧ m ⊆ tᶜ :=
    exists_compact_closed_between hs ht.isOpen_compl hd.symm.subset_compl_left
  have A n : ∃ f : C(X, ℝ), EqOn f 1 s ∧ EqOn f 0 (U n ∩ interior m)ᶜ ∧ HasCompactSupport f
      ∧ ∀ x, f x ∈ Icc (0 : ℝ) 1 := by
    apply exists_continuous_one_zero_of_isCompact hs
      ((U_open n).inter isOpen_interior).isClosed_compl
    rw [disjoint_compl_right_iff_subset]
    exact subset_inter ((hU.subset.trans (iInter_subset U n))) sm
  choose f fs fm _hf f_range using A
  obtain ⟨u, u_pos, u_sum, hu⟩ : ∃ (u : ℕ → ℝ), (∀ i, 0 < u i) ∧ Summable u ∧ ∑' i, u i = 1 :=
    ⟨fun n ↦ 1/2/2^n, fun n ↦ by positivity, summable_geometric_two' 1, tsum_geometric_two' 1⟩
  let g : X → ℝ := fun x ↦ ∑' n, u n * f n x
  have hgmc : EqOn g 0 mᶜ := by
    intro x hx
    have B n : f n x = 0 := by
      have : mᶜ ⊆ (U n ∩ interior m)ᶜ := by
        simpa using inter_subset_right.trans interior_subset
      exact fm n (this hx)
    simp [g, B]
  have I n x : u n * f n x ≤ u n := mul_le_of_le_one_right (u_pos n).le (f_range n x).2
  have S x : Summable (fun n ↦ u n * f n x) := Summable.of_nonneg_of_le
      (fun n ↦ mul_nonneg (u_pos n).le (f_range n x).1) (fun n ↦ I n x) u_sum
  refine ⟨⟨g, ?_⟩, ?_, hgmc.mono (subset_compl_comm.mp mt), ?_, fun x ↦ ⟨?_, ?_⟩⟩
  · apply continuous_tsum (fun n ↦ continuous_const.mul (f n).continuous) u_sum (fun n x ↦ ?_)
    simpa [abs_of_nonneg, (u_pos n).le, (f_range n x).1] using I n x
  · apply Subset.antisymm (fun x hx ↦ by simp [g, fs _ hx, hu]) ?_
    apply compl_subset_compl.1
    intro x hx
    obtain ⟨n, hn⟩ : ∃ n, x ∉ U n := by simpa [hU] using hx
    have fnx : f n x = 0 := fm _ (by simp [hn])
    have : g x < 1 := by
      apply lt_of_lt_of_le ?_ hu.le
      exact tsum_lt_tsum (i := n) (fun i ↦ I i x) (by simp [fnx, u_pos n]) (S x) u_sum
    simpa using this.ne
  · exact HasCompactSupport.of_support_subset_isCompact m_comp
      (Function.support_subset_iff'.mpr hgmc)
  · exact tsum_nonneg (fun n ↦ mul_nonneg (u_pos n).le (f_range n x).1)
  · apply le_trans _ hu.le
    exact tsum_le_tsum (fun n ↦ I n x) (S x) u_sum

/-- A variation of Urysohn's lemma. In a `T2Space X`, for a closed set `t` and a relatively
compact open set `s` such that `t ⊆ s`, there is a continuous function `f` supported in `s`,
`f x = 1` on `t` and `0 ≤ f x ≤ 1`. -/
lemma exists_tsupport_one_of_isOpen_isClosed [T2Space X] {s t : Set X}
<<<<<<< HEAD
    (hs : IsOpen s) (hscp : IsCompact (closure s)) (ht : IsClosed t) (hst : t ⊆ s) : ∃ f : C(X, ℝ),
    tsupport f ⊆ s ∧ EqOn f 1 t ∧ ∀ x, f x ∈ Icc (0 : ℝ) 1 := by
=======
    (hs : IsOpen s) (hscp : IsCompact (closure s)) (ht : IsClosed t) (hst : t ⊆ s) :
    ∃ f : C(X, ℝ), tsupport f ⊆ s ∧ EqOn f 1 t ∧ ∀ x, f x ∈ Icc (0 : ℝ) 1 := by
>>>>>>> d0df76bd
-- separate `sᶜ` and `t` by `u` and `v`.
  rw [← compl_compl s] at hscp
  obtain ⟨u, v, huIsOpen, hvIsOpen, hscompl_subset_u, ht_subset_v, hDjsjointuv⟩ :=
    SeparatedNhds.of_isClosed_isCompact_closure_compl_isClosed (isClosed_compl_iff.mpr hs)
    hscp ht (HasSubset.Subset.disjoint_compl_left hst)
  rw [← subset_compl_iff_disjoint_right] at hDjsjointuv
  have huvc : closure u ⊆ vᶜ := closure_minimal hDjsjointuv hvIsOpen.isClosed_compl
-- although `sᶜ` is not compact, `closure s` is compact and we can apply
-- `SeparatedNhds.of_isClosed_isCompact_closure_compl_isClosed`. To apply the condition
-- recursively, we need to make sure that `sᶜ ⊆ C`.
  let P : Set X → Prop := fun C => sᶜ ⊆ C
  set c : Urysohns.CU P :=
  { C := closure u
    U := tᶜ
    P_C := hscompl_subset_u.trans subset_closure
    closed_C := isClosed_closure
    open_U := ht.isOpen_compl
    subset := subset_compl_comm.mp
      (Subset.trans ht_subset_v (subset_compl_comm.mp huvc))
    hP := by
      intro c u0 cIsClosed Pc u0IsOpen csubu0
      obtain ⟨u1, hu1⟩ := SeparatedNhds.of_isClosed_isCompact_closure_compl_isClosed cIsClosed
        (IsCompact.of_isClosed_subset hscp isClosed_closure
        (closure_mono (compl_subset_compl.mpr Pc)))
        (isClosed_compl_iff.mpr u0IsOpen) (HasSubset.Subset.disjoint_compl_right csubu0)
      simp_rw [← subset_compl_iff_disjoint_right, compl_subset_comm (s := u0)] at hu1
      obtain ⟨v1, hu1, hv1, hcu1, hv1u, hu1v1⟩ := hu1
      refine ⟨u1, hu1, hcu1, ?_, (Pc.trans hcu1).trans subset_closure⟩
      exact closure_minimal hu1v1 hv1.isClosed_compl |>.trans hv1u }
-- `c.lim = 0` on `closure u` and `c.lim = 1` on `t`, so that `tsupport c.lim ⊆ s`.
  use ⟨c.lim, c.continuous_lim⟩
  simp only [ContinuousMap.coe_mk]
  refine ⟨?_, ?_, Urysohns.CU.lim_mem_Icc c⟩
  · apply Subset.trans _ (compl_subset_comm.mp hscompl_subset_u)
    rw [← IsClosed.closure_eq (isClosed_compl_iff.mpr huIsOpen)]
    apply closure_mono
    exact Disjoint.subset_compl_right (disjoint_of_subset_right subset_closure
      (Disjoint.symm (Urysohns.CU.disjoint_C_support_lim c)))
  · intro x hx
    apply Urysohns.CU.lim_of_nmem_U
    exact not_mem_compl_iff.mpr hx

theorem exists_continuous_nonneg_pos [RegularSpace X] [LocallyCompactSpace X] (x : X) :
    ∃ f : C(X, ℝ), HasCompactSupport f ∧ 0 ≤ (f : X → ℝ) ∧ f x ≠ 0 := by
  rcases exists_compact_mem_nhds x with ⟨k, hk, k_mem⟩
  rcases exists_continuous_one_zero_of_isCompact hk isClosed_empty (disjoint_empty k)
    with ⟨f, fk, -, f_comp, hf⟩
  refine ⟨f, f_comp, fun x ↦ (hf x).1, ?_⟩
  have := fk (mem_of_mem_nhds k_mem)
  simp only [ContinuousMap.coe_mk, Pi.one_apply] at this
  simp [this]<|MERGE_RESOLUTION|>--- conflicted
+++ resolved
@@ -4,12 +4,6 @@
 Authors: Yury Kudryashov
 -/
 import Mathlib.Analysis.Normed.Affine.AddTorsor
-<<<<<<< HEAD
-import Mathlib.LinearAlgebra.AffineSpace.Ordered
-import Mathlib.Topology.ContinuousFunction.Basic
-import Mathlib.Topology.GDelta
-=======
->>>>>>> d0df76bd
 import Mathlib.Analysis.NormedSpace.FunctionSeries
 import Mathlib.Analysis.SpecificLimits.Basic
 import Mathlib.LinearAlgebra.AffineSpace.Ordered
@@ -468,13 +462,8 @@
 compact open set `s` such that `t ⊆ s`, there is a continuous function `f` supported in `s`,
 `f x = 1` on `t` and `0 ≤ f x ≤ 1`. -/
 lemma exists_tsupport_one_of_isOpen_isClosed [T2Space X] {s t : Set X}
-<<<<<<< HEAD
-    (hs : IsOpen s) (hscp : IsCompact (closure s)) (ht : IsClosed t) (hst : t ⊆ s) : ∃ f : C(X, ℝ),
-    tsupport f ⊆ s ∧ EqOn f 1 t ∧ ∀ x, f x ∈ Icc (0 : ℝ) 1 := by
-=======
     (hs : IsOpen s) (hscp : IsCompact (closure s)) (ht : IsClosed t) (hst : t ⊆ s) :
     ∃ f : C(X, ℝ), tsupport f ⊆ s ∧ EqOn f 1 t ∧ ∀ x, f x ∈ Icc (0 : ℝ) 1 := by
->>>>>>> d0df76bd
 -- separate `sᶜ` and `t` by `u` and `v`.
   rw [← compl_compl s] at hscp
   obtain ⟨u, v, huIsOpen, hvIsOpen, hscompl_subset_u, ht_subset_v, hDjsjointuv⟩ :=
