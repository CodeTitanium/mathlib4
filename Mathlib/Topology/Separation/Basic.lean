/-
Copyright (c) 2017 Johannes Hölzl. All rights reserved.
Released under Apache 2.0 license as described in the file LICENSE.
Authors: Johannes Hölzl, Mario Carneiro
-/
import Mathlib.Algebra.Group.Support
import Mathlib.Topology.Connected.TotallyDisconnected
import Mathlib.Topology.Inseparable
import Mathlib.Topology.Separation.SeparatedNhds
import Mathlib.Topology.Compactness.LocallyCompact

/-!
# Separation properties of topological spaces

This file defines some of the weaker separation axioms (under the Kolmogorov classification),
notably T₀, R₀, T₁ and R₁ spaces. For T₂ (Hausdorff) spaces and other stronger
conditions, see the file `Topology/Separation/Hausdorff.lean`.

## Main definitions

* `SeparatedNhds`: Two `Set`s are separated by neighbourhoods if they are contained in disjoint
  open sets.
* `HasSeparatingCover`: A set has a countable cover that can be used with
  `hasSeparatingCovers_iff_separatedNhds` to witness when two `Set`s have `SeparatedNhds`.
* `T0Space`: A T₀/Kolmogorov space is a space where, for every two points `x ≠ y`,
  there is an open set that contains one, but not the other.
* `R0Space`: An R₀ space (sometimes called a *symmetric space*) is a topological space
  such that the `Specializes` relation is symmetric.
* `T1Space`: A T₁/Fréchet space is a space where every singleton set is closed.
  This is equivalent to, for every pair `x ≠ y`, there existing an open set containing `x`
  but not `y` (`t1Space_iff_exists_open` shows that these conditions are equivalent.)
  T₁ implies T₀ and R₀.
* `R1Space`: An R₁/preregular space is a space where any two topologically distinguishable points
  have disjoint neighbourhoods. R₁ implies R₀.

Note that `mathlib` adopts the modern convention that `m ≤ n` if and only if `T_m → T_n`, but
occasionally the literature swaps definitions for e.g. T₃ and regular.

## Main results

### T₀ spaces

* `IsClosed.exists_closed_singleton`: Given a closed set `S` in a compact T₀ space,
  there is some `x ∈ S` such that `{x}` is closed.
* `exists_isOpen_singleton_of_isOpen_finite`: Given an open finite set `S` in a T₀ space,
  there is some `x ∈ S` such that `{x}` is open.

### T₁ spaces

* `isClosedMap_const`: The constant map is a closed map.
* `Finite.instDiscreteTopology`: A finite T₁ space must have the discrete topology.

## References

* <https://en.wikipedia.org/wiki/Separation_axiom>
* [Willard's *General Topology*][zbMATH02107988]
-/

open Function Set Filter Topology TopologicalSpace

universe u v

variable {X : Type*} {Y : Type*} [TopologicalSpace X]

section Separation

/-- A T₀ space, also known as a Kolmogorov space, is a topological space such that for every pair
`x ≠ y`, there is an open set containing one but not the other. We formulate the definition in terms
of the `Inseparable` relation. -/
class T0Space (X : Type u) [TopologicalSpace X] : Prop where
  /-- Two inseparable points in a T₀ space are equal. -/
  t0 : ∀ ⦃x y : X⦄, Inseparable x y → x = y

theorem t0Space_iff_inseparable (X : Type u) [TopologicalSpace X] :
    T0Space X ↔ ∀ x y : X, Inseparable x y → x = y :=
  ⟨fun ⟨h⟩ => h, fun h => ⟨h⟩⟩

theorem t0Space_iff_not_inseparable (X : Type u) [TopologicalSpace X] :
    T0Space X ↔ Pairwise fun x y : X => ¬Inseparable x y := by
  simp only [t0Space_iff_inseparable, Ne, not_imp_not, Pairwise]

theorem Inseparable.eq [T0Space X] {x y : X} (h : Inseparable x y) : x = y :=
  T0Space.t0 h

/-- A topology inducing map from a T₀ space is injective. -/
protected theorem Topology.IsInducing.injective [TopologicalSpace Y] [T0Space X] {f : X → Y}
    (hf : IsInducing f) : Injective f := fun _ _ h =>
  (hf.inseparable_iff.1 <| .of_eq h).eq

@[deprecated (since := "2024-10-28")] alias Inducing.injective := IsInducing.injective

/-- A topology inducing map from a T₀ space is a topological embedding. -/
protected theorem Topology.IsInducing.isEmbedding [TopologicalSpace Y] [T0Space X] {f : X → Y}
    (hf : IsInducing f) : IsEmbedding f :=
  ⟨hf, hf.injective⟩

@[deprecated (since := "2024-10-28")] alias Inducing.isEmbedding := IsInducing.isEmbedding

@[deprecated (since := "2024-10-26")]
alias Inducing.embedding := Topology.IsInducing.isEmbedding

lemma isEmbedding_iff_isInducing [TopologicalSpace Y] [T0Space X] {f : X → Y} :
    IsEmbedding f ↔ IsInducing f :=
  ⟨IsEmbedding.isInducing, IsInducing.isEmbedding⟩

@[deprecated (since := "2024-10-28")] alias isEmbedding_iff_inducing := isEmbedding_iff_isInducing

@[deprecated (since := "2024-10-26")]
alias embedding_iff_inducing := isEmbedding_iff_isInducing

theorem t0Space_iff_nhds_injective (X : Type u) [TopologicalSpace X] :
    T0Space X ↔ Injective (𝓝 : X → Filter X) :=
  t0Space_iff_inseparable X

theorem nhds_injective [T0Space X] : Injective (𝓝 : X → Filter X) :=
  (t0Space_iff_nhds_injective X).1 ‹_›

theorem inseparable_iff_eq [T0Space X] {x y : X} : Inseparable x y ↔ x = y :=
  nhds_injective.eq_iff

@[simp]
theorem nhds_eq_nhds_iff [T0Space X] {a b : X} : 𝓝 a = 𝓝 b ↔ a = b :=
  nhds_injective.eq_iff

@[simp]
theorem inseparable_eq_eq [T0Space X] : Inseparable = @Eq X :=
  funext₂ fun _ _ => propext inseparable_iff_eq

theorem TopologicalSpace.IsTopologicalBasis.inseparable_iff {b : Set (Set X)}
    (hb : IsTopologicalBasis b) {x y : X} : Inseparable x y ↔ ∀ s ∈ b, (x ∈ s ↔ y ∈ s) :=
  ⟨fun h _ hs ↦ inseparable_iff_forall_isOpen.1 h _ (hb.isOpen hs),
    fun h ↦ hb.nhds_hasBasis.eq_of_same_basis <| by
      convert hb.nhds_hasBasis using 2
      exact and_congr_right (h _)⟩

theorem TopologicalSpace.IsTopologicalBasis.eq_iff [T0Space X] {b : Set (Set X)}
    (hb : IsTopologicalBasis b) {x y : X} : x = y ↔ ∀ s ∈ b, (x ∈ s ↔ y ∈ s) :=
  inseparable_iff_eq.symm.trans hb.inseparable_iff

theorem t0Space_iff_exists_isOpen_xor'_mem (X : Type u) [TopologicalSpace X] :
    T0Space X ↔ Pairwise fun x y => ∃ U : Set X, IsOpen U ∧ Xor' (x ∈ U) (y ∈ U) := by
  simp only [t0Space_iff_not_inseparable, xor_iff_not_iff, not_forall, exists_prop,
    inseparable_iff_forall_isOpen, Pairwise]

theorem exists_isOpen_xor'_mem [T0Space X] {x y : X} (h : x ≠ y) :
    ∃ U : Set X, IsOpen U ∧ Xor' (x ∈ U) (y ∈ U) :=
  (t0Space_iff_exists_isOpen_xor'_mem X).1 ‹_› h

/-- Specialization forms a partial order on a t0 topological space. -/
def specializationOrder (X) [TopologicalSpace X] [T0Space X] : PartialOrder X :=
  { specializationPreorder X, PartialOrder.lift (OrderDual.toDual ∘ 𝓝) nhds_injective with }

instance SeparationQuotient.instT0Space : T0Space (SeparationQuotient X) :=
  ⟨fun x y => Quotient.inductionOn₂' x y fun _ _ h =>
    SeparationQuotient.mk_eq_mk.2 <| SeparationQuotient.isInducing_mk.inseparable_iff.1 h⟩

theorem minimal_nonempty_closed_subsingleton [T0Space X] {s : Set X} (hs : IsClosed s)
    (hmin : ∀ t, t ⊆ s → t.Nonempty → IsClosed t → t = s) : s.Subsingleton := by
  refine fun x hx y hy => of_not_not fun hxy => ?_
  rcases exists_isOpen_xor'_mem hxy with ⟨U, hUo, hU⟩
  wlog h : x ∈ U ∧ y ∉ U
  · refine this hs hmin y hy x hx (Ne.symm hxy) U hUo hU.symm (hU.resolve_left h)
  obtain ⟨hxU, hyU⟩ := h
  have : s \ U = s := hmin (s \ U) diff_subset ⟨y, hy, hyU⟩ (hs.sdiff hUo)
  exact (this.symm.subset hx).2 hxU

theorem minimal_nonempty_closed_eq_singleton [T0Space X] {s : Set X} (hs : IsClosed s)
    (hne : s.Nonempty) (hmin : ∀ t, t ⊆ s → t.Nonempty → IsClosed t → t = s) : ∃ x, s = {x} :=
  exists_eq_singleton_iff_nonempty_subsingleton.2
    ⟨hne, minimal_nonempty_closed_subsingleton hs hmin⟩

/-- Given a closed set `S` in a compact T₀ space, there is some `x ∈ S` such that `{x}` is
closed. -/
theorem IsClosed.exists_closed_singleton [T0Space X] [CompactSpace X] {S : Set X}
    (hS : IsClosed S) (hne : S.Nonempty) : ∃ x : X, x ∈ S ∧ IsClosed ({x} : Set X) := by
  obtain ⟨V, Vsub, Vne, Vcls, hV⟩ := hS.exists_minimal_nonempty_closed_subset hne
  rcases minimal_nonempty_closed_eq_singleton Vcls Vne hV with ⟨x, rfl⟩
  exact ⟨x, Vsub (mem_singleton x), Vcls⟩

theorem minimal_nonempty_open_subsingleton [T0Space X] {s : Set X} (hs : IsOpen s)
    (hmin : ∀ t, t ⊆ s → t.Nonempty → IsOpen t → t = s) : s.Subsingleton := by
  refine fun x hx y hy => of_not_not fun hxy => ?_
  rcases exists_isOpen_xor'_mem hxy with ⟨U, hUo, hU⟩
  wlog h : x ∈ U ∧ y ∉ U
  · exact this hs hmin y hy x hx (Ne.symm hxy) U hUo hU.symm (hU.resolve_left h)
  obtain ⟨hxU, hyU⟩ := h
  have : s ∩ U = s := hmin (s ∩ U) inter_subset_left ⟨x, hx, hxU⟩ (hs.inter hUo)
  exact hyU (this.symm.subset hy).2

theorem minimal_nonempty_open_eq_singleton [T0Space X] {s : Set X} (hs : IsOpen s)
    (hne : s.Nonempty) (hmin : ∀ t, t ⊆ s → t.Nonempty → IsOpen t → t = s) : ∃ x, s = {x} :=
  exists_eq_singleton_iff_nonempty_subsingleton.2 ⟨hne, minimal_nonempty_open_subsingleton hs hmin⟩

/-- Given an open finite set `S` in a T₀ space, there is some `x ∈ S` such that `{x}` is open. -/
theorem exists_isOpen_singleton_of_isOpen_finite [T0Space X] {s : Set X} (hfin : s.Finite)
    (hne : s.Nonempty) (ho : IsOpen s) : ∃ x ∈ s, IsOpen ({x} : Set X) := by
  lift s to Finset X using hfin
  induction s using Finset.strongInductionOn
  rename_i s ihs
  rcases em (∃ t, t ⊂ s ∧ t.Nonempty ∧ IsOpen (t : Set X)) with (⟨t, hts, htne, hto⟩ | ht)
  · rcases ihs t hts htne hto with ⟨x, hxt, hxo⟩
    exact ⟨x, hts.1 hxt, hxo⟩
  · -- Porting note: was `rcases minimal_nonempty_open_eq_singleton ho hne _ with ⟨x, hx⟩`
    --               https://github.com/leanprover/std4/issues/116
    rsuffices ⟨x, hx⟩ : ∃ x, s.toSet = {x}
    · exact ⟨x, hx.symm ▸ rfl, hx ▸ ho⟩
    refine minimal_nonempty_open_eq_singleton ho hne ?_
    refine fun t hts htne hto => of_not_not fun hts' => ht ?_
    lift t to Finset X using s.finite_toSet.subset hts
    exact ⟨t, ssubset_iff_subset_ne.2 ⟨hts, mt Finset.coe_inj.2 hts'⟩, htne, hto⟩

theorem exists_open_singleton_of_finite [T0Space X] [Finite X] [Nonempty X] :
    ∃ x : X, IsOpen ({x} : Set X) :=
  let ⟨x, _, h⟩ := exists_isOpen_singleton_of_isOpen_finite (Set.toFinite _)
    univ_nonempty isOpen_univ
  ⟨x, h⟩

theorem t0Space_of_injective_of_continuous [TopologicalSpace Y] {f : X → Y}
    (hf : Function.Injective f) (hf' : Continuous f) [T0Space Y] : T0Space X :=
  ⟨fun _ _ h => hf <| (h.map hf').eq⟩

protected theorem Topology.IsEmbedding.t0Space [TopologicalSpace Y] [T0Space Y] {f : X → Y}
    (hf : IsEmbedding f) : T0Space X :=
  t0Space_of_injective_of_continuous hf.injective hf.continuous

@[deprecated (since := "2024-10-26")]
alias Embedding.t0Space := IsEmbedding.t0Space

instance Subtype.t0Space [T0Space X] {p : X → Prop} : T0Space (Subtype p) :=
  IsEmbedding.subtypeVal.t0Space

theorem t0Space_iff_or_not_mem_closure (X : Type u) [TopologicalSpace X] :
    T0Space X ↔ Pairwise fun a b : X => a ∉ closure ({b} : Set X) ∨ b ∉ closure ({a} : Set X) := by
  simp only [t0Space_iff_not_inseparable, inseparable_iff_mem_closure, not_and_or]

instance Prod.instT0Space [TopologicalSpace Y] [T0Space X] [T0Space Y] : T0Space (X × Y) :=
  ⟨fun _ _ h => Prod.ext (h.map continuous_fst).eq (h.map continuous_snd).eq⟩

instance Pi.instT0Space {ι : Type*} {X : ι → Type*} [∀ i, TopologicalSpace (X i)]
    [∀ i, T0Space (X i)] :
    T0Space (∀ i, X i) :=
  ⟨fun _ _ h => funext fun i => (h.map (continuous_apply i)).eq⟩

instance ULift.instT0Space [T0Space X] : T0Space (ULift X) := IsEmbedding.uliftDown.t0Space

theorem T0Space.of_cover (h : ∀ x y, Inseparable x y → ∃ s : Set X, x ∈ s ∧ y ∈ s ∧ T0Space s) :
    T0Space X := by
  refine ⟨fun x y hxy => ?_⟩
  rcases h x y hxy with ⟨s, hxs, hys, hs⟩
  lift x to s using hxs; lift y to s using hys
  rw [← subtype_inseparable_iff] at hxy
  exact congr_arg Subtype.val hxy.eq

theorem T0Space.of_open_cover (h : ∀ x, ∃ s : Set X, x ∈ s ∧ IsOpen s ∧ T0Space s) : T0Space X :=
  T0Space.of_cover fun x _ hxy =>
    let ⟨s, hxs, hso, hs⟩ := h x
    ⟨s, hxs, (hxy.mem_open_iff hso).1 hxs, hs⟩

/-- A topological space is called an R₀ space, if `Specializes` relation is symmetric.

In other words, given two points `x y : X`,
if every neighborhood of `y` contains `x`, then every neighborhood of `x` contains `y`. -/
@[mk_iff]
class R0Space (X : Type u) [TopologicalSpace X] : Prop where
  /-- In an R₀ space, the `Specializes` relation is symmetric. -/
  specializes_symmetric : Symmetric (Specializes : X → X → Prop)

export R0Space (specializes_symmetric)

section R0Space

variable [R0Space X] {x y : X}

/-- In an R₀ space, the `Specializes` relation is symmetric, dot notation version. -/
theorem Specializes.symm (h : x ⤳ y) : y ⤳ x := specializes_symmetric h

/-- In an R₀ space, the `Specializes` relation is symmetric, `Iff` version. -/
theorem specializes_comm : x ⤳ y ↔ y ⤳ x := ⟨Specializes.symm, Specializes.symm⟩

/-- In an R₀ space, `Specializes` is equivalent to `Inseparable`. -/
theorem specializes_iff_inseparable : x ⤳ y ↔ Inseparable x y :=
  ⟨fun h ↦ h.antisymm h.symm, Inseparable.specializes⟩

/-- In an R₀ space, `Specializes` implies `Inseparable`. -/
alias ⟨Specializes.inseparable, _⟩ := specializes_iff_inseparable

theorem Topology.IsInducing.r0Space [TopologicalSpace Y] {f : Y → X} (hf : IsInducing f) :
    R0Space Y where
  specializes_symmetric a b := by
    simpa only [← hf.specializes_iff] using Specializes.symm

@[deprecated (since := "2024-10-28")] alias Inducing.r0Space := IsInducing.r0Space

instance {p : X → Prop} : R0Space {x // p x} := IsInducing.subtypeVal.r0Space

instance [TopologicalSpace Y] [R0Space Y] : R0Space (X × Y) where
  specializes_symmetric _ _ h := h.fst.symm.prod h.snd.symm

instance {ι : Type*} {X : ι → Type*} [∀ i, TopologicalSpace (X i)] [∀ i, R0Space (X i)] :
    R0Space (∀ i, X i) where
  specializes_symmetric _ _ h := specializes_pi.2 fun i ↦ (specializes_pi.1 h i).symm

/-- In an R₀ space, the closure of a singleton is a compact set. -/
theorem isCompact_closure_singleton : IsCompact (closure {x}) := by
  refine isCompact_of_finite_subcover fun U hUo hxU ↦ ?_
  obtain ⟨i, hi⟩ : ∃ i, x ∈ U i := mem_iUnion.1 <| hxU <| subset_closure rfl
  refine ⟨{i}, fun y hy ↦ ?_⟩
  rw [← specializes_iff_mem_closure, specializes_comm] at hy
  simpa using hy.mem_open (hUo i) hi

theorem Filter.coclosedCompact_le_cofinite : coclosedCompact X ≤ cofinite :=
  le_cofinite_iff_compl_singleton_mem.2 fun _ ↦
    compl_mem_coclosedCompact.2 isCompact_closure_singleton

variable (X)

/-- In an R₀ space, relatively compact sets form a bornology.
Its cobounded filter is `Filter.coclosedCompact`.
See also `Bornology.inCompact` the bornology of sets contained in a compact set. -/
def Bornology.relativelyCompact : Bornology X where
  cobounded' := Filter.coclosedCompact X
  le_cofinite' := Filter.coclosedCompact_le_cofinite

variable {X}

theorem Bornology.relativelyCompact.isBounded_iff {s : Set X} :
    @Bornology.IsBounded _ (Bornology.relativelyCompact X) s ↔ IsCompact (closure s) :=
  compl_mem_coclosedCompact

/-- In an R₀ space, the closure of a finite set is a compact set. -/
theorem Set.Finite.isCompact_closure {s : Set X} (hs : s.Finite) : IsCompact (closure s) :=
  let _ : Bornology X := .relativelyCompact X
  Bornology.relativelyCompact.isBounded_iff.1 hs.isBounded

end R0Space

/-- A T₁ space, also known as a Fréchet space, is a topological space
  where every singleton set is closed. Equivalently, for every pair
  `x ≠ y`, there is an open set containing `x` and not `y`. -/
class T1Space (X : Type u) [TopologicalSpace X] : Prop where
  /-- A singleton in a T₁ space is a closed set. -/
  t1 : ∀ x, IsClosed ({x} : Set X)

theorem isClosed_singleton [T1Space X] {x : X} : IsClosed ({x} : Set X) :=
  T1Space.t1 x

theorem isOpen_compl_singleton [T1Space X] {x : X} : IsOpen ({x}ᶜ : Set X) :=
  isClosed_singleton.isOpen_compl

theorem isOpen_ne [T1Space X] {x : X} : IsOpen { y | y ≠ x } :=
  isOpen_compl_singleton

@[to_additive]
theorem Continuous.isOpen_mulSupport [T1Space X] [One X] [TopologicalSpace Y] {f : Y → X}
    (hf : Continuous f) : IsOpen (mulSupport f) :=
  isOpen_ne.preimage hf

theorem Ne.nhdsWithin_compl_singleton [T1Space X] {x y : X} (h : x ≠ y) : 𝓝[{y}ᶜ] x = 𝓝 x :=
  isOpen_ne.nhdsWithin_eq h

theorem Ne.nhdsWithin_diff_singleton [T1Space X] {x y : X} (h : x ≠ y) (s : Set X) :
    𝓝[s \ {y}] x = 𝓝[s] x := by
  rw [diff_eq, inter_comm, nhdsWithin_inter_of_mem]
  exact mem_nhdsWithin_of_mem_nhds (isOpen_ne.mem_nhds h)

lemma nhdsWithin_compl_singleton_le [T1Space X] (x y : X) : 𝓝[{x}ᶜ] x ≤ 𝓝[{y}ᶜ] x := by
  rcases eq_or_ne x y with rfl|hy
  · exact Eq.le rfl
  · rw [Ne.nhdsWithin_compl_singleton hy]
    exact nhdsWithin_le_nhds

theorem isOpen_setOf_eventually_nhdsWithin [T1Space X] {p : X → Prop} :
    IsOpen { x | ∀ᶠ y in 𝓝[≠] x, p y } := by
  refine isOpen_iff_mem_nhds.mpr fun a ha => ?_
  filter_upwards [eventually_nhds_nhdsWithin.mpr ha] with b hb
  rcases eq_or_ne a b with rfl | h
  · exact hb
  · rw [h.symm.nhdsWithin_compl_singleton] at hb
    exact hb.filter_mono nhdsWithin_le_nhds

protected theorem Set.Finite.isClosed [T1Space X] {s : Set X} (hs : Set.Finite s) : IsClosed s := by
  rw [← biUnion_of_singleton s]
  exact hs.isClosed_biUnion fun i _ => isClosed_singleton

theorem TopologicalSpace.IsTopologicalBasis.exists_mem_of_ne [T1Space X] {b : Set (Set X)}
    (hb : IsTopologicalBasis b) {x y : X} (h : x ≠ y) : ∃ a ∈ b, x ∈ a ∧ y ∉ a := by
  rcases hb.isOpen_iff.1 isOpen_ne x h with ⟨a, ab, xa, ha⟩
  exact ⟨a, ab, xa, fun h => ha h rfl⟩

protected theorem Finset.isClosed [T1Space X] (s : Finset X) : IsClosed (s : Set X) :=
  s.finite_toSet.isClosed

theorem t1Space_TFAE (X : Type u) [TopologicalSpace X] :
    List.TFAE [T1Space X,
      ∀ x, IsClosed ({ x } : Set X),
      ∀ x, IsOpen ({ x }ᶜ : Set X),
      Continuous (@CofiniteTopology.of X),
      ∀ ⦃x y : X⦄, x ≠ y → {y}ᶜ ∈ 𝓝 x,
      ∀ ⦃x y : X⦄, x ≠ y → ∃ s ∈ 𝓝 x, y ∉ s,
      ∀ ⦃x y : X⦄, x ≠ y → ∃ U : Set X, IsOpen U ∧ x ∈ U ∧ y ∉ U,
      ∀ ⦃x y : X⦄, x ≠ y → Disjoint (𝓝 x) (pure y),
      ∀ ⦃x y : X⦄, x ≠ y → Disjoint (pure x) (𝓝 y),
      ∀ ⦃x y : X⦄, x ⤳ y → x = y] := by
  tfae_have 1 ↔ 2 := ⟨fun h => h.1, fun h => ⟨h⟩⟩
  tfae_have 2 ↔ 3 := by
    simp only [isOpen_compl_iff]
  tfae_have 5 ↔ 3 := by
    refine forall_swap.trans ?_
    simp only [isOpen_iff_mem_nhds, mem_compl_iff, mem_singleton_iff]
  tfae_have 5 ↔ 6 := by
    simp only [← subset_compl_singleton_iff, exists_mem_subset_iff]
  tfae_have 5 ↔ 7 := by
    simp only [(nhds_basis_opens _).mem_iff, subset_compl_singleton_iff, exists_prop, and_assoc,
      and_left_comm]
  tfae_have 5 ↔ 8 := by
    simp only [← principal_singleton, disjoint_principal_right]
  tfae_have 8 ↔ 9 := forall_swap.trans (by simp only [disjoint_comm, ne_comm])
  tfae_have 1 → 4 := by
    simp only [continuous_def, CofiniteTopology.isOpen_iff']
    rintro H s (rfl | hs)
    exacts [isOpen_empty, compl_compl s ▸ (@Set.Finite.isClosed _ _ H _ hs).isOpen_compl]
  tfae_have 4 → 2 :=
    fun h x => (CofiniteTopology.isClosed_iff.2 <| Or.inr (finite_singleton _)).preimage h
  tfae_have 2 ↔ 10 := by
    simp only [← closure_subset_iff_isClosed, specializes_iff_mem_closure, subset_def,
      mem_singleton_iff, eq_comm]
  tfae_finish

theorem t1Space_iff_continuous_cofinite_of : T1Space X ↔ Continuous (@CofiniteTopology.of X) :=
  (t1Space_TFAE X).out 0 3

theorem CofiniteTopology.continuous_of [T1Space X] : Continuous (@CofiniteTopology.of X) :=
  t1Space_iff_continuous_cofinite_of.mp ‹_›

theorem t1Space_iff_exists_open :
    T1Space X ↔ Pairwise fun x y => ∃ U : Set X, IsOpen U ∧ x ∈ U ∧ y ∉ U :=
  (t1Space_TFAE X).out 0 6

theorem t1Space_iff_disjoint_pure_nhds : T1Space X ↔ ∀ ⦃x y : X⦄, x ≠ y → Disjoint (pure x) (𝓝 y) :=
  (t1Space_TFAE X).out 0 8

theorem t1Space_iff_disjoint_nhds_pure : T1Space X ↔ ∀ ⦃x y : X⦄, x ≠ y → Disjoint (𝓝 x) (pure y) :=
  (t1Space_TFAE X).out 0 7

theorem t1Space_iff_specializes_imp_eq : T1Space X ↔ ∀ ⦃x y : X⦄, x ⤳ y → x = y :=
  (t1Space_TFAE X).out 0 9

theorem disjoint_pure_nhds [T1Space X] {x y : X} (h : x ≠ y) : Disjoint (pure x) (𝓝 y) :=
  t1Space_iff_disjoint_pure_nhds.mp ‹_› h

theorem disjoint_nhds_pure [T1Space X] {x y : X} (h : x ≠ y) : Disjoint (𝓝 x) (pure y) :=
  t1Space_iff_disjoint_nhds_pure.mp ‹_› h

theorem Specializes.eq [T1Space X] {x y : X} (h : x ⤳ y) : x = y :=
  t1Space_iff_specializes_imp_eq.1 ‹_› h

theorem specializes_iff_eq [T1Space X] {x y : X} : x ⤳ y ↔ x = y :=
  ⟨Specializes.eq, fun h => h ▸ specializes_rfl⟩

@[simp] theorem specializes_eq_eq [T1Space X] : (· ⤳ ·) = @Eq X :=
  funext₂ fun _ _ => propext specializes_iff_eq

@[simp]
theorem pure_le_nhds_iff [T1Space X] {a b : X} : pure a ≤ 𝓝 b ↔ a = b :=
  specializes_iff_pure.symm.trans specializes_iff_eq

@[simp]
theorem nhds_le_nhds_iff [T1Space X] {a b : X} : 𝓝 a ≤ 𝓝 b ↔ a = b :=
  specializes_iff_eq

instance (priority := 100) [T1Space X] : R0Space X where
  specializes_symmetric _ _ := by rw [specializes_iff_eq, specializes_iff_eq]; exact Eq.symm

instance : T1Space (CofiniteTopology X) :=
  t1Space_iff_continuous_cofinite_of.mpr continuous_id

theorem t1Space_antitone {X} : Antitone (@T1Space X) := fun a _ h _ =>
  @T1Space.mk _ a fun x => (T1Space.t1 x).mono h

theorem continuousWithinAt_update_of_ne [T1Space X] [DecidableEq X] [TopologicalSpace Y] {f : X → Y}
    {s : Set X} {x x' : X} {y : Y} (hne : x' ≠ x) :
    ContinuousWithinAt (Function.update f x y) s x' ↔ ContinuousWithinAt f s x' :=
  EventuallyEq.congr_continuousWithinAt
    (mem_nhdsWithin_of_mem_nhds <| mem_of_superset (isOpen_ne.mem_nhds hne) fun _y' hy' =>
      Function.update_of_ne hy' _ _)
    (Function.update_of_ne hne ..)

theorem continuousAt_update_of_ne [T1Space X] [DecidableEq X] [TopologicalSpace Y]
    {f : X → Y} {x x' : X} {y : Y} (hne : x' ≠ x) :
    ContinuousAt (Function.update f x y) x' ↔ ContinuousAt f x' := by
  simp only [← continuousWithinAt_univ, continuousWithinAt_update_of_ne hne]

theorem continuousOn_update_iff [T1Space X] [DecidableEq X] [TopologicalSpace Y] {f : X → Y}
    {s : Set X} {x : X} {y : Y} :
    ContinuousOn (Function.update f x y) s ↔
      ContinuousOn f (s \ {x}) ∧ (x ∈ s → Tendsto f (𝓝[s \ {x}] x) (𝓝 y)) := by
  rw [ContinuousOn, ← and_forall_ne x, and_comm]
  refine and_congr ⟨fun H z hz => ?_, fun H z hzx hzs => ?_⟩ (forall_congr' fun _ => ?_)
  · specialize H z hz.2 hz.1
    rw [continuousWithinAt_update_of_ne hz.2] at H
    exact H.mono diff_subset
  · rw [continuousWithinAt_update_of_ne hzx]
    refine (H z ⟨hzs, hzx⟩).mono_of_mem_nhdsWithin (inter_mem_nhdsWithin _ ?_)
    exact isOpen_ne.mem_nhds hzx
  · exact continuousWithinAt_update_same

theorem t1Space_of_injective_of_continuous [TopologicalSpace Y] {f : X → Y}
    (hf : Function.Injective f) (hf' : Continuous f) [T1Space Y] : T1Space X :=
  t1Space_iff_specializes_imp_eq.2 fun _ _ h => hf (h.map hf').eq

protected theorem Topology.IsEmbedding.t1Space [TopologicalSpace Y] [T1Space Y] {f : X → Y}
    (hf : IsEmbedding f) : T1Space X :=
  t1Space_of_injective_of_continuous hf.injective hf.continuous

@[deprecated (since := "2024-10-26")]
alias Embedding.t1Space := IsEmbedding.t1Space

instance Subtype.t1Space {X : Type u} [TopologicalSpace X] [T1Space X] {p : X → Prop} :
    T1Space (Subtype p) :=
  IsEmbedding.subtypeVal.t1Space

instance [TopologicalSpace Y] [T1Space X] [T1Space Y] : T1Space (X × Y) :=
  ⟨fun ⟨a, b⟩ => @singleton_prod_singleton _ _ a b ▸ isClosed_singleton.prod isClosed_singleton⟩

instance {ι : Type*} {X : ι → Type*} [∀ i, TopologicalSpace (X i)] [∀ i, T1Space (X i)] :
    T1Space (∀ i, X i) :=
  ⟨fun f => univ_pi_singleton f ▸ isClosed_set_pi fun _ _ => isClosed_singleton⟩

instance ULift.instT1Space [T1Space X] : T1Space (ULift X) :=
  IsEmbedding.uliftDown.t1Space

-- see Note [lower instance priority]
instance (priority := 100) TotallyDisconnectedSpace.t1Space [h : TotallyDisconnectedSpace X] :
    T1Space X := by
  rw [((t1Space_TFAE X).out 0 1 :)]
  intro x
  rw [← totallyDisconnectedSpace_iff_connectedComponent_singleton.mp h x]
  exact isClosed_connectedComponent

-- see Note [lower instance priority]
instance (priority := 100) T1Space.t0Space [T1Space X] : T0Space X :=
  ⟨fun _ _ h => h.specializes.eq⟩

@[simp]
theorem compl_singleton_mem_nhds_iff [T1Space X] {x y : X} : {x}ᶜ ∈ 𝓝 y ↔ y ≠ x :=
  isOpen_compl_singleton.mem_nhds_iff

theorem compl_singleton_mem_nhds [T1Space X] {x y : X} (h : y ≠ x) : {x}ᶜ ∈ 𝓝 y :=
  compl_singleton_mem_nhds_iff.mpr h

@[simp]
theorem closure_singleton [T1Space X] {x : X} : closure ({x} : Set X) = {x} :=
  isClosed_singleton.closure_eq

-- Porting note (https://github.com/leanprover-community/mathlib4/issues/11215): TODO: the proof was `hs.induction_on (by simp) fun x => by simp`
theorem Set.Subsingleton.closure [T1Space X] {s : Set X} (hs : s.Subsingleton) :
    (closure s).Subsingleton := by
  rcases hs.eq_empty_or_singleton with (rfl | ⟨x, rfl⟩) <;> simp

@[simp]
theorem subsingleton_closure [T1Space X] {s : Set X} : (closure s).Subsingleton ↔ s.Subsingleton :=
  ⟨fun h => h.anti subset_closure, fun h => h.closure⟩

theorem isClosedMap_const {X Y} [TopologicalSpace X] [TopologicalSpace Y] [T1Space Y] {y : Y} :
    IsClosedMap (Function.const X y) :=
  IsClosedMap.of_nonempty fun s _ h2s => by simp_rw [const, h2s.image_const, isClosed_singleton]

<<<<<<< HEAD
lemma isClosedMap_prod_mk_left [TopologicalSpace Y] [T1Space X] (x : X) :
    IsClosedMap (fun y : Y ↦ Prod.mk x y) :=
  fun _K hK ↦ Set.singleton_prod ▸ isClosed_singleton.prod hK

lemma isClosedMap_prod_mk_right [TopologicalSpace Y] [T1Space Y] (y : Y) :
=======
lemma isClosedMap_prodMk_left [TopologicalSpace Y] [T1Space X] (x : X) :
    IsClosedMap (fun y : Y ↦ Prod.mk x y) :=
  fun _K hK ↦ Set.singleton_prod ▸ isClosed_singleton.prod hK

lemma isClosedMap_prodMk_right [TopologicalSpace Y] [T1Space Y] (y : Y) :
>>>>>>> 9302f151
    IsClosedMap (fun x : X ↦ Prod.mk x y) :=
  fun _K hK ↦ Set.prod_singleton ▸ hK.prod isClosed_singleton

theorem nhdsWithin_insert_of_ne [T1Space X] {x y : X} {s : Set X} (hxy : x ≠ y) :
    𝓝[insert y s] x = 𝓝[s] x := by
  refine le_antisymm (Filter.le_def.2 fun t ht => ?_) (nhdsWithin_mono x <| subset_insert y s)
  obtain ⟨o, ho, hxo, host⟩ := mem_nhdsWithin.mp ht
  refine mem_nhdsWithin.mpr ⟨o \ {y}, ho.sdiff isClosed_singleton, ⟨hxo, hxy⟩, ?_⟩
  rw [inter_insert_of_not_mem <| not_mem_diff_of_mem (mem_singleton y)]
  exact (inter_subset_inter diff_subset Subset.rfl).trans host

/-- If `t` is a subset of `s`, except for one point,
then `insert x s` is a neighborhood of `x` within `t`. -/
theorem insert_mem_nhdsWithin_of_subset_insert [T1Space X] {x y : X} {s t : Set X}
    (hu : t ⊆ insert y s) : insert x s ∈ 𝓝[t] x := by
  rcases eq_or_ne x y with (rfl | h)
  · exact mem_of_superset self_mem_nhdsWithin hu
  refine nhdsWithin_mono x hu ?_
  rw [nhdsWithin_insert_of_ne h]
  exact mem_of_superset self_mem_nhdsWithin (subset_insert x s)

lemma eventuallyEq_insert [T1Space X] {s t : Set X} {x y : X} (h : s =ᶠ[𝓝[{y}ᶜ] x] t) :
    (insert x s : Set X) =ᶠ[𝓝 x] (insert x t : Set X) := by
  simp_rw [eventuallyEq_set] at h ⊢
  simp_rw [← union_singleton, ← nhdsWithin_univ, ← compl_union_self {x},
    nhdsWithin_union, eventually_sup, nhdsWithin_singleton,
    eventually_pure, union_singleton, mem_insert_iff, true_or, and_true]
  filter_upwards [nhdsWithin_compl_singleton_le x y h] with y using or_congr (Iff.rfl)

@[simp]
theorem ker_nhds [T1Space X] (x : X) : (𝓝 x).ker = {x} := by
  simp [ker_nhds_eq_specializes]

theorem biInter_basis_nhds [T1Space X] {ι : Sort*} {p : ι → Prop} {s : ι → Set X} {x : X}
    (h : (𝓝 x).HasBasis p s) : ⋂ (i) (_ : p i), s i = {x} := by
  rw [← h.ker, ker_nhds]

@[simp]
theorem compl_singleton_mem_nhdsSet_iff [T1Space X] {x : X} {s : Set X} : {x}ᶜ ∈ 𝓝ˢ s ↔ x ∉ s := by
  rw [isOpen_compl_singleton.mem_nhdsSet, subset_compl_singleton_iff]

@[simp]
theorem nhdsSet_le_iff [T1Space X] {s t : Set X} : 𝓝ˢ s ≤ 𝓝ˢ t ↔ s ⊆ t := by
  refine ⟨?_, fun h => monotone_nhdsSet h⟩
  simp_rw [Filter.le_def]; intro h x hx
  specialize h {x}ᶜ
  simp_rw [compl_singleton_mem_nhdsSet_iff] at h
  by_contra hxt
  exact h hxt hx

@[simp]
theorem nhdsSet_inj_iff [T1Space X] {s t : Set X} : 𝓝ˢ s = 𝓝ˢ t ↔ s = t := by
  simp_rw [le_antisymm_iff]
  exact and_congr nhdsSet_le_iff nhdsSet_le_iff

theorem injective_nhdsSet [T1Space X] : Function.Injective (𝓝ˢ : Set X → Filter X) := fun _ _ hst =>
  nhdsSet_inj_iff.mp hst

theorem strictMono_nhdsSet [T1Space X] : StrictMono (𝓝ˢ : Set X → Filter X) :=
  monotone_nhdsSet.strictMono_of_injective injective_nhdsSet

@[simp]
theorem nhds_le_nhdsSet_iff [T1Space X] {s : Set X} {x : X} : 𝓝 x ≤ 𝓝ˢ s ↔ x ∈ s := by
  rw [← nhdsSet_singleton, nhdsSet_le_iff, singleton_subset_iff]

/-- Removing a non-isolated point from a dense set, one still obtains a dense set. -/
theorem Dense.diff_singleton [T1Space X] {s : Set X} (hs : Dense s) (x : X) [NeBot (𝓝[≠] x)] :
    Dense (s \ {x}) :=
  hs.inter_of_isOpen_right (dense_compl_singleton x) isOpen_compl_singleton

/-- Removing a finset from a dense set in a space without isolated points, one still
obtains a dense set. -/
theorem Dense.diff_finset [T1Space X] [∀ x : X, NeBot (𝓝[≠] x)] {s : Set X} (hs : Dense s)
    (t : Finset X) : Dense (s \ t) := by
  classical
  induction t using Finset.induction_on with
  | empty => simpa using hs
  | insert _ ih =>
    rw [Finset.coe_insert, ← union_singleton, ← diff_diff]
    exact ih.diff_singleton _

/-- Removing a finite set from a dense set in a space without isolated points, one still
obtains a dense set. -/
theorem Dense.diff_finite [T1Space X] [∀ x : X, NeBot (𝓝[≠] x)] {s : Set X} (hs : Dense s)
    {t : Set X} (ht : t.Finite) : Dense (s \ t) := by
  convert hs.diff_finset ht.toFinset
  exact (Finite.coe_toFinset _).symm

/-- If a function to a `T1Space` tends to some limit `y` at some point `x`, then necessarily
`y = f x`. -/
theorem eq_of_tendsto_nhds [TopologicalSpace Y] [T1Space Y] {f : X → Y} {x : X} {y : Y}
    (h : Tendsto f (𝓝 x) (𝓝 y)) : f x = y :=
  by_contra fun hfa : f x ≠ y =>
    have fact₁ : {f x}ᶜ ∈ 𝓝 y := compl_singleton_mem_nhds hfa.symm
    have fact₂ : Tendsto f (pure x) (𝓝 y) := h.comp (tendsto_id'.2 <| pure_le_nhds x)
    fact₂ fact₁ (Eq.refl <| f x)

theorem Filter.Tendsto.eventually_ne {X} [TopologicalSpace Y] [T1Space Y] {g : X → Y}
    {l : Filter X} {b₁ b₂ : Y} (hg : Tendsto g l (𝓝 b₁)) (hb : b₁ ≠ b₂) : ∀ᶠ z in l, g z ≠ b₂ :=
  hg.eventually (isOpen_compl_singleton.eventually_mem hb)

theorem ContinuousAt.eventually_ne [TopologicalSpace Y] [T1Space Y] {g : X → Y} {x : X} {y : Y}
    (hg1 : ContinuousAt g x) (hg2 : g x ≠ y) : ∀ᶠ z in 𝓝 x, g z ≠ y :=
  hg1.tendsto.eventually_ne hg2

theorem eventually_ne_nhds [T1Space X] {a b : X} (h : a ≠ b) : ∀ᶠ x in 𝓝 a, x ≠ b :=
  IsOpen.eventually_mem isOpen_ne h

theorem eventually_ne_nhdsWithin [T1Space X] {a b : X} {s : Set X} (h : a ≠ b) :
    ∀ᶠ x in 𝓝[s] a, x ≠ b :=
  Filter.Eventually.filter_mono nhdsWithin_le_nhds <| eventually_ne_nhds h

theorem continuousWithinAt_insert [TopologicalSpace Y] [T1Space X]
    {x y : X} {s : Set X} {f : X → Y} :
    ContinuousWithinAt f (insert y s) x ↔ ContinuousWithinAt f s x := by
  rcases eq_or_ne x y with (rfl | h)
  · exact continuousWithinAt_insert_self
  simp_rw [ContinuousWithinAt, nhdsWithin_insert_of_ne h]

alias ⟨ContinuousWithinAt.of_insert, ContinuousWithinAt.insert'⟩ := continuousWithinAt_insert

/-- See also `continuousWithinAt_diff_self` for the case `y = x` but not requiring `T1Space`. -/
theorem continuousWithinAt_diff_singleton [TopologicalSpace Y] [T1Space X]
    {x y : X} {s : Set X} {f : X → Y} :
    ContinuousWithinAt f (s \ {y}) x ↔ ContinuousWithinAt f s x := by
  rw [← continuousWithinAt_insert, insert_diff_singleton, continuousWithinAt_insert]

/-- If two sets coincide locally around `x`, except maybe at `y`, then it is equivalent to be
continuous at `x` within one set or the other. -/
theorem continuousWithinAt_congr_set' [TopologicalSpace Y] [T1Space X]
    {x : X} {s t : Set X} {f : X → Y} (y : X) (h : s =ᶠ[𝓝[{y}ᶜ] x] t) :
    ContinuousWithinAt f s x ↔ ContinuousWithinAt f t x := by
  rw [← continuousWithinAt_insert_self (s := s), ← continuousWithinAt_insert_self (s := t)]
  exact continuousWithinAt_congr_set (eventuallyEq_insert h)

/-- To prove a function to a `T1Space` is continuous at some point `x`, it suffices to prove that
`f` admits *some* limit at `x`. -/
theorem continuousAt_of_tendsto_nhds [TopologicalSpace Y] [T1Space Y] {f : X → Y} {x : X} {y : Y}
    (h : Tendsto f (𝓝 x) (𝓝 y)) : ContinuousAt f x := by
  rwa [ContinuousAt, eq_of_tendsto_nhds h]

@[simp]
theorem tendsto_const_nhds_iff [T1Space X] {l : Filter Y} [NeBot l] {c d : X} :
    Tendsto (fun _ => c) l (𝓝 d) ↔ c = d := by simp_rw [Tendsto, Filter.map_const, pure_le_nhds_iff]

/-- A point with a finite neighborhood has to be isolated. -/
theorem isOpen_singleton_of_finite_mem_nhds [T1Space X] (x : X)
    {s : Set X} (hs : s ∈ 𝓝 x) (hsf : s.Finite) : IsOpen ({x} : Set X) := by
  have A : {x} ⊆ s := by simp only [singleton_subset_iff, mem_of_mem_nhds hs]
  have B : IsClosed (s \ {x}) := (hsf.subset diff_subset).isClosed
  have C : (s \ {x})ᶜ ∈ 𝓝 x := B.isOpen_compl.mem_nhds fun h => h.2 rfl
  have D : {x} ∈ 𝓝 x := by simpa only [← diff_eq, diff_diff_cancel_left A] using inter_mem hs C
  rwa [← mem_interior_iff_mem_nhds, ← singleton_subset_iff, subset_interior_iff_isOpen] at D

/-- If the punctured neighborhoods of a point form a nontrivial filter, then any neighborhood is
infinite. -/
theorem infinite_of_mem_nhds {X} [TopologicalSpace X] [T1Space X] (x : X) [hx : NeBot (𝓝[≠] x)]
    {s : Set X} (hs : s ∈ 𝓝 x) : Set.Infinite s := by
  refine fun hsf => hx.1 ?_
  rw [← isOpen_singleton_iff_punctured_nhds]
  exact isOpen_singleton_of_finite_mem_nhds x hs hsf

instance Finite.instDiscreteTopology [T1Space X] [Finite X] : DiscreteTopology X :=
  discreteTopology_iff_forall_isClosed.mpr (· |>.toFinite.isClosed)

theorem Set.Finite.continuousOn [T1Space X] [TopologicalSpace Y] {s : Set X} (hs : s.Finite)
    (f : X → Y) : ContinuousOn f s := by
  rw [continuousOn_iff_continuous_restrict]
  have : Finite s := hs
  fun_prop

theorem PreconnectedSpace.trivial_of_discrete [PreconnectedSpace X] [DiscreteTopology X] :
    Subsingleton X := by
  rw [← not_nontrivial_iff_subsingleton]
  rintro ⟨x, y, hxy⟩
  rw [Ne, ← mem_singleton_iff, (isClopen_discrete _).eq_univ <| singleton_nonempty y] at hxy
  exact hxy (mem_univ x)

theorem IsPreconnected.infinite_of_nontrivial [T1Space X] {s : Set X} (h : IsPreconnected s)
    (hs : s.Nontrivial) : s.Infinite := by
  refine mt (fun hf => (subsingleton_coe s).mp ?_) (not_subsingleton_iff.mpr hs)
  haveI := @Finite.instDiscreteTopology s _ _ hf.to_subtype
  exact @PreconnectedSpace.trivial_of_discrete _ _ (Subtype.preconnectedSpace h) _

theorem ConnectedSpace.infinite [ConnectedSpace X] [Nontrivial X] [T1Space X] : Infinite X :=
  infinite_univ_iff.mp <| isPreconnected_univ.infinite_of_nontrivial nontrivial_univ

/-- A non-trivial connected T1 space has no isolated points. -/
instance (priority := 100) ConnectedSpace.neBot_nhdsWithin_compl_of_nontrivial_of_t1space
    [ConnectedSpace X] [Nontrivial X] [T1Space X] (x : X) :
    NeBot (𝓝[≠] x) := by
  by_contra contra
  rw [not_neBot, ← isOpen_singleton_iff_punctured_nhds] at contra
  replace contra := nonempty_inter isOpen_compl_singleton
    contra (compl_union_self _) (Set.nonempty_compl_of_nontrivial _) (singleton_nonempty _)
  simp [compl_inter_self {x}] at contra

theorem SeparationQuotient.t1Space_iff : T1Space (SeparationQuotient X) ↔ R0Space X := by
  rw [r0Space_iff, ((t1Space_TFAE (SeparationQuotient X)).out 0 9 :)]
  constructor
  · intro h x y xspecy
    rw [← IsInducing.specializes_iff isInducing_mk, h xspecy] at *
  · rintro h ⟨x⟩ ⟨y⟩ sxspecsy
    have xspecy : x ⤳ y := isInducing_mk.specializes_iff.mp sxspecsy
    have yspecx : y ⤳ x := h xspecy
    erw [mk_eq_mk, inseparable_iff_specializes_and]
    exact ⟨xspecy, yspecx⟩

lemma Set.Subsingleton.isClosed [T1Space X] {A : Set X} (h : A.Subsingleton) : IsClosed A := by
  rcases h.eq_empty_or_singleton with rfl | ⟨x, rfl⟩
  · exact isClosed_empty
  · exact isClosed_singleton

lemma isClosed_inter_singleton [T1Space X] {A : Set X} {a : X} : IsClosed (A ∩ {a}) :=
  Subsingleton.inter_singleton.isClosed

lemma isClosed_singleton_inter [T1Space X] {A : Set X} {a : X} : IsClosed ({a} ∩ A) :=
  Subsingleton.singleton_inter.isClosed

theorem singleton_mem_nhdsWithin_of_mem_discrete {s : Set X} [DiscreteTopology s] {x : X}
    (hx : x ∈ s) : {x} ∈ 𝓝[s] x := by
  have : ({⟨x, hx⟩} : Set s) ∈ 𝓝 (⟨x, hx⟩ : s) := by simp [nhds_discrete]
  simpa only [nhdsWithin_eq_map_subtype_coe hx, image_singleton] using
    @image_mem_map _ _ _ ((↑) : s → X) _ this

/-- The neighbourhoods filter of `x` within `s`, under the discrete topology, is equal to
the pure `x` filter (which is the principal filter at the singleton `{x}`.) -/
theorem nhdsWithin_of_mem_discrete {s : Set X} [DiscreteTopology s] {x : X} (hx : x ∈ s) :
    𝓝[s] x = pure x :=
  le_antisymm (le_pure_iff.2 <| singleton_mem_nhdsWithin_of_mem_discrete hx) (pure_le_nhdsWithin hx)

theorem Filter.HasBasis.exists_inter_eq_singleton_of_mem_discrete {ι : Type*} {p : ι → Prop}
    {t : ι → Set X} {s : Set X} [DiscreteTopology s] {x : X} (hb : (𝓝 x).HasBasis p t)
    (hx : x ∈ s) : ∃ i, p i ∧ t i ∩ s = {x} := by
  rcases (nhdsWithin_hasBasis hb s).mem_iff.1 (singleton_mem_nhdsWithin_of_mem_discrete hx) with
    ⟨i, hi, hix⟩
  exact ⟨i, hi, hix.antisymm <| singleton_subset_iff.2 ⟨mem_of_mem_nhds <| hb.mem_of_mem hi, hx⟩⟩

/-- A point `x` in a discrete subset `s` of a topological space admits a neighbourhood
that only meets `s` at `x`. -/
theorem nhds_inter_eq_singleton_of_mem_discrete {s : Set X} [DiscreteTopology s] {x : X}
    (hx : x ∈ s) : ∃ U ∈ 𝓝 x, U ∩ s = {x} := by
  simpa using (𝓝 x).basis_sets.exists_inter_eq_singleton_of_mem_discrete hx

/-- Let `x` be a point in a discrete subset `s` of a topological space, then there exists an open
set that only meets `s` at `x`. -/
theorem isOpen_inter_eq_singleton_of_mem_discrete {s : Set X} [DiscreteTopology s] {x : X}
    (hx : x ∈ s) : ∃ U : Set X, IsOpen U ∧ U ∩ s = {x} := by
  obtain ⟨U, hU_nhds, hU_inter⟩ := nhds_inter_eq_singleton_of_mem_discrete hx
  obtain ⟨t, ht_sub, ht_open, ht_x⟩ := mem_nhds_iff.mp hU_nhds
  refine ⟨t, ht_open, Set.Subset.antisymm ?_ ?_⟩
  · exact hU_inter ▸ Set.inter_subset_inter_left s ht_sub
  · rw [Set.subset_inter_iff, Set.singleton_subset_iff, Set.singleton_subset_iff]
    exact ⟨ht_x, hx⟩

/-- For point `x` in a discrete subset `s` of a topological space, there is a set `U`
such that
1. `U` is a punctured neighborhood of `x` (ie. `U ∪ {x}` is a neighbourhood of `x`),
2. `U` is disjoint from `s`.
-/
theorem disjoint_nhdsWithin_of_mem_discrete {s : Set X} [DiscreteTopology s] {x : X} (hx : x ∈ s) :
    ∃ U ∈ 𝓝[≠] x, Disjoint U s :=
  let ⟨V, h, h'⟩ := nhds_inter_eq_singleton_of_mem_discrete hx
  ⟨{x}ᶜ ∩ V, inter_mem_nhdsWithin _ h,
    disjoint_iff_inter_eq_empty.mpr (by rw [inter_assoc, h', compl_inter_self])⟩

theorem isClosedEmbedding_update {ι : Type*} {β : ι → Type*}
    [DecidableEq ι] [(i : ι) → TopologicalSpace (β i)]
    (x : (i : ι) → β i) (i : ι) [(i : ι) → T1Space (β i)] :
    IsClosedEmbedding (update x i) := by
  refine .of_continuous_injective_isClosedMap (continuous_const.update i continuous_id)
    (update_injective x i) fun s hs ↦ ?_
  rw [update_image]
  apply isClosed_set_pi
  simp [forall_update_iff, hs, isClosed_singleton]

@[deprecated (since := "2024-10-20")]
alias closedEmbedding_update := isClosedEmbedding_update

/-! ### R₁ (preregular) spaces -/

section R1Space

/-- A topological space is called a *preregular* (a.k.a. R₁) space,
if any two topologically distinguishable points have disjoint neighbourhoods. -/
@[mk_iff r1Space_iff_specializes_or_disjoint_nhds]
class R1Space (X : Type*) [TopologicalSpace X] : Prop where
  specializes_or_disjoint_nhds (x y : X) : Specializes x y ∨ Disjoint (𝓝 x) (𝓝 y)

export R1Space (specializes_or_disjoint_nhds)

variable [R1Space X] {x y : X}

instance (priority := 100) : R0Space X where
  specializes_symmetric _ _ h := (specializes_or_disjoint_nhds _ _).resolve_right <| fun hd ↦
    h.not_disjoint hd.symm

theorem disjoint_nhds_nhds_iff_not_specializes : Disjoint (𝓝 x) (𝓝 y) ↔ ¬x ⤳ y :=
  ⟨fun hd hspec ↦ hspec.not_disjoint hd, (specializes_or_disjoint_nhds _ _).resolve_left⟩

theorem specializes_iff_not_disjoint : x ⤳ y ↔ ¬Disjoint (𝓝 x) (𝓝 y) :=
  disjoint_nhds_nhds_iff_not_specializes.not_left.symm

theorem disjoint_nhds_nhds_iff_not_inseparable : Disjoint (𝓝 x) (𝓝 y) ↔ ¬Inseparable x y := by
  rw [disjoint_nhds_nhds_iff_not_specializes, specializes_iff_inseparable]

theorem r1Space_iff_inseparable_or_disjoint_nhds {X : Type*} [TopologicalSpace X] :
    R1Space X ↔ ∀ x y : X, Inseparable x y ∨ Disjoint (𝓝 x) (𝓝 y) :=
  ⟨fun _h x y ↦ (specializes_or_disjoint_nhds x y).imp_left Specializes.inseparable, fun h ↦
    ⟨fun x y ↦ (h x y).imp_left Inseparable.specializes⟩⟩

theorem Inseparable.of_nhds_neBot {x y : X} (h : NeBot (𝓝 x ⊓ 𝓝 y)) :
    Inseparable x y :=
  (r1Space_iff_inseparable_or_disjoint_nhds.mp ‹_› _ _).resolve_right fun h' => h.ne h'.eq_bot

/-- Limits are unique up to separability.

A weaker version of `tendsto_nhds_unique` for `R1Space`. -/
theorem tendsto_nhds_unique_inseparable {f : Y → X} {l : Filter Y} {a b : X} [NeBot l]
    (ha : Tendsto f l (𝓝 a)) (hb : Tendsto f l (𝓝 b)) : Inseparable a b :=
  .of_nhds_neBot <| neBot_of_le <| le_inf ha hb

theorem isClosed_setOf_specializes : IsClosed { p : X × X | p.1 ⤳ p.2 } := by
  simp only [← isOpen_compl_iff, compl_setOf, ← disjoint_nhds_nhds_iff_not_specializes,
    isOpen_setOf_disjoint_nhds_nhds]

theorem isClosed_setOf_inseparable : IsClosed { p : X × X | Inseparable p.1 p.2 } := by
  simp only [← specializes_iff_inseparable, isClosed_setOf_specializes]

/-- In an R₁ space, a point belongs to the closure of a compact set `K`
if and only if it is topologically inseparable from some point of `K`. -/
theorem IsCompact.mem_closure_iff_exists_inseparable {K : Set X} (hK : IsCompact K) :
    y ∈ closure K ↔ ∃ x ∈ K, Inseparable x y := by
  refine ⟨fun hy ↦ ?_, fun ⟨x, hxK, hxy⟩ ↦
    (hxy.mem_closed_iff isClosed_closure).1 <| subset_closure hxK⟩
  contrapose! hy
  have : Disjoint (𝓝 y) (𝓝ˢ K) := hK.disjoint_nhdsSet_right.2 fun x hx ↦
    (disjoint_nhds_nhds_iff_not_inseparable.2 (hy x hx)).symm
  simpa only [disjoint_iff, not_mem_closure_iff_nhdsWithin_eq_bot]
    using this.mono_right principal_le_nhdsSet

theorem IsCompact.closure_eq_biUnion_inseparable {K : Set X} (hK : IsCompact K) :
    closure K = ⋃ x ∈ K, {y | Inseparable x y} := by
  ext; simp [hK.mem_closure_iff_exists_inseparable]

/-- In an R₁ space, the closure of a compact set is the union of the closures of its points. -/
theorem IsCompact.closure_eq_biUnion_closure_singleton {K : Set X} (hK : IsCompact K) :
    closure K = ⋃ x ∈ K, closure {x} := by
  simp only [hK.closure_eq_biUnion_inseparable, ← specializes_iff_inseparable,
    specializes_iff_mem_closure, setOf_mem_eq]

/-- In an R₁ space, if a compact set `K` is contained in an open set `U`,
then its closure is also contained in `U`. -/
theorem IsCompact.closure_subset_of_isOpen {K : Set X} (hK : IsCompact K)
    {U : Set X} (hU : IsOpen U) (hKU : K ⊆ U) : closure K ⊆ U := by
  rw [hK.closure_eq_biUnion_inseparable, iUnion₂_subset_iff]
  exact fun x hx y hxy ↦ (hxy.mem_open_iff hU).1 (hKU hx)

/-- The closure of a compact set in an R₁ space is a compact set. -/
protected theorem IsCompact.closure {K : Set X} (hK : IsCompact K) : IsCompact (closure K) := by
  refine isCompact_of_finite_subcover fun U hUo hKU ↦ ?_
  rcases hK.elim_finite_subcover U hUo (subset_closure.trans hKU) with ⟨t, ht⟩
  exact ⟨t, hK.closure_subset_of_isOpen (isOpen_biUnion fun _ _ ↦ hUo _) ht⟩

theorem IsCompact.closure_of_subset {s K : Set X} (hK : IsCompact K) (h : s ⊆ K) :
    IsCompact (closure s) :=
  hK.closure.of_isClosed_subset isClosed_closure (closure_mono h)

@[simp]
theorem exists_isCompact_superset_iff {s : Set X} :
    (∃ K, IsCompact K ∧ s ⊆ K) ↔ IsCompact (closure s) :=
  ⟨fun ⟨_K, hK, hsK⟩ => hK.closure_of_subset hsK, fun h => ⟨closure s, h, subset_closure⟩⟩

/-- If `K` and `L` are disjoint compact sets in an R₁ topological space
and `L` is also closed, then `K` and `L` have disjoint neighborhoods. -/
theorem SeparatedNhds.of_isCompact_isCompact_isClosed {K L : Set X} (hK : IsCompact K)
    (hL : IsCompact L) (h'L : IsClosed L) (hd : Disjoint K L) : SeparatedNhds K L := by
  simp_rw [separatedNhds_iff_disjoint, hK.disjoint_nhdsSet_left, hL.disjoint_nhdsSet_right,
    disjoint_nhds_nhds_iff_not_inseparable]
  intro x hx y hy h
  exact absurd ((h.mem_closed_iff h'L).2 hy) <| disjoint_left.1 hd hx

/-- If a compact set is covered by two open sets, then we can cover it by two compact subsets. -/
theorem IsCompact.binary_compact_cover {K U V : Set X}
    (hK : IsCompact K) (hU : IsOpen U) (hV : IsOpen V) (h2K : K ⊆ U ∪ V) :
    ∃ K₁ K₂ : Set X, IsCompact K₁ ∧ IsCompact K₂ ∧ K₁ ⊆ U ∧ K₂ ⊆ V ∧ K = K₁ ∪ K₂ := by
  have hK' : IsCompact (closure K) := hK.closure
  have : SeparatedNhds (closure K \ U) (closure K \ V) := by
    apply SeparatedNhds.of_isCompact_isCompact_isClosed (hK'.diff hU) (hK'.diff hV)
      (isClosed_closure.sdiff hV)
    rw [disjoint_iff_inter_eq_empty, diff_inter_diff, diff_eq_empty]
    exact hK.closure_subset_of_isOpen (hU.union hV) h2K
  have : SeparatedNhds (K \ U) (K \ V) :=
    this.mono (diff_subset_diff_left (subset_closure)) (diff_subset_diff_left (subset_closure))
  rcases this with ⟨O₁, O₂, h1O₁, h1O₂, h2O₁, h2O₂, hO⟩
  exact ⟨K \ O₁, K \ O₂, hK.diff h1O₁, hK.diff h1O₂, diff_subset_comm.mp h2O₁,
    diff_subset_comm.mp h2O₂, by rw [← diff_inter, hO.inter_eq, diff_empty]⟩

/-- For every finite open cover `Uᵢ` of a compact set, there exists a compact cover `Kᵢ ⊆ Uᵢ`. -/
theorem IsCompact.finite_compact_cover {s : Set X} (hs : IsCompact s) {ι : Type*}
    (t : Finset ι) (U : ι → Set X) (hU : ∀ i ∈ t, IsOpen (U i)) (hsC : s ⊆ ⋃ i ∈ t, U i) :
    ∃ K : ι → Set X, (∀ i, IsCompact (K i)) ∧ (∀ i, K i ⊆ U i) ∧ s = ⋃ i ∈ t, K i := by
  classical
  induction t using Finset.induction generalizing U s with
  | empty =>
    refine ⟨fun _ => ∅, fun _ => isCompact_empty, fun i => empty_subset _, ?_⟩
    simpa only [subset_empty_iff, Finset.not_mem_empty, iUnion_false, iUnion_empty] using hsC
  | insert hx ih =>
    rename_i x t
    simp only [Finset.set_biUnion_insert] at hsC
    simp only [Finset.forall_mem_insert] at hU
    have hU' : ∀ i ∈ t, IsOpen (U i) := fun i hi => hU.2 i hi
    rcases hs.binary_compact_cover hU.1 (isOpen_biUnion hU') hsC with
      ⟨K₁, K₂, h1K₁, h1K₂, h2K₁, h2K₂, hK⟩
    rcases ih h1K₂ U hU' h2K₂ with ⟨K, h1K, h2K, h3K⟩
    refine ⟨update K x K₁, ?_, ?_, ?_⟩
    · intro i
      rcases eq_or_ne i x with rfl | hi
      · simp only [update_self, h1K₁]
      · simp only [update_of_ne hi, h1K]
    · intro i
      rcases eq_or_ne i x with rfl | hi
      · simp only [update_self, h2K₁]
      · simp only [update_of_ne hi, h2K]
    · simp only [Finset.set_biUnion_insert_update _ hx, hK, h3K]

theorem R1Space.of_continuous_specializes_imp [TopologicalSpace Y] {f : Y → X} (hc : Continuous f)
    (hspec : ∀ x y, f x ⤳ f y → x ⤳ y) : R1Space Y where
  specializes_or_disjoint_nhds x y := (specializes_or_disjoint_nhds (f x) (f y)).imp (hspec x y) <|
    ((hc.tendsto _).disjoint · (hc.tendsto _))

theorem Topology.IsInducing.r1Space [TopologicalSpace Y] {f : Y → X} (hf : IsInducing f) :
    R1Space Y := .of_continuous_specializes_imp hf.continuous fun _ _ ↦ hf.specializes_iff.1

@[deprecated (since := "2024-10-28")] alias Inducing.r1Space := IsInducing.r1Space

protected theorem R1Space.induced (f : Y → X) : @R1Space Y (.induced f ‹_›) :=
  @IsInducing.r1Space _ _ _ _ (.induced f _) f (.induced f)

instance (p : X → Prop) : R1Space (Subtype p) := .induced _

protected theorem R1Space.sInf {X : Type*} {T : Set (TopologicalSpace X)}
    (hT : ∀ t ∈ T, @R1Space X t) : @R1Space X (sInf T) := by
  let _ := sInf T
  refine ⟨fun x y ↦ ?_⟩
  simp only [Specializes, nhds_sInf]
  rcases em (∃ t ∈ T, Disjoint (@nhds X t x) (@nhds X t y)) with ⟨t, htT, htd⟩ | hTd
  · exact .inr <| htd.mono (iInf₂_le t htT) (iInf₂_le t htT)
  · push_neg at hTd
    exact .inl <| iInf₂_mono fun t ht ↦ ((hT t ht).1 x y).resolve_right (hTd t ht)

protected theorem R1Space.iInf {ι X : Type*} {t : ι → TopologicalSpace X}
    (ht : ∀ i, @R1Space X (t i)) : @R1Space X (iInf t) :=
  .sInf <| forall_mem_range.2 ht

protected theorem R1Space.inf {X : Type*} {t₁ t₂ : TopologicalSpace X}
    (h₁ : @R1Space X t₁) (h₂ : @R1Space X t₂) : @R1Space X (t₁ ⊓ t₂) := by
  rw [inf_eq_iInf]
  apply R1Space.iInf
  simp [*]

instance [TopologicalSpace Y] [R1Space Y] : R1Space (X × Y) :=
  .inf (.induced _) (.induced _)

instance {ι : Type*} {X : ι → Type*} [∀ i, TopologicalSpace (X i)] [∀ i, R1Space (X i)] :
    R1Space (∀ i, X i) :=
  .iInf fun _ ↦ .induced _

theorem exists_mem_nhds_isCompact_mapsTo_of_isCompact_mem_nhds
    {X Y : Type*} [TopologicalSpace X] [TopologicalSpace Y] [R1Space Y] {f : X → Y} {x : X}
    {K : Set X} {s : Set Y} (hf : Continuous f) (hs : s ∈ 𝓝 (f x)) (hKc : IsCompact K)
    (hKx : K ∈ 𝓝 x) : ∃ L ∈ 𝓝 x, IsCompact L ∧ MapsTo f L s := by
  have hc : IsCompact (f '' K \ interior s) := (hKc.image hf).diff isOpen_interior
  obtain ⟨U, V, Uo, Vo, hxU, hV, hd⟩ : SeparatedNhds {f x} (f '' K \ interior s) := by
    simp_rw [separatedNhds_iff_disjoint, nhdsSet_singleton, hc.disjoint_nhdsSet_right,
      disjoint_nhds_nhds_iff_not_inseparable]
    rintro y ⟨-, hys⟩ hxy
    refine hys <| (hxy.mem_open_iff isOpen_interior).1 ?_
    rwa [mem_interior_iff_mem_nhds]
  refine ⟨K \ f ⁻¹' V, diff_mem hKx ?_, hKc.diff <| Vo.preimage hf, fun y hy ↦ ?_⟩
  · filter_upwards [hf.continuousAt <| Uo.mem_nhds (hxU rfl)] with x hx
      using Set.disjoint_left.1 hd hx
  · by_contra hys
    exact hy.2 (hV ⟨mem_image_of_mem _ hy.1, not_mem_subset interior_subset hys⟩)

instance (priority := 900) {X Y : Type*} [TopologicalSpace X] [WeaklyLocallyCompactSpace X]
    [TopologicalSpace Y] [R1Space Y] : LocallyCompactPair X Y where
  exists_mem_nhds_isCompact_mapsTo hf hs :=
    let ⟨_K, hKc, hKx⟩ := exists_compact_mem_nhds _
    exists_mem_nhds_isCompact_mapsTo_of_isCompact_mem_nhds hf hs hKc hKx

/-- If a point in an R₁ space has a compact neighborhood,
then it has a basis of compact closed neighborhoods. -/
theorem IsCompact.isCompact_isClosed_basis_nhds {x : X} {L : Set X} (hLc : IsCompact L)
    (hxL : L ∈ 𝓝 x) : (𝓝 x).HasBasis (fun K ↦ K ∈ 𝓝 x ∧ IsCompact K ∧ IsClosed K) (·) :=
  hasBasis_self.2 fun _U hU ↦
    let ⟨K, hKx, hKc, hKU⟩ := exists_mem_nhds_isCompact_mapsTo_of_isCompact_mem_nhds
      continuous_id (interior_mem_nhds.2 hU) hLc hxL
    ⟨closure K, mem_of_superset hKx subset_closure, ⟨hKc.closure, isClosed_closure⟩,
      (hKc.closure_subset_of_isOpen isOpen_interior hKU).trans interior_subset⟩

/-- In an R₁ space, the filters `coclosedCompact` and `cocompact` are equal. -/
@[simp]
theorem Filter.coclosedCompact_eq_cocompact : coclosedCompact X = cocompact X := by
  refine le_antisymm ?_ cocompact_le_coclosedCompact
  rw [hasBasis_coclosedCompact.le_basis_iff hasBasis_cocompact]
  exact fun K hK ↦ ⟨closure K, ⟨isClosed_closure, hK.closure⟩, compl_subset_compl.2 subset_closure⟩

/-- In an R₁ space, the bornologies `relativelyCompact` and `inCompact` are equal. -/
@[simp]
theorem Bornology.relativelyCompact_eq_inCompact :
    Bornology.relativelyCompact X = Bornology.inCompact X :=
  Bornology.ext _ _ Filter.coclosedCompact_eq_cocompact

/-!
### Lemmas about a weakly locally compact R₁ space

In fact, a space with these properties is locally compact and regular.
Some lemmas are formulated using the latter assumptions below.
-/

variable [WeaklyLocallyCompactSpace X]

/-- In a (weakly) locally compact R₁ space, compact closed neighborhoods of a point `x`
form a basis of neighborhoods of `x`. -/
theorem isCompact_isClosed_basis_nhds (x : X) :
    (𝓝 x).HasBasis (fun K => K ∈ 𝓝 x ∧ IsCompact K ∧ IsClosed K) (·) :=
  let ⟨_L, hLc, hLx⟩ := exists_compact_mem_nhds x
  hLc.isCompact_isClosed_basis_nhds hLx

/-- In a (weakly) locally compact R₁ space, each point admits a compact closed neighborhood. -/
theorem exists_mem_nhds_isCompact_isClosed (x : X) : ∃ K ∈ 𝓝 x, IsCompact K ∧ IsClosed K :=
  (isCompact_isClosed_basis_nhds x).ex_mem

-- see Note [lower instance priority]
/-- A weakly locally compact R₁ space is locally compact. -/
instance (priority := 80) WeaklyLocallyCompactSpace.locallyCompactSpace : LocallyCompactSpace X :=
  .of_hasBasis isCompact_isClosed_basis_nhds fun _ _ ⟨_, h, _⟩ ↦ h

/-- In a weakly locally compact R₁ space,
every compact set has an open neighborhood with compact closure. -/
theorem exists_isOpen_superset_and_isCompact_closure {K : Set X} (hK : IsCompact K) :
    ∃ V, IsOpen V ∧ K ⊆ V ∧ IsCompact (closure V) := by
  rcases exists_compact_superset hK with ⟨K', hK', hKK'⟩
  exact ⟨interior K', isOpen_interior, hKK', hK'.closure_of_subset interior_subset⟩

/-- In a weakly locally compact R₁ space,
every point has an open neighborhood with compact closure. -/
theorem exists_isOpen_mem_isCompact_closure (x : X) :
    ∃ U : Set X, IsOpen U ∧ x ∈ U ∧ IsCompact (closure U) := by
  simpa only [singleton_subset_iff]
    using exists_isOpen_superset_and_isCompact_closure isCompact_singleton

end R1Space

end Separation<|MERGE_RESOLUTION|>--- conflicted
+++ resolved
@@ -565,19 +565,11 @@
     IsClosedMap (Function.const X y) :=
   IsClosedMap.of_nonempty fun s _ h2s => by simp_rw [const, h2s.image_const, isClosed_singleton]
 
-<<<<<<< HEAD
-lemma isClosedMap_prod_mk_left [TopologicalSpace Y] [T1Space X] (x : X) :
-    IsClosedMap (fun y : Y ↦ Prod.mk x y) :=
-  fun _K hK ↦ Set.singleton_prod ▸ isClosed_singleton.prod hK
-
-lemma isClosedMap_prod_mk_right [TopologicalSpace Y] [T1Space Y] (y : Y) :
-=======
 lemma isClosedMap_prodMk_left [TopologicalSpace Y] [T1Space X] (x : X) :
     IsClosedMap (fun y : Y ↦ Prod.mk x y) :=
   fun _K hK ↦ Set.singleton_prod ▸ isClosed_singleton.prod hK
 
 lemma isClosedMap_prodMk_right [TopologicalSpace Y] [T1Space Y] (y : Y) :
->>>>>>> 9302f151
     IsClosedMap (fun x : X ↦ Prod.mk x y) :=
   fun _K hK ↦ Set.prod_singleton ▸ hK.prod isClosed_singleton
 
