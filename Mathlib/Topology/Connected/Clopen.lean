--- conflicted
+++ resolved
@@ -375,11 +375,8 @@
   exact le_antisymm (iUnion_subset fun _ ↦ le_rfl) <|
     iUnion_subset fun hx ↦ subset_iUnion₂_of_subset (huv₁ hx) hx le_rfl
 
-<<<<<<< HEAD
-=======
 variable [TopologicalSpace β] {f : α → β}
 
->>>>>>> d0df76bd
 /-- The preimage of a connected component is preconnected if the function has connected fibers
 and a subset is closed iff the preimage is. -/
 theorem preimage_connectedComponent_connected
