/-
Copyright (c) 2019 Sébastien Gouëzel. All rights reserved.
Released under Apache 2.0 license as described in the file LICENSE.
Authors: Jan-David Salchow, Sébastien Gouëzel, Jean Lo, Yury Kudryashov, Frédéric Dupuis,
  Heather Macbeth
-/
import Mathlib.Algebra.Module.Opposite
import Mathlib.Topology.Algebra.Group.Quotient
import Mathlib.Topology.Algebra.Ring.Basic
import Mathlib.Topology.UniformSpace.UniformEmbedding
import Mathlib.LinearAlgebra.Finsupp.LinearCombination
import Mathlib.LinearAlgebra.Pi
import Mathlib.LinearAlgebra.Quotient.Defs

/-!
# Theory of topological modules

We use the class `ContinuousSMul` for topological (semi) modules and topological vector spaces.
-/

assert_not_exists Star.star

open LinearMap (ker range)
open Topology Filter Pointwise

universe u v w u'

section

variable {R : Type*} {M : Type*} [Ring R] [TopologicalSpace R] [TopologicalSpace M]
  [AddCommGroup M] [Module R M]

theorem ContinuousSMul.of_nhds_zero [IsTopologicalRing R] [IsTopologicalAddGroup M]
    (hmul : Tendsto (fun p : R × M => p.1 • p.2) (𝓝 0 ×ˢ 𝓝 0) (𝓝 0))
    (hmulleft : ∀ m : M, Tendsto (fun a : R => a • m) (𝓝 0) (𝓝 0))
    (hmulright : ∀ a : R, Tendsto (fun m : M => a • m) (𝓝 0) (𝓝 0)) : ContinuousSMul R M where
  continuous_smul := by
    rw [← nhds_prod_eq] at hmul
    refine continuous_of_continuousAt_zero₂ (AddMonoidHom.smul : R →+ M →+ M) ?_ ?_ ?_ <;>
      simpa [ContinuousAt]

end

section

variable {R : Type*} {M : Type*} [Ring R] [TopologicalSpace R] [TopologicalSpace M]
  [AddCommGroup M] [ContinuousAdd M] [Module R M] [ContinuousSMul R M]

/-- If `M` is a topological module over `R` and `0` is a limit of invertible elements of `R`, then
`⊤` is the only submodule of `M` with a nonempty interior.
This is the case, e.g., if `R` is a nontrivially normed field. -/
theorem Submodule.eq_top_of_nonempty_interior' [NeBot (𝓝[{ x : R | IsUnit x }] 0)]
    (s : Submodule R M) (hs : (interior (s : Set M)).Nonempty) : s = ⊤ := by
  rcases hs with ⟨y, hy⟩
  refine Submodule.eq_top_iff'.2 fun x => ?_
  rw [mem_interior_iff_mem_nhds] at hy
  have : Tendsto (fun c : R => y + c • x) (𝓝[{ x : R | IsUnit x }] 0) (𝓝 (y + (0 : R) • x)) :=
    tendsto_const_nhds.add ((tendsto_nhdsWithin_of_tendsto_nhds tendsto_id).smul tendsto_const_nhds)
  rw [zero_smul, add_zero] at this
  obtain ⟨_, hu : y + _ • _ ∈ s, u, rfl⟩ :=
    nonempty_of_mem (inter_mem (Filter.mem_map.1 (this hy)) self_mem_nhdsWithin)
  have hy' : y ∈ ↑s := mem_of_mem_nhds hy
  rwa [s.add_mem_iff_right hy', ← Units.smul_def, s.smul_mem_iff' u] at hu

variable (R M)

/-- Let `R` be a topological ring such that zero is not an isolated point (e.g., a nontrivially
normed field, see `NormedField.punctured_nhds_neBot`). Let `M` be a nontrivial module over `R`
such that `c • x = 0` implies `c = 0 ∨ x = 0`. Then `M` has no isolated points. We formulate this
using `NeBot (𝓝[≠] x)`.

This lemma is not an instance because Lean would need to find `[ContinuousSMul ?m_1 M]` with
unknown `?m_1`. We register this as an instance for `R = ℝ` in `Real.punctured_nhds_module_neBot`.
One can also use `haveI := Module.punctured_nhds_neBot R M` in a proof.
-/
theorem Module.punctured_nhds_neBot [Nontrivial M] [NeBot (𝓝[≠] (0 : R))] [NoZeroSMulDivisors R M]
    (x : M) : NeBot (𝓝[≠] x) := by
  rcases exists_ne (0 : M) with ⟨y, hy⟩
  suffices Tendsto (fun c : R => x + c • y) (𝓝[≠] 0) (𝓝[≠] x) from this.neBot
  refine Tendsto.inf ?_ (tendsto_principal_principal.2 <| ?_)
  · convert tendsto_const_nhds.add ((@tendsto_id R _).smul_const y)
    rw [zero_smul, add_zero]
  · intro c hc
    simpa [hy] using hc

end

section LatticeOps

variable {R M₁ M₂ : Type*} [SMul R M₁] [SMul R M₂] [u : TopologicalSpace R]
  {t : TopologicalSpace M₂} [ContinuousSMul R M₂]
  {F : Type*} [FunLike F M₁ M₂] [MulActionHomClass F R M₁ M₂] (f : F)

theorem continuousSMul_induced : @ContinuousSMul R M₁ _ u (t.induced f) :=
  let _ : TopologicalSpace M₁ := t.induced f
  IsInducing.continuousSMul ⟨rfl⟩ continuous_id (map_smul f _ _)

end LatticeOps

/-- The span of a separable subset with respect to a separable scalar ring is again separable. -/
lemma TopologicalSpace.IsSeparable.span {R M : Type*} [AddCommMonoid M] [Semiring R] [Module R M]
    [TopologicalSpace M] [TopologicalSpace R] [SeparableSpace R]
    [ContinuousAdd M] [ContinuousSMul R M] {s : Set M} (hs : IsSeparable s) :
    IsSeparable (Submodule.span R s : Set M) := by
  rw [span_eq_iUnion_nat]
  refine .iUnion fun n ↦ .image ?_ ?_
  · have : IsSeparable {f : Fin n → R × M | ∀ (i : Fin n), f i ∈ Set.univ ×ˢ s} := by
      apply isSeparable_pi (fun i ↦ .prod (.of_separableSpace Set.univ) hs)
    rwa [Set.univ_prod] at this
  · apply continuous_finset_sum _ (fun i _ ↦ ?_)
    exact (continuous_fst.comp (continuous_apply i)).smul (continuous_snd.comp (continuous_apply i))

namespace Submodule

instance topologicalAddGroup {R M : Type*} [Ring R] [AddCommGroup M] [Module R M]
    [TopologicalSpace M] [IsTopologicalAddGroup M] (S : Submodule R M) : IsTopologicalAddGroup S :=
  inferInstanceAs (IsTopologicalAddGroup S.toAddSubgroup)

end Submodule

section closure

variable {R : Type u} {M : Type v} [Semiring R] [TopologicalSpace M] [AddCommMonoid M] [Module R M]
  [ContinuousConstSMul R M]

theorem Submodule.mapsTo_smul_closure (s : Submodule R M) (c : R) :
    Set.MapsTo (c • ·) (closure s : Set M) (closure s) :=
  have : Set.MapsTo (c • ·) (s : Set M) s := fun _ h ↦ s.smul_mem c h
  this.closure (continuous_const_smul c)

theorem Submodule.smul_closure_subset (s : Submodule R M) (c : R) :
    c • closure (s : Set M) ⊆ closure (s : Set M) :=
  (s.mapsTo_smul_closure c).image_subset

variable [ContinuousAdd M]

/-- The (topological-space) closure of a submodule of a topological `R`-module `M` is itself
a submodule. -/
def Submodule.topologicalClosure (s : Submodule R M) : Submodule R M :=
  { s.toAddSubmonoid.topologicalClosure with
    smul_mem' := s.mapsTo_smul_closure }

@[simp, norm_cast]
theorem Submodule.topologicalClosure_coe (s : Submodule R M) :
    (s.topologicalClosure : Set M) = closure (s : Set M) :=
  rfl

theorem Submodule.le_topologicalClosure (s : Submodule R M) : s ≤ s.topologicalClosure :=
  subset_closure

theorem Submodule.closure_subset_topologicalClosure_span (s : Set M) :
    closure s ⊆ (span R s).topologicalClosure := by
  rw [Submodule.topologicalClosure_coe]
  exact closure_mono subset_span

theorem Submodule.isClosed_topologicalClosure (s : Submodule R M) :
    IsClosed (s.topologicalClosure : Set M) := isClosed_closure

theorem Submodule.topologicalClosure_minimal (s : Submodule R M) {t : Submodule R M} (h : s ≤ t)
    (ht : IsClosed (t : Set M)) : s.topologicalClosure ≤ t :=
  closure_minimal h ht

theorem Submodule.topologicalClosure_mono {s : Submodule R M} {t : Submodule R M} (h : s ≤ t) :
    s.topologicalClosure ≤ t.topologicalClosure :=
  closure_mono h

/-- The topological closure of a closed submodule `s` is equal to `s`. -/
theorem IsClosed.submodule_topologicalClosure_eq {s : Submodule R M} (hs : IsClosed (s : Set M)) :
    s.topologicalClosure = s :=
  SetLike.ext' hs.closure_eq

/-- A subspace is dense iff its topological closure is the entire space. -/
theorem Submodule.dense_iff_topologicalClosure_eq_top {s : Submodule R M} :
    Dense (s : Set M) ↔ s.topologicalClosure = ⊤ := by
  rw [← SetLike.coe_set_eq, dense_iff_closure_eq]
  simp

instance Submodule.topologicalClosure.completeSpace {M' : Type*} [AddCommMonoid M'] [Module R M']
    [UniformSpace M'] [ContinuousAdd M'] [ContinuousConstSMul R M'] [CompleteSpace M']
    (U : Submodule R M') : CompleteSpace U.topologicalClosure :=
  isClosed_closure.completeSpace_coe

/-- A maximal proper subspace of a topological module (i.e a `Submodule` satisfying `IsCoatom`)
is either closed or dense. -/
theorem Submodule.isClosed_or_dense_of_isCoatom (s : Submodule R M) (hs : IsCoatom s) :
    IsClosed (s : Set M) ∨ Dense (s : Set M) := by
  refine (hs.le_iff.mp s.le_topologicalClosure).symm.imp ?_ dense_iff_topologicalClosure_eq_top.mpr
  exact fun h ↦ h ▸ isClosed_closure

end closure

namespace Submodule

variable {ι R : Type*} {M : ι → Type*} [Semiring R] [∀ i, AddCommMonoid (M i)] [∀ i, Module R (M i)]
  [∀ i, TopologicalSpace (M i)] [DecidableEq ι]

/-- If `s i` is a family of submodules, each is in its module,
then the closure of their span in the indexed product of the modules
is the product of their closures.

In case of a finite index type, this statement immediately follows from `Submodule.iSup_map_single`.
However, the statement is true for an infinite index type as well. -/
theorem closure_coe_iSup_map_single (s : ∀ i, Submodule R (M i)) :
    closure (↑(⨆ i, (s i).map (LinearMap.single R M i)) : Set (∀ i, M i)) =
      Set.univ.pi fun i ↦ closure (s i) := by
  rw [← closure_pi_set]
  refine (closure_mono ?_).antisymm <| closure_minimal ?_ isClosed_closure
  · exact SetLike.coe_mono <| iSup_map_single_le
  · simp only [Set.subset_def, mem_closure_iff]
    intro x hx U hU hxU
    rcases isOpen_pi_iff.mp hU x hxU with ⟨t, V, hV, hVU⟩
    refine ⟨∑ i ∈ t, Pi.single i (x i), hVU ?_, ?_⟩
    · simp_all [Finset.sum_pi_single]
    · exact sum_mem fun i hi ↦ mem_iSup_of_mem i <| mem_map_of_mem <| hx _ <| Set.mem_univ _

/-- If `s i` is a family of submodules, each is in its module,
then the closure of their span in the indexed product of the modules
is the product of their closures.

In case of a finite index type, this statement immediately follows from `Submodule.iSup_map_single`.
However, the statement is true for an infinite index type as well.

This version is stated in terms of `Submodule.topologicalClosure`,
thus assumes that `M i`s are topological modules over `R`.
However, the statement is true without assuming continuity of the operations,
see `Submodule.closure_coe_iSup_map_single` above. -/
theorem topologicalClosure_iSup_map_single [∀ i, ContinuousAdd (M i)]
    [∀ i, ContinuousConstSMul R (M i)] (s : ∀ i, Submodule R (M i)) :
    topologicalClosure (⨆ i, (s i).map (LinearMap.single R M i)) =
      pi Set.univ fun i ↦ (s i).topologicalClosure :=
  SetLike.coe_injective <| closure_coe_iSup_map_single _

end Submodule

section Pi

theorem LinearMap.continuous_on_pi {ι : Type*} {R : Type*} {M : Type*} [Finite ι] [Semiring R]
    [TopologicalSpace R] [AddCommMonoid M] [Module R M] [TopologicalSpace M] [ContinuousAdd M]
    [ContinuousSMul R M] (f : (ι → R) →ₗ[R] M) : Continuous f := by
  cases nonempty_fintype ι
  classical
    -- for the proof, write `f` in the standard basis, and use that each coordinate is a continuous
    -- function.
    have : (f : (ι → R) → M) = fun x => ∑ i : ι, x i • f fun j => if i = j then 1 else 0 := by
      ext x
      exact f.pi_apply_eq_sum_univ x
    rw [this]
    refine continuous_finset_sum _ fun i _ => ?_
    exact (continuous_apply i).smul continuous_const

end Pi

section PointwiseLimits

variable {M₁ M₂ α R S : Type*} [TopologicalSpace M₂] [T2Space M₂] [Semiring R] [Semiring S]
  [AddCommMonoid M₁] [AddCommMonoid M₂] [Module R M₁] [Module S M₂] [ContinuousConstSMul S M₂]

variable [ContinuousAdd M₂] {σ : R →+* S} {l : Filter α}

/-- Constructs a bundled linear map from a function and a proof that this function belongs to the
closure of the set of linear maps. -/
@[simps -fullyApplied]
def linearMapOfMemClosureRangeCoe (f : M₁ → M₂)
    (hf : f ∈ closure (Set.range ((↑) : (M₁ →ₛₗ[σ] M₂) → M₁ → M₂))) : M₁ →ₛₗ[σ] M₂ :=
  { addMonoidHomOfMemClosureRangeCoe f hf with
    map_smul' := (isClosed_setOf_map_smul M₁ M₂ σ).closure_subset_iff.2
      (Set.range_subset_iff.2 LinearMap.map_smulₛₗ) hf }

/-- Construct a bundled linear map from a pointwise limit of linear maps -/
@[simps! -fullyApplied]
def linearMapOfTendsto (f : M₁ → M₂) (g : α → M₁ →ₛₗ[σ] M₂) [l.NeBot]
    (h : Tendsto (fun a x => g a x) l (𝓝 f)) : M₁ →ₛₗ[σ] M₂ :=
  linearMapOfMemClosureRangeCoe f <|
    mem_closure_of_tendsto h <| Eventually.of_forall fun _ => Set.mem_range_self _

variable (M₁ M₂ σ)

theorem LinearMap.isClosed_range_coe : IsClosed (Set.range ((↑) : (M₁ →ₛₗ[σ] M₂) → M₁ → M₂)) :=
  isClosed_of_closure_subset fun f hf => ⟨linearMapOfMemClosureRangeCoe f hf, rfl⟩

end PointwiseLimits

<<<<<<< HEAD
namespace ContinuousLinearMap

section Semiring

/-!
### Properties that hold for non-necessarily commutative semirings.
-/

variable {R₁ : Type*} {R₂ : Type*} {R₃ : Type*} [Semiring R₁] [Semiring R₂] [Semiring R₃]
  {σ₁₂ : R₁ →+* R₂} {σ₂₃ : R₂ →+* R₃} {σ₁₃ : R₁ →+* R₃} {M₁ : Type*} [TopologicalSpace M₁]
  [AddCommMonoid M₁] {M'₁ : Type*} [TopologicalSpace M'₁] [AddCommMonoid M'₁] {M₂ : Type*}
  [TopologicalSpace M₂] [AddCommMonoid M₂] {M₃ : Type*} [TopologicalSpace M₃] [AddCommMonoid M₃]
  {M₄ : Type*} [TopologicalSpace M₄] [AddCommMonoid M₄] [Module R₁ M₁] [Module R₁ M'₁]
  [Module R₂ M₂] [Module R₃ M₃]

attribute [coe] ContinuousLinearMap.toLinearMap
/-- Coerce continuous linear maps to linear maps. -/
instance LinearMap.coe : Coe (M₁ →SL[σ₁₂] M₂) (M₁ →ₛₗ[σ₁₂] M₂) := ⟨toLinearMap⟩

theorem coe_injective : Function.Injective ((↑) : (M₁ →SL[σ₁₂] M₂) → M₁ →ₛₗ[σ₁₂] M₂) := by
  intro f g H
  cases f
  cases g
  congr

instance funLike : FunLike (M₁ →SL[σ₁₂] M₂) M₁ M₂ where
  coe f := f.toLinearMap
  coe_injective' _ _ h := coe_injective (DFunLike.coe_injective h)

instance continuousSemilinearMapClass :
    ContinuousSemilinearMapClass (M₁ →SL[σ₁₂] M₂) σ₁₂ M₁ M₂ where
  map_add f := map_add f.toLinearMap
  map_continuous f := f.2
  map_smulₛₗ f := f.toLinearMap.map_smul'

-- see Note [function coercion]
/-- Coerce continuous linear maps to functions. -/
--instance toFun' : CoeFun (M₁ →SL[σ₁₂] M₂) fun _ => M₁ → M₂ := ⟨DFunLike.coe⟩

-- porting note (#10618): was `simp`, now `simp only` proves it
theorem coe_mk (f : M₁ →ₛₗ[σ₁₂] M₂) (h) : (mk f h : M₁ →ₛₗ[σ₁₂] M₂) = f :=
  rfl

@[simp]
theorem coe_mk' (f : M₁ →ₛₗ[σ₁₂] M₂) (h) : (mk f h : M₁ → M₂) = f :=
  rfl

@[continuity, fun_prop]
protected theorem continuous (f : M₁ →SL[σ₁₂] M₂) : Continuous f :=
  f.2

protected theorem uniformContinuous {E₁ E₂ : Type*} [UniformSpace E₁] [UniformSpace E₂]
    [AddCommGroup E₁] [AddCommGroup E₂] [Module R₁ E₁] [Module R₂ E₂] [UniformAddGroup E₁]
    [UniformAddGroup E₂] (f : E₁ →SL[σ₁₂] E₂) : UniformContinuous f :=
  uniformContinuous_addMonoidHom_of_continuous f.continuous

@[simp, norm_cast]
theorem coe_inj {f g : M₁ →SL[σ₁₂] M₂} : (f : M₁ →ₛₗ[σ₁₂] M₂) = g ↔ f = g :=
  coe_injective.eq_iff

theorem coeFn_injective : @Function.Injective (M₁ →SL[σ₁₂] M₂) (M₁ → M₂) (↑) :=
  DFunLike.coe_injective

protected theorem congr_arg {f : M₁ →SL[σ₁₂] M₂} {x x' : M₁} : x = x' → f x = f x' :=
  DFunLike.congr_arg f

/-- If two continuous linear maps are equal, they are equal at each point. -/
protected theorem congr_fun {f g : M₁ →SL[σ₁₂] M₂} (h : f = g) (x : M₁) : f x = g x :=
  DFunLike.congr_fun h x

/-- See Note [custom simps projection]. We need to specify this projection explicitly in this case,
  because it is a composition of multiple projections. -/
def Simps.apply (h : M₁ →SL[σ₁₂] M₂) : M₁ → M₂ :=
  h

/-- See Note [custom simps projection]. -/
def Simps.coe (h : M₁ →SL[σ₁₂] M₂) : M₁ →ₛₗ[σ₁₂] M₂ :=
  h

initialize_simps_projections ContinuousLinearMap (toLinearMap_toFun → apply, toLinearMap → coe)

@[ext]
theorem ext {f g : M₁ →SL[σ₁₂] M₂} (h : ∀ x, f x = g x) : f = g :=
  DFunLike.ext f g h

/-- Copy of a `ContinuousLinearMap` with a new `toFun` equal to the old one. Useful to fix
definitional equalities. -/
protected def copy (f : M₁ →SL[σ₁₂] M₂) (f' : M₁ → M₂) (h : f' = ⇑f) : M₁ →SL[σ₁₂] M₂ where
  toLinearMap := f.toLinearMap.copy f' h
  cont := show Continuous f' from h.symm ▸ f.continuous

@[simp]
theorem coe_copy (f : M₁ →SL[σ₁₂] M₂) (f' : M₁ → M₂) (h : f' = ⇑f) : ⇑(f.copy f' h) = f' :=
  rfl

theorem copy_eq (f : M₁ →SL[σ₁₂] M₂) (f' : M₁ → M₂) (h : f' = ⇑f) : f.copy f' h = f :=
  DFunLike.ext' h

-- make some straightforward lemmas available to `simp`.
protected theorem map_zero (f : M₁ →SL[σ₁₂] M₂) : f (0 : M₁) = 0 :=
  map_zero f

protected theorem map_add (f : M₁ →SL[σ₁₂] M₂) (x y : M₁) : f (x + y) = f x + f y :=
  map_add f x y

-- @[simp] -- Porting note (#10618): simp can prove this
protected theorem map_smulₛₗ (f : M₁ →SL[σ₁₂] M₂) (c : R₁) (x : M₁) : f (c • x) = σ₁₂ c • f x :=
  (toLinearMap _).map_smulₛₗ _ _

-- @[simp] -- Porting note (#10618): simp can prove this
protected theorem map_smul [Module R₁ M₂] (f : M₁ →L[R₁] M₂) (c : R₁) (x : M₁) :
    f (c • x) = c • f x := by simp only [RingHom.id_apply, ContinuousLinearMap.map_smulₛₗ]

@[simp]
theorem map_smul_of_tower {R S : Type*} [Semiring S] [SMul R M₁] [Module S M₁] [SMul R M₂]
    [Module S M₂] [LinearMap.CompatibleSMul M₁ M₂ R S] (f : M₁ →L[S] M₂) (c : R) (x : M₁) :
    f (c • x) = c • f x :=
  LinearMap.CompatibleSMul.map_smul (f : M₁ →ₗ[S] M₂) c x

@[deprecated _root_.map_sum (since := "2023-09-16")]
protected theorem map_sum {ι : Type*} (f : M₁ →SL[σ₁₂] M₂) (s : Finset ι) (g : ι → M₁) :
    f (∑ i ∈ s, g i) = ∑ i ∈ s, f (g i) :=
  map_sum ..

@[simp, norm_cast]
theorem coe_coe (f : M₁ →SL[σ₁₂] M₂) : ⇑(f : M₁ →ₛₗ[σ₁₂] M₂) = f :=
  rfl

@[ext]
theorem ext_ring [TopologicalSpace R₁] {f g : R₁ →L[R₁] M₁} (h : f 1 = g 1) : f = g :=
  coe_inj.1 <| LinearMap.ext_ring h

/-- If two continuous linear maps are equal on a set `s`, then they are equal on the closure
of the `Submodule.span` of this set. -/
theorem eqOn_closure_span [T2Space M₂] {s : Set M₁} {f g : M₁ →SL[σ₁₂] M₂} (h : Set.EqOn f g s) :
    Set.EqOn f g (closure (Submodule.span R₁ s : Set M₁)) :=
  (LinearMap.eqOn_span' h).closure f.continuous g.continuous

/-- If the submodule generated by a set `s` is dense in the ambient module, then two continuous
linear maps equal on `s` are equal. -/
theorem ext_on [T2Space M₂] {s : Set M₁} (hs : Dense (Submodule.span R₁ s : Set M₁))
    {f g : M₁ →SL[σ₁₂] M₂} (h : Set.EqOn f g s) : f = g :=
  ext fun x => eqOn_closure_span h (hs x)

/-- Under a continuous linear map, the image of the `TopologicalClosure` of a submodule is
contained in the `TopologicalClosure` of its image. -/
theorem _root_.Submodule.topologicalClosure_map [RingHomSurjective σ₁₂] [TopologicalSpace R₁]
    [TopologicalSpace R₂] [ContinuousSMul R₁ M₁] [ContinuousAdd M₁] [ContinuousSMul R₂ M₂]
    [ContinuousAdd M₂] (f : M₁ →SL[σ₁₂] M₂) (s : Submodule R₁ M₁) :
    s.topologicalClosure.map (f : M₁ →ₛₗ[σ₁₂] M₂) ≤
      (s.map (f : M₁ →ₛₗ[σ₁₂] M₂)).topologicalClosure :=
  image_closure_subset_closure_image f.continuous

/-- Under a dense continuous linear map, a submodule whose `TopologicalClosure` is `⊤` is sent to
another such submodule.  That is, the image of a dense set under a map with dense range is dense.
-/
theorem _root_.DenseRange.topologicalClosure_map_submodule [RingHomSurjective σ₁₂]
    [TopologicalSpace R₁] [TopologicalSpace R₂] [ContinuousSMul R₁ M₁] [ContinuousAdd M₁]
    [ContinuousSMul R₂ M₂] [ContinuousAdd M₂] {f : M₁ →SL[σ₁₂] M₂} (hf' : DenseRange f)
    {s : Submodule R₁ M₁} (hs : s.topologicalClosure = ⊤) :
    (s.map (f : M₁ →ₛₗ[σ₁₂] M₂)).topologicalClosure = ⊤ := by
  rw [SetLike.ext'_iff] at hs ⊢
  simp only [Submodule.topologicalClosure_coe, Submodule.top_coe, ← dense_iff_closure_eq] at hs ⊢
  exact hf'.dense_image f.continuous hs

section SMulMonoid

variable {S₂ T₂ : Type*} [Monoid S₂] [Monoid T₂]
variable [DistribMulAction S₂ M₂] [SMulCommClass R₂ S₂ M₂] [ContinuousConstSMul S₂ M₂]
variable [DistribMulAction T₂ M₂] [SMulCommClass R₂ T₂ M₂] [ContinuousConstSMul T₂ M₂]

instance instSMul : SMul S₂ (M₁ →SL[σ₁₂] M₂) where
  smul c f := ⟨c • (f : M₁ →ₛₗ[σ₁₂] M₂), (f.2.const_smul _ : Continuous fun x => c • f x)⟩

instance mulAction : MulAction S₂ (M₁ →SL[σ₁₂] M₂) where
  one_smul _f := ext fun _x => one_smul _ _
  mul_smul _a _b _f := ext fun _x => mul_smul _ _ _

theorem smul_apply (c : S₂) (f : M₁ →SL[σ₁₂] M₂) (x : M₁) : (c • f) x = c • f x :=
  rfl

@[simp, norm_cast]
theorem coe_smul (c : S₂) (f : M₁ →SL[σ₁₂] M₂) :
    ↑(c • f) = c • (f : M₁ →ₛₗ[σ₁₂] M₂) :=
  rfl

@[simp, norm_cast]
theorem coe_smul' (c : S₂) (f : M₁ →SL[σ₁₂] M₂) :
    ↑(c • f) = c • (f : M₁ → M₂) :=
  rfl

instance isScalarTower [SMul S₂ T₂] [IsScalarTower S₂ T₂ M₂] :
    IsScalarTower S₂ T₂ (M₁ →SL[σ₁₂] M₂) :=
  ⟨fun a b f => ext fun x => smul_assoc a b (f x)⟩

instance smulCommClass [SMulCommClass S₂ T₂ M₂] : SMulCommClass S₂ T₂ (M₁ →SL[σ₁₂] M₂) :=
  ⟨fun a b f => ext fun x => smul_comm a b (f x)⟩

end SMulMonoid

/-- The continuous map that is constantly zero. -/
instance zero : Zero (M₁ →SL[σ₁₂] M₂) :=
  ⟨⟨0, continuous_zero⟩⟩

instance inhabited : Inhabited (M₁ →SL[σ₁₂] M₂) :=
  ⟨0⟩

@[simp]
theorem default_def : (default : M₁ →SL[σ₁₂] M₂) = 0 :=
  rfl

@[simp]
theorem zero_apply (x : M₁) : (0 : M₁ →SL[σ₁₂] M₂) x = 0 :=
  rfl

@[simp, norm_cast]
theorem coe_zero : ((0 : M₁ →SL[σ₁₂] M₂) : M₁ →ₛₗ[σ₁₂] M₂) = 0 :=
  rfl

/- no simp attribute on the next line as simp does not always simplify `0 x` to `0`
when `0` is the zero function, while it does for the zero continuous linear map,
and this is the most important property we care about. -/
@[norm_cast]
theorem coe_zero' : ⇑(0 : M₁ →SL[σ₁₂] M₂) = 0 :=
  rfl

instance uniqueOfLeft [Subsingleton M₁] : Unique (M₁ →SL[σ₁₂] M₂) :=
  coe_injective.unique

instance uniqueOfRight [Subsingleton M₂] : Unique (M₁ →SL[σ₁₂] M₂) :=
  coe_injective.unique

theorem exists_ne_zero {f : M₁ →SL[σ₁₂] M₂} (hf : f ≠ 0) : ∃ x, f x ≠ 0 := by
  by_contra! h
  exact hf (ContinuousLinearMap.ext h)

section

variable (R₁ M₁)

/-- the identity map as a continuous linear map. -/
def id : M₁ →L[R₁] M₁ :=
  ⟨LinearMap.id, continuous_id⟩

end

instance one : One (M₁ →L[R₁] M₁) :=
  ⟨id R₁ M₁⟩

theorem one_def : (1 : M₁ →L[R₁] M₁) = id R₁ M₁ :=
  rfl

theorem id_apply (x : M₁) : id R₁ M₁ x = x :=
  rfl

@[simp, norm_cast]
theorem coe_id : (id R₁ M₁ : M₁ →ₗ[R₁] M₁) = LinearMap.id :=
  rfl

@[simp, norm_cast]
theorem coe_id' : ⇑(id R₁ M₁) = _root_.id :=
  rfl

@[simp, norm_cast]
theorem coe_eq_id {f : M₁ →L[R₁] M₁} : (f : M₁ →ₗ[R₁] M₁) = LinearMap.id ↔ f = id _ _ := by
  rw [← coe_id, coe_inj]

@[simp]
theorem one_apply (x : M₁) : (1 : M₁ →L[R₁] M₁) x = x :=
  rfl

instance [Nontrivial M₁] : Nontrivial (M₁ →L[R₁] M₁) :=
  ⟨0, 1, fun e ↦
    have ⟨x, hx⟩ := exists_ne (0 : M₁); hx (by simpa using DFunLike.congr_fun e.symm x)⟩

section Add

variable [ContinuousAdd M₂]

instance add : Add (M₁ →SL[σ₁₂] M₂) :=
  ⟨fun f g => ⟨f + g, f.2.add g.2⟩⟩

@[simp]
theorem add_apply (f g : M₁ →SL[σ₁₂] M₂) (x : M₁) : (f + g) x = f x + g x :=
  rfl

@[simp, norm_cast]
theorem coe_add (f g : M₁ →SL[σ₁₂] M₂) : (↑(f + g) : M₁ →ₛₗ[σ₁₂] M₂) = f + g :=
  rfl

@[norm_cast]
theorem coe_add' (f g : M₁ →SL[σ₁₂] M₂) : ⇑(f + g) = f + g :=
  rfl

instance addCommMonoid : AddCommMonoid (M₁ →SL[σ₁₂] M₂) where
  zero_add := by
    intros
    ext
    apply_rules [zero_add, add_assoc, add_zero, neg_add_cancel, add_comm]
  add_zero := by
    intros
    ext
    apply_rules [zero_add, add_assoc, add_zero, neg_add_cancel, add_comm]
  add_comm := by
    intros
    ext
    apply_rules [zero_add, add_assoc, add_zero, neg_add_cancel, add_comm]
  add_assoc := by
    intros
    ext
    apply_rules [zero_add, add_assoc, add_zero, neg_add_cancel, add_comm]
  nsmul := (· • ·)
  nsmul_zero f := by
    ext
    simp
  nsmul_succ n f := by
    ext
    simp [add_smul]

@[simp, norm_cast]
theorem coe_sum {ι : Type*} (t : Finset ι) (f : ι → M₁ →SL[σ₁₂] M₂) :
    ↑(∑ d ∈ t, f d) = (∑ d ∈ t, f d : M₁ →ₛₗ[σ₁₂] M₂) :=
  map_sum (AddMonoidHom.mk ⟨((↑) : (M₁ →SL[σ₁₂] M₂) → M₁ →ₛₗ[σ₁₂] M₂), rfl⟩ fun _ _ => rfl) _ _

@[simp, norm_cast]
theorem coe_sum' {ι : Type*} (t : Finset ι) (f : ι → M₁ →SL[σ₁₂] M₂) :
    ⇑(∑ d ∈ t, f d) = ∑ d ∈ t, ⇑(f d) := by simp only [← coe_coe, coe_sum, LinearMap.coeFn_sum]

theorem sum_apply {ι : Type*} (t : Finset ι) (f : ι → M₁ →SL[σ₁₂] M₂) (b : M₁) :
    (∑ d ∈ t, f d) b = ∑ d ∈ t, f d b := by simp only [coe_sum', Finset.sum_apply]

end Add

variable [RingHomCompTriple σ₁₂ σ₂₃ σ₁₃]

/-- Composition of bounded linear maps. -/
def comp (g : M₂ →SL[σ₂₃] M₃) (f : M₁ →SL[σ₁₂] M₂) : M₁ →SL[σ₁₃] M₃ :=
  ⟨(g : M₂ →ₛₗ[σ₂₃] M₃).comp (f : M₁ →ₛₗ[σ₁₂] M₂), g.2.comp f.2⟩

@[inherit_doc comp]
infixr:80 " ∘L " =>
  @ContinuousLinearMap.comp _ _ _ _ _ _ (RingHom.id _) (RingHom.id _) (RingHom.id _) _ _ _ _ _ _ _ _
    _ _ _ _ RingHomCompTriple.ids

@[simp, norm_cast]
theorem coe_comp (h : M₂ →SL[σ₂₃] M₃) (f : M₁ →SL[σ₁₂] M₂) :
    (h.comp f : M₁ →ₛₗ[σ₁₃] M₃) = (h : M₂ →ₛₗ[σ₂₃] M₃).comp (f : M₁ →ₛₗ[σ₁₂] M₂) :=
  rfl

@[simp, norm_cast]
theorem coe_comp' (h : M₂ →SL[σ₂₃] M₃) (f : M₁ →SL[σ₁₂] M₂) : ⇑(h.comp f) = h ∘ f :=
  rfl

theorem comp_apply (g : M₂ →SL[σ₂₃] M₃) (f : M₁ →SL[σ₁₂] M₂) (x : M₁) : (g.comp f) x = g (f x) :=
  rfl

@[simp]
theorem comp_id (f : M₁ →SL[σ₁₂] M₂) : f.comp (id R₁ M₁) = f :=
  ext fun _x => rfl

@[simp]
theorem id_comp (f : M₁ →SL[σ₁₂] M₂) : (id R₂ M₂).comp f = f :=
  ext fun _x => rfl

@[simp]
theorem comp_zero (g : M₂ →SL[σ₂₃] M₃) : g.comp (0 : M₁ →SL[σ₁₂] M₂) = 0 := by
  ext
  simp

@[simp]
theorem zero_comp (f : M₁ →SL[σ₁₂] M₂) : (0 : M₂ →SL[σ₂₃] M₃).comp f = 0 := by
  ext
  simp

@[simp]
theorem comp_add [ContinuousAdd M₂] [ContinuousAdd M₃] (g : M₂ →SL[σ₂₃] M₃)
    (f₁ f₂ : M₁ →SL[σ₁₂] M₂) : g.comp (f₁ + f₂) = g.comp f₁ + g.comp f₂ := by
  ext
  simp

@[simp]
theorem add_comp [ContinuousAdd M₃] (g₁ g₂ : M₂ →SL[σ₂₃] M₃) (f : M₁ →SL[σ₁₂] M₂) :
    (g₁ + g₂).comp f = g₁.comp f + g₂.comp f := by
  ext
  simp

theorem comp_assoc {R₄ : Type*} [Semiring R₄] [Module R₄ M₄] {σ₁₄ : R₁ →+* R₄} {σ₂₄ : R₂ →+* R₄}
    {σ₃₄ : R₃ →+* R₄} [RingHomCompTriple σ₁₃ σ₃₄ σ₁₄] [RingHomCompTriple σ₂₃ σ₃₄ σ₂₄]
    [RingHomCompTriple σ₁₂ σ₂₄ σ₁₄] (h : M₃ →SL[σ₃₄] M₄) (g : M₂ →SL[σ₂₃] M₃) (f : M₁ →SL[σ₁₂] M₂) :
    (h.comp g).comp f = h.comp (g.comp f) :=
  rfl

instance instMul : Mul (M₁ →L[R₁] M₁) :=
  ⟨comp⟩

theorem mul_def (f g : M₁ →L[R₁] M₁) : f * g = f.comp g :=
  rfl

@[simp]
theorem coe_mul (f g : M₁ →L[R₁] M₁) : ⇑(f * g) = f ∘ g :=
  rfl

theorem mul_apply (f g : M₁ →L[R₁] M₁) (x : M₁) : (f * g) x = f (g x) :=
  rfl

instance monoidWithZero : MonoidWithZero (M₁ →L[R₁] M₁) where
  mul_zero f := ext fun _ => map_zero f
  zero_mul _ := ext fun _ => rfl
  mul_one _ := ext fun _ => rfl
  one_mul _ := ext fun _ => rfl
  mul_assoc _ _ _ := ext fun _ => rfl

theorem coe_pow (f : M₁ →L[R₁] M₁) (n : ℕ) : ⇑(f ^ n) = f^[n] :=
  hom_coe_pow _ rfl (fun _ _ ↦ rfl) _ _

instance instNatCast [ContinuousAdd M₁] : NatCast (M₁ →L[R₁] M₁) where
  natCast n := n • (1 : M₁ →L[R₁] M₁)

instance semiring [ContinuousAdd M₁] : Semiring (M₁ →L[R₁] M₁) where
  __ := ContinuousLinearMap.monoidWithZero
  __ := ContinuousLinearMap.addCommMonoid
  left_distrib f g h := ext fun x => map_add f (g x) (h x)
  right_distrib _ _ _ := ext fun _ => LinearMap.add_apply _ _ _
  toNatCast := instNatCast
  natCast_zero := zero_smul ℕ (1 : M₁ →L[R₁] M₁)
  natCast_succ n := AddMonoid.nsmul_succ n (1 : M₁ →L[R₁] M₁)

/-- `ContinuousLinearMap.toLinearMap` as a `RingHom`. -/
@[simps]
def toLinearMapRingHom [ContinuousAdd M₁] : (M₁ →L[R₁] M₁) →+* M₁ →ₗ[R₁] M₁ where
  toFun := toLinearMap
  map_zero' := rfl
  map_one' := rfl
  map_add' _ _ := rfl
  map_mul' _ _ := rfl

@[simp]
theorem natCast_apply [ContinuousAdd M₁] (n : ℕ) (m : M₁) : (↑n : M₁ →L[R₁] M₁) m = n • m :=
  rfl

@[simp]
theorem ofNat_apply [ContinuousAdd M₁] (n : ℕ) [n.AtLeastTwo] (m : M₁) :
    ((no_index (OfNat.ofNat n) : M₁ →L[R₁] M₁)) m = OfNat.ofNat n • m :=
  rfl

section ApplyAction

variable [ContinuousAdd M₁]

/-- The tautological action by `M₁ →L[R₁] M₁` on `M`.

This generalizes `Function.End.applyMulAction`. -/
instance applyModule : Module (M₁ →L[R₁] M₁) M₁ :=
  Module.compHom _ toLinearMapRingHom

@[simp]
protected theorem smul_def (f : M₁ →L[R₁] M₁) (a : M₁) : f • a = f a :=
  rfl

/-- `ContinuousLinearMap.applyModule` is faithful. -/
instance applyFaithfulSMul : FaithfulSMul (M₁ →L[R₁] M₁) M₁ :=
  ⟨fun {_ _} => ContinuousLinearMap.ext⟩

instance applySMulCommClass : SMulCommClass R₁ (M₁ →L[R₁] M₁) M₁ where
  smul_comm r e m := (e.map_smul r m).symm

instance applySMulCommClass' : SMulCommClass (M₁ →L[R₁] M₁) R₁ M₁ where
  smul_comm := ContinuousLinearMap.map_smul

instance continuousConstSMul_apply : ContinuousConstSMul (M₁ →L[R₁] M₁) M₁ :=
  ⟨ContinuousLinearMap.continuous⟩

end ApplyAction

/-- The cartesian product of two bounded linear maps, as a bounded linear map. -/
protected def prod [Module R₁ M₂] [Module R₁ M₃] (f₁ : M₁ →L[R₁] M₂) (f₂ : M₁ →L[R₁] M₃) :
    M₁ →L[R₁] M₂ × M₃ :=
  ⟨(f₁ : M₁ →ₗ[R₁] M₂).prod f₂, f₁.2.prod_mk f₂.2⟩

@[simp, norm_cast]
theorem coe_prod [Module R₁ M₂] [Module R₁ M₃] (f₁ : M₁ →L[R₁] M₂) (f₂ : M₁ →L[R₁] M₃) :
    (f₁.prod f₂ : M₁ →ₗ[R₁] M₂ × M₃) = LinearMap.prod f₁ f₂ :=
  rfl

@[simp, norm_cast]
theorem prod_apply [Module R₁ M₂] [Module R₁ M₃] (f₁ : M₁ →L[R₁] M₂) (f₂ : M₁ →L[R₁] M₃) (x : M₁) :
    f₁.prod f₂ x = (f₁ x, f₂ x) :=
  rfl

section

variable (R₁ M₁ M₂)

/-- The left injection into a product is a continuous linear map. -/
def inl [Module R₁ M₂] : M₁ →L[R₁] M₁ × M₂ :=
  (id R₁ M₁).prod 0

/-- The right injection into a product is a continuous linear map. -/
def inr [Module R₁ M₂] : M₂ →L[R₁] M₁ × M₂ :=
  (0 : M₂ →L[R₁] M₁).prod (id R₁ M₂)

end

variable {F : Type*}

@[simp]
theorem inl_apply [Module R₁ M₂] (x : M₁) : inl R₁ M₁ M₂ x = (x, 0) :=
  rfl

@[simp]
theorem inr_apply [Module R₁ M₂] (x : M₂) : inr R₁ M₁ M₂ x = (0, x) :=
  rfl

@[simp, norm_cast]
theorem coe_inl [Module R₁ M₂] : (inl R₁ M₁ M₂ : M₁ →ₗ[R₁] M₁ × M₂) = LinearMap.inl R₁ M₁ M₂ :=
  rfl

@[simp, norm_cast]
theorem coe_inr [Module R₁ M₂] : (inr R₁ M₁ M₂ : M₂ →ₗ[R₁] M₁ × M₂) = LinearMap.inr R₁ M₁ M₂ :=
  rfl

theorem isClosed_ker [T1Space M₂] [FunLike F M₁ M₂] [ContinuousSemilinearMapClass F σ₁₂ M₁ M₂]
    (f : F) :
    IsClosed (ker f : Set M₁) :=
  continuous_iff_isClosed.1 (map_continuous f) _ isClosed_singleton

theorem isComplete_ker {M' : Type*} [UniformSpace M'] [CompleteSpace M'] [AddCommMonoid M']
    [Module R₁ M'] [T1Space M₂] [FunLike F M' M₂] [ContinuousSemilinearMapClass F σ₁₂ M' M₂]
    (f : F) :
    IsComplete (ker f : Set M') :=
  (isClosed_ker f).isComplete

instance completeSpace_ker {M' : Type*} [UniformSpace M'] [CompleteSpace M']
    [AddCommMonoid M'] [Module R₁ M'] [T1Space M₂]
    [FunLike F M' M₂] [ContinuousSemilinearMapClass F σ₁₂ M' M₂]
    (f : F) : CompleteSpace (ker f) :=
  (isComplete_ker f).completeSpace_coe

instance completeSpace_eqLocus {M' : Type*} [UniformSpace M'] [CompleteSpace M']
    [AddCommMonoid M'] [Module R₁ M'] [T2Space M₂]
    [FunLike F M' M₂] [ContinuousSemilinearMapClass F σ₁₂ M' M₂]
    (f g : F) : CompleteSpace (LinearMap.eqLocus f g) :=
  IsClosed.completeSpace_coe <| isClosed_eq (map_continuous f) (map_continuous g)

@[simp]
theorem ker_prod [Module R₁ M₂] [Module R₁ M₃] (f : M₁ →L[R₁] M₂) (g : M₁ →L[R₁] M₃) :
    ker (f.prod g) = ker f ⊓ ker g :=
  LinearMap.ker_prod (f : M₁ →ₗ[R₁] M₂) (g : M₁ →ₗ[R₁] M₃)

/-- Restrict codomain of a continuous linear map. -/
def codRestrict (f : M₁ →SL[σ₁₂] M₂) (p : Submodule R₂ M₂) (h : ∀ x, f x ∈ p) :
    M₁ →SL[σ₁₂] p where
  cont := f.continuous.subtype_mk _
  toLinearMap := (f : M₁ →ₛₗ[σ₁₂] M₂).codRestrict p h

@[norm_cast]
theorem coe_codRestrict (f : M₁ →SL[σ₁₂] M₂) (p : Submodule R₂ M₂) (h : ∀ x, f x ∈ p) :
    (f.codRestrict p h : M₁ →ₛₗ[σ₁₂] p) = (f : M₁ →ₛₗ[σ₁₂] M₂).codRestrict p h :=
  rfl

@[simp]
theorem coe_codRestrict_apply (f : M₁ →SL[σ₁₂] M₂) (p : Submodule R₂ M₂) (h : ∀ x, f x ∈ p) (x) :
    (f.codRestrict p h x : M₂) = f x :=
  rfl

@[simp]
theorem ker_codRestrict (f : M₁ →SL[σ₁₂] M₂) (p : Submodule R₂ M₂) (h : ∀ x, f x ∈ p) :
    ker (f.codRestrict p h) = ker f :=
  (f : M₁ →ₛₗ[σ₁₂] M₂).ker_codRestrict p h

/-- Restrict the codomain of a continuous linear map `f` to `f.range`. -/
abbrev rangeRestrict [RingHomSurjective σ₁₂] (f : M₁ →SL[σ₁₂] M₂) :=
  f.codRestrict (LinearMap.range f) (LinearMap.mem_range_self f)

@[simp]
theorem coe_rangeRestrict [RingHomSurjective σ₁₂] (f : M₁ →SL[σ₁₂] M₂) :
    (f.rangeRestrict : M₁ →ₛₗ[σ₁₂] LinearMap.range f) = (f : M₁ →ₛₗ[σ₁₂] M₂).rangeRestrict :=
  rfl

/-- `Submodule.subtype` as a `ContinuousLinearMap`. -/
def _root_.Submodule.subtypeL (p : Submodule R₁ M₁) : p →L[R₁] M₁ where
  cont := continuous_subtype_val
  toLinearMap := p.subtype

@[simp, norm_cast]
theorem _root_.Submodule.coe_subtypeL (p : Submodule R₁ M₁) :
    (p.subtypeL : p →ₗ[R₁] M₁) = p.subtype :=
  rfl

@[simp]
theorem _root_.Submodule.coe_subtypeL' (p : Submodule R₁ M₁) : ⇑p.subtypeL = p.subtype :=
  rfl

@[simp] -- @[norm_cast] -- Porting note: A theorem with this can't have a rhs starting with `↑`.
theorem _root_.Submodule.subtypeL_apply (p : Submodule R₁ M₁) (x : p) : p.subtypeL x = x :=
  rfl

@[simp]
theorem _root_.Submodule.range_subtypeL (p : Submodule R₁ M₁) : range p.subtypeL = p :=
  Submodule.range_subtype _

@[simp]
theorem _root_.Submodule.ker_subtypeL (p : Submodule R₁ M₁) : ker p.subtypeL = ⊥ :=
  Submodule.ker_subtype _

variable (R₁ M₁ M₂)

/-- `Prod.fst` as a `ContinuousLinearMap`. -/
def fst [Module R₁ M₂] : M₁ × M₂ →L[R₁] M₁ where
  cont := continuous_fst
  toLinearMap := LinearMap.fst R₁ M₁ M₂

/-- `Prod.snd` as a `ContinuousLinearMap`. -/
def snd [Module R₁ M₂] : M₁ × M₂ →L[R₁] M₂ where
  cont := continuous_snd
  toLinearMap := LinearMap.snd R₁ M₁ M₂

variable {R₁ M₁ M₂}

@[simp, norm_cast]
theorem coe_fst [Module R₁ M₂] : ↑(fst R₁ M₁ M₂) = LinearMap.fst R₁ M₁ M₂ :=
  rfl

@[simp, norm_cast]
theorem coe_fst' [Module R₁ M₂] : ⇑(fst R₁ M₁ M₂) = Prod.fst :=
  rfl

@[simp, norm_cast]
theorem coe_snd [Module R₁ M₂] : ↑(snd R₁ M₁ M₂) = LinearMap.snd R₁ M₁ M₂ :=
  rfl

@[simp, norm_cast]
theorem coe_snd' [Module R₁ M₂] : ⇑(snd R₁ M₁ M₂) = Prod.snd :=
  rfl

@[simp]
theorem fst_prod_snd [Module R₁ M₂] : (fst R₁ M₁ M₂).prod (snd R₁ M₁ M₂) = id R₁ (M₁ × M₂) :=
  ext fun ⟨_x, _y⟩ => rfl

@[simp]
theorem fst_comp_prod [Module R₁ M₂] [Module R₁ M₃] (f : M₁ →L[R₁] M₂) (g : M₁ →L[R₁] M₃) :
    (fst R₁ M₂ M₃).comp (f.prod g) = f :=
  ext fun _x => rfl

@[simp]
theorem snd_comp_prod [Module R₁ M₂] [Module R₁ M₃] (f : M₁ →L[R₁] M₂) (g : M₁ →L[R₁] M₃) :
    (snd R₁ M₂ M₃).comp (f.prod g) = g :=
  ext fun _x => rfl

/-- `Prod.map` of two continuous linear maps. -/
def prodMap [Module R₁ M₂] [Module R₁ M₃] [Module R₁ M₄] (f₁ : M₁ →L[R₁] M₂) (f₂ : M₃ →L[R₁] M₄) :
    M₁ × M₃ →L[R₁] M₂ × M₄ :=
  (f₁.comp (fst R₁ M₁ M₃)).prod (f₂.comp (snd R₁ M₁ M₃))

@[simp, norm_cast]
theorem coe_prodMap [Module R₁ M₂] [Module R₁ M₃] [Module R₁ M₄] (f₁ : M₁ →L[R₁] M₂)
    (f₂ : M₃ →L[R₁] M₄) : ↑(f₁.prodMap f₂) = (f₁ : M₁ →ₗ[R₁] M₂).prodMap (f₂ : M₃ →ₗ[R₁] M₄) :=
  rfl

@[simp, norm_cast]
theorem coe_prodMap' [Module R₁ M₂] [Module R₁ M₃] [Module R₁ M₄] (f₁ : M₁ →L[R₁] M₂)
    (f₂ : M₃ →L[R₁] M₄) : ⇑(f₁.prodMap f₂) = Prod.map f₁ f₂ :=
  rfl

/-- The continuous linear map given by `(x, y) ↦ f₁ x + f₂ y`. -/
def coprod [Module R₁ M₂] [Module R₁ M₃] [ContinuousAdd M₃] (f₁ : M₁ →L[R₁] M₃)
    (f₂ : M₂ →L[R₁] M₃) : M₁ × M₂ →L[R₁] M₃ :=
  ⟨LinearMap.coprod f₁ f₂, (f₁.cont.comp continuous_fst).add (f₂.cont.comp continuous_snd)⟩

@[norm_cast, simp]
theorem coe_coprod [Module R₁ M₂] [Module R₁ M₃] [ContinuousAdd M₃] (f₁ : M₁ →L[R₁] M₃)
    (f₂ : M₂ →L[R₁] M₃) : (f₁.coprod f₂ : M₁ × M₂ →ₗ[R₁] M₃) = LinearMap.coprod f₁ f₂ :=
  rfl

@[simp]
theorem coprod_apply [Module R₁ M₂] [Module R₁ M₃] [ContinuousAdd M₃] (f₁ : M₁ →L[R₁] M₃)
    (f₂ : M₂ →L[R₁] M₃) (x) : f₁.coprod f₂ x = f₁ x.1 + f₂ x.2 :=
  rfl

theorem range_coprod [Module R₁ M₂] [Module R₁ M₃] [ContinuousAdd M₃] (f₁ : M₁ →L[R₁] M₃)
    (f₂ : M₂ →L[R₁] M₃) : range (f₁.coprod f₂) = range f₁ ⊔ range f₂ :=
  LinearMap.range_coprod _ _

theorem comp_fst_add_comp_snd [Module R₁ M₂] [Module R₁ M₃] [ContinuousAdd M₃] (f : M₁ →L[R₁] M₃)
    (g : M₂ →L[R₁] M₃) :
    f.comp (ContinuousLinearMap.fst R₁ M₁ M₂) + g.comp (ContinuousLinearMap.snd R₁ M₁ M₂) =
      f.coprod g :=
  rfl

theorem coprod_inl_inr [ContinuousAdd M₁] [ContinuousAdd M'₁] :
    (ContinuousLinearMap.inl R₁ M₁ M'₁).coprod (ContinuousLinearMap.inr R₁ M₁ M'₁) =
      ContinuousLinearMap.id R₁ (M₁ × M'₁) := by
  apply coe_injective; apply LinearMap.coprod_inl_inr

section

variable {R S : Type*} [Semiring R] [Semiring S] [Module R M₁] [Module R M₂] [Module R S]
  [Module S M₂] [IsScalarTower R S M₂] [TopologicalSpace S] [ContinuousSMul S M₂]

/-- The linear map `fun x => c x • f`.  Associates to a scalar-valued linear map and an element of
`M₂` the `M₂`-valued linear map obtained by multiplying the two (a.k.a. tensoring by `M₂`).
See also `ContinuousLinearMap.smulRightₗ` and `ContinuousLinearMap.smulRightL`. -/
def smulRight (c : M₁ →L[R] S) (f : M₂) : M₁ →L[R] M₂ :=
  { c.toLinearMap.smulRight f with cont := c.2.smul continuous_const }

@[simp]
theorem smulRight_apply {c : M₁ →L[R] S} {f : M₂} {x : M₁} :
    (smulRight c f : M₁ → M₂) x = c x • f :=
  rfl

end

variable [Module R₁ M₂] [TopologicalSpace R₁] [ContinuousSMul R₁ M₂]

@[simp]
theorem smulRight_one_one (c : R₁ →L[R₁] M₂) : smulRight (1 : R₁ →L[R₁] R₁) (c 1) = c := by
  ext
  simp [← ContinuousLinearMap.map_smul_of_tower]

@[simp]
theorem smulRight_one_eq_iff {f f' : M₂} :
    smulRight (1 : R₁ →L[R₁] R₁) f = smulRight (1 : R₁ →L[R₁] R₁) f' ↔ f = f' := by
  simp only [ContinuousLinearMap.ext_ring_iff, smulRight_apply, one_apply, one_smul]

theorem smulRight_comp [ContinuousMul R₁] {x : M₂} {c : R₁} :
    (smulRight (1 : R₁ →L[R₁] R₁) x).comp (smulRight (1 : R₁ →L[R₁] R₁) c) =
      smulRight (1 : R₁ →L[R₁] R₁) (c • x) := by
  ext
  simp [mul_smul]

section ToSpanSingleton
=======
section Quotient
>>>>>>> a4da278b

namespace Submodule

variable {R M : Type*} [Ring R] [AddCommGroup M] [Module R M] [TopologicalSpace M]
  (S : Submodule R M)

instance _root_.QuotientModule.Quotient.topologicalSpace : TopologicalSpace (M ⧸ S) :=
  inferInstanceAs (TopologicalSpace (Quotient S.quotientRel))

theorem isOpenMap_mkQ [ContinuousAdd M] : IsOpenMap S.mkQ :=
  QuotientAddGroup.isOpenMap_coe

theorem isOpenQuotientMap_mkQ [ContinuousAdd M] : IsOpenQuotientMap S.mkQ :=
  QuotientAddGroup.isOpenQuotientMap_mk

instance topologicalAddGroup_quotient [IsTopologicalAddGroup M] : IsTopologicalAddGroup (M ⧸ S) :=
  inferInstanceAs <| IsTopologicalAddGroup (M ⧸ S.toAddSubgroup)

instance continuousSMul_quotient [TopologicalSpace R] [IsTopologicalAddGroup M]
    [ContinuousSMul R M] : ContinuousSMul R (M ⧸ S) where
  continuous_smul := by
    rw [← (IsOpenQuotientMap.id.prodMap S.isOpenQuotientMap_mkQ).continuous_comp_iff]
    exact continuous_quot_mk.comp continuous_smul

instance t3_quotient_of_isClosed [IsTopologicalAddGroup M] [IsClosed (S : Set M)] :
    T3Space (M ⧸ S) :=
  letI : IsClosed (S.toAddSubgroup : Set M) := ‹_›
  QuotientAddGroup.instT3Space S.toAddSubgroup

end Submodule

end Quotient<|MERGE_RESOLUTION|>--- conflicted
+++ resolved
@@ -280,741 +280,7 @@
 
 end PointwiseLimits
 
-<<<<<<< HEAD
-namespace ContinuousLinearMap
-
-section Semiring
-
-/-!
-### Properties that hold for non-necessarily commutative semirings.
--/
-
-variable {R₁ : Type*} {R₂ : Type*} {R₃ : Type*} [Semiring R₁] [Semiring R₂] [Semiring R₃]
-  {σ₁₂ : R₁ →+* R₂} {σ₂₃ : R₂ →+* R₃} {σ₁₃ : R₁ →+* R₃} {M₁ : Type*} [TopologicalSpace M₁]
-  [AddCommMonoid M₁] {M'₁ : Type*} [TopologicalSpace M'₁] [AddCommMonoid M'₁] {M₂ : Type*}
-  [TopologicalSpace M₂] [AddCommMonoid M₂] {M₃ : Type*} [TopologicalSpace M₃] [AddCommMonoid M₃]
-  {M₄ : Type*} [TopologicalSpace M₄] [AddCommMonoid M₄] [Module R₁ M₁] [Module R₁ M'₁]
-  [Module R₂ M₂] [Module R₃ M₃]
-
-attribute [coe] ContinuousLinearMap.toLinearMap
-/-- Coerce continuous linear maps to linear maps. -/
-instance LinearMap.coe : Coe (M₁ →SL[σ₁₂] M₂) (M₁ →ₛₗ[σ₁₂] M₂) := ⟨toLinearMap⟩
-
-theorem coe_injective : Function.Injective ((↑) : (M₁ →SL[σ₁₂] M₂) → M₁ →ₛₗ[σ₁₂] M₂) := by
-  intro f g H
-  cases f
-  cases g
-  congr
-
-instance funLike : FunLike (M₁ →SL[σ₁₂] M₂) M₁ M₂ where
-  coe f := f.toLinearMap
-  coe_injective' _ _ h := coe_injective (DFunLike.coe_injective h)
-
-instance continuousSemilinearMapClass :
-    ContinuousSemilinearMapClass (M₁ →SL[σ₁₂] M₂) σ₁₂ M₁ M₂ where
-  map_add f := map_add f.toLinearMap
-  map_continuous f := f.2
-  map_smulₛₗ f := f.toLinearMap.map_smul'
-
--- see Note [function coercion]
-/-- Coerce continuous linear maps to functions. -/
---instance toFun' : CoeFun (M₁ →SL[σ₁₂] M₂) fun _ => M₁ → M₂ := ⟨DFunLike.coe⟩
-
--- porting note (#10618): was `simp`, now `simp only` proves it
-theorem coe_mk (f : M₁ →ₛₗ[σ₁₂] M₂) (h) : (mk f h : M₁ →ₛₗ[σ₁₂] M₂) = f :=
-  rfl
-
-@[simp]
-theorem coe_mk' (f : M₁ →ₛₗ[σ₁₂] M₂) (h) : (mk f h : M₁ → M₂) = f :=
-  rfl
-
-@[continuity, fun_prop]
-protected theorem continuous (f : M₁ →SL[σ₁₂] M₂) : Continuous f :=
-  f.2
-
-protected theorem uniformContinuous {E₁ E₂ : Type*} [UniformSpace E₁] [UniformSpace E₂]
-    [AddCommGroup E₁] [AddCommGroup E₂] [Module R₁ E₁] [Module R₂ E₂] [UniformAddGroup E₁]
-    [UniformAddGroup E₂] (f : E₁ →SL[σ₁₂] E₂) : UniformContinuous f :=
-  uniformContinuous_addMonoidHom_of_continuous f.continuous
-
-@[simp, norm_cast]
-theorem coe_inj {f g : M₁ →SL[σ₁₂] M₂} : (f : M₁ →ₛₗ[σ₁₂] M₂) = g ↔ f = g :=
-  coe_injective.eq_iff
-
-theorem coeFn_injective : @Function.Injective (M₁ →SL[σ₁₂] M₂) (M₁ → M₂) (↑) :=
-  DFunLike.coe_injective
-
-protected theorem congr_arg {f : M₁ →SL[σ₁₂] M₂} {x x' : M₁} : x = x' → f x = f x' :=
-  DFunLike.congr_arg f
-
-/-- If two continuous linear maps are equal, they are equal at each point. -/
-protected theorem congr_fun {f g : M₁ →SL[σ₁₂] M₂} (h : f = g) (x : M₁) : f x = g x :=
-  DFunLike.congr_fun h x
-
-/-- See Note [custom simps projection]. We need to specify this projection explicitly in this case,
-  because it is a composition of multiple projections. -/
-def Simps.apply (h : M₁ →SL[σ₁₂] M₂) : M₁ → M₂ :=
-  h
-
-/-- See Note [custom simps projection]. -/
-def Simps.coe (h : M₁ →SL[σ₁₂] M₂) : M₁ →ₛₗ[σ₁₂] M₂ :=
-  h
-
-initialize_simps_projections ContinuousLinearMap (toLinearMap_toFun → apply, toLinearMap → coe)
-
-@[ext]
-theorem ext {f g : M₁ →SL[σ₁₂] M₂} (h : ∀ x, f x = g x) : f = g :=
-  DFunLike.ext f g h
-
-/-- Copy of a `ContinuousLinearMap` with a new `toFun` equal to the old one. Useful to fix
-definitional equalities. -/
-protected def copy (f : M₁ →SL[σ₁₂] M₂) (f' : M₁ → M₂) (h : f' = ⇑f) : M₁ →SL[σ₁₂] M₂ where
-  toLinearMap := f.toLinearMap.copy f' h
-  cont := show Continuous f' from h.symm ▸ f.continuous
-
-@[simp]
-theorem coe_copy (f : M₁ →SL[σ₁₂] M₂) (f' : M₁ → M₂) (h : f' = ⇑f) : ⇑(f.copy f' h) = f' :=
-  rfl
-
-theorem copy_eq (f : M₁ →SL[σ₁₂] M₂) (f' : M₁ → M₂) (h : f' = ⇑f) : f.copy f' h = f :=
-  DFunLike.ext' h
-
--- make some straightforward lemmas available to `simp`.
-protected theorem map_zero (f : M₁ →SL[σ₁₂] M₂) : f (0 : M₁) = 0 :=
-  map_zero f
-
-protected theorem map_add (f : M₁ →SL[σ₁₂] M₂) (x y : M₁) : f (x + y) = f x + f y :=
-  map_add f x y
-
--- @[simp] -- Porting note (#10618): simp can prove this
-protected theorem map_smulₛₗ (f : M₁ →SL[σ₁₂] M₂) (c : R₁) (x : M₁) : f (c • x) = σ₁₂ c • f x :=
-  (toLinearMap _).map_smulₛₗ _ _
-
--- @[simp] -- Porting note (#10618): simp can prove this
-protected theorem map_smul [Module R₁ M₂] (f : M₁ →L[R₁] M₂) (c : R₁) (x : M₁) :
-    f (c • x) = c • f x := by simp only [RingHom.id_apply, ContinuousLinearMap.map_smulₛₗ]
-
-@[simp]
-theorem map_smul_of_tower {R S : Type*} [Semiring S] [SMul R M₁] [Module S M₁] [SMul R M₂]
-    [Module S M₂] [LinearMap.CompatibleSMul M₁ M₂ R S] (f : M₁ →L[S] M₂) (c : R) (x : M₁) :
-    f (c • x) = c • f x :=
-  LinearMap.CompatibleSMul.map_smul (f : M₁ →ₗ[S] M₂) c x
-
-@[deprecated _root_.map_sum (since := "2023-09-16")]
-protected theorem map_sum {ι : Type*} (f : M₁ →SL[σ₁₂] M₂) (s : Finset ι) (g : ι → M₁) :
-    f (∑ i ∈ s, g i) = ∑ i ∈ s, f (g i) :=
-  map_sum ..
-
-@[simp, norm_cast]
-theorem coe_coe (f : M₁ →SL[σ₁₂] M₂) : ⇑(f : M₁ →ₛₗ[σ₁₂] M₂) = f :=
-  rfl
-
-@[ext]
-theorem ext_ring [TopologicalSpace R₁] {f g : R₁ →L[R₁] M₁} (h : f 1 = g 1) : f = g :=
-  coe_inj.1 <| LinearMap.ext_ring h
-
-/-- If two continuous linear maps are equal on a set `s`, then they are equal on the closure
-of the `Submodule.span` of this set. -/
-theorem eqOn_closure_span [T2Space M₂] {s : Set M₁} {f g : M₁ →SL[σ₁₂] M₂} (h : Set.EqOn f g s) :
-    Set.EqOn f g (closure (Submodule.span R₁ s : Set M₁)) :=
-  (LinearMap.eqOn_span' h).closure f.continuous g.continuous
-
-/-- If the submodule generated by a set `s` is dense in the ambient module, then two continuous
-linear maps equal on `s` are equal. -/
-theorem ext_on [T2Space M₂] {s : Set M₁} (hs : Dense (Submodule.span R₁ s : Set M₁))
-    {f g : M₁ →SL[σ₁₂] M₂} (h : Set.EqOn f g s) : f = g :=
-  ext fun x => eqOn_closure_span h (hs x)
-
-/-- Under a continuous linear map, the image of the `TopologicalClosure` of a submodule is
-contained in the `TopologicalClosure` of its image. -/
-theorem _root_.Submodule.topologicalClosure_map [RingHomSurjective σ₁₂] [TopologicalSpace R₁]
-    [TopologicalSpace R₂] [ContinuousSMul R₁ M₁] [ContinuousAdd M₁] [ContinuousSMul R₂ M₂]
-    [ContinuousAdd M₂] (f : M₁ →SL[σ₁₂] M₂) (s : Submodule R₁ M₁) :
-    s.topologicalClosure.map (f : M₁ →ₛₗ[σ₁₂] M₂) ≤
-      (s.map (f : M₁ →ₛₗ[σ₁₂] M₂)).topologicalClosure :=
-  image_closure_subset_closure_image f.continuous
-
-/-- Under a dense continuous linear map, a submodule whose `TopologicalClosure` is `⊤` is sent to
-another such submodule.  That is, the image of a dense set under a map with dense range is dense.
--/
-theorem _root_.DenseRange.topologicalClosure_map_submodule [RingHomSurjective σ₁₂]
-    [TopologicalSpace R₁] [TopologicalSpace R₂] [ContinuousSMul R₁ M₁] [ContinuousAdd M₁]
-    [ContinuousSMul R₂ M₂] [ContinuousAdd M₂] {f : M₁ →SL[σ₁₂] M₂} (hf' : DenseRange f)
-    {s : Submodule R₁ M₁} (hs : s.topologicalClosure = ⊤) :
-    (s.map (f : M₁ →ₛₗ[σ₁₂] M₂)).topologicalClosure = ⊤ := by
-  rw [SetLike.ext'_iff] at hs ⊢
-  simp only [Submodule.topologicalClosure_coe, Submodule.top_coe, ← dense_iff_closure_eq] at hs ⊢
-  exact hf'.dense_image f.continuous hs
-
-section SMulMonoid
-
-variable {S₂ T₂ : Type*} [Monoid S₂] [Monoid T₂]
-variable [DistribMulAction S₂ M₂] [SMulCommClass R₂ S₂ M₂] [ContinuousConstSMul S₂ M₂]
-variable [DistribMulAction T₂ M₂] [SMulCommClass R₂ T₂ M₂] [ContinuousConstSMul T₂ M₂]
-
-instance instSMul : SMul S₂ (M₁ →SL[σ₁₂] M₂) where
-  smul c f := ⟨c • (f : M₁ →ₛₗ[σ₁₂] M₂), (f.2.const_smul _ : Continuous fun x => c • f x)⟩
-
-instance mulAction : MulAction S₂ (M₁ →SL[σ₁₂] M₂) where
-  one_smul _f := ext fun _x => one_smul _ _
-  mul_smul _a _b _f := ext fun _x => mul_smul _ _ _
-
-theorem smul_apply (c : S₂) (f : M₁ →SL[σ₁₂] M₂) (x : M₁) : (c • f) x = c • f x :=
-  rfl
-
-@[simp, norm_cast]
-theorem coe_smul (c : S₂) (f : M₁ →SL[σ₁₂] M₂) :
-    ↑(c • f) = c • (f : M₁ →ₛₗ[σ₁₂] M₂) :=
-  rfl
-
-@[simp, norm_cast]
-theorem coe_smul' (c : S₂) (f : M₁ →SL[σ₁₂] M₂) :
-    ↑(c • f) = c • (f : M₁ → M₂) :=
-  rfl
-
-instance isScalarTower [SMul S₂ T₂] [IsScalarTower S₂ T₂ M₂] :
-    IsScalarTower S₂ T₂ (M₁ →SL[σ₁₂] M₂) :=
-  ⟨fun a b f => ext fun x => smul_assoc a b (f x)⟩
-
-instance smulCommClass [SMulCommClass S₂ T₂ M₂] : SMulCommClass S₂ T₂ (M₁ →SL[σ₁₂] M₂) :=
-  ⟨fun a b f => ext fun x => smul_comm a b (f x)⟩
-
-end SMulMonoid
-
-/-- The continuous map that is constantly zero. -/
-instance zero : Zero (M₁ →SL[σ₁₂] M₂) :=
-  ⟨⟨0, continuous_zero⟩⟩
-
-instance inhabited : Inhabited (M₁ →SL[σ₁₂] M₂) :=
-  ⟨0⟩
-
-@[simp]
-theorem default_def : (default : M₁ →SL[σ₁₂] M₂) = 0 :=
-  rfl
-
-@[simp]
-theorem zero_apply (x : M₁) : (0 : M₁ →SL[σ₁₂] M₂) x = 0 :=
-  rfl
-
-@[simp, norm_cast]
-theorem coe_zero : ((0 : M₁ →SL[σ₁₂] M₂) : M₁ →ₛₗ[σ₁₂] M₂) = 0 :=
-  rfl
-
-/- no simp attribute on the next line as simp does not always simplify `0 x` to `0`
-when `0` is the zero function, while it does for the zero continuous linear map,
-and this is the most important property we care about. -/
-@[norm_cast]
-theorem coe_zero' : ⇑(0 : M₁ →SL[σ₁₂] M₂) = 0 :=
-  rfl
-
-instance uniqueOfLeft [Subsingleton M₁] : Unique (M₁ →SL[σ₁₂] M₂) :=
-  coe_injective.unique
-
-instance uniqueOfRight [Subsingleton M₂] : Unique (M₁ →SL[σ₁₂] M₂) :=
-  coe_injective.unique
-
-theorem exists_ne_zero {f : M₁ →SL[σ₁₂] M₂} (hf : f ≠ 0) : ∃ x, f x ≠ 0 := by
-  by_contra! h
-  exact hf (ContinuousLinearMap.ext h)
-
-section
-
-variable (R₁ M₁)
-
-/-- the identity map as a continuous linear map. -/
-def id : M₁ →L[R₁] M₁ :=
-  ⟨LinearMap.id, continuous_id⟩
-
-end
-
-instance one : One (M₁ →L[R₁] M₁) :=
-  ⟨id R₁ M₁⟩
-
-theorem one_def : (1 : M₁ →L[R₁] M₁) = id R₁ M₁ :=
-  rfl
-
-theorem id_apply (x : M₁) : id R₁ M₁ x = x :=
-  rfl
-
-@[simp, norm_cast]
-theorem coe_id : (id R₁ M₁ : M₁ →ₗ[R₁] M₁) = LinearMap.id :=
-  rfl
-
-@[simp, norm_cast]
-theorem coe_id' : ⇑(id R₁ M₁) = _root_.id :=
-  rfl
-
-@[simp, norm_cast]
-theorem coe_eq_id {f : M₁ →L[R₁] M₁} : (f : M₁ →ₗ[R₁] M₁) = LinearMap.id ↔ f = id _ _ := by
-  rw [← coe_id, coe_inj]
-
-@[simp]
-theorem one_apply (x : M₁) : (1 : M₁ →L[R₁] M₁) x = x :=
-  rfl
-
-instance [Nontrivial M₁] : Nontrivial (M₁ →L[R₁] M₁) :=
-  ⟨0, 1, fun e ↦
-    have ⟨x, hx⟩ := exists_ne (0 : M₁); hx (by simpa using DFunLike.congr_fun e.symm x)⟩
-
-section Add
-
-variable [ContinuousAdd M₂]
-
-instance add : Add (M₁ →SL[σ₁₂] M₂) :=
-  ⟨fun f g => ⟨f + g, f.2.add g.2⟩⟩
-
-@[simp]
-theorem add_apply (f g : M₁ →SL[σ₁₂] M₂) (x : M₁) : (f + g) x = f x + g x :=
-  rfl
-
-@[simp, norm_cast]
-theorem coe_add (f g : M₁ →SL[σ₁₂] M₂) : (↑(f + g) : M₁ →ₛₗ[σ₁₂] M₂) = f + g :=
-  rfl
-
-@[norm_cast]
-theorem coe_add' (f g : M₁ →SL[σ₁₂] M₂) : ⇑(f + g) = f + g :=
-  rfl
-
-instance addCommMonoid : AddCommMonoid (M₁ →SL[σ₁₂] M₂) where
-  zero_add := by
-    intros
-    ext
-    apply_rules [zero_add, add_assoc, add_zero, neg_add_cancel, add_comm]
-  add_zero := by
-    intros
-    ext
-    apply_rules [zero_add, add_assoc, add_zero, neg_add_cancel, add_comm]
-  add_comm := by
-    intros
-    ext
-    apply_rules [zero_add, add_assoc, add_zero, neg_add_cancel, add_comm]
-  add_assoc := by
-    intros
-    ext
-    apply_rules [zero_add, add_assoc, add_zero, neg_add_cancel, add_comm]
-  nsmul := (· • ·)
-  nsmul_zero f := by
-    ext
-    simp
-  nsmul_succ n f := by
-    ext
-    simp [add_smul]
-
-@[simp, norm_cast]
-theorem coe_sum {ι : Type*} (t : Finset ι) (f : ι → M₁ →SL[σ₁₂] M₂) :
-    ↑(∑ d ∈ t, f d) = (∑ d ∈ t, f d : M₁ →ₛₗ[σ₁₂] M₂) :=
-  map_sum (AddMonoidHom.mk ⟨((↑) : (M₁ →SL[σ₁₂] M₂) → M₁ →ₛₗ[σ₁₂] M₂), rfl⟩ fun _ _ => rfl) _ _
-
-@[simp, norm_cast]
-theorem coe_sum' {ι : Type*} (t : Finset ι) (f : ι → M₁ →SL[σ₁₂] M₂) :
-    ⇑(∑ d ∈ t, f d) = ∑ d ∈ t, ⇑(f d) := by simp only [← coe_coe, coe_sum, LinearMap.coeFn_sum]
-
-theorem sum_apply {ι : Type*} (t : Finset ι) (f : ι → M₁ →SL[σ₁₂] M₂) (b : M₁) :
-    (∑ d ∈ t, f d) b = ∑ d ∈ t, f d b := by simp only [coe_sum', Finset.sum_apply]
-
-end Add
-
-variable [RingHomCompTriple σ₁₂ σ₂₃ σ₁₃]
-
-/-- Composition of bounded linear maps. -/
-def comp (g : M₂ →SL[σ₂₃] M₃) (f : M₁ →SL[σ₁₂] M₂) : M₁ →SL[σ₁₃] M₃ :=
-  ⟨(g : M₂ →ₛₗ[σ₂₃] M₃).comp (f : M₁ →ₛₗ[σ₁₂] M₂), g.2.comp f.2⟩
-
-@[inherit_doc comp]
-infixr:80 " ∘L " =>
-  @ContinuousLinearMap.comp _ _ _ _ _ _ (RingHom.id _) (RingHom.id _) (RingHom.id _) _ _ _ _ _ _ _ _
-    _ _ _ _ RingHomCompTriple.ids
-
-@[simp, norm_cast]
-theorem coe_comp (h : M₂ →SL[σ₂₃] M₃) (f : M₁ →SL[σ₁₂] M₂) :
-    (h.comp f : M₁ →ₛₗ[σ₁₃] M₃) = (h : M₂ →ₛₗ[σ₂₃] M₃).comp (f : M₁ →ₛₗ[σ₁₂] M₂) :=
-  rfl
-
-@[simp, norm_cast]
-theorem coe_comp' (h : M₂ →SL[σ₂₃] M₃) (f : M₁ →SL[σ₁₂] M₂) : ⇑(h.comp f) = h ∘ f :=
-  rfl
-
-theorem comp_apply (g : M₂ →SL[σ₂₃] M₃) (f : M₁ →SL[σ₁₂] M₂) (x : M₁) : (g.comp f) x = g (f x) :=
-  rfl
-
-@[simp]
-theorem comp_id (f : M₁ →SL[σ₁₂] M₂) : f.comp (id R₁ M₁) = f :=
-  ext fun _x => rfl
-
-@[simp]
-theorem id_comp (f : M₁ →SL[σ₁₂] M₂) : (id R₂ M₂).comp f = f :=
-  ext fun _x => rfl
-
-@[simp]
-theorem comp_zero (g : M₂ →SL[σ₂₃] M₃) : g.comp (0 : M₁ →SL[σ₁₂] M₂) = 0 := by
-  ext
-  simp
-
-@[simp]
-theorem zero_comp (f : M₁ →SL[σ₁₂] M₂) : (0 : M₂ →SL[σ₂₃] M₃).comp f = 0 := by
-  ext
-  simp
-
-@[simp]
-theorem comp_add [ContinuousAdd M₂] [ContinuousAdd M₃] (g : M₂ →SL[σ₂₃] M₃)
-    (f₁ f₂ : M₁ →SL[σ₁₂] M₂) : g.comp (f₁ + f₂) = g.comp f₁ + g.comp f₂ := by
-  ext
-  simp
-
-@[simp]
-theorem add_comp [ContinuousAdd M₃] (g₁ g₂ : M₂ →SL[σ₂₃] M₃) (f : M₁ →SL[σ₁₂] M₂) :
-    (g₁ + g₂).comp f = g₁.comp f + g₂.comp f := by
-  ext
-  simp
-
-theorem comp_assoc {R₄ : Type*} [Semiring R₄] [Module R₄ M₄] {σ₁₄ : R₁ →+* R₄} {σ₂₄ : R₂ →+* R₄}
-    {σ₃₄ : R₃ →+* R₄} [RingHomCompTriple σ₁₃ σ₃₄ σ₁₄] [RingHomCompTriple σ₂₃ σ₃₄ σ₂₄]
-    [RingHomCompTriple σ₁₂ σ₂₄ σ₁₄] (h : M₃ →SL[σ₃₄] M₄) (g : M₂ →SL[σ₂₃] M₃) (f : M₁ →SL[σ₁₂] M₂) :
-    (h.comp g).comp f = h.comp (g.comp f) :=
-  rfl
-
-instance instMul : Mul (M₁ →L[R₁] M₁) :=
-  ⟨comp⟩
-
-theorem mul_def (f g : M₁ →L[R₁] M₁) : f * g = f.comp g :=
-  rfl
-
-@[simp]
-theorem coe_mul (f g : M₁ →L[R₁] M₁) : ⇑(f * g) = f ∘ g :=
-  rfl
-
-theorem mul_apply (f g : M₁ →L[R₁] M₁) (x : M₁) : (f * g) x = f (g x) :=
-  rfl
-
-instance monoidWithZero : MonoidWithZero (M₁ →L[R₁] M₁) where
-  mul_zero f := ext fun _ => map_zero f
-  zero_mul _ := ext fun _ => rfl
-  mul_one _ := ext fun _ => rfl
-  one_mul _ := ext fun _ => rfl
-  mul_assoc _ _ _ := ext fun _ => rfl
-
-theorem coe_pow (f : M₁ →L[R₁] M₁) (n : ℕ) : ⇑(f ^ n) = f^[n] :=
-  hom_coe_pow _ rfl (fun _ _ ↦ rfl) _ _
-
-instance instNatCast [ContinuousAdd M₁] : NatCast (M₁ →L[R₁] M₁) where
-  natCast n := n • (1 : M₁ →L[R₁] M₁)
-
-instance semiring [ContinuousAdd M₁] : Semiring (M₁ →L[R₁] M₁) where
-  __ := ContinuousLinearMap.monoidWithZero
-  __ := ContinuousLinearMap.addCommMonoid
-  left_distrib f g h := ext fun x => map_add f (g x) (h x)
-  right_distrib _ _ _ := ext fun _ => LinearMap.add_apply _ _ _
-  toNatCast := instNatCast
-  natCast_zero := zero_smul ℕ (1 : M₁ →L[R₁] M₁)
-  natCast_succ n := AddMonoid.nsmul_succ n (1 : M₁ →L[R₁] M₁)
-
-/-- `ContinuousLinearMap.toLinearMap` as a `RingHom`. -/
-@[simps]
-def toLinearMapRingHom [ContinuousAdd M₁] : (M₁ →L[R₁] M₁) →+* M₁ →ₗ[R₁] M₁ where
-  toFun := toLinearMap
-  map_zero' := rfl
-  map_one' := rfl
-  map_add' _ _ := rfl
-  map_mul' _ _ := rfl
-
-@[simp]
-theorem natCast_apply [ContinuousAdd M₁] (n : ℕ) (m : M₁) : (↑n : M₁ →L[R₁] M₁) m = n • m :=
-  rfl
-
-@[simp]
-theorem ofNat_apply [ContinuousAdd M₁] (n : ℕ) [n.AtLeastTwo] (m : M₁) :
-    ((no_index (OfNat.ofNat n) : M₁ →L[R₁] M₁)) m = OfNat.ofNat n • m :=
-  rfl
-
-section ApplyAction
-
-variable [ContinuousAdd M₁]
-
-/-- The tautological action by `M₁ →L[R₁] M₁` on `M`.
-
-This generalizes `Function.End.applyMulAction`. -/
-instance applyModule : Module (M₁ →L[R₁] M₁) M₁ :=
-  Module.compHom _ toLinearMapRingHom
-
-@[simp]
-protected theorem smul_def (f : M₁ →L[R₁] M₁) (a : M₁) : f • a = f a :=
-  rfl
-
-/-- `ContinuousLinearMap.applyModule` is faithful. -/
-instance applyFaithfulSMul : FaithfulSMul (M₁ →L[R₁] M₁) M₁ :=
-  ⟨fun {_ _} => ContinuousLinearMap.ext⟩
-
-instance applySMulCommClass : SMulCommClass R₁ (M₁ →L[R₁] M₁) M₁ where
-  smul_comm r e m := (e.map_smul r m).symm
-
-instance applySMulCommClass' : SMulCommClass (M₁ →L[R₁] M₁) R₁ M₁ where
-  smul_comm := ContinuousLinearMap.map_smul
-
-instance continuousConstSMul_apply : ContinuousConstSMul (M₁ →L[R₁] M₁) M₁ :=
-  ⟨ContinuousLinearMap.continuous⟩
-
-end ApplyAction
-
-/-- The cartesian product of two bounded linear maps, as a bounded linear map. -/
-protected def prod [Module R₁ M₂] [Module R₁ M₃] (f₁ : M₁ →L[R₁] M₂) (f₂ : M₁ →L[R₁] M₃) :
-    M₁ →L[R₁] M₂ × M₃ :=
-  ⟨(f₁ : M₁ →ₗ[R₁] M₂).prod f₂, f₁.2.prod_mk f₂.2⟩
-
-@[simp, norm_cast]
-theorem coe_prod [Module R₁ M₂] [Module R₁ M₃] (f₁ : M₁ →L[R₁] M₂) (f₂ : M₁ →L[R₁] M₃) :
-    (f₁.prod f₂ : M₁ →ₗ[R₁] M₂ × M₃) = LinearMap.prod f₁ f₂ :=
-  rfl
-
-@[simp, norm_cast]
-theorem prod_apply [Module R₁ M₂] [Module R₁ M₃] (f₁ : M₁ →L[R₁] M₂) (f₂ : M₁ →L[R₁] M₃) (x : M₁) :
-    f₁.prod f₂ x = (f₁ x, f₂ x) :=
-  rfl
-
-section
-
-variable (R₁ M₁ M₂)
-
-/-- The left injection into a product is a continuous linear map. -/
-def inl [Module R₁ M₂] : M₁ →L[R₁] M₁ × M₂ :=
-  (id R₁ M₁).prod 0
-
-/-- The right injection into a product is a continuous linear map. -/
-def inr [Module R₁ M₂] : M₂ →L[R₁] M₁ × M₂ :=
-  (0 : M₂ →L[R₁] M₁).prod (id R₁ M₂)
-
-end
-
-variable {F : Type*}
-
-@[simp]
-theorem inl_apply [Module R₁ M₂] (x : M₁) : inl R₁ M₁ M₂ x = (x, 0) :=
-  rfl
-
-@[simp]
-theorem inr_apply [Module R₁ M₂] (x : M₂) : inr R₁ M₁ M₂ x = (0, x) :=
-  rfl
-
-@[simp, norm_cast]
-theorem coe_inl [Module R₁ M₂] : (inl R₁ M₁ M₂ : M₁ →ₗ[R₁] M₁ × M₂) = LinearMap.inl R₁ M₁ M₂ :=
-  rfl
-
-@[simp, norm_cast]
-theorem coe_inr [Module R₁ M₂] : (inr R₁ M₁ M₂ : M₂ →ₗ[R₁] M₁ × M₂) = LinearMap.inr R₁ M₁ M₂ :=
-  rfl
-
-theorem isClosed_ker [T1Space M₂] [FunLike F M₁ M₂] [ContinuousSemilinearMapClass F σ₁₂ M₁ M₂]
-    (f : F) :
-    IsClosed (ker f : Set M₁) :=
-  continuous_iff_isClosed.1 (map_continuous f) _ isClosed_singleton
-
-theorem isComplete_ker {M' : Type*} [UniformSpace M'] [CompleteSpace M'] [AddCommMonoid M']
-    [Module R₁ M'] [T1Space M₂] [FunLike F M' M₂] [ContinuousSemilinearMapClass F σ₁₂ M' M₂]
-    (f : F) :
-    IsComplete (ker f : Set M') :=
-  (isClosed_ker f).isComplete
-
-instance completeSpace_ker {M' : Type*} [UniformSpace M'] [CompleteSpace M']
-    [AddCommMonoid M'] [Module R₁ M'] [T1Space M₂]
-    [FunLike F M' M₂] [ContinuousSemilinearMapClass F σ₁₂ M' M₂]
-    (f : F) : CompleteSpace (ker f) :=
-  (isComplete_ker f).completeSpace_coe
-
-instance completeSpace_eqLocus {M' : Type*} [UniformSpace M'] [CompleteSpace M']
-    [AddCommMonoid M'] [Module R₁ M'] [T2Space M₂]
-    [FunLike F M' M₂] [ContinuousSemilinearMapClass F σ₁₂ M' M₂]
-    (f g : F) : CompleteSpace (LinearMap.eqLocus f g) :=
-  IsClosed.completeSpace_coe <| isClosed_eq (map_continuous f) (map_continuous g)
-
-@[simp]
-theorem ker_prod [Module R₁ M₂] [Module R₁ M₃] (f : M₁ →L[R₁] M₂) (g : M₁ →L[R₁] M₃) :
-    ker (f.prod g) = ker f ⊓ ker g :=
-  LinearMap.ker_prod (f : M₁ →ₗ[R₁] M₂) (g : M₁ →ₗ[R₁] M₃)
-
-/-- Restrict codomain of a continuous linear map. -/
-def codRestrict (f : M₁ →SL[σ₁₂] M₂) (p : Submodule R₂ M₂) (h : ∀ x, f x ∈ p) :
-    M₁ →SL[σ₁₂] p where
-  cont := f.continuous.subtype_mk _
-  toLinearMap := (f : M₁ →ₛₗ[σ₁₂] M₂).codRestrict p h
-
-@[norm_cast]
-theorem coe_codRestrict (f : M₁ →SL[σ₁₂] M₂) (p : Submodule R₂ M₂) (h : ∀ x, f x ∈ p) :
-    (f.codRestrict p h : M₁ →ₛₗ[σ₁₂] p) = (f : M₁ →ₛₗ[σ₁₂] M₂).codRestrict p h :=
-  rfl
-
-@[simp]
-theorem coe_codRestrict_apply (f : M₁ →SL[σ₁₂] M₂) (p : Submodule R₂ M₂) (h : ∀ x, f x ∈ p) (x) :
-    (f.codRestrict p h x : M₂) = f x :=
-  rfl
-
-@[simp]
-theorem ker_codRestrict (f : M₁ →SL[σ₁₂] M₂) (p : Submodule R₂ M₂) (h : ∀ x, f x ∈ p) :
-    ker (f.codRestrict p h) = ker f :=
-  (f : M₁ →ₛₗ[σ₁₂] M₂).ker_codRestrict p h
-
-/-- Restrict the codomain of a continuous linear map `f` to `f.range`. -/
-abbrev rangeRestrict [RingHomSurjective σ₁₂] (f : M₁ →SL[σ₁₂] M₂) :=
-  f.codRestrict (LinearMap.range f) (LinearMap.mem_range_self f)
-
-@[simp]
-theorem coe_rangeRestrict [RingHomSurjective σ₁₂] (f : M₁ →SL[σ₁₂] M₂) :
-    (f.rangeRestrict : M₁ →ₛₗ[σ₁₂] LinearMap.range f) = (f : M₁ →ₛₗ[σ₁₂] M₂).rangeRestrict :=
-  rfl
-
-/-- `Submodule.subtype` as a `ContinuousLinearMap`. -/
-def _root_.Submodule.subtypeL (p : Submodule R₁ M₁) : p →L[R₁] M₁ where
-  cont := continuous_subtype_val
-  toLinearMap := p.subtype
-
-@[simp, norm_cast]
-theorem _root_.Submodule.coe_subtypeL (p : Submodule R₁ M₁) :
-    (p.subtypeL : p →ₗ[R₁] M₁) = p.subtype :=
-  rfl
-
-@[simp]
-theorem _root_.Submodule.coe_subtypeL' (p : Submodule R₁ M₁) : ⇑p.subtypeL = p.subtype :=
-  rfl
-
-@[simp] -- @[norm_cast] -- Porting note: A theorem with this can't have a rhs starting with `↑`.
-theorem _root_.Submodule.subtypeL_apply (p : Submodule R₁ M₁) (x : p) : p.subtypeL x = x :=
-  rfl
-
-@[simp]
-theorem _root_.Submodule.range_subtypeL (p : Submodule R₁ M₁) : range p.subtypeL = p :=
-  Submodule.range_subtype _
-
-@[simp]
-theorem _root_.Submodule.ker_subtypeL (p : Submodule R₁ M₁) : ker p.subtypeL = ⊥ :=
-  Submodule.ker_subtype _
-
-variable (R₁ M₁ M₂)
-
-/-- `Prod.fst` as a `ContinuousLinearMap`. -/
-def fst [Module R₁ M₂] : M₁ × M₂ →L[R₁] M₁ where
-  cont := continuous_fst
-  toLinearMap := LinearMap.fst R₁ M₁ M₂
-
-/-- `Prod.snd` as a `ContinuousLinearMap`. -/
-def snd [Module R₁ M₂] : M₁ × M₂ →L[R₁] M₂ where
-  cont := continuous_snd
-  toLinearMap := LinearMap.snd R₁ M₁ M₂
-
-variable {R₁ M₁ M₂}
-
-@[simp, norm_cast]
-theorem coe_fst [Module R₁ M₂] : ↑(fst R₁ M₁ M₂) = LinearMap.fst R₁ M₁ M₂ :=
-  rfl
-
-@[simp, norm_cast]
-theorem coe_fst' [Module R₁ M₂] : ⇑(fst R₁ M₁ M₂) = Prod.fst :=
-  rfl
-
-@[simp, norm_cast]
-theorem coe_snd [Module R₁ M₂] : ↑(snd R₁ M₁ M₂) = LinearMap.snd R₁ M₁ M₂ :=
-  rfl
-
-@[simp, norm_cast]
-theorem coe_snd' [Module R₁ M₂] : ⇑(snd R₁ M₁ M₂) = Prod.snd :=
-  rfl
-
-@[simp]
-theorem fst_prod_snd [Module R₁ M₂] : (fst R₁ M₁ M₂).prod (snd R₁ M₁ M₂) = id R₁ (M₁ × M₂) :=
-  ext fun ⟨_x, _y⟩ => rfl
-
-@[simp]
-theorem fst_comp_prod [Module R₁ M₂] [Module R₁ M₃] (f : M₁ →L[R₁] M₂) (g : M₁ →L[R₁] M₃) :
-    (fst R₁ M₂ M₃).comp (f.prod g) = f :=
-  ext fun _x => rfl
-
-@[simp]
-theorem snd_comp_prod [Module R₁ M₂] [Module R₁ M₃] (f : M₁ →L[R₁] M₂) (g : M₁ →L[R₁] M₃) :
-    (snd R₁ M₂ M₃).comp (f.prod g) = g :=
-  ext fun _x => rfl
-
-/-- `Prod.map` of two continuous linear maps. -/
-def prodMap [Module R₁ M₂] [Module R₁ M₃] [Module R₁ M₄] (f₁ : M₁ →L[R₁] M₂) (f₂ : M₃ →L[R₁] M₄) :
-    M₁ × M₃ →L[R₁] M₂ × M₄ :=
-  (f₁.comp (fst R₁ M₁ M₃)).prod (f₂.comp (snd R₁ M₁ M₃))
-
-@[simp, norm_cast]
-theorem coe_prodMap [Module R₁ M₂] [Module R₁ M₃] [Module R₁ M₄] (f₁ : M₁ →L[R₁] M₂)
-    (f₂ : M₃ →L[R₁] M₄) : ↑(f₁.prodMap f₂) = (f₁ : M₁ →ₗ[R₁] M₂).prodMap (f₂ : M₃ →ₗ[R₁] M₄) :=
-  rfl
-
-@[simp, norm_cast]
-theorem coe_prodMap' [Module R₁ M₂] [Module R₁ M₃] [Module R₁ M₄] (f₁ : M₁ →L[R₁] M₂)
-    (f₂ : M₃ →L[R₁] M₄) : ⇑(f₁.prodMap f₂) = Prod.map f₁ f₂ :=
-  rfl
-
-/-- The continuous linear map given by `(x, y) ↦ f₁ x + f₂ y`. -/
-def coprod [Module R₁ M₂] [Module R₁ M₃] [ContinuousAdd M₃] (f₁ : M₁ →L[R₁] M₃)
-    (f₂ : M₂ →L[R₁] M₃) : M₁ × M₂ →L[R₁] M₃ :=
-  ⟨LinearMap.coprod f₁ f₂, (f₁.cont.comp continuous_fst).add (f₂.cont.comp continuous_snd)⟩
-
-@[norm_cast, simp]
-theorem coe_coprod [Module R₁ M₂] [Module R₁ M₃] [ContinuousAdd M₃] (f₁ : M₁ →L[R₁] M₃)
-    (f₂ : M₂ →L[R₁] M₃) : (f₁.coprod f₂ : M₁ × M₂ →ₗ[R₁] M₃) = LinearMap.coprod f₁ f₂ :=
-  rfl
-
-@[simp]
-theorem coprod_apply [Module R₁ M₂] [Module R₁ M₃] [ContinuousAdd M₃] (f₁ : M₁ →L[R₁] M₃)
-    (f₂ : M₂ →L[R₁] M₃) (x) : f₁.coprod f₂ x = f₁ x.1 + f₂ x.2 :=
-  rfl
-
-theorem range_coprod [Module R₁ M₂] [Module R₁ M₃] [ContinuousAdd M₃] (f₁ : M₁ →L[R₁] M₃)
-    (f₂ : M₂ →L[R₁] M₃) : range (f₁.coprod f₂) = range f₁ ⊔ range f₂ :=
-  LinearMap.range_coprod _ _
-
-theorem comp_fst_add_comp_snd [Module R₁ M₂] [Module R₁ M₃] [ContinuousAdd M₃] (f : M₁ →L[R₁] M₃)
-    (g : M₂ →L[R₁] M₃) :
-    f.comp (ContinuousLinearMap.fst R₁ M₁ M₂) + g.comp (ContinuousLinearMap.snd R₁ M₁ M₂) =
-      f.coprod g :=
-  rfl
-
-theorem coprod_inl_inr [ContinuousAdd M₁] [ContinuousAdd M'₁] :
-    (ContinuousLinearMap.inl R₁ M₁ M'₁).coprod (ContinuousLinearMap.inr R₁ M₁ M'₁) =
-      ContinuousLinearMap.id R₁ (M₁ × M'₁) := by
-  apply coe_injective; apply LinearMap.coprod_inl_inr
-
-section
-
-variable {R S : Type*} [Semiring R] [Semiring S] [Module R M₁] [Module R M₂] [Module R S]
-  [Module S M₂] [IsScalarTower R S M₂] [TopologicalSpace S] [ContinuousSMul S M₂]
-
-/-- The linear map `fun x => c x • f`.  Associates to a scalar-valued linear map and an element of
-`M₂` the `M₂`-valued linear map obtained by multiplying the two (a.k.a. tensoring by `M₂`).
-See also `ContinuousLinearMap.smulRightₗ` and `ContinuousLinearMap.smulRightL`. -/
-def smulRight (c : M₁ →L[R] S) (f : M₂) : M₁ →L[R] M₂ :=
-  { c.toLinearMap.smulRight f with cont := c.2.smul continuous_const }
-
-@[simp]
-theorem smulRight_apply {c : M₁ →L[R] S} {f : M₂} {x : M₁} :
-    (smulRight c f : M₁ → M₂) x = c x • f :=
-  rfl
-
-end
-
-variable [Module R₁ M₂] [TopologicalSpace R₁] [ContinuousSMul R₁ M₂]
-
-@[simp]
-theorem smulRight_one_one (c : R₁ →L[R₁] M₂) : smulRight (1 : R₁ →L[R₁] R₁) (c 1) = c := by
-  ext
-  simp [← ContinuousLinearMap.map_smul_of_tower]
-
-@[simp]
-theorem smulRight_one_eq_iff {f f' : M₂} :
-    smulRight (1 : R₁ →L[R₁] R₁) f = smulRight (1 : R₁ →L[R₁] R₁) f' ↔ f = f' := by
-  simp only [ContinuousLinearMap.ext_ring_iff, smulRight_apply, one_apply, one_smul]
-
-theorem smulRight_comp [ContinuousMul R₁] {x : M₂} {c : R₁} :
-    (smulRight (1 : R₁ →L[R₁] R₁) x).comp (smulRight (1 : R₁ →L[R₁] R₁) c) =
-      smulRight (1 : R₁ →L[R₁] R₁) (c • x) := by
-  ext
-  simp [mul_smul]
-
-section ToSpanSingleton
-=======
 section Quotient
->>>>>>> a4da278b
 
 namespace Submodule
 
