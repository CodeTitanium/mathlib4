/-
Copyright (c) 2017 Johannes Hölzl. All rights reserved.
Released under Apache 2.0 license as described in the file LICENSE.
Authors: Johannes Hölzl, Mitchell Lee
-/
import Mathlib.Topology.Algebra.InfiniteSum.Defs
import Mathlib.Data.Fintype.BigOperators
import Mathlib.Topology.Algebra.Monoid.Defs

/-!
# Lemmas on infinite sums and products in topological monoids

This file contains many simple lemmas on `tsum`, `HasSum` etc, which are placed here in order to
keep the basic file of definitions as short as possible.

Results requiring a group (rather than monoid) structure on the target should go in `Group.lean`.

-/

noncomputable section

open Filter Finset Function Topology

variable {α β γ : Type*}

section HasProd

variable [CommMonoid α] [TopologicalSpace α]
variable {f g : β → α} {a b : α}

/-- Constant one function has product `1` -/
@[to_additive "Constant zero function has sum `0`"]
theorem hasProd_one : HasProd (fun _ ↦ 1 : β → α) 1 := by simp [HasProd, tendsto_const_nhds]

@[to_additive]
theorem hasProd_empty [IsEmpty β] : HasProd f 1 := by
  convert @hasProd_one α β _ _

@[to_additive]
theorem multipliable_one : Multipliable (fun _ ↦ 1 : β → α) :=
  hasProd_one.multipliable

@[to_additive]
theorem multipliable_empty [IsEmpty β] : Multipliable f :=
  hasProd_empty.multipliable

/-- See `multipliable_congr_cofinite` for a version allowing the functions to
disagree on a finite set. -/
@[to_additive "See `summable_congr_cofinite` for a version allowing the functions to
disagree on a finite set."]
theorem multipliable_congr (hfg : ∀ b, f b = g b) : Multipliable f ↔ Multipliable g :=
  iff_of_eq (congr_arg Multipliable <| funext hfg)

/-- See `Multipliable.congr_cofinite` for a version allowing the functions to
disagree on a finite set. -/
@[to_additive "See `Summable.congr_cofinite` for a version allowing the functions to
disagree on a finite set."]
theorem Multipliable.congr (hf : Multipliable f) (hfg : ∀ b, f b = g b) : Multipliable g :=
  (multipliable_congr hfg).mp hf

@[to_additive]
lemma HasProd.congr_fun (hf : HasProd f a) (h : ∀ x : β, g x = f x) : HasProd g a :=
  (funext h : g = f) ▸ hf

@[to_additive]
theorem HasProd.hasProd_of_prod_eq {g : γ → α}
    (h_eq : ∀ u : Finset γ, ∃ v : Finset β, ∀ v', v ⊆ v' →
      ∃ u', u ⊆ u' ∧ ∏ x ∈ u', g x = ∏ b ∈ v', f b)
    (hf : HasProd g a) : HasProd f a :=
  le_trans (map_atTop_finset_prod_le_of_prod_eq h_eq) hf

@[to_additive]
theorem hasProd_iff_hasProd {g : γ → α}
    (h₁ : ∀ u : Finset γ, ∃ v : Finset β, ∀ v', v ⊆ v' →
      ∃ u', u ⊆ u' ∧ ∏ x ∈ u', g x = ∏ b ∈ v', f b)
    (h₂ : ∀ v : Finset β, ∃ u : Finset γ, ∀ u', u ⊆ u' →
      ∃ v', v ⊆ v' ∧ ∏ b ∈ v', f b = ∏ x ∈ u', g x) :
    HasProd f a ↔ HasProd g a :=
  ⟨HasProd.hasProd_of_prod_eq h₂, HasProd.hasProd_of_prod_eq h₁⟩

@[to_additive]
theorem Function.Injective.multipliable_iff {g : γ → β} (hg : Injective g)
    (hf : ∀ x ∉ Set.range g, f x = 1) : Multipliable (f ∘ g) ↔ Multipliable f :=
  exists_congr fun _ ↦ hg.hasProd_iff hf

@[to_additive (attr := simp)] theorem hasProd_extend_one {g : β → γ} (hg : Injective g) :
    HasProd (extend g f 1) a ↔ HasProd f a := by
  rw [← hg.hasProd_iff, extend_comp hg]
  exact extend_apply' _ _

@[to_additive (attr := simp)] theorem multipliable_extend_one {g : β → γ} (hg : Injective g) :
    Multipliable (extend g f 1) ↔ Multipliable f :=
  exists_congr fun _ ↦ hasProd_extend_one hg

@[to_additive]
theorem hasProd_subtype_iff_mulIndicator {s : Set β} :
    HasProd (f ∘ (↑) : s → α) a ↔ HasProd (s.mulIndicator f) a := by
  rw [← Set.mulIndicator_range_comp, Subtype.range_coe,
    hasProd_subtype_iff_of_mulSupport_subset Set.mulSupport_mulIndicator_subset]

@[to_additive]
theorem multipliable_subtype_iff_mulIndicator {s : Set β} :
    Multipliable (f ∘ (↑) : s → α) ↔ Multipliable (s.mulIndicator f) :=
  exists_congr fun _ ↦ hasProd_subtype_iff_mulIndicator

@[to_additive (attr := simp)]
theorem hasProd_subtype_mulSupport : HasProd (f ∘ (↑) : mulSupport f → α) a ↔ HasProd f a :=
  hasProd_subtype_iff_of_mulSupport_subset <| Set.Subset.refl _

@[to_additive]
protected theorem Finset.multipliable (s : Finset β) (f : β → α) :
    Multipliable (f ∘ (↑) : (↑s : Set β) → α) :=
  (s.hasProd f).multipliable

@[to_additive]
protected theorem Set.Finite.multipliable {s : Set β} (hs : s.Finite) (f : β → α) :
    Multipliable (f ∘ (↑) : s → α) := by
  have := hs.toFinset.multipliable f
  rwa [hs.coe_toFinset] at this

@[to_additive]
theorem multipliable_of_finite_mulSupport (h : (mulSupport f).Finite) : Multipliable f := by
  apply multipliable_of_ne_finset_one (s := h.toFinset); simp

@[to_additive]
lemma Multipliable.of_finite [Finite β] {f : β → α} : Multipliable f :=
  multipliable_of_finite_mulSupport <| Set.finite_univ.subset (Set.subset_univ _)

@[to_additive]
theorem hasProd_single {f : β → α} (b : β) (hf : ∀ (b') (_ : b' ≠ b), f b' = 1) : HasProd f (f b) :=
  suffices HasProd f (∏ b' ∈ {b}, f b') by simpa using this
  hasProd_prod_of_ne_finset_one <| by simpa [hf]

@[to_additive (attr := simp)] lemma hasProd_unique [Unique β] (f : β → α) : HasProd f (f default) :=
  hasProd_single default (fun _ hb ↦ False.elim <| hb <| Unique.uniq ..)

@[to_additive (attr := simp)]
lemma hasProd_singleton (m : β) (f : β → α) : HasProd (({m} : Set β).restrict f) (f m) :=
  hasProd_unique (Set.restrict {m} f)

@[to_additive]
theorem hasProd_ite_eq (b : β) [DecidablePred (· = b)] (a : α) :
    HasProd (fun b' ↦ if b' = b then a else 1) a := by
  convert @hasProd_single _ _ _ _ (fun b' ↦ if b' = b then a else 1) b (fun b' hb' ↦ if_neg hb')
  exact (if_pos rfl).symm

@[to_additive]
theorem Equiv.hasProd_iff (e : γ ≃ β) : HasProd (f ∘ e) a ↔ HasProd f a :=
  e.injective.hasProd_iff <| by simp

@[to_additive]
theorem Function.Injective.hasProd_range_iff {g : γ → β} (hg : Injective g) :
    HasProd (fun x : Set.range g ↦ f x) a ↔ HasProd (f ∘ g) a :=
  (Equiv.ofInjective g hg).hasProd_iff.symm

@[to_additive]
theorem Equiv.multipliable_iff (e : γ ≃ β) : Multipliable (f ∘ e) ↔ Multipliable f :=
  exists_congr fun _ ↦ e.hasProd_iff

@[to_additive]
theorem Equiv.hasProd_iff_of_mulSupport {g : γ → α} (e : mulSupport f ≃ mulSupport g)
    (he : ∀ x : mulSupport f, g (e x) = f x) : HasProd f a ↔ HasProd g a := by
  have : (g ∘ (↑)) ∘ e = f ∘ (↑) := funext he
  rw [← hasProd_subtype_mulSupport, ← this, e.hasProd_iff, hasProd_subtype_mulSupport]

@[to_additive]
theorem hasProd_iff_hasProd_of_ne_one_bij {g : γ → α} (i : mulSupport g → β)
    (hi : Injective i) (hf : mulSupport f ⊆ Set.range i)
    (hfg : ∀ x, f (i x) = g x) : HasProd f a ↔ HasProd g a :=
  Iff.symm <|
    Equiv.hasProd_iff_of_mulSupport
      (Equiv.ofBijective (fun x ↦ ⟨i x, fun hx ↦ x.coe_prop <| hfg x ▸ hx⟩)
        ⟨fun _ _ h ↦ hi <| Subtype.ext_iff.1 h, fun y ↦
          (hf y.coe_prop).imp fun _ hx ↦ Subtype.ext hx⟩)
      hfg

@[to_additive]
theorem Equiv.multipliable_iff_of_mulSupport {g : γ → α} (e : mulSupport f ≃ mulSupport g)
    (he : ∀ x : mulSupport f, g (e x) = f x) : Multipliable f ↔ Multipliable g :=
  exists_congr fun _ ↦ e.hasProd_iff_of_mulSupport he

@[to_additive]
protected theorem HasProd.map [CommMonoid γ] [TopologicalSpace γ] (hf : HasProd f a) {G}
    [FunLike G α γ] [MonoidHomClass G α γ] (g : G) (hg : Continuous g) :
    HasProd (g ∘ f) (g a) := by
  have : (g ∘ fun s : Finset β ↦ ∏ b ∈ s, f b) = fun s : Finset β ↦ ∏ b ∈ s, (g ∘ f) b :=
    funext <| map_prod g _
  unfold HasProd
  rw [← this]
  exact (hg.tendsto a).comp hf

@[to_additive]
protected theorem Topology.IsInducing.hasProd_iff [CommMonoid γ] [TopologicalSpace γ] {G}
    [FunLike G α γ] [MonoidHomClass G α γ] {g : G} (hg : IsInducing g) (f : β → α) (a : α) :
    HasProd (g ∘ f) (g a) ↔ HasProd f a := by
  simp_rw [HasProd, comp_apply, ← map_prod]
  exact hg.tendsto_nhds_iff.symm

@[deprecated (since := "2024-10-28")] alias Inducing.hasProd_iff := IsInducing.hasProd_iff

@[to_additive]
protected theorem Multipliable.map [CommMonoid γ] [TopologicalSpace γ] (hf : Multipliable f) {G}
    [FunLike G α γ] [MonoidHomClass G α γ] (g : G) (hg : Continuous g) : Multipliable (g ∘ f) :=
  (hf.hasProd.map g hg).multipliable

@[to_additive]
protected theorem Multipliable.map_iff_of_leftInverse [CommMonoid γ] [TopologicalSpace γ] {G G'}
    [FunLike G α γ] [MonoidHomClass G α γ] [FunLike G' γ α] [MonoidHomClass G' γ α]
    (g : G) (g' : G') (hg : Continuous g) (hg' : Continuous g') (hinv : Function.LeftInverse g' g) :
    Multipliable (g ∘ f) ↔ Multipliable f :=
  ⟨fun h ↦ by
    have := h.map _ hg'
    rwa [← Function.comp_assoc, hinv.id] at this, fun h ↦ h.map _ hg⟩

@[to_additive]
theorem Multipliable.map_tprod [CommMonoid γ] [TopologicalSpace γ] [T2Space γ] (hf : Multipliable f)
    {G} [FunLike G α γ] [MonoidHomClass G α γ] (g : G) (hg : Continuous g) :
    g (∏' i, f i) = ∏' i, g (f i) := (HasProd.tprod_eq (HasProd.map hf.hasProd g hg)).symm

@[to_additive]
lemma Topology.IsInducing.multipliable_iff_tprod_comp_mem_range [CommMonoid γ] [TopologicalSpace γ]
    [T2Space γ] {G} [FunLike G α γ] [MonoidHomClass G α γ] {g : G} (hg : IsInducing g) (f : β → α) :
    Multipliable f ↔ Multipliable (g ∘ f) ∧ ∏' i, g (f i) ∈ Set.range g := by
  constructor
  · intro hf
    constructor
    · exact hf.map g hg.continuous
    · use ∏' i, f i
      exact hf.map_tprod g hg.continuous
  · rintro ⟨hgf, a, ha⟩
    use a
    have := hgf.hasProd
    simp_rw [comp_apply, ← ha] at this
    exact (hg.hasProd_iff f a).mp this

@[deprecated (since := "2024-10-28")]
alias Inducing.multipliable_iff_tprod_comp_mem_range :=
  IsInducing.multipliable_iff_tprod_comp_mem_range

/-- "A special case of `Multipliable.map_iff_of_leftInverse` for convenience" -/
@[to_additive "A special case of `Summable.map_iff_of_leftInverse` for convenience"]
protected theorem Multipliable.map_iff_of_equiv [CommMonoid γ] [TopologicalSpace γ] {G}
    [EquivLike G α γ] [MulEquivClass G α γ] (g : G) (hg : Continuous g)
    (hg' : Continuous (EquivLike.inv g : γ → α)) : Multipliable (g ∘ f) ↔ Multipliable f :=
  Multipliable.map_iff_of_leftInverse g (g : α ≃* γ).symm hg hg' (EquivLike.left_inv g)

@[to_additive]
theorem Function.Surjective.multipliable_iff_of_hasProd_iff {α' : Type*} [CommMonoid α']
    [TopologicalSpace α'] {e : α' → α} (hes : Function.Surjective e) {f : β → α} {g : γ → α'}
    (he : ∀ {a}, HasProd f (e a) ↔ HasProd g a) : Multipliable f ↔ Multipliable g :=
  hes.exists.trans <| exists_congr <| @he

variable [ContinuousMul α]

@[to_additive]
theorem HasProd.mul (hf : HasProd f a) (hg : HasProd g b) :
    HasProd (fun b ↦ f b * g b) (a * b) := by
  dsimp only [HasProd] at hf hg ⊢
  simp_rw [prod_mul_distrib]
  exact hf.mul hg

@[to_additive]
theorem Multipliable.mul (hf : Multipliable f) (hg : Multipliable g) :
    Multipliable fun b ↦ f b * g b :=
  (hf.hasProd.mul hg.hasProd).multipliable

@[to_additive]
theorem hasProd_prod {f : γ → β → α} {a : γ → α} {s : Finset γ} :
    (∀ i ∈ s, HasProd (f i) (a i)) → HasProd (fun b ↦ ∏ i ∈ s, f i b) (∏ i ∈ s, a i) := by
  classical
  exact Finset.induction_on s (by simp only [hasProd_one, prod_empty, forall_true_iff]) <| by
    simp +contextual only [mem_insert, forall_eq_or_imp, not_false_iff,
      prod_insert, and_imp]
    exact fun x s _ IH hx h ↦ hx.mul (IH h)

@[to_additive]
theorem multipliable_prod {f : γ → β → α} {s : Finset γ} (hf : ∀ i ∈ s, Multipliable (f i)) :
    Multipliable fun b ↦ ∏ i ∈ s, f i b :=
  (hasProd_prod fun i hi ↦ (hf i hi).hasProd).multipliable

@[to_additive]
theorem HasProd.mul_disjoint {s t : Set β} (hs : Disjoint s t) (ha : HasProd (f ∘ (↑) : s → α) a)
    (hb : HasProd (f ∘ (↑) : t → α) b) : HasProd (f ∘ (↑) : (s ∪ t : Set β) → α) (a * b) := by
  rw [hasProd_subtype_iff_mulIndicator] at *
  rw [Set.mulIndicator_union_of_disjoint hs]
  exact ha.mul hb

@[to_additive]
theorem hasProd_prod_disjoint {ι} (s : Finset ι) {t : ι → Set β} {a : ι → α}
    (hs : (s : Set ι).Pairwise (Disjoint on t)) (hf : ∀ i ∈ s, HasProd (f ∘ (↑) : t i → α) (a i)) :
    HasProd (f ∘ (↑) : (⋃ i ∈ s, t i) → α) (∏ i ∈ s, a i) := by
  simp_rw [hasProd_subtype_iff_mulIndicator] at *
  rw [Finset.mulIndicator_biUnion _ _ hs]
  exact hasProd_prod hf

@[to_additive]
theorem HasProd.mul_isCompl {s t : Set β} (hs : IsCompl s t) (ha : HasProd (f ∘ (↑) : s → α) a)
    (hb : HasProd (f ∘ (↑) : t → α) b) : HasProd f (a * b) := by
  simpa [← hs.compl_eq] using
    (hasProd_subtype_iff_mulIndicator.1 ha).mul (hasProd_subtype_iff_mulIndicator.1 hb)

@[to_additive]
theorem HasProd.mul_compl {s : Set β} (ha : HasProd (f ∘ (↑) : s → α) a)
    (hb : HasProd (f ∘ (↑) : (sᶜ : Set β) → α) b) : HasProd f (a * b) :=
  ha.mul_isCompl isCompl_compl hb

@[to_additive]
theorem Multipliable.mul_compl {s : Set β} (hs : Multipliable (f ∘ (↑) : s → α))
    (hsc : Multipliable (f ∘ (↑) : (sᶜ : Set β) → α)) : Multipliable f :=
  (hs.hasProd.mul_compl hsc.hasProd).multipliable

@[to_additive]
theorem HasProd.compl_mul {s : Set β} (ha : HasProd (f ∘ (↑) : (sᶜ : Set β) → α) a)
    (hb : HasProd (f ∘ (↑) : s → α) b) : HasProd f (a * b) :=
  ha.mul_isCompl isCompl_compl.symm hb

@[to_additive]
theorem Multipliable.compl_add {s : Set β} (hs : Multipliable (f ∘ (↑) : (sᶜ : Set β) → α))
    (hsc : Multipliable (f ∘ (↑) : s → α)) : Multipliable f :=
  (hs.hasProd.compl_mul hsc.hasProd).multipliable

/-- Version of `HasProd.update` for `CommMonoid` rather than `CommGroup`.
Rather than showing that `f.update` has a specific product in terms of `HasProd`,
it gives a relationship between the products of `f` and `f.update` given that both exist. -/
@[to_additive "Version of `HasSum.update` for `AddCommMonoid` rather than `AddCommGroup`.
Rather than showing that `f.update` has a specific sum in terms of `HasSum`,
it gives a relationship between the sums of `f` and `f.update` given that both exist."]
theorem HasProd.update' {α β : Type*} [TopologicalSpace α] [CommMonoid α] [T2Space α]
    [ContinuousMul α] [DecidableEq β] {f : β → α} {a a' : α} (hf : HasProd f a) (b : β) (x : α)
    (hf' : HasProd (update f b x) a') : a * x = a' * f b := by
  have : ∀ b', f b' * ite (b' = b) x 1 = update f b x b' * ite (b' = b) (f b) 1 := by
    intro b'
    split_ifs with hb'
    · simpa only [Function.update_apply, hb', eq_self_iff_true] using mul_comm (f b) x
    · simp only [Function.update_apply, hb', if_false]
  have h := hf.mul (hasProd_ite_eq b x)
  simp_rw [this] at h
  exact HasProd.unique h (hf'.mul (hasProd_ite_eq b (f b)))

/-- Version of `hasProd_ite_div_hasProd` for `CommMonoid` rather than `CommGroup`.
Rather than showing that the `ite` expression has a specific product in terms of `HasProd`, it gives
a relationship between the products of `f` and `ite (n = b) 0 (f n)` given that both exist. -/
@[to_additive "Version of `hasSum_ite_sub_hasSum` for `AddCommMonoid` rather than `AddCommGroup`.
Rather than showing that the `ite` expression has a specific sum in terms of `HasSum`,
it gives a relationship between the sums of `f` and `ite (n = b) 0 (f n)` given that both exist."]
theorem eq_mul_of_hasProd_ite {α β : Type*} [TopologicalSpace α] [CommMonoid α] [T2Space α]
    [ContinuousMul α] [DecidableEq β] {f : β → α} {a : α} (hf : HasProd f a) (b : β) (a' : α)
    (hf' : HasProd (fun n ↦ ite (n = b) 1 (f n)) a') : a = a' * f b := by
  refine (mul_one a).symm.trans (hf.update' b 1 ?_)
  convert hf'
  apply update_apply

end HasProd

section tprod

variable [CommMonoid α] [TopologicalSpace α] {f g : β → α}

@[to_additive]
theorem tprod_congr_set_coe (f : β → α) {s t : Set β} (h : s = t) :
    ∏' x : s, f x = ∏' x : t, f x := by rw [h]

@[to_additive]
theorem tprod_congr_subtype (f : β → α) {P Q : β → Prop} (h : ∀ x, P x ↔ Q x) :
    ∏' x : {x // P x}, f x = ∏' x : {x // Q x}, f x :=
  tprod_congr_set_coe f <| Set.ext h

@[to_additive]
theorem tprod_eq_finprod (hf : (mulSupport f).Finite) :
    ∏' b, f b = ∏ᶠ b, f b := by simp [tprod_def, multipliable_of_finite_mulSupport hf, hf]

@[to_additive]
theorem tprod_eq_prod' {s : Finset β} (hf : mulSupport f ⊆ s) :
    ∏' b, f b = ∏ b ∈ s, f b := by
  rw [tprod_eq_finprod (s.finite_toSet.subset hf), finprod_eq_prod_of_mulSupport_subset _ hf]

@[to_additive]
theorem tprod_eq_prod {s : Finset β} (hf : ∀ b ∉ s, f b = 1) :
    ∏' b, f b = ∏ b ∈ s, f b :=
  tprod_eq_prod' <| mulSupport_subset_iff'.2 hf

@[to_additive (attr := simp)]
theorem tprod_one : ∏' _ : β, (1 : α) = 1 := by rw [tprod_eq_finprod] <;> simp

@[to_additive (attr := simp)]
theorem tprod_empty [IsEmpty β] : ∏' b, f b = 1 := by
  rw [tprod_eq_prod (s := (∅ : Finset β))] <;> simp

@[to_additive]
theorem tprod_congr {f g : β → α}
    (hfg : ∀ b, f b = g b) : ∏' b, f b = ∏' b, g b :=
  congr_arg tprod (funext hfg)

@[to_additive]
theorem tprod_fintype [Fintype β] (f : β → α) : ∏' b, f b = ∏ b, f b := by
  apply tprod_eq_prod; simp

@[to_additive]
theorem prod_eq_tprod_mulIndicator (f : β → α) (s : Finset β) :
    ∏ x ∈ s, f x = ∏' x, Set.mulIndicator (↑s) f x := by
  rw [tprod_eq_prod' (Set.mulSupport_mulIndicator_subset),
      Finset.prod_mulIndicator_subset _ Finset.Subset.rfl]

@[to_additive]
theorem tprod_bool (f : Bool → α) : ∏' i : Bool, f i = f false * f true := by
  rw [tprod_fintype, Fintype.prod_bool, mul_comm]

@[to_additive]
theorem tprod_eq_mulSingle {f : β → α} (b : β) (hf : ∀ b' ≠ b, f b' = 1) :
    ∏' b, f b = f b := by
  rw [tprod_eq_prod (s := {b}), prod_singleton]
  exact fun b' hb' ↦ hf b' (by simpa using hb')

@[to_additive]
theorem tprod_tprod_eq_mulSingle (f : β → γ → α) (b : β) (c : γ) (hfb : ∀ b' ≠ b, f b' c = 1)
    (hfc : ∀ b', ∀ c' ≠ c, f b' c' = 1) : ∏' (b') (c'), f b' c' = f b c :=
  calc
    ∏' (b') (c'), f b' c' = ∏' b', f b' c := tprod_congr fun b' ↦ tprod_eq_mulSingle _ (hfc b')
    _ = f b c := tprod_eq_mulSingle _ hfb

@[to_additive (attr := simp)]
theorem tprod_ite_eq (b : β) [DecidablePred (· = b)] (a : α) :
    ∏' b', (if b' = b then a else 1) = a := by
  rw [tprod_eq_mulSingle b]
  · simp
  · intro b' hb'; simp [hb']

@[to_additive (attr := simp)]
theorem Finset.tprod_subtype (s : Finset β) (f : β → α) :
    ∏' x : { x // x ∈ s }, f x = ∏ x ∈ s, f x := by
  rw [← prod_attach]; exact tprod_fintype _

@[to_additive]
theorem Finset.tprod_subtype' (s : Finset β) (f : β → α) :
    ∏' x : (s : Set β), f x = ∏ x ∈ s, f x := by simp

@[to_additive (attr := simp)]
theorem tprod_singleton (b : β) (f : β → α) : ∏' x : ({b} : Set β), f x = f b := by
  rw [← coe_singleton, Finset.tprod_subtype', prod_singleton]

open scoped Classical in
@[to_additive]
theorem Function.Injective.tprod_eq {g : γ → β} (hg : Injective g) {f : β → α}
    (hf : mulSupport f ⊆ Set.range g) : ∏' c, f (g c) = ∏' b, f b := by
  have : mulSupport f = g '' mulSupport (f ∘ g) := by
    rw [mulSupport_comp_eq_preimage, Set.image_preimage_eq_iff.2 hf]
  rw [← Function.comp_def]
  by_cases hf_fin : (mulSupport f).Finite
  · have hfg_fin : (mulSupport (f ∘ g)).Finite := hf_fin.preimage hg.injOn
    lift g to γ ↪ β using hg
    simp_rw [tprod_eq_prod' hf_fin.coe_toFinset.ge, tprod_eq_prod' hfg_fin.coe_toFinset.ge,
      comp_apply, ← Finset.prod_map]
    refine Finset.prod_congr (Finset.coe_injective ?_) fun _ _ ↦ rfl
    simp [this]
  · have hf_fin' : ¬ Set.Finite (mulSupport (f ∘ g)) := by
      rwa [this, Set.finite_image_iff hg.injOn] at hf_fin
    simp_rw [tprod_def, if_neg hf_fin, if_neg hf_fin', Multipliable,
      funext fun a => propext <| hg.hasProd_iff (mulSupport_subset_iff'.1 hf) (a := a)]

@[to_additive]
theorem Equiv.tprod_eq (e : γ ≃ β) (f : β → α) : ∏' c, f (e c) = ∏' b, f b :=
  e.injective.tprod_eq <| by simp

/-! ### `tprod` on subsets - part 1 -/

@[to_additive]
theorem tprod_subtype_eq_of_mulSupport_subset {f : β → α} {s : Set β} (hs : mulSupport f ⊆ s) :
    ∏' x : s, f x = ∏' x, f x :=
  Subtype.val_injective.tprod_eq <| by simpa

@[to_additive]
theorem tprod_subtype_mulSupport (f : β → α) : ∏' x : mulSupport f, f x = ∏' x, f x :=
  tprod_subtype_eq_of_mulSupport_subset Set.Subset.rfl

@[to_additive]
theorem tprod_subtype (s : Set β) (f : β → α) : ∏' x : s, f x = ∏' x, s.mulIndicator f x := by
  rw [← tprod_subtype_eq_of_mulSupport_subset Set.mulSupport_mulIndicator_subset, tprod_congr]
  simp

@[to_additive (attr := simp)]
theorem tprod_univ (f : β → α) : ∏' x : (Set.univ : Set β), f x = ∏' x, f x :=
  tprod_subtype_eq_of_mulSupport_subset <| Set.subset_univ _

@[to_additive]
theorem tprod_image {g : γ → β} (f : β → α) {s : Set γ} (hg : Set.InjOn g s) :
    ∏' x : g '' s, f x = ∏' x : s, f (g x) :=
  ((Equiv.Set.imageOfInjOn _ _ hg).tprod_eq fun x ↦ f x).symm

@[to_additive]
theorem tprod_range {g : γ → β} (f : β → α) (hg : Injective g) :
    ∏' x : Set.range g, f x = ∏' x, f (g x) := by
  rw [← Set.image_univ, tprod_image f hg.injOn]
  simp_rw [← comp_apply (g := g), tprod_univ (f ∘ g)]

/-- If `f b = 1` for all `b ∈ t`, then the product of `f a` with `a ∈ s` is the same as the
product of `f a` with `a ∈ s ∖ t`. -/
@[to_additive "If `f b = 0` for all `b ∈ t`, then the sum of `f a` with `a ∈ s` is the same as the
sum of `f a` with `a ∈ s ∖ t`."]
lemma tprod_setElem_eq_tprod_setElem_diff {f : β → α} (s t : Set β)
    (hf₀ : ∀ b ∈ t, f b = 1) :
    ∏' a : s, f a = ∏' a : (s \ t : Set β), f a :=
  .symm <| (Set.inclusion_injective (t := s) Set.diff_subset).tprod_eq (f := f ∘ (↑)) <|
    mulSupport_subset_iff'.2 fun b hb ↦ hf₀ b <| by simpa using hb

/-- If `f b = 1`, then the product of `f a` with `a ∈ s` is the same as the product of `f a` for
`a ∈ s ∖ {b}`. -/
@[to_additive "If `f b = 0`, then the sum of `f a` with `a ∈ s` is the same as the sum of `f a`
for `a ∈ s ∖ {b}`."]
lemma tprod_eq_tprod_diff_singleton {f : β → α} (s : Set β) {b : β} (hf₀ : f b = 1) :
    ∏' a : s, f a = ∏' a : (s \ {b} : Set β), f a :=
  tprod_setElem_eq_tprod_setElem_diff s {b} fun _ ha ↦ ha ▸ hf₀

@[to_additive]
theorem tprod_eq_tprod_of_ne_one_bij {g : γ → α} (i : mulSupport g → β) (hi : Injective i)
    (hf : mulSupport f ⊆ Set.range i) (hfg : ∀ x, f (i x) = g x) : ∏' x, f x = ∏' y, g y := by
  rw [← tprod_subtype_mulSupport g, ← hi.tprod_eq hf]
  simp only [hfg]

@[to_additive]
theorem Equiv.tprod_eq_tprod_of_mulSupport {f : β → α} {g : γ → α}
    (e : mulSupport f ≃ mulSupport g) (he : ∀ x, g (e x) = f x) :
    ∏' x, f x = ∏' y, g y :=
  .symm <| tprod_eq_tprod_of_ne_one_bij _ (Subtype.val_injective.comp e.injective) (by simp) he

@[to_additive]
theorem tprod_dite_right (P : Prop) [Decidable P] (x : β → ¬P → α) :
    ∏' b : β, (if h : P then (1 : α) else x b h) = if h : P then (1 : α) else ∏' b : β, x b h := by
  by_cases hP : P <;> simp [hP]

@[to_additive]
theorem tprod_dite_left (P : Prop) [Decidable P] (x : β → P → α) :
    ∏' b : β, (if h : P then x b h else 1) = if h : P then ∏' b : β, x b h else 1 := by
  by_cases hP : P <;> simp [hP]

@[to_additive (attr := simp)]
lemma tprod_extend_one {γ : Type*} {g : γ → β} (hg : Injective g) (f : γ → α) :
    ∏' y, extend g f 1 y = ∏' x, f x := by
  have : mulSupport (extend g f 1) ⊆ Set.range g := mulSupport_subset_iff'.2 <| extend_apply' _ _
  simp_rw [← hg.tprod_eq this, hg.extend_apply]

variable [T2Space α]

@[to_additive]
theorem Function.Surjective.tprod_eq_tprod_of_hasProd_iff_hasProd {α' : Type*} [CommMonoid α']
    [TopologicalSpace α'] {e : α' → α} (hes : Function.Surjective e) (h1 : e 1 = 1) {f : β → α}
    {g : γ → α'} (h : ∀ {a}, HasProd f (e a) ↔ HasProd g a) : ∏' b, f b = e (∏' c, g c) :=
  by_cases (fun x ↦ (h.mpr x.hasProd).tprod_eq) fun hg : ¬Multipliable g ↦ by
    have hf : ¬Multipliable f := mt (hes.multipliable_iff_of_hasProd_iff @h).1 hg
    simp [tprod_def, hf, hg, h1]

@[to_additive]
theorem tprod_eq_tprod_of_hasProd_iff_hasProd {f : β → α} {g : γ → α}
    (h : ∀ {a}, HasProd f a ↔ HasProd g a) : ∏' b, f b = ∏' c, g c :=
  surjective_id.tprod_eq_tprod_of_hasProd_iff_hasProd rfl @h

section ContinuousMul

variable [ContinuousMul α]

@[to_additive]
theorem tprod_mul (hf : Multipliable f) (hg : Multipliable g) :
    ∏' b, (f b * g b) = (∏' b, f b) * ∏' b, g b :=
  (hf.hasProd.mul hg.hasProd).tprod_eq

@[to_additive]
theorem tprod_finsetProd {f : γ → β → α} {s : Finset γ} (hf : ∀ i ∈ s, Multipliable (f i)) :
    ∏' b, ∏ i ∈ s, f i b = ∏ i ∈ s, ∏' b, f i b :=
  (hasProd_prod fun i hi ↦ (hf i hi).hasProd).tprod_eq

@[deprecated (since := "2025-02-13")] alias tprod_of_prod := tprod_finsetProd

/-- Version of `tprod_eq_mul_tprod_ite` for `CommMonoid` rather than `CommGroup`.
Requires a different convergence assumption involving `Function.update`. -/
@[to_additive "Version of `tsum_eq_add_tsum_ite` for `AddCommMonoid` rather than `AddCommGroup`.
Requires a different convergence assumption involving `Function.update`."]
theorem tprod_eq_mul_tprod_ite' [DecidableEq β] {f : β → α} (b : β)
    (hf : Multipliable (update f b 1)) :
    ∏' x, f x = f b * ∏' x, ite (x = b) 1 (f x) :=
  calc
    ∏' x, f x = ∏' x, (ite (x = b) (f x) 1 * update f b 1 x) :=
      tprod_congr fun n ↦ by split_ifs with h <;> simp [update_apply, h]
    _ = (∏' x, ite (x = b) (f x) 1) * ∏' x, update f b 1 x :=
      tprod_mul ⟨ite (b = b) (f b) 1, hasProd_single b fun _ hb ↦ if_neg hb⟩ hf
    _ = ite (b = b) (f b) 1 * ∏' x, update f b 1 x := by
      congr
      exact tprod_eq_mulSingle b fun b' hb' ↦ if_neg hb'
    _ = f b * ∏' x, ite (x = b) 1 (f x) := by
      simp only [update, eq_self_iff_true, if_true, eq_rec_constant, dite_eq_ite]

@[to_additive]
theorem tprod_mul_tprod_compl {s : Set β} (hs : Multipliable (f ∘ (↑) : s → α))
    (hsc : Multipliable (f ∘ (↑) : ↑sᶜ → α)) : (∏' x : s, f x) * ∏' x : ↑sᶜ, f x = ∏' x, f x :=
  (hs.hasProd.mul_compl hsc.hasProd).tprod_eq.symm

@[to_additive]
theorem tprod_union_disjoint {s t : Set β} (hd : Disjoint s t) (hs : Multipliable (f ∘ (↑) : s → α))
    (ht : Multipliable (f ∘ (↑) : t → α)) :
    ∏' x : ↑(s ∪ t), f x = (∏' x : s, f x) * ∏' x : t, f x :=
  (hs.hasProd.mul_disjoint hd ht.hasProd).tprod_eq

@[to_additive]
theorem tprod_finset_bUnion_disjoint {ι} {s : Finset ι} {t : ι → Set β}
    (hd : (s : Set ι).Pairwise (Disjoint on t)) (hf : ∀ i ∈ s, Multipliable (f ∘ (↑) : t i → α)) :
    ∏' x : ⋃ i ∈ s, t i, f x = ∏ i ∈ s, ∏' x : t i, f x :=
  (hasProd_prod_disjoint _ hd fun i hi ↦ (hf i hi).hasProd).tprod_eq

end ContinuousMul

end tprod

section CommMonoidWithZero
variable [CommMonoidWithZero α] [TopologicalSpace α] {f : β → α}

lemma hasProd_zero_of_exists_eq_zero (hf : ∃ b, f b = 0) : HasProd f 0 := by
  obtain ⟨b, hb⟩ := hf
  apply tendsto_const_nhds.congr'
  filter_upwards [eventually_ge_atTop {b}] with s hs
<<<<<<< HEAD
  refine (Finset.prod_eq_zero (Finset.singleton_subset_iff.mp hs) hb).symm
=======
  exact (Finset.prod_eq_zero (Finset.singleton_subset_iff.mp hs) hb).symm
>>>>>>> 89ec70c5

lemma multipliable_of_exists_eq_zero (hf : ∃ b, f b = 0) : Multipliable f :=
  ⟨0, hasProd_zero_of_exists_eq_zero hf⟩

lemma tprod_of_exists_eq_zero [T2Space α] (hf : ∃ b, f b = 0) : ∏' b, f b = 0 :=
  (hasProd_zero_of_exists_eq_zero hf).tprod_eq

end CommMonoidWithZero<|MERGE_RESOLUTION|>--- conflicted
+++ resolved
@@ -615,11 +615,7 @@
   obtain ⟨b, hb⟩ := hf
   apply tendsto_const_nhds.congr'
   filter_upwards [eventually_ge_atTop {b}] with s hs
-<<<<<<< HEAD
-  refine (Finset.prod_eq_zero (Finset.singleton_subset_iff.mp hs) hb).symm
-=======
   exact (Finset.prod_eq_zero (Finset.singleton_subset_iff.mp hs) hb).symm
->>>>>>> 89ec70c5
 
 lemma multipliable_of_exists_eq_zero (hf : ∃ b, f b = 0) : Multipliable f :=
   ⟨0, hasProd_zero_of_exists_eq_zero hf⟩
