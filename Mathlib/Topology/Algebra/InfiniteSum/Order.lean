--- conflicted
+++ resolved
@@ -83,11 +83,7 @@
 
 @[to_additive]
 lemma tprod_subtype_le {κ γ : Type*} [OrderedCommGroup γ] [UniformSpace γ] [UniformGroup γ]
-<<<<<<< HEAD
-    [OrderClosedTopology γ ] [ CompleteSpace γ] (f : κ → γ) (β : Set κ) (h : ∀ a : κ, 1 ≤ f a)
-=======
     [OrderClosedTopology γ] [ CompleteSpace γ] (f : κ → γ) (β : Set κ) (h : ∀ a : κ, 1 ≤ f a)
->>>>>>> e0685aa8
     (hf : Multipliable f) : (∏' (b : β), f b) ≤ (∏' (a : κ), f a) := by
   apply tprod_le_tprod_of_inj _ (Subtype.coe_injective) (by simp only [Subtype.range_coe_subtype,
     Set.setOf_mem_eq, h, implies_true]) (by simp only [le_refl,
