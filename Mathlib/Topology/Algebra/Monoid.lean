/-
Copyright (c) 2017 Johannes Hölzl. All rights reserved.
Released under Apache 2.0 license as described in the file LICENSE.
Authors: Johannes Hölzl, Mario Carneiro, Mitchell Lee
-/
import Mathlib.Algebra.BigOperators.Finprod
import Mathlib.Algebra.BigOperators.Pi
import Mathlib.Algebra.Group.Submonoid.Basic
import Mathlib.Algebra.Group.ULift
import Mathlib.Order.Filter.Pointwise
import Mathlib.Topology.Algebra.MulAction
import Mathlib.Topology.ContinuousMap.Defs

/-!
# Theory of topological monoids

In this file we define mixin classes `ContinuousMul` and `ContinuousAdd`. While in many
applications the underlying type is a monoid (multiplicative or additive), we do not require this in
the definitions.
-/

universe u v

open Set Filter TopologicalSpace Topology
open scoped Topology Pointwise

variable {ι α M N X : Type*} [TopologicalSpace X]

@[to_additive (attr := continuity, fun_prop)]
theorem continuous_one [TopologicalSpace M] [One M] : Continuous (1 : X → M) :=
  @continuous_const _ _ _ _ 1

/-- Basic hypothesis to talk about a topological additive monoid or a topological additive
semigroup. A topological additive monoid over `M`, for example, is obtained by requiring both the
instances `AddMonoid M` and `ContinuousAdd M`.

Continuity in only the left/right argument can be stated using
`ContinuousConstVAdd α α`/`ContinuousConstVAdd αᵐᵒᵖ α`. -/
class ContinuousAdd (M : Type u) [TopologicalSpace M] [Add M] : Prop where
  continuous_add : Continuous fun p : M × M => p.1 + p.2

/-- Basic hypothesis to talk about a topological monoid or a topological semigroup.
A topological monoid over `M`, for example, is obtained by requiring both the instances `Monoid M`
and `ContinuousMul M`.

Continuity in only the left/right argument can be stated using
`ContinuousConstSMul α α`/`ContinuousConstSMul αᵐᵒᵖ α`. -/
@[to_additive]
class ContinuousMul (M : Type u) [TopologicalSpace M] [Mul M] : Prop where
  continuous_mul : Continuous fun p : M × M => p.1 * p.2

section ContinuousMul

variable [TopologicalSpace M] [Mul M] [ContinuousMul M]

@[to_additive]
instance : ContinuousMul Mᵒᵈ :=
  ‹ContinuousMul M›

@[to_additive (attr := continuity, fun_prop)]
theorem continuous_mul : Continuous fun p : M × M => p.1 * p.2 :=
  ContinuousMul.continuous_mul

@[to_additive]
instance : ContinuousMul (ULift.{u} M) := by
  constructor
  apply continuous_uliftUp.comp
  exact continuous_mul.comp₂ (continuous_uliftDown.comp continuous_fst)
    (continuous_uliftDown.comp continuous_snd)

@[to_additive]
instance ContinuousMul.to_continuousSMul : ContinuousSMul M M :=
  ⟨continuous_mul⟩

@[to_additive]
instance ContinuousMul.to_continuousSMul_op : ContinuousSMul Mᵐᵒᵖ M :=
  ⟨show Continuous ((fun p : M × M => p.1 * p.2) ∘ Prod.swap ∘ Prod.map MulOpposite.unop id) from
      continuous_mul.comp <|
        continuous_swap.comp <| Continuous.prodMap MulOpposite.continuous_unop continuous_id⟩

@[to_additive]
theorem ContinuousMul.induced {α : Type*} {β : Type*} {F : Type*} [FunLike F α β] [MulOneClass α]
    [MulOneClass β] [MonoidHomClass F α β] [tβ : TopologicalSpace β] [ContinuousMul β] (f : F) :
    @ContinuousMul α (tβ.induced f) _ := by
  let tα := tβ.induced f
  refine ⟨continuous_induced_rng.2 ?_⟩
  simp only [Function.comp_def, map_mul]
  fun_prop

@[to_additive (attr := continuity, fun_prop)]
theorem Continuous.mul {f g : X → M} (hf : Continuous f) (hg : Continuous g) :
    Continuous fun x => f x * g x :=
  continuous_mul.comp₂ hf hg

@[to_additive (attr := continuity)]
theorem continuous_mul_left (a : M) : Continuous fun b : M => a * b :=
  continuous_const.mul continuous_id

@[to_additive (attr := continuity)]
theorem continuous_mul_right (a : M) : Continuous fun b : M => b * a :=
  continuous_id.mul continuous_const

@[to_additive (attr := fun_prop)]
theorem ContinuousOn.mul {f g : X → M} {s : Set X} (hf : ContinuousOn f s) (hg : ContinuousOn g s) :
    ContinuousOn (fun x => f x * g x) s :=
  continuous_mul.comp_continuousOn (hf.prodMk hg)

@[to_additive]
theorem tendsto_mul {a b : M} : Tendsto (fun p : M × M => p.fst * p.snd) (𝓝 (a, b)) (𝓝 (a * b)) :=
  continuous_iff_continuousAt.mp ContinuousMul.continuous_mul (a, b)

@[to_additive]
theorem Filter.Tendsto.mul {f g : α → M} {x : Filter α} {a b : M} (hf : Tendsto f x (𝓝 a))
    (hg : Tendsto g x (𝓝 b)) : Tendsto (fun x => f x * g x) x (𝓝 (a * b)) :=
  tendsto_mul.comp (hf.prodMk_nhds hg)

@[to_additive]
theorem Filter.Tendsto.const_mul (b : M) {c : M} {f : α → M} {l : Filter α}
    (h : Tendsto (fun k : α => f k) l (𝓝 c)) : Tendsto (fun k : α => b * f k) l (𝓝 (b * c)) :=
  tendsto_const_nhds.mul h

@[to_additive]
theorem Filter.Tendsto.mul_const (b : M) {c : M} {f : α → M} {l : Filter α}
    (h : Tendsto (fun k : α => f k) l (𝓝 c)) : Tendsto (fun k : α => f k * b) l (𝓝 (c * b)) :=
  h.mul tendsto_const_nhds

@[to_additive]
theorem le_nhds_mul (a b : M) : 𝓝 a * 𝓝 b ≤ 𝓝 (a * b) := by
  rw [← map₂_mul, ← map_uncurry_prod, ← nhds_prod_eq]
  exact continuous_mul.tendsto _

@[to_additive (attr := simp)]
theorem nhds_one_mul_nhds {M} [MulOneClass M] [TopologicalSpace M] [ContinuousMul M] (a : M) :
    𝓝 (1 : M) * 𝓝 a = 𝓝 a :=
  ((le_nhds_mul _ _).trans_eq <| congr_arg _ (one_mul a)).antisymm <|
    le_mul_of_one_le_left' <| pure_le_nhds 1

@[to_additive (attr := simp)]
theorem nhds_mul_nhds_one {M} [MulOneClass M] [TopologicalSpace M] [ContinuousMul M] (a : M) :
    𝓝 a * 𝓝 1 = 𝓝 a :=
  ((le_nhds_mul _ _).trans_eq <| congr_arg _ (mul_one a)).antisymm <|
    le_mul_of_one_le_right' <| pure_le_nhds 1

section tendsto_nhds

variable {𝕜 : Type*} [Preorder 𝕜] [Zero 𝕜] [Mul 𝕜] [TopologicalSpace 𝕜] [ContinuousMul 𝕜]
  {l : Filter α} {f : α → 𝕜} {b c : 𝕜} (hb : 0 < b)
include hb

theorem Filter.TendstoNhdsWithinIoi.const_mul [PosMulStrictMono 𝕜] [PosMulReflectLT 𝕜]
    (h : Tendsto f l (𝓝[>] c)) : Tendsto (fun a => b * f a) l (𝓝[>] (b * c)) :=
  tendsto_nhdsWithin_of_tendsto_nhds_of_eventually_within _
      ((tendsto_nhds_of_tendsto_nhdsWithin h).const_mul b) <|
    (tendsto_nhdsWithin_iff.mp h).2.mono fun _ => (mul_lt_mul_left hb).mpr

theorem Filter.TendstoNhdsWithinIio.const_mul [PosMulStrictMono 𝕜] [PosMulReflectLT 𝕜]
    (h : Tendsto f l (𝓝[<] c)) : Tendsto (fun a => b * f a) l (𝓝[<] (b * c)) :=
  tendsto_nhdsWithin_of_tendsto_nhds_of_eventually_within _
      ((tendsto_nhds_of_tendsto_nhdsWithin h).const_mul b) <|
    (tendsto_nhdsWithin_iff.mp h).2.mono fun _ => (mul_lt_mul_left hb).mpr

theorem Filter.TendstoNhdsWithinIoi.mul_const [MulPosStrictMono 𝕜] [MulPosReflectLT 𝕜]
    (h : Tendsto f l (𝓝[>] c)) : Tendsto (fun a => f a * b) l (𝓝[>] (c * b)) :=
  tendsto_nhdsWithin_of_tendsto_nhds_of_eventually_within _
      ((tendsto_nhds_of_tendsto_nhdsWithin h).mul_const b) <|
    (tendsto_nhdsWithin_iff.mp h).2.mono fun _ => (mul_lt_mul_right hb).mpr

theorem Filter.TendstoNhdsWithinIio.mul_const [MulPosStrictMono 𝕜] [MulPosReflectLT 𝕜]
    (h : Tendsto f l (𝓝[<] c)) : Tendsto (fun a => f a * b) l (𝓝[<] (c * b)) :=
  tendsto_nhdsWithin_of_tendsto_nhds_of_eventually_within _
      ((tendsto_nhds_of_tendsto_nhdsWithin h).mul_const b) <|
    (tendsto_nhdsWithin_iff.mp h).2.mono fun _ => (mul_lt_mul_right hb).mpr

end tendsto_nhds

@[to_additive]
protected theorem Specializes.mul {a b c d : M} (hab : a ⤳ b) (hcd : c ⤳ d) : (a * c) ⤳ (b * d) :=
  hab.smul hcd

@[to_additive]
protected theorem Inseparable.mul {a b c d : M} (hab : Inseparable a b) (hcd : Inseparable c d) :
    Inseparable (a * c) (b * d) :=
  hab.smul hcd

@[to_additive]
protected theorem Specializes.pow {M : Type*} [Monoid M] [TopologicalSpace M] [ContinuousMul M]
    {a b : M} (h : a ⤳ b) (n : ℕ) : (a ^ n) ⤳ (b ^ n) :=
  Nat.recOn n (by simp only [pow_zero, specializes_rfl]) fun _ ihn ↦ by
    simpa only [pow_succ] using ihn.mul h

@[to_additive]
protected theorem Inseparable.pow {M : Type*} [Monoid M] [TopologicalSpace M] [ContinuousMul M]
    {a b : M} (h : Inseparable a b) (n : ℕ) : Inseparable (a ^ n) (b ^ n) :=
  (h.specializes.pow n).antisymm (h.specializes'.pow n)

/-- Construct a unit from limits of units and their inverses. -/
@[to_additive (attr := simps)
  "Construct an additive unit from limits of additive units and their negatives."]
def Filter.Tendsto.units [TopologicalSpace N] [Monoid N] [ContinuousMul N] [T2Space N]
    {f : ι → Nˣ} {r₁ r₂ : N} {l : Filter ι} [l.NeBot] (h₁ : Tendsto (fun x => ↑(f x)) l (𝓝 r₁))
    (h₂ : Tendsto (fun x => ↑(f x)⁻¹) l (𝓝 r₂)) : Nˣ where
  val := r₁
  inv := r₂
  val_inv := by
    symm
    simpa using h₁.mul h₂
  inv_val := by
    symm
    simpa using h₂.mul h₁

@[to_additive (attr := fun_prop)]
theorem ContinuousAt.mul {f g : X → M} {x : X} (hf : ContinuousAt f x) (hg : ContinuousAt g x) :
    ContinuousAt (fun x => f x * g x) x :=
  Filter.Tendsto.mul hf hg

@[to_additive]
theorem ContinuousWithinAt.mul {f g : X → M} {s : Set X} {x : X} (hf : ContinuousWithinAt f s x)
    (hg : ContinuousWithinAt g s x) : ContinuousWithinAt (fun x => f x * g x) s x :=
  Filter.Tendsto.mul hf hg

@[to_additive]
instance Prod.continuousMul [TopologicalSpace N] [Mul N] [ContinuousMul N] :
    ContinuousMul (M × N) :=
  ⟨by apply Continuous.prodMk <;> fun_prop⟩

@[to_additive]
instance Pi.continuousMul {C : ι → Type*} [∀ i, TopologicalSpace (C i)] [∀ i, Mul (C i)]
    [∀ i, ContinuousMul (C i)] : ContinuousMul (∀ i, C i) where
  continuous_mul :=
    continuous_pi fun i => (continuous_apply i).fst'.mul (continuous_apply i).snd'

/-- A version of `Pi.continuousMul` for non-dependent functions. It is needed because sometimes
Lean 3 fails to use `Pi.continuousMul` for non-dependent functions. -/
@[to_additive "A version of `Pi.continuousAdd` for non-dependent functions. It is needed
because sometimes Lean fails to use `Pi.continuousAdd` for non-dependent functions."]
instance Pi.continuousMul' : ContinuousMul (ι → M) :=
  Pi.continuousMul

@[to_additive]
instance (priority := 100) continuousMul_of_discreteTopology [TopologicalSpace N] [Mul N]
    [DiscreteTopology N] : ContinuousMul N :=
  ⟨continuous_of_discreteTopology⟩

open Filter

open Function

@[to_additive]
theorem ContinuousMul.of_nhds_one {M : Type u} [Monoid M] [TopologicalSpace M]
    (hmul : Tendsto (uncurry ((· * ·) : M → M → M)) (𝓝 1 ×ˢ 𝓝 1) <| 𝓝 1)
    (hleft : ∀ x₀ : M, 𝓝 x₀ = map (fun x => x₀ * x) (𝓝 1))
    (hright : ∀ x₀ : M, 𝓝 x₀ = map (fun x => x * x₀) (𝓝 1)) : ContinuousMul M :=
  ⟨by
    rw [continuous_iff_continuousAt]
    rintro ⟨x₀, y₀⟩
    have key : (fun p : M × M => x₀ * p.1 * (p.2 * y₀)) =
        ((fun x => x₀ * x) ∘ fun x => x * y₀) ∘ uncurry (· * ·) := by
      ext p
      simp [uncurry, mul_assoc]
    have key₂ : ((fun x => x₀ * x) ∘ fun x => y₀ * x) = fun x => x₀ * y₀ * x := by
      ext x
      simp [mul_assoc]
    calc
      map (uncurry (· * ·)) (𝓝 (x₀, y₀)) = map (uncurry (· * ·)) (𝓝 x₀ ×ˢ 𝓝 y₀) := by
        rw [nhds_prod_eq]
      _ = map (fun p : M × M => x₀ * p.1 * (p.2 * y₀)) (𝓝 1 ×ˢ 𝓝 1) := by
        -- Porting note: `rw` was able to prove this
        -- Now it fails with `failed to rewrite using equation theorems for 'Function.uncurry'`
        -- and `failed to rewrite using equation theorems for 'Function.comp'`.
        -- Removing those two lemmas, the `rw` would succeed, but then needs a `rfl`.
        simp (config := { unfoldPartialApp := true }) only [uncurry]
        simp_rw [hleft x₀, hright y₀, prod_map_map_eq, Filter.map_map, Function.comp_def]
      _ = map ((fun x => x₀ * x) ∘ fun x => x * y₀) (map (uncurry (· * ·)) (𝓝 1 ×ˢ 𝓝 1)) := by
        rw [key, ← Filter.map_map]
      _ ≤ map ((fun x : M => x₀ * x) ∘ fun x => x * y₀) (𝓝 1) := map_mono hmul
      _ = 𝓝 (x₀ * y₀) := by
        rw [← Filter.map_map, ← hright, hleft y₀, Filter.map_map, key₂, ← hleft]⟩

@[to_additive]
theorem continuousMul_of_comm_of_nhds_one (M : Type u) [CommMonoid M] [TopologicalSpace M]
    (hmul : Tendsto (uncurry ((· * ·) : M → M → M)) (𝓝 1 ×ˢ 𝓝 1) (𝓝 1))
    (hleft : ∀ x₀ : M, 𝓝 x₀ = map (fun x => x₀ * x) (𝓝 1)) : ContinuousMul M := by
  apply ContinuousMul.of_nhds_one hmul hleft
  intro x₀
  simp_rw [mul_comm, hleft x₀]

end ContinuousMul

section PointwiseLimits

variable (M₁ M₂ : Type*) [TopologicalSpace M₂] [T2Space M₂]

@[to_additive]
theorem isClosed_setOf_map_one [One M₁] [One M₂] : IsClosed { f : M₁ → M₂ | f 1 = 1 } :=
  isClosed_eq (continuous_apply 1) continuous_const

@[to_additive]
theorem isClosed_setOf_map_mul [Mul M₁] [Mul M₂] [ContinuousMul M₂] :
    IsClosed { f : M₁ → M₂ | ∀ x y, f (x * y) = f x * f y } := by
  simp only [setOf_forall]
<<<<<<< HEAD
  exact isClosed_iInter fun x ↦ isClosed_iInter fun y ↦
      isClosed_eq (continuous_apply _) (by fun_prop)
=======
  exact
    isClosed_iInter fun x =>
      isClosed_iInter fun y =>
        isClosed_eq (continuous_apply _)
          (by continuity)
>>>>>>> 4d4e085b

section Semigroup

variable {M₁ M₂} [Mul M₁] [Mul M₂] [ContinuousMul M₂]
  {F : Type*} [FunLike F M₁ M₂] [MulHomClass F M₁ M₂] {l : Filter α}

/-- Construct a bundled semigroup homomorphism `M₁ →ₙ* M₂` from a function `f` and a proof that it
belongs to the closure of the range of the coercion from `M₁ →ₙ* M₂` (or another type of bundled
homomorphisms that has a `MulHomClass` instance) to `M₁ → M₂`. -/
@[to_additive (attr := simps -fullyApplied)
  "Construct a bundled additive semigroup homomorphism `M₁ →ₙ+ M₂` from a function `f`
and a proof that it belongs to the closure of the range of the coercion from `M₁ →ₙ+ M₂` (or another
type of bundled homomorphisms that has an `AddHomClass` instance) to `M₁ → M₂`."]
def mulHomOfMemClosureRangeCoe (f : M₁ → M₂)
    (hf : f ∈ closure (range fun (f : F) (x : M₁) => f x)) : M₁ →ₙ* M₂ where
  toFun := f
  map_mul' := (isClosed_setOf_map_mul M₁ M₂).closure_subset_iff.2 (range_subset_iff.2 map_mul) hf

/-- Construct a bundled semigroup homomorphism from a pointwise limit of semigroup homomorphisms. -/
@[to_additive (attr := simps! -fullyApplied)
  "Construct a bundled additive semigroup homomorphism from a pointwise limit of additive
semigroup homomorphisms"]
def mulHomOfTendsto (f : M₁ → M₂) (g : α → F) [l.NeBot]
    (h : Tendsto (fun a x => g a x) l (𝓝 f)) : M₁ →ₙ* M₂ :=
  mulHomOfMemClosureRangeCoe f <|
    mem_closure_of_tendsto h <| Eventually.of_forall fun _ => mem_range_self _

variable (M₁ M₂)

@[to_additive]
theorem MulHom.isClosed_range_coe : IsClosed (Set.range ((↑) : (M₁ →ₙ* M₂) → M₁ → M₂)) :=
  isClosed_of_closure_subset fun f hf => ⟨mulHomOfMemClosureRangeCoe f hf, rfl⟩

end Semigroup

section Monoid

variable {M₁ M₂} [MulOneClass M₁] [MulOneClass M₂] [ContinuousMul M₂]
  {F : Type*} [FunLike F M₁ M₂] [MonoidHomClass F M₁ M₂] {l : Filter α}

/-- Construct a bundled monoid homomorphism `M₁ →* M₂` from a function `f` and a proof that it
belongs to the closure of the range of the coercion from `M₁ →* M₂` (or another type of bundled
homomorphisms that has a `MonoidHomClass` instance) to `M₁ → M₂`. -/
@[to_additive (attr := simps -fullyApplied)
  "Construct a bundled additive monoid homomorphism `M₁ →+ M₂` from a function `f`
and a proof that it belongs to the closure of the range of the coercion from `M₁ →+ M₂` (or another
type of bundled homomorphisms that has an `AddMonoidHomClass` instance) to `M₁ → M₂`."]
def monoidHomOfMemClosureRangeCoe (f : M₁ → M₂)
    (hf : f ∈ closure (range fun (f : F) (x : M₁) => f x)) : M₁ →* M₂ where
  toFun := f
  map_one' := (isClosed_setOf_map_one M₁ M₂).closure_subset_iff.2 (range_subset_iff.2 map_one) hf
  map_mul' := (isClosed_setOf_map_mul M₁ M₂).closure_subset_iff.2 (range_subset_iff.2 map_mul) hf

/-- Construct a bundled monoid homomorphism from a pointwise limit of monoid homomorphisms. -/
@[to_additive (attr := simps! -fullyApplied)
  "Construct a bundled additive monoid homomorphism from a pointwise limit of additive
monoid homomorphisms"]
def monoidHomOfTendsto (f : M₁ → M₂) (g : α → F) [l.NeBot]
    (h : Tendsto (fun a x => g a x) l (𝓝 f)) : M₁ →* M₂ :=
  monoidHomOfMemClosureRangeCoe f <|
    mem_closure_of_tendsto h <| Eventually.of_forall fun _ => mem_range_self _

variable (M₁ M₂)

@[to_additive]
theorem MonoidHom.isClosed_range_coe : IsClosed (Set.range ((↑) : (M₁ →* M₂) → M₁ → M₂)) :=
  isClosed_of_closure_subset fun f hf => ⟨monoidHomOfMemClosureRangeCoe f hf, rfl⟩

end Monoid

end PointwiseLimits

@[to_additive]
theorem Topology.IsInducing.continuousMul {M N F : Type*} [Mul M] [Mul N] [FunLike F M N]
    [MulHomClass F M N] [TopologicalSpace M] [TopologicalSpace N] [ContinuousMul N] (f : F)
    (hf : IsInducing f) : ContinuousMul M :=
  ⟨(hf.continuousSMul hf.continuous (map_mul f _ _)).1⟩

@[deprecated (since := "2024-10-28")] alias Inducing.continuousMul := IsInducing.continuousMul

@[to_additive]
theorem continuousMul_induced {M N F : Type*} [Mul M] [Mul N] [FunLike F M N] [MulHomClass F M N]
    [TopologicalSpace N] [ContinuousMul N] (f : F) : @ContinuousMul M (induced f ‹_›) _ :=
  letI := induced f ‹_›
  IsInducing.continuousMul f ⟨rfl⟩

@[to_additive]
instance Subsemigroup.continuousMul [TopologicalSpace M] [Semigroup M] [ContinuousMul M]
    (S : Subsemigroup M) : ContinuousMul S :=
  IsInducing.continuousMul ({ toFun := (↑), map_mul' := fun _ _ => rfl} : MulHom S M) ⟨rfl⟩

@[to_additive]
instance Submonoid.continuousMul [TopologicalSpace M] [Monoid M] [ContinuousMul M]
    (S : Submonoid M) : ContinuousMul S :=
  S.toSubsemigroup.continuousMul

section MulZeroClass

open Filter

variable {α β : Type*}
variable [TopologicalSpace M] [MulZeroClass M] [ContinuousMul M]

theorem exists_mem_nhds_zero_mul_subset
    {K U : Set M} (hK : IsCompact K) (hU : U ∈ 𝓝 0) : ∃ V ∈ 𝓝 0, K * V ⊆ U := by
  refine hK.induction_on ?_ ?_ ?_ ?_
  · exact ⟨univ, by simp⟩
  · rintro s t hst ⟨V, hV, hV'⟩
    exact ⟨V, hV, (mul_subset_mul_right hst).trans hV'⟩
  · rintro s t ⟨V, V_in, hV'⟩ ⟨W, W_in, hW'⟩
    use V ∩ W, inter_mem V_in W_in
    rw [union_mul]
    exact
      union_subset ((mul_subset_mul_left V.inter_subset_left).trans hV')
        ((mul_subset_mul_left V.inter_subset_right).trans hW')
  · intro x hx
    have := tendsto_mul (show U ∈ 𝓝 (x * 0) by simpa using hU)
    rw [nhds_prod_eq, mem_map, mem_prod_iff] at this
    rcases this with ⟨t, ht, s, hs, h⟩
    rw [← image_subset_iff, image_mul_prod] at h
    exact ⟨t, mem_nhdsWithin_of_mem_nhds ht, s, hs, h⟩

/-- Let `M` be a topological space with a continuous multiplication operation and a `0`.
Let `l` be a filter on `M` which is disjoint from the cocompact filter. Then, the multiplication map
`M × M → M` tends to zero on the filter product `𝓝 0 ×ˢ l`. -/
theorem tendsto_mul_nhds_zero_prod_of_disjoint_cocompact {l : Filter M}
    (hl : Disjoint l (cocompact M)) :
    Tendsto (fun x : M × M ↦ x.1 * x.2) (𝓝 0 ×ˢ l) (𝓝 0) := calc
  map (fun x : M × M ↦ x.1 * x.2) (𝓝 0 ×ˢ l)
  _ ≤ map (fun x : M × M ↦ x.1 * x.2) (𝓝ˢ ({0} ×ˢ Set.univ)) :=
    map_mono <| nhds_prod_le_of_disjoint_cocompact 0 hl
  _ ≤ 𝓝 0 := continuous_mul.tendsto_nhdsSet_nhds fun _ ⟨hx, _⟩ ↦ mul_eq_zero_of_left hx _

/-- Let `M` be a topological space with a continuous multiplication operation and a `0`.
Let `l` be a filter on `M` which is disjoint from the cocompact filter. Then, the multiplication map
`M × M → M` tends to zero on the filter product `l ×ˢ 𝓝 0`. -/
theorem tendsto_mul_prod_nhds_zero_of_disjoint_cocompact {l : Filter M}
    (hl : Disjoint l (cocompact M)) :
    Tendsto (fun x : M × M ↦ x.1 * x.2) (l ×ˢ 𝓝 0) (𝓝 0) := calc
  map (fun x : M × M ↦ x.1 * x.2) (l ×ˢ 𝓝 0)
  _ ≤ map (fun x : M × M ↦ x.1 * x.2) (𝓝ˢ (Set.univ ×ˢ {0})) :=
    map_mono <| prod_nhds_le_of_disjoint_cocompact 0 hl
  _ ≤ 𝓝 0 := continuous_mul.tendsto_nhdsSet_nhds fun _ ⟨_, hx⟩ ↦ mul_eq_zero_of_right _ hx

/-- Let `M` be a topological space with a continuous multiplication operation and a `0`.
Let `l` be a filter on `M × M` which is disjoint from the cocompact filter. Then, the multiplication
map `M × M → M` tends to zero on `(𝓝 0).coprod (𝓝 0) ⊓ l`. -/
theorem tendsto_mul_coprod_nhds_zero_inf_of_disjoint_cocompact {l : Filter (M × M)}
    (hl : Disjoint l (cocompact (M × M))) :
    Tendsto (fun x : M × M ↦ x.1 * x.2) ((𝓝 0).coprod (𝓝 0) ⊓ l) (𝓝 0) := by
  have := calc
    (𝓝 0).coprod (𝓝 0) ⊓ l
    _ ≤ (𝓝 0).coprod (𝓝 0) ⊓ map Prod.fst l ×ˢ map Prod.snd l :=
      inf_le_inf_left _ le_prod_map_fst_snd
    _ ≤ 𝓝 0 ×ˢ map Prod.snd l ⊔ map Prod.fst l ×ˢ 𝓝 0 :=
      coprod_inf_prod_le _ _ _ _
  apply (Tendsto.sup _ _).mono_left this
  · apply tendsto_mul_nhds_zero_prod_of_disjoint_cocompact
    exact disjoint_map_cocompact continuous_snd hl
  · apply tendsto_mul_prod_nhds_zero_of_disjoint_cocompact
    exact disjoint_map_cocompact continuous_fst hl

/-- Let `M` be a topological space with a continuous multiplication operation and a `0`.
Let `l` be a filter on `M × M` which is both disjoint from the cocompact filter and less than or
equal to `(𝓝 0).coprod (𝓝 0)`. Then the multiplication map `M × M → M` tends to zero on `l`. -/
theorem tendsto_mul_nhds_zero_of_disjoint_cocompact {l : Filter (M × M)}
    (hl : Disjoint l (cocompact (M × M))) (h'l : l ≤ (𝓝 0).coprod (𝓝 0)) :
    Tendsto (fun x : M × M ↦ x.1 * x.2) l (𝓝 0) := by
  simpa [inf_eq_right.mpr h'l] using tendsto_mul_coprod_nhds_zero_inf_of_disjoint_cocompact hl

/-- Let `M` be a topological space with a continuous multiplication operation and a `0`.
Let `f : α → M` and `g : α → M` be functions. If `f` tends to zero on a filter `l`
and the image of `l` under `g` is disjoint from the cocompact filter on `M`, then
`fun x : α ↦ f x * g x` also tends to zero on `l`. -/
theorem Tendsto.tendsto_mul_zero_of_disjoint_cocompact_right {f g : α → M} {l : Filter α}
    (hf : Tendsto f l (𝓝 0)) (hg : Disjoint (map g l) (cocompact M)) :
    Tendsto (fun x ↦ f x * g x) l (𝓝 0) :=
  tendsto_mul_nhds_zero_prod_of_disjoint_cocompact hg |>.comp (hf.prodMk tendsto_map)

/-- Let `M` be a topological space with a continuous multiplication operation and a `0`.
Let `f : α → M` and `g : α → M` be functions. If `g` tends to zero on a filter `l`
and the image of `l` under `f` is disjoint from the cocompact filter on `M`, then
`fun x : α ↦ f x * g x` also tends to zero on `l`. -/
theorem Tendsto.tendsto_mul_zero_of_disjoint_cocompact_left {f g : α → M} {l : Filter α}
    (hf : Disjoint (map f l) (cocompact M)) (hg : Tendsto g l (𝓝 0)):
    Tendsto (fun x ↦ f x * g x) l (𝓝 0) :=
  tendsto_mul_prod_nhds_zero_of_disjoint_cocompact hf |>.comp (tendsto_map.prodMk hg)

/-- If `f : α → M` and `g : β → M` are continuous and both tend to zero on the cocompact filter,
then `fun i : α × β ↦ f i.1 * g i.2` also tends to zero on the cocompact filter. -/
theorem tendsto_mul_cocompact_nhds_zero [TopologicalSpace α] [TopologicalSpace β]
    {f : α → M} {g : β → M} (f_cont : Continuous f) (g_cont : Continuous g)
    (hf : Tendsto f (cocompact α) (𝓝 0)) (hg : Tendsto g (cocompact β) (𝓝 0)) :
    Tendsto (fun i : α × β ↦ f i.1 * g i.2) (cocompact (α × β)) (𝓝 0) := by
  set l : Filter (M × M) := map (Prod.map f g) (cocompact (α × β)) with l_def
  set K : Set (M × M) := (insert 0 (range f)) ×ˢ (insert 0 (range g))
  have K_compact : IsCompact K := .prod (hf.isCompact_insert_range_of_cocompact f_cont)
    (hg.isCompact_insert_range_of_cocompact g_cont)
  have K_mem_l : K ∈ l := eventually_map.mpr <| .of_forall fun ⟨x, y⟩ ↦
    ⟨mem_insert_of_mem _ (mem_range_self _), mem_insert_of_mem _ (mem_range_self _)⟩
  have l_compact : Disjoint l (cocompact (M × M)) := by
    rw [disjoint_cocompact_right]
    exact ⟨K, K_mem_l, K_compact⟩
  have l_le_coprod : l ≤ (𝓝 0).coprod (𝓝 0) := by
    rw [l_def, ← coprod_cocompact]
    exact hf.prodMap_coprod hg
  exact tendsto_mul_nhds_zero_of_disjoint_cocompact l_compact l_le_coprod |>.comp tendsto_map

/-- If `f : α → M` and `g : β → M` both tend to zero on the cofinite filter, then so does
`fun i : α × β ↦ f i.1 * g i.2`. -/
theorem tendsto_mul_cofinite_nhds_zero {f : α → M} {g : β → M}
    (hf : Tendsto f cofinite (𝓝 0)) (hg : Tendsto g cofinite (𝓝 0)) :
    Tendsto (fun i : α × β ↦ f i.1 * g i.2) cofinite (𝓝 0) := by
  letI : TopologicalSpace α := ⊥
  haveI : DiscreteTopology α := discreteTopology_bot α
  letI : TopologicalSpace β := ⊥
  haveI : DiscreteTopology β := discreteTopology_bot β
  rw [← cocompact_eq_cofinite] at *
  exact tendsto_mul_cocompact_nhds_zero
    continuous_of_discreteTopology continuous_of_discreteTopology hf hg

end MulZeroClass

section GroupWithZero

lemma GroupWithZero.isOpen_singleton_zero [GroupWithZero M] [TopologicalSpace M]
    [ContinuousMul M] [CompactSpace M] [T1Space M] :
    IsOpen {(0 : M)} := by
  obtain ⟨U, hU, h0U, h1U⟩ := t1Space_iff_exists_open.mp ‹_› zero_ne_one
  obtain ⟨W, hW, hW'⟩ := exists_mem_nhds_zero_mul_subset isCompact_univ (hU.mem_nhds h0U)
  by_cases H : ∃ x ≠ 0, x ∈ W
  · obtain ⟨x, hx, hxW⟩ := H
    cases h1U (hW' (by simpa [hx] using Set.mul_mem_mul (Set.mem_univ x⁻¹) hxW))
  · obtain rfl : W = {0} := subset_antisymm
      (by simpa [not_imp_not] using H) (by simpa using mem_of_mem_nhds hW)
    simpa [isOpen_iff_mem_nhds]

end GroupWithZero

section MulOneClass

variable [TopologicalSpace M] [MulOneClass M] [ContinuousMul M]

@[to_additive exists_open_nhds_zero_half]
theorem exists_open_nhds_one_split {s : Set M} (hs : s ∈ 𝓝 (1 : M)) :
    ∃ V : Set M, IsOpen V ∧ (1 : M) ∈ V ∧ ∀ v ∈ V, ∀ w ∈ V, v * w ∈ s := by
  have : (fun a : M × M => a.1 * a.2) ⁻¹' s ∈ 𝓝 ((1, 1) : M × M) :=
    tendsto_mul (by simpa only [one_mul] using hs)
  simpa only [prod_subset_iff] using exists_nhds_square this

@[to_additive exists_nhds_zero_half]
theorem exists_nhds_one_split {s : Set M} (hs : s ∈ 𝓝 (1 : M)) :
    ∃ V ∈ 𝓝 (1 : M), ∀ v ∈ V, ∀ w ∈ V, v * w ∈ s :=
  let ⟨V, Vo, V1, hV⟩ := exists_open_nhds_one_split hs
  ⟨V, IsOpen.mem_nhds Vo V1, hV⟩

/-- Given a neighborhood `U` of `1` there is an open neighborhood `V` of `1`
such that `V * V ⊆ U`. -/
@[to_additive "Given an open neighborhood `U` of `0` there is an open neighborhood `V` of `0`
  such that `V + V ⊆ U`."]
theorem exists_open_nhds_one_mul_subset {U : Set M} (hU : U ∈ 𝓝 (1 : M)) :
    ∃ V : Set M, IsOpen V ∧ (1 : M) ∈ V ∧ V * V ⊆ U := by
  simpa only [mul_subset_iff] using exists_open_nhds_one_split hU

@[to_additive]
theorem Filter.HasBasis.mul_self {p : ι → Prop} {s : ι → Set M} (h : (𝓝 1).HasBasis p s) :
    (𝓝 1).HasBasis p fun i => s i * s i := by
  rw [← nhds_mul_nhds_one, ← map₂_mul, ← map_uncurry_prod]
  simpa only [← image_mul_prod] using h.prod_self.map _

end MulOneClass

section ContinuousMul

section Semigroup

variable [TopologicalSpace M] [Semigroup M] [ContinuousMul M]

@[to_additive]
theorem Subsemigroup.top_closure_mul_self_subset (s : Subsemigroup M) :
    _root_.closure (s : Set M) * _root_.closure s ⊆ _root_.closure s :=
  image2_subset_iff.2 fun _ hx _ hy =>
    map_mem_closure₂ continuous_mul hx hy fun _ ha _ hb => s.mul_mem ha hb

/-- The (topological-space) closure of a subsemigroup of a space `M` with `ContinuousMul` is
itself a subsemigroup. -/
@[to_additive "The (topological-space) closure of an additive submonoid of a space `M` with
`ContinuousAdd` is itself an additive submonoid."]
def Subsemigroup.topologicalClosure (s : Subsemigroup M) : Subsemigroup M where
  carrier := _root_.closure (s : Set M)
  mul_mem' ha hb := s.top_closure_mul_self_subset ⟨_, ha, _, hb, rfl⟩

@[to_additive]
theorem Subsemigroup.coe_topologicalClosure (s : Subsemigroup M) :
    (s.topologicalClosure : Set M) = _root_.closure (s : Set M) := rfl

@[to_additive]
theorem Subsemigroup.le_topologicalClosure (s : Subsemigroup M) : s ≤ s.topologicalClosure :=
  _root_.subset_closure

@[to_additive]
theorem Subsemigroup.isClosed_topologicalClosure (s : Subsemigroup M) :
    IsClosed (s.topologicalClosure : Set M) := isClosed_closure

@[to_additive]
theorem Subsemigroup.topologicalClosure_minimal (s : Subsemigroup M) {t : Subsemigroup M}
    (h : s ≤ t) (ht : IsClosed (t : Set M)) : s.topologicalClosure ≤ t := closure_minimal h ht

/-- If a subsemigroup of a topological semigroup is commutative, then so is its topological
closure.

See note [reducible non-instances] -/
@[to_additive "If a submonoid of an additive topological monoid is commutative, then so is its
topological closure.

See note [reducible non-instances]"]
abbrev Subsemigroup.commSemigroupTopologicalClosure [T2Space M] (s : Subsemigroup M)
    (hs : ∀ x y : s, x * y = y * x) : CommSemigroup s.topologicalClosure :=
  { MulMemClass.toSemigroup s.topologicalClosure with
    mul_comm :=
      have : ∀ x ∈ s, ∀ y ∈ s, x * y = y * x := fun x hx y hy =>
        congr_arg Subtype.val (hs ⟨x, hx⟩ ⟨y, hy⟩)
      fun ⟨x, hx⟩ ⟨y, hy⟩ =>
      Subtype.ext <|
        eqOn_closure₂ this continuous_mul (continuous_snd.mul continuous_fst) x hx y hy }

@[to_additive]
theorem IsCompact.mul {s t : Set M} (hs : IsCompact s) (ht : IsCompact t) : IsCompact (s * t) := by
  rw [← image_mul_prod]
  exact (hs.prod ht).image continuous_mul

end Semigroup

variable [TopologicalSpace M] [Monoid M] [ContinuousMul M]

@[to_additive]
theorem Submonoid.top_closure_mul_self_subset (s : Submonoid M) :
    _root_.closure (s : Set M) * _root_.closure s ⊆ _root_.closure s :=
  image2_subset_iff.2 fun _ hx _ hy =>
    map_mem_closure₂ continuous_mul hx hy fun _ ha _ hb => s.mul_mem ha hb

@[to_additive]
theorem Submonoid.top_closure_mul_self_eq (s : Submonoid M) :
    _root_.closure (s : Set M) * _root_.closure s = _root_.closure s :=
  Subset.antisymm s.top_closure_mul_self_subset fun x hx =>
    ⟨x, hx, 1, _root_.subset_closure s.one_mem, mul_one _⟩

/-- The (topological-space) closure of a submonoid of a space `M` with `ContinuousMul` is
itself a submonoid. -/
@[to_additive "The (topological-space) closure of an additive submonoid of a space `M` with
`ContinuousAdd` is itself an additive submonoid."]
def Submonoid.topologicalClosure (s : Submonoid M) : Submonoid M where
  carrier := _root_.closure (s : Set M)
  one_mem' := _root_.subset_closure s.one_mem
  mul_mem' ha hb := s.top_closure_mul_self_subset ⟨_, ha, _, hb, rfl⟩

@[to_additive]
theorem Submonoid.coe_topologicalClosure (s : Submonoid M) :
    (s.topologicalClosure : Set M) = _root_.closure (s : Set M) := rfl

@[to_additive]
theorem Submonoid.le_topologicalClosure (s : Submonoid M) : s ≤ s.topologicalClosure :=
  _root_.subset_closure

@[to_additive]
theorem Submonoid.isClosed_topologicalClosure (s : Submonoid M) :
    IsClosed (s.topologicalClosure : Set M) := isClosed_closure

@[to_additive]
theorem Submonoid.topologicalClosure_minimal (s : Submonoid M) {t : Submonoid M} (h : s ≤ t)
    (ht : IsClosed (t : Set M)) : s.topologicalClosure ≤ t := closure_minimal h ht

/-- If a submonoid of a topological monoid is commutative, then so is its topological closure. -/
@[to_additive "If a submonoid of an additive topological monoid is commutative, then so is its
topological closure.

See note [reducible non-instances]."]
abbrev Submonoid.commMonoidTopologicalClosure [T2Space M] (s : Submonoid M)
    (hs : ∀ x y : s, x * y = y * x) : CommMonoid s.topologicalClosure :=
  { s.topologicalClosure.toMonoid, s.toSubsemigroup.commSemigroupTopologicalClosure hs with }

@[to_additive exists_nhds_zero_quarter]
theorem exists_nhds_one_split4 {u : Set M} (hu : u ∈ 𝓝 (1 : M)) :
    ∃ V ∈ 𝓝 (1 : M), ∀ {v w s t}, v ∈ V → w ∈ V → s ∈ V → t ∈ V → v * w * s * t ∈ u := by
  rcases exists_nhds_one_split hu with ⟨W, W1, h⟩
  rcases exists_nhds_one_split W1 with ⟨V, V1, h'⟩
  use V, V1
  intro v w s t v_in w_in s_in t_in
  simpa only [mul_assoc] using h _ (h' v v_in w w_in) _ (h' s s_in t t_in)

@[to_additive]
theorem tendsto_list_prod {f : ι → α → M} {x : Filter α} {a : ι → M} :
    ∀ l : List ι,
      (∀ i ∈ l, Tendsto (f i) x (𝓝 (a i))) →
        Tendsto (fun b => (l.map fun c => f c b).prod) x (𝓝 (l.map a).prod)
  | [], _ => by simp [tendsto_const_nhds]
  | f::l, h => by
    simp only [List.map_cons, List.prod_cons]
    exact
      (h f (List.mem_cons_self _ _)).mul
        (tendsto_list_prod l fun c hc => h c (List.mem_cons_of_mem _ hc))

@[to_additive (attr := continuity)]
theorem continuous_list_prod {f : ι → X → M} (l : List ι) (h : ∀ i ∈ l, Continuous (f i)) :
    Continuous fun a => (l.map fun i => f i a).prod :=
  continuous_iff_continuousAt.2 fun x =>
    tendsto_list_prod l fun c hc => continuous_iff_continuousAt.1 (h c hc) x

@[to_additive]
theorem continuousOn_list_prod {f : ι → X → M} (l : List ι) {t : Set X}
    (h : ∀ i ∈ l, ContinuousOn (f i) t) :
    ContinuousOn (fun a => (l.map fun i => f i a).prod) t := by
  intro x hx
  rw [continuousWithinAt_iff_continuousAt_restrict _ hx]
  refine tendsto_list_prod _ fun i hi => ?_
  specialize h i hi x hx
  rw [continuousWithinAt_iff_continuousAt_restrict _ hx] at h
  exact h

@[to_additive (attr := continuity)]
theorem continuous_pow : ∀ n : ℕ, Continuous fun a : M => a ^ n
  | 0 => by simpa using continuous_const
  | k + 1 => by
    simp only [pow_succ']
    exact continuous_id.mul (continuous_pow _)

instance AddMonoid.continuousConstSMul_nat {A} [AddMonoid A] [TopologicalSpace A]
    [ContinuousAdd A] : ContinuousConstSMul ℕ A :=
  ⟨continuous_nsmul⟩

instance AddMonoid.continuousSMul_nat {A} [AddMonoid A] [TopologicalSpace A]
    [ContinuousAdd A] : ContinuousSMul ℕ A :=
  ⟨continuous_prod_of_discrete_left.mpr continuous_nsmul⟩

-- We register `Continuous.pow` as a `continuity` lemma with low penalty (so
-- `continuity` will try it before other `continuity` lemmas). This is a
-- workaround for goals of the form `Continuous fun x => x ^ 2`, where
-- `continuity` applies `Continuous.mul` since the goal is defeq to
-- `Continuous fun x => x * x`.
--
-- To properly fix this, we should make sure that `continuity` applies its
-- lemmas with reducible transparency, preventing the unfolding of `^`. But this
-- is quite an invasive change.
@[to_additive (attr := aesop safe -100 (rule_sets := [Continuous]), fun_prop)]
theorem Continuous.pow {f : X → M} (h : Continuous f) (n : ℕ) : Continuous fun b => f b ^ n :=
  (continuous_pow n).comp h

@[to_additive]
theorem continuousOn_pow {s : Set M} (n : ℕ) : ContinuousOn (fun (x : M) => x ^ n) s :=
  (continuous_pow n).continuousOn

@[to_additive]
theorem continuousAt_pow (x : M) (n : ℕ) : ContinuousAt (fun (x : M) => x ^ n) x :=
  (continuous_pow n).continuousAt

@[to_additive]
theorem Filter.Tendsto.pow {l : Filter α} {f : α → M} {x : M} (hf : Tendsto f l (𝓝 x)) (n : ℕ) :
    Tendsto (fun x => f x ^ n) l (𝓝 (x ^ n)) :=
  (continuousAt_pow _ _).tendsto.comp hf

@[to_additive]
theorem ContinuousWithinAt.pow {f : X → M} {x : X} {s : Set X} (hf : ContinuousWithinAt f s x)
    (n : ℕ) : ContinuousWithinAt (fun x => f x ^ n) s x :=
  Filter.Tendsto.pow hf n

@[to_additive (attr := fun_prop)]
theorem ContinuousAt.pow {f : X → M} {x : X} (hf : ContinuousAt f x) (n : ℕ) :
    ContinuousAt (fun x => f x ^ n) x :=
  Filter.Tendsto.pow hf n

@[to_additive (attr := fun_prop)]
theorem ContinuousOn.pow {f : X → M} {s : Set X} (hf : ContinuousOn f s) (n : ℕ) :
    ContinuousOn (fun x => f x ^ n) s := fun x hx => (hf x hx).pow n

/-- Left-multiplication by a left-invertible element of a topological monoid is proper, i.e.,
inverse images of compact sets are compact. -/
theorem Filter.tendsto_cocompact_mul_left {a b : M} (ha : b * a = 1) :
    Filter.Tendsto (fun x : M => a * x) (Filter.cocompact M) (Filter.cocompact M) := by
  refine Filter.Tendsto.of_tendsto_comp ?_ (Filter.comap_cocompact_le (continuous_mul_left b))
  convert Filter.tendsto_id
  ext x
  simp [← mul_assoc, ha]

/-- Right-multiplication by a right-invertible element of a topological monoid is proper, i.e.,
inverse images of compact sets are compact. -/
theorem Filter.tendsto_cocompact_mul_right {a b : M} (ha : a * b = 1) :
    Filter.Tendsto (fun x : M => x * a) (Filter.cocompact M) (Filter.cocompact M) := by
  refine Filter.Tendsto.of_tendsto_comp ?_ (Filter.comap_cocompact_le (continuous_mul_right b))
  simp only [comp_mul_right, ha, mul_one]
  exact Filter.tendsto_id

/-- If `R` acts on `A` via `A`, then continuous multiplication implies continuous scalar
multiplication by constants.

Notably, this instances applies when `R = A`, or when `[Algebra R A]` is available. -/
@[to_additive "If `R` acts on `A` via `A`, then continuous addition implies
continuous affine addition by constants."]
instance (priority := 100) IsScalarTower.continuousConstSMul {R A : Type*} [Monoid A] [SMul R A]
    [IsScalarTower R A A] [TopologicalSpace A] [ContinuousMul A] : ContinuousConstSMul R A where
  continuous_const_smul q := by
    simp (config := { singlePass := true }) only [← smul_one_mul q (_ : A)]
    exact continuous_const.mul continuous_id

/-- If the action of `R` on `A` commutes with left-multiplication, then continuous multiplication
implies continuous scalar multiplication by constants.

Notably, this instances applies when `R = Aᵐᵒᵖ`. -/
@[to_additive "If the action of `R` on `A` commutes with left-addition, then
continuous addition implies continuous affine addition by constants.

Notably, this instances applies when `R = Aᵃᵒᵖ`."]
instance (priority := 100) SMulCommClass.continuousConstSMul {R A : Type*} [Monoid A] [SMul R A]
    [SMulCommClass R A A] [TopologicalSpace A] [ContinuousMul A] : ContinuousConstSMul R A where
  continuous_const_smul q := by
    simp (config := { singlePass := true }) only [← mul_smul_one q (_ : A)]
    exact continuous_id.mul continuous_const

end ContinuousMul

namespace MulOpposite

/-- If multiplication is continuous in `α`, then it also is in `αᵐᵒᵖ`. -/
@[to_additive "If addition is continuous in `α`, then it also is in `αᵃᵒᵖ`."]
instance [TopologicalSpace α] [Mul α] [ContinuousMul α] : ContinuousMul αᵐᵒᵖ :=
  ⟨continuous_op.comp (continuous_unop.snd'.mul continuous_unop.fst')⟩

end MulOpposite

namespace Units

open MulOpposite

variable [TopologicalSpace α] [Monoid α] [ContinuousMul α]

/-- If multiplication on a monoid is continuous, then multiplication on the units of the monoid,
with respect to the induced topology, is continuous.

Inversion is also continuous, but we register this in a later file, `Topology.Algebra.Group`,
because the predicate `ContinuousInv` has not yet been defined. -/
@[to_additive "If addition on an additive monoid is continuous, then addition on the additive units
of the monoid, with respect to the induced topology, is continuous.

Negation is also continuous, but we register this in a later file, `Topology.Algebra.Group`, because
the predicate `ContinuousNeg` has not yet been defined."]
instance : ContinuousMul αˣ := isInducing_embedProduct.continuousMul (embedProduct α)

end Units

@[to_additive (attr := fun_prop)]
theorem Continuous.units_map [Monoid M] [Monoid N] [TopologicalSpace M] [TopologicalSpace N]
    (f : M →* N) (hf : Continuous f) : Continuous (Units.map f) :=
  Units.continuous_iff.2 ⟨hf.comp Units.continuous_val, hf.comp Units.continuous_coe_inv⟩

section

variable [TopologicalSpace M] [CommMonoid M]

@[to_additive]
theorem Submonoid.mem_nhds_one (S : Submonoid M) (oS : IsOpen (S : Set M)) :
    (S : Set M) ∈ 𝓝 (1 : M) :=
  IsOpen.mem_nhds oS S.one_mem

variable [ContinuousMul M]

@[to_additive]
theorem tendsto_multiset_prod {f : ι → α → M} {x : Filter α} {a : ι → M} (s : Multiset ι) :
    (∀ i ∈ s, Tendsto (f i) x (𝓝 (a i))) →
      Tendsto (fun b => (s.map fun c => f c b).prod) x (𝓝 (s.map a).prod) := by
  rcases s with ⟨l⟩
  simpa using tendsto_list_prod l

@[to_additive]
theorem tendsto_finset_prod {f : ι → α → M} {x : Filter α} {a : ι → M} (s : Finset ι) :
    (∀ i ∈ s, Tendsto (f i) x (𝓝 (a i))) →
      Tendsto (fun b => ∏ c ∈ s, f c b) x (𝓝 (∏ c ∈ s, a c)) :=
  tendsto_multiset_prod _

@[to_additive (attr := continuity)]
theorem continuous_multiset_prod {f : ι → X → M} (s : Multiset ι) :
    (∀ i ∈ s, Continuous (f i)) → Continuous fun a => (s.map fun i => f i a).prod := by
  rcases s with ⟨l⟩
  simpa using continuous_list_prod l

@[to_additive]
theorem continuousOn_multiset_prod {f : ι → X → M} (s : Multiset ι) {t : Set X} :
    (∀ i ∈ s, ContinuousOn (f i) t) → ContinuousOn (fun a => (s.map fun i => f i a).prod) t := by
  rcases s with ⟨l⟩
  simpa using continuousOn_list_prod l

@[to_additive (attr := continuity, fun_prop)]
theorem continuous_finset_prod {f : ι → X → M} (s : Finset ι) :
    (∀ i ∈ s, Continuous (f i)) → Continuous fun a => ∏ i ∈ s, f i a :=
  continuous_multiset_prod _

@[to_additive]
theorem continuousOn_finset_prod {f : ι → X → M} (s : Finset ι) {t : Set X} :
    (∀ i ∈ s, ContinuousOn (f i) t) → ContinuousOn (fun a => ∏ i ∈ s, f i a) t :=
  continuousOn_multiset_prod _

@[to_additive]
theorem eventuallyEq_prod {X M : Type*} [CommMonoid M] {s : Finset ι} {l : Filter X}
    {f g : ι → X → M} (hs : ∀ i ∈ s, f i =ᶠ[l] g i) : ∏ i ∈ s, f i =ᶠ[l] ∏ i ∈ s, g i := by
  replace hs : ∀ᶠ x in l, ∀ i ∈ s, f i x = g i x := by rwa [eventually_all_finset]
  filter_upwards [hs] with x hx
  simp only [Finset.prod_apply, Finset.prod_congr rfl hx]

open Function

@[to_additive]
theorem LocallyFinite.exists_finset_mulSupport {M : Type*} [CommMonoid M] {f : ι → X → M}
    (hf : LocallyFinite fun i => mulSupport <| f i) (x₀ : X) :
    ∃ I : Finset ι, ∀ᶠ x in 𝓝 x₀, (mulSupport fun i => f i x) ⊆ I := by
  rcases hf x₀ with ⟨U, hxU, hUf⟩
  refine ⟨hUf.toFinset, mem_of_superset hxU fun y hy i hi => ?_⟩
  rw [hUf.coe_toFinset]
  exact ⟨y, hi, hy⟩

@[to_additive]
theorem finprod_eventually_eq_prod {M : Type*} [CommMonoid M] {f : ι → X → M}
    (hf : LocallyFinite fun i => mulSupport (f i)) (x : X) :
    ∃ s : Finset ι, ∀ᶠ y in 𝓝 x, ∏ᶠ i, f i y = ∏ i ∈ s, f i y :=
  let ⟨I, hI⟩ := hf.exists_finset_mulSupport x
  ⟨I, hI.mono fun _ hy => finprod_eq_prod_of_mulSupport_subset _ fun _ hi => hy hi⟩

@[to_additive]
theorem continuous_finprod {f : ι → X → M} (hc : ∀ i, Continuous (f i))
    (hf : LocallyFinite fun i => mulSupport (f i)) : Continuous fun x => ∏ᶠ i, f i x := by
  refine continuous_iff_continuousAt.2 fun x => ?_
  rcases finprod_eventually_eq_prod hf x with ⟨s, hs⟩
  refine ContinuousAt.congr ?_ (EventuallyEq.symm hs)
  exact tendsto_finset_prod _ fun i _ => (hc i).continuousAt

@[to_additive]
theorem continuous_finprod_cond {f : ι → X → M} {p : ι → Prop} (hc : ∀ i, p i → Continuous (f i))
    (hf : LocallyFinite fun i => mulSupport (f i)) :
    Continuous fun x => ∏ᶠ (i) (_ : p i), f i x := by
  simp only [← finprod_subtype_eq_finprod_cond]
  exact continuous_finprod (fun i => hc i i.2) (hf.comp_injective Subtype.coe_injective)

end

instance [TopologicalSpace M] [Mul M] [ContinuousMul M] : ContinuousAdd (Additive M) where
  continuous_add := @continuous_mul M _ _ _

instance [TopologicalSpace M] [Add M] [ContinuousAdd M] : ContinuousMul (Multiplicative M) where
  continuous_mul := @continuous_add M _ _ _

section LatticeOps

variable {ι' : Sort*} [Mul M]

@[to_additive]
theorem continuousMul_sInf {ts : Set (TopologicalSpace M)}
    (h : ∀ t ∈ ts, @ContinuousMul M t _) : @ContinuousMul M (sInf ts) _ :=
  letI := sInf ts
  { continuous_mul :=
      continuous_sInf_rng.2 fun t ht =>
        continuous_sInf_dom₂ ht ht (@ContinuousMul.continuous_mul M t _ (h t ht)) }

@[to_additive]
theorem continuousMul_iInf {ts : ι' → TopologicalSpace M}
    (h' : ∀ i, @ContinuousMul M (ts i) _) : @ContinuousMul M (⨅ i, ts i) _ := by
  rw [← sInf_range]
  exact continuousMul_sInf (Set.forall_mem_range.mpr h')

@[to_additive]
theorem continuousMul_inf {t₁ t₂ : TopologicalSpace M} (h₁ : @ContinuousMul M t₁ _)
    (h₂ : @ContinuousMul M t₂ _) : @ContinuousMul M (t₁ ⊓ t₂) _ := by
  rw [inf_eq_iInf]
  refine continuousMul_iInf fun b => ?_
  cases b <;> assumption

end LatticeOps

namespace ContinuousMap

variable [Mul X] [ContinuousMul X]

/-- The continuous map `fun y => y * x` -/
@[to_additive "The continuous map `fun y => y + x`"]
protected def mulRight (x : X) : C(X, X) :=
  mk _ (continuous_mul_right x)

@[to_additive (attr := simp)]
theorem coe_mulRight (x : X) : ⇑(ContinuousMap.mulRight x) = fun y => y * x :=
  rfl

/-- The continuous map `fun y => x * y` -/
@[to_additive "The continuous map `fun y => x + y`"]
protected def mulLeft (x : X) : C(X, X) :=
  mk _ (continuous_mul_left x)

@[to_additive (attr := simp)]
theorem coe_mulLeft (x : X) : ⇑(ContinuousMap.mulLeft x) = fun y => x * y :=
  rfl

end ContinuousMap<|MERGE_RESOLUTION|>--- conflicted
+++ resolved
@@ -298,16 +298,8 @@
 theorem isClosed_setOf_map_mul [Mul M₁] [Mul M₂] [ContinuousMul M₂] :
     IsClosed { f : M₁ → M₂ | ∀ x y, f (x * y) = f x * f y } := by
   simp only [setOf_forall]
-<<<<<<< HEAD
   exact isClosed_iInter fun x ↦ isClosed_iInter fun y ↦
       isClosed_eq (continuous_apply _) (by fun_prop)
-=======
-  exact
-    isClosed_iInter fun x =>
-      isClosed_iInter fun y =>
-        isClosed_eq (continuous_apply _)
-          (by continuity)
->>>>>>> 4d4e085b
 
 section Semigroup
 
