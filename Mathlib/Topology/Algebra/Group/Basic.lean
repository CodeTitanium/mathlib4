--- conflicted
+++ resolved
@@ -3,18 +3,9 @@
 Released under Apache 2.0 license as described in the file LICENSE.
 Authors: Johannes Hölzl, Mario Carneiro, Patrick Massot
 -/
-<<<<<<< HEAD
-import Mathlib.GroupTheory.GroupAction.ConjAct
-import Mathlib.GroupTheory.GroupAction.Quotient
-import Mathlib.Topology.Algebra.Monoid
-import Mathlib.Topology.Algebra.Constructions
-import Mathlib.Algebra.Order.Archimedean.Basic
-import Mathlib.GroupTheory.QuotientGroup.Basic
-=======
 import Mathlib.Algebra.Group.Subgroup.Pointwise
 import Mathlib.Algebra.Order.Archimedean.Basic
 import Mathlib.Topology.Algebra.Monoid
->>>>>>> d0df76bd
 
 /-!
 # Topological groups
@@ -387,11 +378,8 @@
     [TopologicalSpace H] [ContinuousInv H] {f : G → H} (hf : IsInducing f)
     (hf_inv : ∀ x, f x⁻¹ = (f x)⁻¹) : ContinuousInv G :=
   ⟨hf.continuous_iff.2 <| by simpa only [Function.comp_def, hf_inv] using hf.continuous.inv⟩
-<<<<<<< HEAD
-=======
 
 @[deprecated (since := "2024-10-28")] alias Inducing.continuousInv := IsInducing.continuousInv
->>>>>>> d0df76bd
 
 section TopologicalGroup
 
@@ -859,80 +847,8 @@
     exact h a b (u_anti ((le_max_left _ _).trans hm) ha) (u_anti ((le_max_right _ _).trans hm) hb)
   obtain ⟨φ, -, hφ, φ_anti_basis⟩ := HasAntitoneBasis.subbasis_with_rel ⟨hu, u_anti⟩ event_mul
   exact ⟨u ∘ φ, φ_anti_basis, fun n => hφ n.lt_succ_self⟩
-<<<<<<< HEAD
 
 end TopologicalGroup
-
-namespace QuotientGroup
-
-variable [TopologicalSpace G] [Group G]
-
-@[to_additive]
-instance instTopologicalSpace (N : Subgroup G) : TopologicalSpace (G ⧸ N) :=
-  instTopologicalSpaceQuotient
-
-@[to_additive]
-instance [CompactSpace G] (N : Subgroup G) : CompactSpace (G ⧸ N) :=
-  Quotient.compactSpace
-
-@[to_additive]
-theorem quotientMap_mk (N : Subgroup G) : QuotientMap (mk : G → G ⧸ N) :=
-  quotientMap_quot_mk
-
-variable [TopologicalGroup G] (N : Subgroup G)
-
-@[to_additive]
-theorem isOpenMap_coe : IsOpenMap ((↑) : G → G ⧸ N) :=
-  isOpenMap_quotient_mk'_mul
-
-@[to_additive (attr := simp)]
-theorem dense_preimage_mk {s : Set (G ⧸ N)} : Dense ((↑) ⁻¹' s : Set G) ↔ Dense s :=
-  letI := leftRel N -- `Dense.quotient` assumes `[Setoid G]`
-  ⟨fun h ↦ h.quotient.mono <| image_preimage_subset _ _, fun h ↦ h.preimage <| isOpenMap_coe _⟩
-
-@[to_additive]
-theorem dense_image_mk {s : Set G} :
-    Dense (mk '' s : Set (G ⧸ N)) ↔ Dense (s * (N : Set G)) := by
-  rw [← dense_preimage_mk, preimage_image_mk_eq_mul]
-
-@[to_additive]
-instance instTopologicalGroup [N.Normal] : TopologicalGroup (G ⧸ N) where
-  continuous_mul := by
-    have cont : Continuous (((↑) : G → G ⧸ N) ∘ fun p : G × G ↦ p.fst * p.snd) :=
-      continuous_quot_mk.comp continuous_mul
-    have quot : QuotientMap fun p : G × G ↦ ((p.1 : G ⧸ N), (p.2 : G ⧸ N)) := by
-      apply IsOpenMap.to_quotientMap
-      · exact (QuotientGroup.isOpenMap_coe N).prod (QuotientGroup.isOpenMap_coe N)
-      · exact continuous_quot_mk.prod_map continuous_quot_mk
-      · exact (surjective_quot_mk _).prodMap (surjective_quot_mk _)
-    exact quot.continuous_iff.2 cont
-  continuous_inv := continuous_inv.quotient_map' _
-
-@[to_additive (attr := deprecated (since := "2024-08-05"))]
-theorem _root_.topologicalGroup_quotient [N.Normal] : TopologicalGroup (G ⧸ N) :=
-  instTopologicalGroup N
-
-/-- Neighborhoods in the quotient are precisely the map of neighborhoods in the prequotient. -/
-@[to_additive
-  "Neighborhoods in the quotient are precisely the map of neighborhoods in the prequotient."]
-theorem nhds_eq (x : G) : 𝓝 (x : G ⧸ N) = Filter.map (↑) (𝓝 x) :=
-  le_antisymm ((QuotientGroup.isOpenMap_coe N).nhds_le x) continuous_quot_mk.continuousAt
-
-@[to_additive]
-instance instFirstCountableTopology [FirstCountableTopology G] :
-    FirstCountableTopology (G ⧸ N) where
-  nhds_generated_countable := mk_surjective.forall.2 fun x ↦ nhds_eq N x ▸ inferInstance
-
-@[to_additive (attr := deprecated (since := "2024-08-05"))]
-theorem nhds_one_isCountablyGenerated [FirstCountableTopology G] [N.Normal] :
-    (𝓝 (1 : G ⧸ N)).IsCountablyGenerated :=
-  inferInstance
-
-end QuotientGroup
-=======
-
-end TopologicalGroup
->>>>>>> d0df76bd
 
 /-- A typeclass saying that `p : G × G ↦ p.1 - p.2` is a continuous function. This property
 automatically holds for topological additive groups but it also holds, e.g., for `ℝ≥0`. -/
@@ -1258,16 +1174,6 @@
   exact IsClosed.smul_left_of_isCompact ht (hs.image continuous_op)
 
 @[to_additive]
-<<<<<<< HEAD
-theorem QuotientGroup.isClosedMap_coe {H : Subgroup G} (hH : IsCompact (H : Set G)) :
-    IsClosedMap ((↑) : G → G ⧸ H) := by
-  intro t ht
-  rw [← (quotientMap_mk H).isClosed_preimage, preimage_image_mk_eq_mul]
-  exact ht.mul_right_of_isCompact hH
-
-@[to_additive]
-=======
->>>>>>> d0df76bd
 lemma subset_mul_closure_one {G} [MulOneClass G] [TopologicalSpace G] (s : Set G) :
     s ⊆ s * (closure {1} : Set G) := by
   have : s ⊆ s * ({1} : Set G) := by simp
@@ -1877,8 +1783,4 @@
 
 end GroupTopology
 
-<<<<<<< HEAD
-set_option linter.style.longFile 2100
-=======
-set_option linter.style.longFile 1900
->>>>>>> d0df76bd
+set_option linter.style.longFile 1900