--- conflicted
+++ resolved
@@ -87,14 +87,7 @@
     Continuous f ↔ ∀ (n : ℕ) (p : C(((Fin n) → ℝ), X)), Continuous (f ∘ p) := by
   simp_rw [continuous_iff_coinduced_le]
   nth_rewrite 1 [eq_deltaGenerated (X := X), deltaGenerated]
-<<<<<<< HEAD
-  simp only [coinduced_iSup, coinduced_compose, iSup_le_iff]
-  constructor
-  · intro h n p; apply h ⟨n, p⟩
-  · rintro h ⟨n, p⟩; apply h n p
-=======
   simp [coinduced_compose, Sigma.forall]
->>>>>>> ddb4ebec
 
 /-- A map out of a delta-generated space is continuous iff it is continuous with respect
   to the delta-generated topology on the codomain. -/
