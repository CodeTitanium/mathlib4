--- conflicted
+++ resolved
@@ -77,13 +77,8 @@
     (hsum : ∀ {p : ℕ}, p.Prime → Summable (fun n : ℕ ↦ ‖f (p ^ n)‖)) (s : Finset ℕ) :
     Summable (fun m : factoredNumbers s ↦ ‖f m‖) ∧
       HasSum (fun m : factoredNumbers s ↦ f m)
-<<<<<<< HEAD
-        (∏ p in s.filter Nat.Prime, ∑' n : ℕ, f (p ^ n)) := by
+        (∏ p ∈ s.filter Nat.Prime, ∑' n : ℕ, f (p ^ n)) := by
   induction' s with p s hp ih
-=======
-        (∏ p ∈ s.filter Nat.Prime, ∑' n : ℕ, f (p ^ n)) := by
-  induction' s using Finset.induction with p s hp ih
->>>>>>> e512aa98
   · rw [factoredNumbers_empty]
     simp only [not_mem_empty, IsEmpty.forall_iff, forall_const, filter_true_of_mem, prod_empty]
     exact ⟨(Set.finite_singleton 1).summable (‖f ·‖), hf₁ ▸ hasSum_singleton 1 f⟩
