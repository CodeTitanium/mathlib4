--- conflicted
+++ resolved
@@ -403,21 +403,6 @@
     refine IsPrimitiveRoot.pow (p ^ (k + 1)).pos hζ ?_
     rw [PNat.pow_coe, ← pow_add, add_comm s, Nat.sub_add_cancel (le_trans hs (Nat.le_succ k))]
   have : IsCyclotomicExtension {p ^ (k - s + 1)} K K⟮η⟯ := by
-<<<<<<< HEAD
-    suffices IsCyclotomicExtension {p ^ (k - s + 1)} K K⟮η + 1⟯.toSubalgebra by
-      have H : K⟮η + 1⟯.toSubalgebra = K⟮η⟯.toSubalgebra := by
-        simp only [IntermediateField.adjoin_simple_toSubalgebra_of_integral
-            ((integral {p ^ (k + 1)} K L).isIntegral _)]
-        refine Subalgebra.ext fun x => ⟨fun hx => adjoin_le ?_ hx, fun hx => adjoin_le ?_ hx⟩
-        · simp only [Set.singleton_subset_iff, SetLike.mem_coe]
-          exact Subalgebra.add_mem _ (subset_adjoin (mem_singleton η)) (Subalgebra.one_mem _)
-        · simp only [Set.singleton_subset_iff, SetLike.mem_coe]
-          nth_rw 2 [← add_sub_cancel_right η 1]
-          exact Subalgebra.sub_mem _ (subset_adjoin (mem_singleton _)) (Subalgebra.one_mem _)
--- Porting note: the previous proof was `rw [H] at this; exact this` but it now fails.
-      exact IsCyclotomicExtension.equiv _ _ _ (Subalgebra.equivOfEq _ _ H)
--- Porting note: the next `refine` was `rw [H]`, abusing defeq, and it now fails.
-=======
     have HKη : K⟮η⟯ = K⟮η + 1⟯ := by
       refine le_antisymm ?_ ?_
       all_goals rw [IntermediateField.adjoin_simple_le_iff]
@@ -425,7 +410,6 @@
         exact sub_mem (IntermediateField.mem_adjoin_simple_self K (η + 1)) (one_mem _)
       · exact add_mem (IntermediateField.mem_adjoin_simple_self K η) (one_mem _)
     rw [HKη]
->>>>>>> d0df76bd
     have H := IntermediateField.adjoin_simple_toSubalgebra_of_integral
       ((integral {p ^ (k + 1)} K L).isIntegral (η + 1))
     refine IsCyclotomicExtension.equiv _ _ _ (h := ?_) (.refl : K⟮η + 1⟯.toSubalgebra ≃ₐ[K] _)
