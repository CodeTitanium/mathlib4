--- conflicted
+++ resolved
@@ -46,15 +46,9 @@
     fun i j => toMatrix_isIntegral H₂ _ _ _ _
   · exact hζ.isIntegral n.pos
   · refine' minpoly.isIntegrallyClosed_eq_field_fractions' (K := ℚ) (hζ.isIntegral n.pos)
-<<<<<<< HEAD
-  · exact IsIntegral.sub (hζ.isIntegral n.pos) isIntegral_one
-  · refine' minpoly.isIntegrallyClosed_eq_field_fractions' (K := ℚ) _
-    exact IsIntegral.sub (hζ.isIntegral n.pos) isIntegral_one
-=======
   · exact (hζ.isIntegral n.pos).sub isIntegral_one
   · refine' minpoly.isIntegrallyClosed_eq_field_fractions' (K := ℚ) _
     exact (hζ.isIntegral n.pos).sub isIntegral_one
->>>>>>> 36fe2fcd
 #align is_primitive_root.discr_zeta_eq_discr_zeta_sub_one IsPrimitiveRoot.discr_zeta_eq_discr_zeta_sub_one
 
 end IsPrimitiveRoot
