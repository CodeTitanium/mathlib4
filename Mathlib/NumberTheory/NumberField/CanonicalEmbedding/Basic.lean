--- conflicted
+++ resolved
@@ -696,11 +696,7 @@
 abbrev idealLattice : Submodule ℤ (mixedSpace K) := LinearMap.range <|
   (mixedEmbedding K).toIntAlgHom.toLinearMap ∘ₗ ((I : Submodule (𝓞 K) K).subtype.restrictScalars ℤ)
 
-<<<<<<< HEAD
-theorem mem_idealLattice (x : mixedSpace K) :
-=======
 theorem mem_idealLattice {x : mixedSpace K} :
->>>>>>> 0a0178f5
     x ∈ idealLattice K I ↔ ∃ y, y ∈ (I : Set K) ∧ mixedEmbedding K y = x := by
   simp [idealLattice]
 
