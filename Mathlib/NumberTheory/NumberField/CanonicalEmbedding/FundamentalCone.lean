--- conflicted
+++ resolved
@@ -4,7 +4,6 @@
 Authors: Xavier Roblot
 -/
 import Mathlib.RingTheory.Ideal.IsPrincipal
-import Mathlib.RingTheory.ClassGroup
 import Mathlib.NumberTheory.NumberField.Units.DirichletTheorem
 import Mathlib.RingTheory.ClassGroup
 
@@ -163,23 +162,6 @@
   ext
   simp_rw [logMap_apply, h, norm_eq_of_normAtPlace_eq h]
 
-variable (K)
-
-theorem measurable_logMap :
-    Measurable (logMap : (mixedSpace K) → _) :=
-  measurable_pi_iff.mpr fun _ ↦
-    measurable_const.mul <| (continuous_normAtPlace _).measurable.log.sub
-      <| (mixedEmbedding.continuous_norm K).measurable.log.mul measurable_const
-
-theorem continuousOn_logMap :
-    ContinuousOn (logMap : (mixedSpace K) → _) {x | mixedEmbedding.norm x ≠ 0} := by
-  refine continuousOn_pi.mpr fun w ↦ continuousOn_const.mul (ContinuousOn.sub ?_ ?_)
-  · exact Real.continuousOn_log.comp''  (continuous_normAtPlace _).continuousOn
-      fun _ hx ↦ mixedEmbedding.norm_ne_zero_iff.mp hx _
-  · exact ContinuousOn.mul
-      (Real.continuousOn_log.comp''  (mixedEmbedding.continuous_norm K).continuousOn
-        fun _ hx ↦ hx) continuousOn_const
-
 end logMap
 
 noncomputable section
@@ -195,17 +177,6 @@
 def fundamentalCone : Set (mixedSpace K) :=
   logMap⁻¹' (ZSpan.fundamentalDomain ((basisUnitLattice K).ofZLatticeBasis ℝ _)) \
       {x | mixedEmbedding.norm x = 0}
-
-theorem measurableSet_fundamentalCone :
-    MeasurableSet (fundamentalCone K) := by
-  classical
-  refine MeasurableSet.diff ?_ ?_
-  · unfold logMap
-    refine MeasurableSet.preimage (ZSpan.fundamentalDomain_measurableSet _) <|
-      measurable_pi_iff.mpr fun w ↦ measurable_const.mul ?_
-    exact (continuous_normAtPlace _).measurable.log.sub <|
-      (mixedEmbedding.continuous_norm _).measurable.log.mul measurable_const
-  · exact measurableSet_eq_fun (mixedEmbedding.continuous_norm K).measurable measurable_const
 
 namespace fundamentalCone
 
@@ -312,19 +283,11 @@
     mixedEmbedding K (preimageOfMemIntegerSet a : 𝓞 K) = (a : mixedSpace K) := by
   rw [preimageOfMemIntegerSet, (mem_integerSet.mp a.prop).2.choose_spec]
 
-<<<<<<< HEAD
-theorem preimageOfIntegralPoint_mixedEmbedding {x : (𝓞 K)}
-    (hx : mixedEmbedding K (x : 𝓞 K) ∈ integralPoint K) :
-    preimageOfIntegralPoint (⟨mixedEmbedding K (x : 𝓞 K), hx⟩) = x := by
-  simp_rw [RingOfIntegers.ext_iff, ← (mixedEmbedding_injective K).eq_iff,
-    mixedEmbedding_preimageOfIntegralPoint]
-=======
 theorem preimageOfMemIntegerSet_mixedEmbedding {x : (𝓞 K)}
     (hx : mixedEmbedding K (x : 𝓞 K) ∈ integerSet K) :
     preimageOfMemIntegerSet (⟨mixedEmbedding K (x : 𝓞 K), hx⟩) = x := by
   simp_rw [RingOfIntegers.ext_iff, ← (mixedEmbedding_injective K).eq_iff,
     mixedEmbedding_preimageOfMemIntegerSet]
->>>>>>> cc5fa414
 
 /-- If `x : mixedSpace K` is nonzero and the image of an algebraic integer, then there exists a
 unit such that `u • x ∈ integerSet K`. -/
@@ -458,29 +421,17 @@
     ((integerSetEquiv K a).1 : Ideal (𝓞 K)) = span {(preimageOfMemIntegerSet a : 𝓞 K)} := rfl
 
 variable (K) in
-<<<<<<< HEAD
-/-- For an integer `n`, The equivalence between the `integralPoint K` of norm `n` and the product
-of the set of nonzero principal ideals of `K` of norm `n` and the torsion of `K`. -/
-def integralPointEquivNorm (n : ℕ) :
-    {a : integralPoint K // mixedEmbedding.norm (a : mixedSpace K) = n} ≃
-=======
 /-- For an integer `n`, The equivalence between the elements of `integerSet K` of norm `n`
 and the product of the set of nonzero principal ideals of `K` of norm `n` and the torsion of `K`. -/
 def integerSetEquivNorm (n : ℕ) :
     {a : integerSet K // mixedEmbedding.norm (a : mixedSpace K) = n} ≃
->>>>>>> cc5fa414
       {I : (Ideal (𝓞 K))⁰ // IsPrincipal (I : Ideal (𝓞 K)) ∧
         absNorm (I : Ideal (𝓞 K)) = n} × (torsion K) :=
   calc
     _ ≃ {I : {I : (Ideal (𝓞 K))⁰ // IsPrincipal I.1} × torsion K //
           absNorm (I.1 : Ideal (𝓞 K)) = n} :=
-<<<<<<< HEAD
-      Equiv.subtypeEquiv (integralPointEquiv K) fun _ ↦ by simp_rw [← intNorm_coe, intNorm,
-        Nat.cast_inj, integralPointEquiv_apply_fst, absNorm_span_singleton]
-=======
       Equiv.subtypeEquiv (integerSetEquiv K) fun _ ↦ by simp_rw [← intNorm_coe, intNorm,
         Nat.cast_inj, integerSetEquiv_apply_fst, absNorm_span_singleton]
->>>>>>> cc5fa414
     _ ≃ {I : {I : (Ideal (𝓞 K))⁰ // IsPrincipal I.1} // absNorm (I.1 : Ideal (𝓞 K)) = n} ×
           torsion K := Equiv.prodSubtypeFstEquivSubtypeProd
       (p := fun I : {I : (Ideal (𝓞 K))⁰ // IsPrincipal I.1} ↦ absNorm (I : Ideal (𝓞 K)) = n)
@@ -490,15 +441,6 @@
         (fun I : (Ideal (𝓞 K))⁰ ↦ IsPrincipal I.1) (fun I ↦ absNorm I.1 = n))
 
 @[simp]
-<<<<<<< HEAD
-theorem integralPointEquivNorm_apply_fst {n : ℕ}
-    (a : {a : integralPoint K // mixedEmbedding.norm (a : mixedSpace K) = n}) :
-    ((integralPointEquivNorm K n a).1 : Ideal (𝓞 K)) =
-      span {(preimageOfIntegralPoint a.val : 𝓞 K)} := by
- simp_rw [integralPointEquivNorm, Equiv.prodSubtypeFstEquivSubtypeProd, Equiv.instTrans_trans,
-   Equiv.prodCongrLeft, Equiv.trans_apply, Equiv.subtypeEquiv_apply, Equiv.coe_fn_mk,
-   Equiv.subtypeSubtypeEquivSubtypeInter_apply_coe, integralPointEquiv_apply_fst]
-=======
 theorem integerSetEquivNorm_apply_fst {n : ℕ}
     (a : {a : integerSet K // mixedEmbedding.norm (a : mixedSpace K) = n}) :
     ((integerSetEquivNorm K n a).1 : Ideal (𝓞 K)) =
@@ -506,7 +448,6 @@
  simp_rw [integerSetEquivNorm, Equiv.prodSubtypeFstEquivSubtypeProd, Equiv.instTrans_trans,
    Equiv.prodCongrLeft, Equiv.trans_apply, Equiv.subtypeEquiv_apply, Equiv.coe_fn_mk,
    Equiv.subtypeSubtypeEquivSubtypeInter_apply_coe, integerSetEquiv_apply_fst]
->>>>>>> cc5fa414
 
 variable (K)
 
@@ -515,11 +456,7 @@
 theorem card_isPrincipal_norm_eq_mul_torsion (n : ℕ) :
     Nat.card {I : (Ideal (𝓞 K))⁰ | IsPrincipal (I : Ideal (𝓞 K)) ∧
       absNorm (I : Ideal (𝓞 K)) = n} * torsionOrder K =
-<<<<<<< HEAD
-        Nat.card {a : integralPoint K | mixedEmbedding.norm (a : mixedSpace K) = n} := by
-=======
         Nat.card {a : integerSet K | mixedEmbedding.norm (a : mixedSpace K) = n} := by
->>>>>>> cc5fa414
   rw [torsionOrder, PNat.mk_coe, ← Nat.card_eq_fintype_card, ← Nat.card_prod]
   exact Nat.card_congr (integerSetEquivNorm K n).symm
 
@@ -546,94 +483,6 @@
   fun ⟨a, ha⟩ ↦ ⟨a, mem_integerSet.mpr ⟨(mem_idealSet.mp ha).1, (mem_idealSet.mp ha).2.choose,
     (mem_idealSet.mp ha).2.choose_spec.2⟩⟩
 
-<<<<<<< HEAD
-variable (J : (Ideal (𝓞 K))⁰)
-
-/-- The set of images by `mixedEmbedding` of the elements of the integral ideal `J` contained in
-the fundamental cone. -/
-def idealPoint : Set (mixedSpace K) :=
-  fundamentalCone K ∩ (mixedEmbedding.idealLattice K (FractionalIdeal.mk0 K J))
-
-variable {K J} in
-theorem mem_idealPoint :
-    x ∈ idealPoint K J ↔ x ∈ fundamentalCone K ∧ ∃ a : (𝓞 K), (a : 𝓞 K) ∈ (J : Set (𝓞 K)) ∧
-      mixedEmbedding K (a : 𝓞 K) = x := by
-  simp_rw [idealPoint, Set.mem_inter_iff, idealLattice, SetLike.mem_coe, FractionalIdeal.coe_mk0,
-    LinearMap.mem_range, LinearMap.coe_comp, LinearMap.coe_restrictScalars, coe_subtype,
-    Function.comp_apply, AlgHom.toLinearMap_apply, RingHom.toIntAlgHom_coe, Subtype.exists,
-    FractionalIdeal.mem_coe, FractionalIdeal.mem_coeIdeal, exists_prop', nonempty_prop,
-    exists_exists_and_eq_and]
-
-/-- The map that sends an `idealPoint` to an `integralPoint`. This map exists because `J` is an
-integral ideal. -/
-def idealPointMap : idealPoint K J → integralPoint K :=
-  fun ⟨a, ha⟩ ↦ ⟨a,
-    mem_integralPoint.mpr ⟨(mem_idealPoint.mp ha).1, (mem_idealPoint.mp ha).2.choose,
-      (mem_idealPoint.mp ha).2.choose_spec.2⟩⟩
-
-@[simp]
-theorem idealPointMap_apply (a : idealPoint K J) :
-    (idealPointMap K J a : mixedSpace K) = a := rfl
-
-theorem preimage_of_IdealPointMap (a : idealPoint K J) :
-    (preimageOfIntegralPoint (idealPointMap K J a) : 𝓞 K) ∈ (J : Set (𝓞 K)) := by
-  obtain ⟨_, ⟨x, hx₁, hx₂⟩⟩ := mem_idealPoint.mp a.prop
-  simp_rw [idealPointMap, ← hx₂, preimageOfIntegralPoint_mixedEmbedding]
-  exact hx₁
-
-/-- The map `idealPointMap` is actually an equiv between the `idealPoint K J` and the
-`integralPoint K` whose preimage lies in `J`. -/
-def idealPointEquiv : idealPoint K J ≃
-    {a : integralPoint K | (preimageOfIntegralPoint a : 𝓞 K) ∈ (J : Set (𝓞 K))} :=
-  Equiv.ofBijective (fun a ↦ ⟨idealPointMap K J a, preimage_of_IdealPointMap K J a⟩)
-    ⟨fun _ _ h ↦ (by
-        simp_rw [Subtype.ext_iff_val, idealPointMap_apply] at h
-        rwa [Subtype.ext_iff_val]),
-    fun ⟨a, ha₂⟩ ↦ ⟨⟨a.val,  mem_idealPoint.mpr ⟨a.prop.1,
-        ⟨preimageOfIntegralPoint a, ha₂, mixedEmbedding_preimageOfIntegralPoint a⟩⟩⟩, rfl⟩⟩
-
-variable {K J}
-
-theorem idealPointEquiv_apply (a : idealPoint K J) :
-    (idealPointEquiv K J a : mixedSpace K) = a := rfl
-
-theorem idealPointEquiv_symm_apply
-    (a : {a : integralPoint K // (preimageOfIntegralPoint a : 𝓞 K) ∈ (J : Set (𝓞 K)) }) :
-    ((idealPointEquiv K J).symm a : mixedSpace K) = a := by
-  rw [← (idealPointEquiv_apply ((idealPointEquiv K J).symm a)), Equiv.apply_symm_apply]
-
-theorem intNorm_idealPointEquiv_apply (a : idealPoint K J) :
-    intNorm (idealPointEquiv K J a).val = mixedEmbedding.norm (a : mixedSpace K) := by
-  rw [intNorm_coe, idealPointEquiv_apply]
-
-variable (K J)
-
-/-- For an integer `n`, The equivalence between the `idealPoint K` of norm `n` and the product
-of the set of nonzero principal ideals of `K` divisible by `J` of norm `n` and the
-torsion of `K`. -/
-def idealPointEquivNorm (n : ℕ) :
-    {a : idealPoint K J // mixedEmbedding.norm (a : mixedSpace K) = n} ≃
-      {I : (Ideal (𝓞 K))⁰ // (J : Ideal (𝓞 K)) ∣ I ∧ IsPrincipal (I : Ideal (𝓞 K)) ∧
-        absNorm (I : Ideal (𝓞 K)) = n} × (torsion K) := by
-  calc
-    _ ≃ {a : {a : integralPoint K // (preimageOfIntegralPoint a).1 ∈ J.1} //
-          mixedEmbedding.norm a.1.1 = n} := by
-      convert (Equiv.subtypeEquivOfSubtype (idealPointEquiv K J).symm).symm using 3
-      rw [idealPointEquiv_symm_apply]
-    _ ≃ {a : integralPoint K // (preimageOfIntegralPoint a).1 ∈ J.1 ∧
-          mixedEmbedding.norm a.1 = n} := Equiv.subtypeSubtypeEquivSubtypeInter
-        (fun a : integralPoint K ↦ (preimageOfIntegralPoint a).1 ∈ J.1)
-        (fun a ↦ mixedEmbedding.norm a.1 = n)
-    _ ≃ {a : {a :integralPoint K // mixedEmbedding.norm a.1 = n} //
-          (preimageOfIntegralPoint a.1).1 ∈ J.1} := ((Equiv.subtypeSubtypeEquivSubtypeInter
-        (fun a : integralPoint K ↦ mixedEmbedding.norm a.1 = n)
-        (fun a ↦ (preimageOfIntegralPoint a).1 ∈ J.1)).trans
-        (Equiv.subtypeEquivRight (fun _ ↦ by simp [and_comm]))).symm
-    _ ≃ {I : {I : (Ideal (𝓞 K))⁰ // IsPrincipal I.1 ∧ absNorm I.1 = n} × (torsion K) //
-          J.1 ∣ I.1.1} := by
-      convert Equiv.subtypeEquivOfSubtype (p := fun I ↦ J.1 ∣ I.1) (integralPointEquivNorm K n)
-      rw [integralPointEquivNorm_apply_fst, dvd_span_singleton]
-=======
 @[simp]
 theorem idealSetMap_apply (a : idealSet K J) : (idealSetMap K J a : mixedSpace K) = a := rfl
 
@@ -695,7 +544,6 @@
           J.1 ∣ I.1.1} := by
       convert Equiv.subtypeEquivOfSubtype (p := fun I ↦ J.1 ∣ I.1) (integerSetEquivNorm K n)
       rw [integerSetEquivNorm_apply_fst, dvd_span_singleton]
->>>>>>> cc5fa414
     _ ≃ {I : {I : (Ideal (𝓞 K))⁰ // IsPrincipal I.1 ∧ absNorm I.1 = n} // J.1 ∣ I.1} ×
         (torsion K) := Equiv.prodSubtypeFstEquivSubtypeProd
         (p := fun I : {I : (Ideal (𝓞 K))⁰ // IsPrincipal I.1 ∧ absNorm I.1 = n} ↦ J.1 ∣ I.1)
@@ -708,41 +556,11 @@
       Equiv.prodCongrLeft fun _ ↦ Equiv.subtypeEquivRight fun _ ↦ by rw [and_comm]
 
 /-- For `s : ℝ`, the number of principal nonzero ideals in `𝓞 K` divisible par `J` of norm `≤ s`
-<<<<<<< HEAD
-multiplied by the order of the torsion of `K` is equal to the number of `idealPoint K J`
-=======
 multiplied by the order of the torsion of `K` is equal to the number of elements in `idealSet K J`
->>>>>>> cc5fa414
 of norm `≤ s`. -/
 theorem card_isPrincipal_dvd_norm_le (s : ℝ) :
     Nat.card {I : (Ideal (𝓞 K))⁰ // (J : Ideal (𝓞 K)) ∣ I ∧ IsPrincipal (I : Ideal (𝓞 K)) ∧
       absNorm (I : Ideal (𝓞 K)) ≤ s} * torsionOrder K =
-<<<<<<< HEAD
-        Nat.card {a : idealPoint K J // mixedEmbedding.norm (a : mixedSpace K) ≤ s} := by
-  obtain hs | hs := le_or_gt 0 s
-  · simp_rw [← intNorm_idealPointEquiv_apply, ← Nat.le_floor_iff hs]
-    rw [torsionOrder, PNat.mk_coe, ← Nat.card_eq_fintype_card, ← Nat.card_prod]
-    refine Nat.card_congr <| @Equiv.ofFiberEquiv _ (γ := Finset.Iic ⌊s⌋₊) _
-      (fun I ↦ ⟨absNorm I.1.val.1, Finset.mem_Iic.mpr I.1.prop.2.2⟩)
-      (fun a ↦ ⟨intNorm (idealPointEquiv K J a.1).1, Finset.mem_Iic.mpr a.prop⟩) fun ⟨i, hi⟩ ↦ ?_
-    simp_rw [Subtype.mk.injEq]
-    calc
-      _ ≃ {I : {I : (Ideal (𝓞 K))⁰ // _ ∧ _ ∧ _} // absNorm I.1.1 = i} × torsion K :=
-        Equiv.prodSubtypeFstEquivSubtypeProd
-      _ ≃ {I : (Ideal (𝓞 K))⁰ // (_ ∧ _ ∧ absNorm I.1 ≤ ⌊s⌋₊) ∧ absNorm I.1 = i}
-          × torsion K := Equiv.prodCongrLeft fun _ ↦ (Equiv.subtypeSubtypeEquivSubtypeInter
-      (p := fun I : (Ideal (𝓞 K))⁰ ↦ J.1 ∣ I.1 ∧ IsPrincipal I.1 ∧ absNorm I.1 ≤ ⌊s⌋₊)
-      (q := fun I ↦ absNorm I.1 = i))
-      _ ≃ {I : (Ideal (𝓞 K))⁰ // J.1 ∣ I.1 ∧ IsPrincipal I.1 ∧ absNorm I.1 = i}
-          × torsion K := Equiv.prodCongrLeft fun _ ↦ Equiv.subtypeEquivRight fun _ ↦ by aesop
-      _ ≃ {a : idealPoint K J // mixedEmbedding.norm (a : mixedSpace K) = i} :=
-        (idealPointEquivNorm K J i).symm
-      _ ≃ {a : idealPoint K J // intNorm (idealPointEquiv K J a).1 = i} := by
-        simp_rw [← intNorm_idealPointEquiv_apply, Nat.cast_inj]
-        rfl
-      _ ≃ {b : {a : idealPoint K J // intNorm (idealPointEquiv K J a).1 ≤ ⌊s⌋₊} //
-          intNorm (idealPointEquiv K J b).1 = i} :=
-=======
         Nat.card {a : idealSet K J // mixedEmbedding.norm (a : mixedSpace K) ≤ s} := by
   obtain hs | hs := le_or_gt 0 s
   · simp_rw [← intNorm_idealSetEquiv_apply, ← Nat.le_floor_iff hs]
@@ -766,7 +584,6 @@
         rfl
       _   ≃ {b : {a : idealSet K J // intNorm (idealSetEquiv K J a).1 ≤ ⌊s⌋₊} //
             intNorm (idealSetEquiv K J b).1 = i} :=
->>>>>>> cc5fa414
         (Equiv.subtypeSubtypeEquivSubtype fun h ↦ Finset.mem_Iic.mp (h ▸ hi)).symm
   · simp_rw [lt_iff_not_le.mp (lt_of_lt_of_le hs (Nat.cast_nonneg _)), lt_iff_not_le.mp
       (lt_of_lt_of_le hs (mixedEmbedding.norm_nonneg _)), and_false, Nat.card_of_isEmpty,
