/-
Copyright (c) 2022 Xavier Roblot. All rights reserved.
Released under Apache 2.0 license as described in the file LICENSE.
Authors: Xavier Roblot
-/
import Mathlib.MeasureTheory.Group.GeometryOfNumbers
import Mathlib.MeasureTheory.Measure.Lebesgue.VolumeOfBalls
import Mathlib.NumberTheory.NumberField.CanonicalEmbedding.Basic
import Mathlib.Analysis.SpecialFunctions.Gamma.BohrMollerup

/-!
# Convex Bodies

The file contains the definitions of several convex bodies lying in the mixed space `ℝ^r₁ × ℂ^r₂`
associated to a number field of signature `K` and proves several existence theorems by applying
*Minkowski Convex Body Theorem* to those.

## Main definitions and results

* `NumberField.mixedEmbedding.convexBodyLT`: The set of points `x` such that `‖x w‖ < f w` for all
infinite places `w` with `f : InfinitePlace K → ℝ≥0`.

* `NumberField.mixedEmbedding.convexBodySum`: The set of points `x` such that
`∑ w real, ‖x w‖ + 2 * ∑ w complex, ‖x w‖ ≤ B`

* `NumberField.mixedEmbedding.exists_ne_zero_mem_ideal_lt`: Let `I` be a fractional ideal of `K`.
Assume that `f` is such that `minkowskiBound K I < volume (convexBodyLT K f)`, then there exists a
nonzero algebraic number `a` in `I` such that `w a < f w` for all infinite places `w`.

* `NumberField.mixedEmbedding.exists_ne_zero_mem_ideal_of_norm_le`: Let `I` be a fractional ideal
of `K`. Assume that `B` is such that `minkowskiBound K I < volume (convexBodySum K B)` (see
`convexBodySum_volume` for the computation of this volume), then there exists a nonzero algebraic
number `a` in `I` such that `|Norm a| < (B / d) ^ d` where `d` is the degree of `K`.

## Tags

number field, infinite places
-/

variable (K : Type*) [Field K]

namespace NumberField.mixedEmbedding

open NumberField NumberField.InfinitePlace Module

section convexBodyLT

open Metric NNReal

variable (f : InfinitePlace K → ℝ≥0)

/-- The convex body defined by `f`: the set of points `x : E` such that `‖x w‖ < f w` for all
infinite places `w`. -/
abbrev convexBodyLT : Set (mixedSpace K) :=
  (Set.univ.pi (fun w : { w : InfinitePlace K // IsReal w } => ball 0 (f w))) ×ˢ
  (Set.univ.pi (fun w : { w : InfinitePlace K // IsComplex w } => ball 0 (f w)))

theorem convexBodyLT_mem {x : K} :
    mixedEmbedding K x ∈ (convexBodyLT K f) ↔ ∀ w : InfinitePlace K, w x < f w := by
  simp_rw [mixedEmbedding, RingHom.prod_apply, Set.mem_prod, Set.mem_pi, Set.mem_univ,
    forall_true_left, mem_ball_zero_iff, Pi.ringHom_apply, ← Complex.norm_real,
    embedding_of_isReal_apply, Subtype.forall, ← forall₂_or_left, ← not_isReal_iff_isComplex, em,
    forall_true_left, norm_embedding_eq]

theorem convexBodyLT_neg_mem (x : mixedSpace K) (hx : x ∈ (convexBodyLT K f)) :
    -x ∈ (convexBodyLT K f) := by
  simp only [Set.mem_prod, Prod.fst_neg, Set.mem_pi, Set.mem_univ, Pi.neg_apply,
    mem_ball_zero_iff, norm_neg, Real.norm_eq_abs, forall_true_left, Subtype.forall,
    Prod.snd_neg] at hx ⊢
  exact hx

theorem convexBodyLT_convex : Convex ℝ (convexBodyLT K f) :=
  Convex.prod (convex_pi (fun _ _ => convex_ball _ _)) (convex_pi (fun _ _ => convex_ball _ _))

open Fintype MeasureTheory MeasureTheory.Measure ENNReal

variable [NumberField K]

/-- The fudge factor that appears in the formula for the volume of `convexBodyLT`. -/
noncomputable abbrev convexBodyLTFactor : ℝ≥0 :=
  (2 : ℝ≥0) ^ nrRealPlaces K * NNReal.pi ^ nrComplexPlaces K

theorem convexBodyLTFactor_ne_zero : convexBodyLTFactor K ≠ 0 :=
  mul_ne_zero (pow_ne_zero _ two_ne_zero) (pow_ne_zero _ pi_ne_zero)

theorem one_le_convexBodyLTFactor : 1 ≤ convexBodyLTFactor K :=
  one_le_mul (one_le_pow₀ one_le_two) (one_le_pow₀ (one_le_two.trans Real.two_le_pi))

open scoped Classical in
/-- The volume of `(ConvexBodyLt K f)` where `convexBodyLT K f` is the set of points `x`
such that `‖x w‖ < f w` for all infinite places `w`. -/
theorem convexBodyLT_volume :
    volume (convexBodyLT K f) = (convexBodyLTFactor K) * ∏ w, (f w) ^ (mult w) := by
  calc
    _ = (∏ x : {w // InfinitePlace.IsReal w}, ENNReal.ofReal (2 * (f x.val))) *
          ∏ x : {w // InfinitePlace.IsComplex w}, ENNReal.ofReal (f x.val) ^ 2 * NNReal.pi := by
      simp_rw [volume_eq_prod, prod_prod, volume_pi, pi_pi, Real.volume_ball, Complex.volume_ball]
    _ = ((2 : ℝ≥0) ^ nrRealPlaces K
          * (∏ x : {w // InfinitePlace.IsReal w}, ENNReal.ofReal (f x.val)))
          * ((∏ x : {w // IsComplex w}, ENNReal.ofReal (f x.val) ^ 2) *
            NNReal.pi ^ nrComplexPlaces K) := by
      simp_rw [ofReal_mul (by norm_num : 0 ≤ (2 : ℝ)), Finset.prod_mul_distrib, Finset.prod_const,
        Finset.card_univ, ofReal_ofNat, ofReal_coe_nnreal, coe_ofNat]
    _ = (convexBodyLTFactor K) * ((∏ x : {w // InfinitePlace.IsReal w}, .ofReal (f x.val)) *
        (∏ x : {w // IsComplex w}, ENNReal.ofReal (f x.val) ^ 2)) := by
      simp_rw [convexBodyLTFactor, coe_mul, ENNReal.coe_pow]
      ring
    _ = (convexBodyLTFactor K) * ∏ w, (f w) ^ (mult w) := by
<<<<<<< HEAD
      simp_rw [prod_eq_prod_mul_prod, coe_mul, coe_finset_prod, mult_ofIsReal, mult_ofIsComplex,
=======
      simp_rw [prod_eq_prod_mul_prod, coe_mul, coe_finset_prod, mult_isReal, mult_isComplex,
>>>>>>> 45a9aaca
        pow_one, ENNReal.coe_pow, ofReal_coe_nnreal]

variable {f}

/-- This is a technical result: quite often, we want to impose conditions at all infinite places
but one and choose the value at the remaining place so that we can apply
`exists_ne_zero_mem_ringOfIntegers_lt`. -/
theorem adjust_f {w₁ : InfinitePlace K} (B : ℝ≥0) (hf : ∀ w, w ≠ w₁ → f w ≠ 0) :
    ∃ g : InfinitePlace K → ℝ≥0, (∀ w, w ≠ w₁ → g w = f w) ∧ ∏ w, (g w) ^ mult w = B := by
  classical
  let S := ∏ w ∈ Finset.univ.erase w₁, (f w) ^ mult w
  refine ⟨Function.update f w₁ ((B * S⁻¹) ^ (mult w₁ : ℝ)⁻¹), ?_, ?_⟩
  · exact fun w hw => Function.update_of_ne hw _ f
  · rw [← Finset.mul_prod_erase Finset.univ _ (Finset.mem_univ w₁), Function.update_self,
      Finset.prod_congr rfl fun w hw => by rw [Function.update_of_ne (Finset.ne_of_mem_erase hw)],
      ← NNReal.rpow_natCast, ← NNReal.rpow_mul, inv_mul_cancel₀, NNReal.rpow_one, mul_assoc,
      inv_mul_cancel₀, mul_one]
    · rw [Finset.prod_ne_zero_iff]
      exact fun w hw => pow_ne_zero _ (hf w (Finset.ne_of_mem_erase hw))
    · rw [mult]; split_ifs <;> norm_num

end convexBodyLT

section convexBodyLT'

open  Metric ENNReal NNReal

variable (f : InfinitePlace K → ℝ≥0) (w₀ : {w : InfinitePlace K // IsComplex w})

open scoped Classical in
/-- A version of `convexBodyLT` with an additional condition at a fixed complex place. This is
needed to ensure the element constructed is not real, see for example
`exists_primitive_element_lt_of_isComplex`.
-/
abbrev convexBodyLT' : Set (mixedSpace K) :=
  (Set.univ.pi (fun w : { w : InfinitePlace K // IsReal w } ↦ ball 0 (f w))) ×ˢ
  (Set.univ.pi (fun w : { w : InfinitePlace K // IsComplex w } ↦
    if w = w₀ then {x | |x.re| < 1 ∧ |x.im| < (f w : ℝ) ^ 2} else ball 0 (f w)))

theorem convexBodyLT'_mem {x : K} :
    mixedEmbedding K x ∈ convexBodyLT' K f w₀ ↔
      (∀ w : InfinitePlace K, w ≠ w₀ → w x < f w) ∧
      |(w₀.val.embedding x).re| < 1 ∧ |(w₀.val.embedding x).im| < (f w₀ : ℝ) ^ 2 := by
  simp_rw [mixedEmbedding, RingHom.prod_apply, Set.mem_prod, Set.mem_pi, Set.mem_univ,
    forall_true_left, Pi.ringHom_apply, mem_ball_zero_iff, ← Complex.norm_real,
    embedding_of_isReal_apply, norm_embedding_eq, Subtype.forall]
  refine ⟨fun ⟨h₁, h₂⟩ ↦ ⟨fun w h_ne ↦ ?_, ?_⟩, fun ⟨h₁, h₂⟩ ↦ ⟨fun w hw ↦ ?_, fun w hw ↦ ?_⟩⟩
  · by_cases hw : IsReal w
    · exact norm_embedding_eq w _ ▸ h₁ w hw
    · specialize h₂ w (not_isReal_iff_isComplex.mp hw)
      rw [apply_ite (w.embedding x ∈ ·), Set.mem_setOf_eq,
        mem_ball_zero_iff, norm_embedding_eq] at h₂
      rwa [if_neg (by exact Subtype.coe_ne_coe.1 h_ne)] at h₂
  · simpa [if_true] using h₂ w₀.val w₀.prop
  · exact h₁ w (ne_of_isReal_isComplex hw w₀.prop)
  · by_cases h_ne : w = w₀
    · simpa [h_ne]
    · rw [if_neg (by exact Subtype.coe_ne_coe.1 h_ne)]
      rw [mem_ball_zero_iff, norm_embedding_eq]
      exact h₁ w h_ne

theorem convexBodyLT'_neg_mem (x : mixedSpace K) (hx : x ∈ convexBodyLT' K f w₀) :
    -x ∈ convexBodyLT' K f w₀ := by
  simp only [Set.mem_prod, Set.mem_pi, Set.mem_univ, mem_ball, dist_zero_right, Real.norm_eq_abs,
    true_implies, Subtype.forall, Prod.fst_neg, Pi.neg_apply, norm_neg, Prod.snd_neg] at hx ⊢
  convert hx using 3
  split_ifs <;> simp

theorem convexBodyLT'_convex : Convex ℝ (convexBodyLT' K f w₀) := by
  refine Convex.prod (convex_pi (fun _ _ => convex_ball _ _)) (convex_pi (fun _ _ => ?_))
  split_ifs
  · simp_rw [abs_lt]
    refine Convex.inter ((convex_halfSpace_re_gt _).inter (convex_halfSpace_re_lt _))
      ((convex_halfSpace_im_gt _).inter (convex_halfSpace_im_lt _))
  · exact convex_ball _ _

open MeasureTheory MeasureTheory.Measure

variable [NumberField K]

/-- The fudge factor that appears in the formula for the volume of `convexBodyLT'`. -/
noncomputable abbrev convexBodyLT'Factor : ℝ≥0 :=
  (2 : ℝ≥0) ^ (nrRealPlaces K + 2) * NNReal.pi ^ (nrComplexPlaces K - 1)

theorem convexBodyLT'Factor_ne_zero : convexBodyLT'Factor K ≠ 0 :=
  mul_ne_zero (pow_ne_zero _ two_ne_zero) (pow_ne_zero _ pi_ne_zero)

theorem one_le_convexBodyLT'Factor : 1 ≤ convexBodyLT'Factor K :=
  one_le_mul (one_le_pow₀ one_le_two) (one_le_pow₀ (one_le_two.trans Real.two_le_pi))

open scoped Classical in
theorem convexBodyLT'_volume :
    volume (convexBodyLT' K f w₀) = convexBodyLT'Factor K * ∏ w, (f w) ^ (mult w) := by
  have vol_box : ∀ B : ℝ≥0, volume {x : ℂ | |x.re| < 1 ∧ |x.im| < B^2} = 4*B^2 := by
    intro B
    rw [← (Complex.volume_preserving_equiv_real_prod.symm).measure_preimage]
    · simp_rw [Set.preimage_setOf_eq, Complex.measurableEquivRealProd_symm_apply]
      rw [show {a : ℝ × ℝ | |a.1| < 1 ∧ |a.2| < B ^ 2} =
        Set.Ioo (-1 : ℝ) (1 : ℝ) ×ˢ Set.Ioo (- (B : ℝ) ^ 2) ((B : ℝ) ^ 2) by
          ext; simp_rw [Set.mem_setOf_eq, Set.mem_prod, Set.mem_Ioo, abs_lt]]
      simp_rw [volume_eq_prod, prod_prod, Real.volume_Ioo, sub_neg_eq_add, one_add_one_eq_two,
        ← two_mul, ofReal_mul zero_le_two, ofReal_pow (coe_nonneg B), ofReal_ofNat,
        ofReal_coe_nnreal, ← mul_assoc, show (2 : ℝ≥0∞) * 2 = 4 by norm_num]
    · refine (MeasurableSet.inter ?_ ?_).nullMeasurableSet
      · exact measurableSet_lt (measurable_norm.comp Complex.measurable_re) measurable_const
      · exact measurableSet_lt (measurable_norm.comp Complex.measurable_im) measurable_const
  calc
    _ = (∏ x : {w // InfinitePlace.IsReal w}, ENNReal.ofReal (2 * (f x.val))) *
          ((∏ x ∈ Finset.univ.erase  w₀, ENNReal.ofReal (f x.val) ^ 2 * pi) *
          (4 * (f w₀) ^ 2)) := by
      simp_rw [volume_eq_prod, prod_prod, volume_pi, pi_pi, Real.volume_ball]
      rw [← Finset.prod_erase_mul _ _ (Finset.mem_univ w₀)]
      congr 2
      · refine Finset.prod_congr rfl (fun w' hw' ↦ ?_)
        rw [if_neg (Finset.ne_of_mem_erase hw'), Complex.volume_ball]
      · simpa only [ite_true] using vol_box (f w₀)
    _ = ((2 : ℝ≥0) ^ nrRealPlaces K *
          (∏ x : {w // InfinitePlace.IsReal w}, ENNReal.ofReal (f x.val))) *
            ((∏ x ∈ Finset.univ.erase  w₀, ENNReal.ofReal (f x.val) ^ 2) *
              ↑pi ^ (nrComplexPlaces K - 1) * (4 * (f w₀) ^ 2)) := by
      simp_rw [ofReal_mul (by norm_num : 0 ≤ (2 : ℝ)), Finset.prod_mul_distrib, Finset.prod_const,
        Finset.card_erase_of_mem (Finset.mem_univ _), Finset.card_univ, ofReal_ofNat,
        ofReal_coe_nnreal, coe_ofNat]
    _ = convexBodyLT'Factor K * (∏ x : {w // InfinitePlace.IsReal w}, ENNReal.ofReal (f x.val))
        * (∏ x : {w // IsComplex w}, ENNReal.ofReal (f x.val) ^ 2) := by
      rw [show (4 : ℝ≥0∞) = (2 : ℝ≥0) ^ 2 by norm_num, convexBodyLT'Factor, pow_add,
        ← Finset.prod_erase_mul _ _ (Finset.mem_univ w₀), ofReal_coe_nnreal]
      simp_rw [coe_mul, ENNReal.coe_pow]
      ring
    _ = convexBodyLT'Factor K * ∏ w, (f w) ^ (mult w) := by
<<<<<<< HEAD
      simp_rw [prod_eq_prod_mul_prod, coe_mul, coe_finset_prod, mult_ofIsReal, mult_ofIsComplex,
=======
      simp_rw [prod_eq_prod_mul_prod, coe_mul, coe_finset_prod, mult_isReal, mult_isComplex,
>>>>>>> 45a9aaca
        pow_one, ENNReal.coe_pow, ofReal_coe_nnreal, mul_assoc]

end convexBodyLT'

section convexBodySum

open ENNReal MeasureTheory Fintype

open scoped Real NNReal

variable [NumberField K] (B : ℝ)
variable {K}

/-- The function that sends `x : mixedSpace K` to `∑ w, ‖x.1 w‖ + 2 * ∑ w, ‖x.2 w‖`. It defines a
norm and it used to define `convexBodySum`. -/
noncomputable abbrev convexBodySumFun (x : mixedSpace K) : ℝ := ∑ w, mult w * normAtPlace w x

theorem convexBodySumFun_apply (x : mixedSpace K) :
    convexBodySumFun x = ∑ w,  mult w * normAtPlace w x := rfl

open scoped Classical in
theorem convexBodySumFun_apply' (x : mixedSpace K) :
    convexBodySumFun x = ∑ w, ‖x.1 w‖ + 2 * ∑ w, ‖x.2 w‖ := by
<<<<<<< HEAD
  simp_rw [convexBodySumFun_apply, sum_eq_sum_add_sum, mult_ofIsReal, mult_ofIsComplex,
=======
  simp_rw [convexBodySumFun_apply, sum_eq_sum_add_sum, mult_isReal, mult_isComplex,
>>>>>>> 45a9aaca
    Nat.cast_one, one_mul, Nat.cast_ofNat, normAtPlace_apply_of_isReal (Subtype.prop _),
    normAtPlace_apply_of_isComplex (Subtype.prop _), Finset.mul_sum]

theorem convexBodySumFun_nonneg (x : mixedSpace K) :
    0 ≤ convexBodySumFun x :=
  Finset.sum_nonneg (fun _ _ => mul_nonneg (Nat.cast_pos.mpr mult_pos).le (normAtPlace_nonneg _ _))

theorem convexBodySumFun_neg (x : mixedSpace K) :
    convexBodySumFun (- x) = convexBodySumFun x := by
  simp_rw [convexBodySumFun, normAtPlace_neg]

theorem convexBodySumFun_add_le (x y : mixedSpace K) :
    convexBodySumFun (x + y) ≤ convexBodySumFun x + convexBodySumFun y := by
  simp_rw [convexBodySumFun, ← Finset.sum_add_distrib, ← mul_add]
  exact Finset.sum_le_sum
    fun _ _ ↦ mul_le_mul_of_nonneg_left (normAtPlace_add_le _ x y) (Nat.cast_pos.mpr mult_pos).le

theorem convexBodySumFun_smul (c : ℝ) (x : mixedSpace K) :
    convexBodySumFun (c • x) = |c| * convexBodySumFun x := by
  simp_rw [convexBodySumFun, normAtPlace_smul, ← mul_assoc, mul_comm, Finset.mul_sum, mul_assoc]

theorem convexBodySumFun_eq_zero_iff (x : mixedSpace K) :
    convexBodySumFun x = 0 ↔ x = 0 := by
  rw [← forall_normAtPlace_eq_zero_iff, convexBodySumFun, Finset.sum_eq_zero_iff_of_nonneg
    fun _ _ ↦ mul_nonneg (Nat.cast_pos.mpr mult_pos).le (normAtPlace_nonneg _ _)]
  conv =>
    enter [1, w, hw]
    rw [mul_left_mem_nonZeroDivisors_eq_zero_iff
      (mem_nonZeroDivisors_iff_ne_zero.mpr mult_coe_ne_zero)]
  simp_rw [Finset.mem_univ, true_implies]

open scoped Classical in
theorem norm_le_convexBodySumFun (x : mixedSpace K) : ‖x‖ ≤ convexBodySumFun x := by
  rw [norm_eq_sup'_normAtPlace]
  refine (Finset.sup'_le_iff _ _).mpr fun w _ ↦ ?_
  rw [convexBodySumFun_apply, ← Finset.univ.add_sum_erase _ (Finset.mem_univ w)]
  refine le_add_of_le_of_nonneg  ?_ ?_
  · exact le_mul_of_one_le_left (normAtPlace_nonneg w x) one_le_mult
  · exact Finset.sum_nonneg (fun _ _ => mul_nonneg (Nat.cast_pos.mpr mult_pos).le
      (normAtPlace_nonneg _ _))

variable (K)

theorem convexBodySumFun_continuous :
    Continuous (convexBodySumFun : mixedSpace K → ℝ) := by
  refine continuous_finset_sum Finset.univ fun w ↦ ?_
  obtain hw | hw := isReal_or_isComplex w
  all_goals
  · simp only [normAtPlace_apply_of_isReal, normAtPlace_apply_of_isComplex, hw]
    fun_prop

/-- The convex body equal to the set of points `x : mixedSpace K` such that
  `∑ w real, ‖x w‖ + 2 * ∑ w complex, ‖x w‖ ≤ B`. -/
abbrev convexBodySum : Set (mixedSpace K)  := { x | convexBodySumFun x ≤ B }

open scoped Classical in
theorem convexBodySum_volume_eq_zero_of_le_zero {B} (hB : B ≤ 0) :
    volume (convexBodySum K B) = 0 := by
  obtain hB | hB := lt_or_eq_of_le hB
  · suffices convexBodySum K B = ∅ by rw [this, measure_empty]
    ext x
    refine ⟨fun hx => ?_, fun h => h.elim⟩
    rw [Set.mem_setOf] at hx
    linarith [convexBodySumFun_nonneg x]
  · suffices convexBodySum K B = { 0 } by rw [this, measure_singleton]
    ext
    rw [convexBodySum, Set.mem_setOf_eq, Set.mem_singleton_iff, hB, ← convexBodySumFun_eq_zero_iff]
    exact (convexBodySumFun_nonneg _).le_iff_eq

theorem convexBodySum_mem {x : K} :
    mixedEmbedding K x ∈ (convexBodySum K B) ↔
      ∑ w : InfinitePlace K, (mult w) * w.val x ≤ B := by
  simp_rw [Set.mem_setOf_eq, convexBodySumFun, normAtPlace_apply]
  rfl

theorem convexBodySum_neg_mem {x : mixedSpace K} (hx : x ∈ (convexBodySum K B)) :
    -x ∈ (convexBodySum K B) := by
  rw [Set.mem_setOf, convexBodySumFun_neg]
  exact hx

theorem convexBodySum_convex : Convex ℝ (convexBodySum K B) := by
  refine Convex_subadditive_le (fun _ _ => convexBodySumFun_add_le _ _) (fun c x h => ?_) B
  convert le_of_eq (convexBodySumFun_smul c x)
  exact (abs_eq_self.mpr h).symm

theorem convexBodySum_isBounded : Bornology.IsBounded (convexBodySum K B) := by
  classical
  refine Metric.isBounded_iff.mpr ⟨B + B, fun x hx y hy => ?_⟩
  refine le_trans (norm_sub_le x y) (add_le_add ?_ ?_)
  · exact le_trans (norm_le_convexBodySumFun x) hx
  · exact le_trans (norm_le_convexBodySumFun y) hy

theorem convexBodySum_compact : IsCompact (convexBodySum K B) := by
  classical
  rw [Metric.isCompact_iff_isClosed_bounded]
  refine ⟨?_, convexBodySum_isBounded K B⟩
  convert IsClosed.preimage (convexBodySumFun_continuous K) (isClosed_Icc : IsClosed (Set.Icc 0 B))
  ext
  simp [convexBodySumFun_nonneg]

/-- The fudge factor that appears in the formula for the volume of `convexBodyLt`. -/
noncomputable abbrev convexBodySumFactor : ℝ≥0 :=
  (2 : ℝ≥0) ^ nrRealPlaces K * (NNReal.pi / 2) ^ nrComplexPlaces K / (finrank ℚ K).factorial

theorem convexBodySumFactor_ne_zero : convexBodySumFactor K ≠ 0 := by
  refine div_ne_zero ?_ <| Nat.cast_ne_zero.mpr (Nat.factorial_ne_zero _)
  exact mul_ne_zero (pow_ne_zero _ two_ne_zero)
    (pow_ne_zero _ (div_ne_zero NNReal.pi_ne_zero two_ne_zero))

open MeasureTheory MeasureTheory.Measure Real in
open scoped Classical in
theorem convexBodySum_volume :
    volume (convexBodySum K B) = (convexBodySumFactor K) * (.ofReal B) ^ (finrank ℚ K) := by
  obtain hB | hB := le_or_lt B 0
  · rw [convexBodySum_volume_eq_zero_of_le_zero K hB, ofReal_eq_zero.mpr hB, zero_pow, mul_zero]
    exact finrank_pos.ne'
  · suffices volume (convexBodySum K 1) = (convexBodySumFactor K) by
      rw [mul_comm]
      convert addHaar_smul volume B (convexBodySum K 1)
      · simp_rw [← Set.preimage_smul_inv₀ (ne_of_gt hB), Set.preimage_setOf_eq, convexBodySumFun,
        normAtPlace_smul, abs_inv, abs_eq_self.mpr (le_of_lt hB), ← mul_assoc, mul_comm, mul_assoc,
        ← Finset.mul_sum, inv_mul_le_iff₀ hB, mul_one]
      · rw [abs_pow, ofReal_pow (abs_nonneg _), abs_eq_self.mpr (le_of_lt hB),
          mixedEmbedding.finrank]
      · exact this.symm
    rw [MeasureTheory.measure_le_eq_lt _ ((convexBodySumFun_eq_zero_iff 0).mpr rfl)
      convexBodySumFun_neg convexBodySumFun_add_le
      (fun hx => (convexBodySumFun_eq_zero_iff _).mp hx)
      (fun r x => le_of_eq (convexBodySumFun_smul r x))]
    rw [measure_lt_one_eq_integral_div_gamma (g := fun x : (mixedSpace K) => convexBodySumFun x)
      volume ((convexBodySumFun_eq_zero_iff 0).mpr rfl) convexBodySumFun_neg convexBodySumFun_add_le
      (fun hx => (convexBodySumFun_eq_zero_iff _).mp hx)
      (fun r x => le_of_eq (convexBodySumFun_smul r x)) zero_lt_one]
    simp_rw [mixedEmbedding.finrank, div_one, Gamma_nat_eq_factorial, ofReal_div_of_pos
      (Nat.cast_pos.mpr (Nat.factorial_pos _)), Real.rpow_one, ofReal_natCast]
    suffices ∫ x : mixedSpace K, exp (-convexBodySumFun x) =
        (2 : ℝ) ^ nrRealPlaces K * (π / 2) ^ nrComplexPlaces K by
      rw [this, convexBodySumFactor, ofReal_mul (by positivity), ofReal_pow zero_le_two,
        ofReal_pow (by positivity), ofReal_div_of_pos zero_lt_two, ofReal_ofNat,
        ← NNReal.coe_real_pi, ofReal_coe_nnreal, coe_div (Nat.cast_ne_zero.mpr
        (Nat.factorial_ne_zero _)), coe_mul, coe_pow, coe_pow, coe_ofNat, coe_div two_ne_zero,
        coe_ofNat, coe_natCast]
    calc
      _ = (∫ x : {w : InfinitePlace K // IsReal w} → ℝ, ∏ w, exp (- ‖x w‖)) *
              (∫ x : {w : InfinitePlace K // IsComplex w} → ℂ, ∏ w, exp (- 2 * ‖x w‖)) := by
        simp_rw [convexBodySumFun_apply', neg_add, ← neg_mul, Finset.mul_sum,
          ← Finset.sum_neg_distrib, exp_add, exp_sum, ← integral_prod_mul, volume_eq_prod]
      _ = (∫ x : ℝ, exp (-|x|)) ^ nrRealPlaces K *
              (∫ x : ℂ, Real.exp (-2 * ‖x‖)) ^ nrComplexPlaces K := by
        rw [integral_fintype_prod_eq_pow _ (fun x => exp (- ‖x‖)), integral_fintype_prod_eq_pow _
          (fun x => exp (- 2 * ‖x‖))]
        simp_rw [norm_eq_abs]
      _ =  (2 * Gamma (1 / 1 + 1)) ^ nrRealPlaces K *
              (π * (2 : ℝ) ^ (-(2 : ℝ) / 1) * Gamma (2 / 1 + 1)) ^ nrComplexPlaces K := by
        rw [integral_comp_abs (f := fun x => exp (- x)), ← integral_exp_neg_rpow zero_lt_one,
          ← Complex.integral_exp_neg_mul_rpow le_rfl zero_lt_two]
        simp_rw [Real.rpow_one]
      _ = (2 : ℝ) ^ nrRealPlaces K * (π / 2) ^ nrComplexPlaces K := by
        simp_rw [div_one, one_add_one_eq_two, Gamma_add_one two_ne_zero, Gamma_two, mul_one,
          mul_assoc, ← Real.rpow_add_one two_ne_zero, show (-2 : ℝ) + 1 = -1 by norm_num,
          Real.rpow_neg_one, div_eq_mul_inv]

end convexBodySum

section minkowski

open MeasureTheory MeasureTheory.Measure Module ZSpan Real Submodule

open scoped ENNReal NNReal nonZeroDivisors IntermediateField

variable [NumberField K] (I : (FractionalIdeal (𝓞 K)⁰ K)ˣ)

open scoped Classical in
/-- The bound that appears in **Minkowski Convex Body theorem**, see
`MeasureTheory.exists_ne_zero_mem_lattice_of_measure_mul_two_pow_lt_measure`. See
`NumberField.mixedEmbedding.volume_fundamentalDomain_idealLatticeBasis_eq` and
`NumberField.mixedEmbedding.volume_fundamentalDomain_latticeBasis` for the computation of
`volume (fundamentalDomain (idealLatticeBasis K))`. -/
noncomputable def minkowskiBound : ℝ≥0∞ :=
  volume (fundamentalDomain (fractionalIdealLatticeBasis K I)) *
    (2 : ℝ≥0∞) ^ (finrank ℝ (mixedSpace K))

open scoped Classical in
theorem volume_fundamentalDomain_fractionalIdealLatticeBasis :
    volume (fundamentalDomain (fractionalIdealLatticeBasis K I)) =
      .ofReal (FractionalIdeal.absNorm I.1) *  volume (fundamentalDomain (latticeBasis K)) := by
  let e : (Module.Free.ChooseBasisIndex ℤ I) ≃ (Module.Free.ChooseBasisIndex ℤ (𝓞 K)) := by
    refine Fintype.equivOfCardEq ?_
    rw [← finrank_eq_card_chooseBasisIndex, ← finrank_eq_card_chooseBasisIndex,
      fractionalIdeal_rank]
  rw [← fundamentalDomain_reindex (fractionalIdealLatticeBasis K I) e,
    measure_fundamentalDomain ((fractionalIdealLatticeBasis K I).reindex e)]
  · rw [show (fractionalIdealLatticeBasis K I).reindex e = (mixedEmbedding K) ∘
        (basisOfFractionalIdeal K I) ∘ e.symm by
      ext1; simp only [Basis.coe_reindex, Function.comp_apply, fractionalIdealLatticeBasis_apply]]
    rw [mixedEmbedding.det_basisOfFractionalIdeal_eq_norm]

theorem minkowskiBound_lt_top : minkowskiBound K I < ⊤ := by
  classical
  refine ENNReal.mul_lt_top ?_ ?_
  · exact (fundamentalDomain_isBounded _).measure_lt_top
  · exact ENNReal.pow_lt_top (lt_top_iff_ne_top.mpr ENNReal.ofNat_ne_top) _

theorem minkowskiBound_pos : 0 < minkowskiBound K I := by
  classical
  refine zero_lt_iff.mpr (mul_ne_zero ?_ ?_)
  · exact ZSpan.measure_fundamentalDomain_ne_zero _
  · exact ENNReal.pow_ne_zero two_ne_zero _

variable {f : InfinitePlace K → ℝ≥0} (I : (FractionalIdeal (𝓞 K)⁰ K)ˣ)

open scoped Classical in
/-- Let `I` be a fractional ideal of `K`. Assume that `f : InfinitePlace K → ℝ≥0` is such that
`minkowskiBound K I < volume (convexBodyLT K f)` where `convexBodyLT K f` is the set of
points `x` such that `‖x w‖ < f w` for all infinite places `w` (see `convexBodyLT_volume` for
the computation of this volume), then there exists a nonzero algebraic number `a` in `I` such
that `w a < f w` for all infinite places `w`. -/
theorem exists_ne_zero_mem_ideal_lt (h : minkowskiBound K I < volume (convexBodyLT K f)) :
    ∃ a ∈ (I : FractionalIdeal (𝓞 K)⁰ K), a ≠ 0 ∧ ∀ w : InfinitePlace K, w a < f w := by
  have h_fund := ZSpan.isAddFundamentalDomain' (fractionalIdealLatticeBasis K I) volume
  have : Countable (span ℤ (Set.range (fractionalIdealLatticeBasis K I))).toAddSubgroup := by
    change Countable (span ℤ (Set.range (fractionalIdealLatticeBasis K I)))
    infer_instance
  obtain ⟨⟨x, hx⟩, h_nz, h_mem⟩ := exists_ne_zero_mem_lattice_of_measure_mul_two_pow_lt_measure
    h_fund (convexBodyLT_neg_mem K f) (convexBodyLT_convex K f) h
  rw [mem_toAddSubgroup, mem_span_fractionalIdealLatticeBasis] at hx
  obtain ⟨a, ha, rfl⟩ := hx
  exact ⟨a, ha, by simpa using h_nz, (convexBodyLT_mem K f).mp h_mem⟩

open scoped Classical in
/-- A version of `exists_ne_zero_mem_ideal_lt` where the absolute value of the real part of `a` is
smaller than `1` at some fixed complex place. This is useful to ensure that `a` is not real. -/
theorem exists_ne_zero_mem_ideal_lt' (w₀ : {w : InfinitePlace K // IsComplex w})
    (h : minkowskiBound K I < volume (convexBodyLT' K f w₀)) :
    ∃ a ∈ (I : FractionalIdeal (𝓞 K)⁰ K), a ≠ 0 ∧ (∀ w : InfinitePlace K, w ≠ w₀ → w a < f w) ∧
      |(w₀.val.embedding a).re| < 1 ∧ |(w₀.val.embedding a).im| < (f w₀ : ℝ) ^ 2 := by
  have h_fund := ZSpan.isAddFundamentalDomain' (fractionalIdealLatticeBasis K I) volume
  have : Countable (span ℤ (Set.range (fractionalIdealLatticeBasis K I))).toAddSubgroup := by
    change Countable (span ℤ (Set.range (fractionalIdealLatticeBasis K I)))
    infer_instance
  obtain ⟨⟨x, hx⟩, h_nz, h_mem⟩ := exists_ne_zero_mem_lattice_of_measure_mul_two_pow_lt_measure
    h_fund (convexBodyLT'_neg_mem K f w₀) (convexBodyLT'_convex K f w₀) h
  rw [mem_toAddSubgroup, mem_span_fractionalIdealLatticeBasis] at hx
  obtain ⟨a, ha, rfl⟩ := hx
  exact ⟨a, ha, by simpa using h_nz, (convexBodyLT'_mem K f w₀).mp h_mem⟩

open scoped Classical in
/-- A version of `exists_ne_zero_mem_ideal_lt` for the ring of integers of `K`. -/
theorem exists_ne_zero_mem_ringOfIntegers_lt (h : minkowskiBound K ↑1 < volume (convexBodyLT K f)) :
    ∃ a : 𝓞 K, a ≠ 0 ∧ ∀ w : InfinitePlace K, w a < f w := by
  obtain ⟨_, h_mem, h_nz, h_bd⟩ := exists_ne_zero_mem_ideal_lt K ↑1 h
  obtain ⟨a, rfl⟩ := (FractionalIdeal.mem_one_iff _).mp h_mem
  exact ⟨a, RingOfIntegers.coe_ne_zero_iff.mp h_nz, h_bd⟩

open scoped Classical in
/-- A version of `exists_ne_zero_mem_ideal_lt'` for the ring of integers of `K`. -/
theorem exists_ne_zero_mem_ringOfIntegers_lt' (w₀ : {w : InfinitePlace K // IsComplex w})
    (h : minkowskiBound K ↑1 < volume (convexBodyLT' K f w₀)) :
    ∃ a : 𝓞 K, a ≠ 0 ∧ (∀ w : InfinitePlace K, w ≠ w₀ → w a < f w) ∧
      |(w₀.val.embedding a).re| < 1 ∧ |(w₀.val.embedding a).im| < (f w₀ : ℝ) ^ 2 := by
  obtain ⟨_, h_mem, h_nz, h_bd⟩ := exists_ne_zero_mem_ideal_lt' K ↑1 w₀ h
  obtain ⟨a, rfl⟩ := (FractionalIdeal.mem_one_iff _).mp h_mem
  exact ⟨a, RingOfIntegers.coe_ne_zero_iff.mp h_nz, h_bd⟩

theorem exists_primitive_element_lt_of_isReal {w₀ : InfinitePlace K} (hw₀ : IsReal w₀) {B : ℝ≥0}
    (hB : minkowskiBound K ↑1 < convexBodyLTFactor K * B) :
    ∃ a : 𝓞 K, ℚ⟮(a : K)⟯ = ⊤ ∧
      ∀ w : InfinitePlace K, w a < max B 1 := by
  classical
  have : minkowskiBound K ↑1 < volume (convexBodyLT K (fun w ↦ if w = w₀ then B else 1)) := by
    rw [convexBodyLT_volume, ← Finset.prod_erase_mul _ _ (Finset.mem_univ w₀)]
    simp_rw [ite_pow, one_pow]
    rw [Finset.prod_ite_eq']
    simp_rw [Finset.not_mem_erase, ite_false, mult, hw₀, ite_true, one_mul, pow_one]
    exact hB
  obtain ⟨a, h_nz, h_le⟩ := exists_ne_zero_mem_ringOfIntegers_lt K this
  refine ⟨a, ?_, fun w ↦ lt_of_lt_of_le (h_le w) ?_⟩
  · exact is_primitive_element_of_infinitePlace_lt h_nz
      (fun w h_ne ↦ by convert (if_neg h_ne) ▸ h_le w) (Or.inl hw₀)
  · split_ifs <;> simp

theorem exists_primitive_element_lt_of_isComplex {w₀ : InfinitePlace K} (hw₀ : IsComplex w₀)
    {B : ℝ≥0} (hB : minkowskiBound K ↑1 < convexBodyLT'Factor K * B) :
    ∃ a : 𝓞 K, ℚ⟮(a : K)⟯ = ⊤ ∧
      ∀ w : InfinitePlace K, w a < Real.sqrt (1 + B ^ 2) := by
  classical
  have : minkowskiBound K ↑1 <
      volume (convexBodyLT' K (fun w ↦ if w = w₀ then NNReal.sqrt B else 1) ⟨w₀, hw₀⟩) := by
    rw [convexBodyLT'_volume, ← Finset.prod_erase_mul _ _ (Finset.mem_univ w₀)]
    simp_rw [ite_pow, one_pow]
    rw [Finset.prod_ite_eq']
    simp_rw [Finset.not_mem_erase, ite_false, mult, not_isReal_iff_isComplex.mpr hw₀,
      ite_true, ite_false, one_mul, NNReal.sq_sqrt]
    exact hB
  obtain ⟨a, h_nz, h_le, h_le₀⟩ := exists_ne_zero_mem_ringOfIntegers_lt' K ⟨w₀, hw₀⟩ this
  refine ⟨a, ?_, fun w ↦ ?_⟩
  · exact is_primitive_element_of_infinitePlace_lt h_nz
      (fun w h_ne ↦ by convert if_neg h_ne ▸ h_le w h_ne) (Or.inr h_le₀.1)
  · by_cases h_eq : w = w₀
    · rw [if_pos rfl] at h_le₀
      dsimp only at h_le₀
      rw [h_eq, ← norm_embedding_eq, Real.lt_sqrt (norm_nonneg _), ← Complex.re_add_im
        (embedding w₀ _), Complex.norm_add_mul_I, Real.sq_sqrt (by positivity)]
      refine add_lt_add ?_ ?_
      · rw [← sq_abs, sq_lt_one_iff₀ (abs_nonneg _)]
        exact h_le₀.1
      · rw [sq_lt_sq, NNReal.abs_eq, ← NNReal.sq_sqrt B]
        exact h_le₀.2
    · refine lt_of_lt_of_le (if_neg h_eq ▸ h_le w h_eq) ?_
      rw [NNReal.coe_one, Real.le_sqrt' zero_lt_one, one_pow]
      norm_num

open scoped Classical in
/-- Let `I` be a fractional ideal of `K`. Assume that `B : ℝ` is such that
`minkowskiBound K I < volume (convexBodySum K B)` where `convexBodySum K B` is the set of points
`x` such that `∑ w real, ‖x w‖ + 2 * ∑ w complex, ‖x w‖ ≤ B` (see `convexBodySum_volume` for
the computation of this volume), then there exists a nonzero algebraic number `a` in `I` such
that `|Norm a| < (B / d) ^ d` where `d` is the degree of `K`. -/
theorem exists_ne_zero_mem_ideal_of_norm_le {B : ℝ}
    (h : (minkowskiBound K I) ≤ volume (convexBodySum K B)) :
    ∃ a ∈ (I : FractionalIdeal (𝓞 K)⁰ K), a ≠ 0 ∧
      |Algebra.norm ℚ (a : K)| ≤ (B / finrank ℚ K) ^ finrank ℚ K := by
  have hB : 0 ≤ B := by
    contrapose! h
    rw [convexBodySum_volume_eq_zero_of_le_zero K (le_of_lt h)]
    exact minkowskiBound_pos K I
  -- Some inequalities that will be useful later on
  have h1 : 0 < (finrank ℚ K : ℝ)⁻¹ := inv_pos.mpr (Nat.cast_pos.mpr finrank_pos)
  have h2 : 0 ≤ B / (finrank ℚ K) := div_nonneg hB (Nat.cast_nonneg _)
  have h_fund := ZSpan.isAddFundamentalDomain' (fractionalIdealLatticeBasis K I) volume
  have : Countable (span ℤ (Set.range (fractionalIdealLatticeBasis K I))).toAddSubgroup := by
    change Countable (span ℤ (Set.range (fractionalIdealLatticeBasis K I)))
    infer_instance
  obtain ⟨⟨x, hx⟩, h_nz, h_mem⟩ := exists_ne_zero_mem_lattice_of_measure_mul_two_pow_le_measure
      h_fund (fun _ ↦ convexBodySum_neg_mem K B) (convexBodySum_convex K B)
      (convexBodySum_compact K B) h
  rw [mem_toAddSubgroup, mem_span_fractionalIdealLatticeBasis] at hx
  obtain ⟨a, ha, rfl⟩ := hx
  refine ⟨a, ha, by simpa using h_nz, ?_⟩
  rw [← rpow_natCast, ← rpow_le_rpow_iff (by simp only [Rat.cast_abs, abs_nonneg])
      (rpow_nonneg h2 _) h1, ← rpow_mul h2,  mul_inv_cancel₀ (Nat.cast_ne_zero.mpr
      (ne_of_gt finrank_pos)), rpow_one, le_div_iff₀' (Nat.cast_pos.mpr finrank_pos)]
  refine le_trans ?_ ((convexBodySum_mem K B).mp h_mem)
  rw [← le_div_iff₀' (Nat.cast_pos.mpr finrank_pos), ← sum_mult_eq, Nat.cast_sum]
  refine le_trans ?_ (geom_mean_le_arith_mean Finset.univ _ _ (fun _ _ => Nat.cast_nonneg _)
    ?_ (fun _ _ => AbsoluteValue.nonneg _ _))
  · simp_rw [← prod_eq_abs_norm, rpow_natCast]
    exact le_of_eq rfl
  · rw [← Nat.cast_sum, sum_mult_eq, Nat.cast_pos]
    exact finrank_pos

open scoped Classical in
theorem exists_ne_zero_mem_ringOfIntegers_of_norm_le {B : ℝ}
    (h : (minkowskiBound K ↑1) ≤ volume (convexBodySum K B)) :
    ∃ a : 𝓞 K, a ≠ 0 ∧ |Algebra.norm ℚ (a : K)| ≤ (B / finrank ℚ K) ^ finrank ℚ K := by
  obtain ⟨_, h_mem, h_nz, h_bd⟩ := exists_ne_zero_mem_ideal_of_norm_le K ↑1 h
  obtain ⟨a, rfl⟩ := (FractionalIdeal.mem_one_iff _).mp h_mem
  exact ⟨a, RingOfIntegers.coe_ne_zero_iff.mp h_nz, h_bd⟩

end minkowski

end NumberField.mixedEmbedding<|MERGE_RESOLUTION|>--- conflicted
+++ resolved
@@ -106,11 +106,7 @@
       simp_rw [convexBodyLTFactor, coe_mul, ENNReal.coe_pow]
       ring
     _ = (convexBodyLTFactor K) * ∏ w, (f w) ^ (mult w) := by
-<<<<<<< HEAD
-      simp_rw [prod_eq_prod_mul_prod, coe_mul, coe_finset_prod, mult_ofIsReal, mult_ofIsComplex,
-=======
       simp_rw [prod_eq_prod_mul_prod, coe_mul, coe_finset_prod, mult_isReal, mult_isComplex,
->>>>>>> 45a9aaca
         pow_one, ENNReal.coe_pow, ofReal_coe_nnreal]
 
 variable {f}
@@ -241,11 +237,7 @@
       simp_rw [coe_mul, ENNReal.coe_pow]
       ring
     _ = convexBodyLT'Factor K * ∏ w, (f w) ^ (mult w) := by
-<<<<<<< HEAD
-      simp_rw [prod_eq_prod_mul_prod, coe_mul, coe_finset_prod, mult_ofIsReal, mult_ofIsComplex,
-=======
       simp_rw [prod_eq_prod_mul_prod, coe_mul, coe_finset_prod, mult_isReal, mult_isComplex,
->>>>>>> 45a9aaca
         pow_one, ENNReal.coe_pow, ofReal_coe_nnreal, mul_assoc]
 
 end convexBodyLT'
@@ -269,11 +261,7 @@
 open scoped Classical in
 theorem convexBodySumFun_apply' (x : mixedSpace K) :
     convexBodySumFun x = ∑ w, ‖x.1 w‖ + 2 * ∑ w, ‖x.2 w‖ := by
-<<<<<<< HEAD
-  simp_rw [convexBodySumFun_apply, sum_eq_sum_add_sum, mult_ofIsReal, mult_ofIsComplex,
-=======
   simp_rw [convexBodySumFun_apply, sum_eq_sum_add_sum, mult_isReal, mult_isComplex,
->>>>>>> 45a9aaca
     Nat.cast_one, one_mul, Nat.cast_ofNat, normAtPlace_apply_of_isReal (Subtype.prop _),
     normAtPlace_apply_of_isComplex (Subtype.prop _), Finset.mul_sum]
 
