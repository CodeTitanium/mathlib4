/-
Copyright (c) 2023 Xavier Roblot. All rights reserved.
Released under Apache 2.0 license as described in the file LICENSE.
Authors: Xavier Roblot
-/
import Mathlib.LinearAlgebra.Matrix.Gershgorin
import Mathlib.NumberTheory.NumberField.CanonicalEmbedding.ConvexBody
import Mathlib.NumberTheory.NumberField.Units.Basic

/-!
# Dirichlet theorem on the group of units of a number field
This file is devoted to the proof of Dirichlet unit theorem that states that the group of
units `(𝓞 K)ˣ` of units of the ring of integers `𝓞 K` of a number field `K` modulo its torsion
subgroup is a free `ℤ`-module of rank `card (InfinitePlace K) - 1`.

## Main definitions

* `NumberField.Units.rank`: the unit rank of the number field `K`.

* `NumberField.Units.fundSystem`: a fundamental system of units of `K`.

* `NumberField.Units.basisModTorsion`: a `ℤ`-basis of `(𝓞 K)ˣ ⧸ (torsion K)`
as an additive `ℤ`-module.

## Main results

* `NumberField.Units.rank_modTorsion`: the `ℤ`-rank of `(𝓞 K)ˣ ⧸ (torsion K)` is equal to
`card (InfinitePlace K) - 1`.

* `NumberField.Units.exist_unique_eq_mul_prod`: **Dirichlet Unit Theorem**. Any unit of `𝓞 K`
can be written uniquely as the product of a root of unity and powers of the units of the
fundamental system `fundSystem`.

## Tags
number field, units, Dirichlet unit theorem
 -/

open scoped NumberField

noncomputable section

open NumberField NumberField.InfinitePlace NumberField.Units

variable (K : Type*) [Field K]

namespace NumberField.Units.dirichletUnitTheorem

/-!
### Dirichlet Unit Theorem

We define a group morphism from `(𝓞 K)ˣ` to `{w : InfinitePlace K // w ≠ w₀} → ℝ` where `w₀` is a
distinguished (arbitrary) infinite place, prove that its kernel is the torsion subgroup (see
`logEmbedding_eq_zero_iff`) and that its image, called `unitLattice`, is a full `ℤ`-lattice. It
follows that `unitLattice` is a free `ℤ`-module (see `instModuleFree_unitLattice`) of rank
`card (InfinitePlaces K) - 1` (see `unitLattice_rank`). To prove that the `unitLattice` is a full
`ℤ`-lattice, we need to prove that it is discrete (see `unitLattice_inter_ball_finite`) and that it
spans the full space over `ℝ` (see `unitLattice_span_eq_top`); this is the main part of the proof,
see the section `span_top` below for more details.
-/

open Finset

variable {K}

section NumberField

variable [NumberField K]

/-- The distinguished infinite place. -/
def w₀ : InfinitePlace K := (inferInstance : Nonempty (InfinitePlace K)).some

variable (K)

/-- The logarithmic embedding of the units (seen as an `Additive` group). -/
def _root_.NumberField.Units.logEmbedding :
    Additive ((𝓞 K)ˣ) →+ ({w : InfinitePlace K // w ≠ w₀} → ℝ) :=
<<<<<<< HEAD
{ toFun := fun x w ↦ mult w.val * Real.log (w.val ↑(Additive.toMul x))
=======
{ toFun := fun x w => mult w.val * Real.log (w.val ↑x.toMul)
>>>>>>> f5531f23
  map_zero' := by simp; rfl
  map_add' := fun _ _ ↦ by simp [Real.log_mul, mul_add]; rfl }

variable {K}

@[simp]
theorem logEmbedding_component (x : (𝓞 K)ˣ) (w : {w : InfinitePlace K // w ≠ w₀}) :
    (logEmbedding K (Additive.ofMul x)) w = mult w.val * Real.log (w.val x) := rfl

open scoped Classical in
theorem sum_logEmbedding_component (x : (𝓞 K)ˣ) :
    ∑ w, logEmbedding K (Additive.ofMul x) w =
      - mult (w₀ : InfinitePlace K) * Real.log (w₀ (x : K)) := by
  have h := congr_arg Real.log (prod_eq_abs_norm (x : K))
  rw [Units.norm, Rat.cast_one, Real.log_one, Real.log_prod] at h
  · simp_rw [Real.log_pow] at h
    rw [← insert_erase (mem_univ w₀), sum_insert (not_mem_erase w₀ univ), add_comm,
      add_eq_zero_iff_eq_neg] at h
    convert h using 1
    · refine (sum_subtype _ (fun w ↦ ?_) (fun w ↦ (mult w) * (Real.log (w (x : K))))).symm
      exact ⟨ne_of_mem_erase, fun h ↦ mem_erase_of_ne_of_mem h (mem_univ w)⟩
    · norm_num
  · refine fun w _ ↦ pow_ne_zero _ (Units.pos_at_place _ _).ne'

end NumberField

theorem mult_log_place_eq_zero {x : (𝓞 K)ˣ} {w : InfinitePlace K} :
    mult w * Real.log (w x) = 0 ↔ w x = 1 := by
  rw [mul_eq_zero, or_iff_right, Real.log_eq_zero, or_iff_right, or_iff_left]
  · linarith [(apply_nonneg _ _ : 0 ≤ w x)]
  · exact (Units.pos_at_place _ _).ne'
  · exact mult_coe_ne_zero

variable [NumberField K]

theorem logEmbedding_eq_zero_iff {x : (𝓞 K)ˣ} :
    logEmbedding K (Additive.ofMul x) = 0 ↔ x ∈ torsion K := by
  rw [mem_torsion]
  refine ⟨fun h w ↦ ?_, fun h ↦ ?_⟩
  · by_cases hw : w = w₀
    · suffices -mult w₀ * Real.log (w₀ (x : K)) = 0 by
        rw [neg_mul, neg_eq_zero, ← hw] at this
        exact mult_log_place_eq_zero.mp this
      rw [← sum_logEmbedding_component, sum_eq_zero]
      exact fun w _ ↦ congrFun h w
    · exact mult_log_place_eq_zero.mp (congrFun h ⟨w, hw⟩)
  · ext w
    rw [logEmbedding_component, h w.val, Real.log_one, mul_zero, Pi.zero_apply]

open scoped Classical in
theorem logEmbedding_component_le {r : ℝ} {x : (𝓞 K)ˣ} (hr : 0 ≤ r) (h : ‖logEmbedding K x‖ ≤ r)
    (w : {w : InfinitePlace K // w ≠ w₀}) : |logEmbedding K (Additive.ofMul x) w| ≤ r := by
  lift r to NNReal using hr
  simp_rw [Pi.norm_def, NNReal.coe_le_coe, Finset.sup_le_iff, ← NNReal.coe_le_coe] at h
  exact h w (mem_univ _)

open scoped Classical in
theorem log_le_of_logEmbedding_le {r : ℝ} {x : (𝓞 K)ˣ} (hr : 0 ≤ r)
    (h : ‖logEmbedding K (Additive.ofMul x)‖ ≤ r) (w : InfinitePlace K) :
    |Real.log (w x)| ≤ (Fintype.card (InfinitePlace K)) * r := by
  have tool : ∀ x : ℝ, 0 ≤ x → x ≤ mult w * x := fun x hx => by
    nth_rw 1 [← one_mul x]
    refine mul_le_mul ?_ le_rfl hx ?_
    all_goals { rw [mult]; split_ifs <;> norm_num }
  by_cases hw : w = w₀
  · have hyp := congr_arg (‖·‖) (sum_logEmbedding_component x).symm
    replace hyp := (le_of_eq hyp).trans (norm_sum_le _ _)
    simp_rw [norm_mul, norm_neg, Real.norm_eq_abs, Nat.abs_cast] at hyp
    refine (le_trans ?_ hyp).trans ?_
    · rw [← hw]
      exact tool _ (abs_nonneg _)
    · refine (sum_le_card_nsmul univ _ _
        (fun w _ ↦ logEmbedding_component_le hr h w)).trans ?_
      rw [nsmul_eq_mul]
      refine mul_le_mul ?_ le_rfl hr (Fintype.card (InfinitePlace K)).cast_nonneg
      simp [card_univ]
  · have hyp := logEmbedding_component_le hr h ⟨w, hw⟩
    rw [logEmbedding_component, abs_mul, Nat.abs_cast] at hyp
    refine (le_trans ?_ hyp).trans ?_
    · exact tool _ (abs_nonneg _)
    · nth_rw 1 [← one_mul r]
      exact mul_le_mul (Nat.one_le_cast.mpr Fintype.card_pos) (le_of_eq rfl) hr (Nat.cast_nonneg _)

variable (K)

/-- The lattice formed by the image of the logarithmic embedding. -/
noncomputable def _root_.NumberField.Units.unitLattice :
    Submodule ℤ ({w : InfinitePlace K // w ≠ w₀} → ℝ) :=
  Submodule.map (logEmbedding K).toIntLinearMap ⊤

open scoped Classical in
theorem unitLattice_inter_ball_finite (r : ℝ) :
    ((unitLattice K : Set ({ w : InfinitePlace K // w ≠ w₀} → ℝ)) ∩
      Metric.closedBall 0 r).Finite := by
  obtain hr | hr := lt_or_le r 0
  · convert Set.finite_empty
    rw [Metric.closedBall_eq_empty.mpr hr]
    exact Set.inter_empty _
  · suffices {x : (𝓞 K)ˣ | IsIntegral ℤ (x : K) ∧
        ∀ (φ : K →+* ℂ), ‖φ x‖ ≤ Real.exp ((Fintype.card (InfinitePlace K)) * r)}.Finite by
      refine (Set.Finite.image (logEmbedding K) this).subset ?_
      rintro _ ⟨⟨x, ⟨_, rfl⟩⟩, hx⟩
      refine ⟨x, ⟨x.val.prop, (le_iff_le _ _).mp (fun w => (Real.log_le_iff_le_exp ?_).mp ?_)⟩, rfl⟩
      · exact pos_iff.mpr (coe_ne_zero x)
      · rw [mem_closedBall_zero_iff] at hx
        exact (le_abs_self _).trans (log_le_of_logEmbedding_le hr hx w)
    refine Set.Finite.of_finite_image ?_ (coe_injective K).injOn
    refine (Embeddings.finite_of_norm_le K ℂ
        (Real.exp ((Fintype.card (InfinitePlace K)) * r))).subset ?_
    rintro _ ⟨x, ⟨⟨h_int, h_le⟩, rfl⟩⟩
    exact ⟨h_int, h_le⟩

section span_top

/-!
#### Section `span_top`

In this section, we prove that the span over `ℝ` of the `unitLattice` is equal to the full space.
For this, we construct for each infinite place `w₁ ≠ w₀` a unit `u_w₁` of `K` such that, for all
infinite places `w` such that `w ≠ w₁`, we have `Real.log w (u_w₁) < 0`
(and thus `Real.log w₁ (u_w₁) > 0`). It follows then from a determinant computation
(using `Matrix.det_ne_zero_of_sum_col_lt_diag`) that the image by `logEmbedding` of these units is
a `ℝ`-linearly independent family. The unit `u_w₁` is obtained by constructing a sequence `seq n`
of nonzero algebraic integers that is strictly decreasing at infinite places distinct from `w₁` and
of norm `≤ B`. Since there are finitely many ideals of norm `≤ B`, there exists two term in the
sequence defining the same ideal and their quotient is the desired unit `u_w₁` (see `exists_unit`).
-/

open NumberField.mixedEmbedding NNReal

variable (w₁ : InfinitePlace K) {B : ℕ} (hB : minkowskiBound K 1 < (convexBodyLTFactor K) * B)

include hB in
/-- This result shows that there always exists a next term in the sequence. -/
theorem seq_next {x : 𝓞 K} (hx : x ≠ 0) :
    ∃ y : 𝓞 K, y ≠ 0 ∧
      (∀ w, w ≠ w₁ → w y < w x) ∧
      |Algebra.norm ℚ (y : K)| ≤ B := by
  have hx' := RingOfIntegers.coe_ne_zero_iff.mpr hx
  let f : InfinitePlace K → ℝ≥0 :=
    fun w => ⟨(w x) / 2, div_nonneg (AbsoluteValue.nonneg _ _) (by norm_num)⟩
  suffices ∀ w, w ≠ w₁ → f w ≠ 0 by
    obtain ⟨g, h_geqf, h_gprod⟩ := adjust_f K B this
    obtain ⟨y, h_ynz, h_yle⟩ := exists_ne_zero_mem_ringOfIntegers_lt K (f := g)
      (by rw [convexBodyLT_volume]; convert hB; exact congr_arg ((↑) : NNReal → ENNReal) h_gprod)
    refine ⟨y, h_ynz, fun w hw => (h_geqf w hw ▸ h_yle w).trans ?_, ?_⟩
    · rw [← Rat.cast_le (K := ℝ), Rat.cast_natCast]
      calc
        _ = ∏ w : InfinitePlace K, w (algebraMap _ K y) ^ mult w :=
          (prod_eq_abs_norm (algebraMap _ K y)).symm
        _ ≤ ∏ w : InfinitePlace K, (g w : ℝ) ^ mult w := by gcongr with w; exact (h_yle w).le
        _ ≤ (B : ℝ) := by
          simp_rw [← NNReal.coe_pow, ← NNReal.coe_prod]
          exact le_of_eq (congr_arg toReal h_gprod)
    · refine div_lt_self ?_ (by norm_num)
      exact pos_iff.mpr hx'
  intro _ _
  rw [ne_eq, Nonneg.mk_eq_zero, div_eq_zero_iff, map_eq_zero, not_or]
  exact ⟨hx', by norm_num⟩

/-- An infinite sequence of nonzero algebraic integers of `K` satisfying the following properties:
• `seq n` is nonzero;
• for `w : InfinitePlace K`, `w ≠ w₁ → w (seq n+1) < w (seq n)`;
• `∣norm (seq n)∣ ≤ B`. -/
def seq : ℕ → { x : 𝓞 K // x ≠ 0 }
  | 0 => ⟨1, by norm_num⟩
  | n + 1 =>
    ⟨(seq_next K w₁ hB (seq n).prop).choose, (seq_next K w₁ hB (seq n).prop).choose_spec.1⟩

/-- The terms of the sequence are nonzero. -/
theorem seq_ne_zero (n : ℕ) : algebraMap (𝓞 K) K (seq K w₁ hB n) ≠ 0 :=
  RingOfIntegers.coe_ne_zero_iff.mpr (seq K w₁ hB n).prop

/-- The sequence is strictly decreasing at infinite places distinct from `w₁`. -/
theorem seq_decreasing {n m : ℕ} (h : n < m) (w : InfinitePlace K) (hw : w ≠ w₁) :
    w (algebraMap (𝓞 K) K (seq K w₁ hB m)) < w (algebraMap (𝓞 K) K (seq K w₁ hB n)) := by
  induction m with
  | zero =>
      exfalso
      exact Nat.not_succ_le_zero n h
  | succ m m_ih =>
      cases eq_or_lt_of_le (Nat.le_of_lt_succ h) with
      | inl hr =>
          rw [hr]
          exact (seq_next K w₁ hB (seq K w₁ hB m).prop).choose_spec.2.1 w hw
      | inr hr =>
          refine lt_trans ?_ (m_ih hr)
          exact (seq_next K w₁ hB (seq K w₁ hB m).prop).choose_spec.2.1 w hw

/-- The terms of the sequence have norm bounded by `B`. -/
theorem seq_norm_le (n : ℕ) :
    Int.natAbs (Algebra.norm ℤ (seq K w₁ hB n : 𝓞 K)) ≤ B := by
  cases n with
  | zero =>
      have : 1 ≤ B := by
        contrapose! hB
        simp only [Nat.lt_one_iff.mp hB, CharP.cast_eq_zero, mul_zero, zero_le]
      simp only [ne_eq, seq, map_one, Int.natAbs_one, this]
  | succ n =>
      rw [← Nat.cast_le (α := ℚ), Int.cast_natAbs, Int.cast_abs, Algebra.coe_norm_int]
      exact (seq_next K w₁ hB (seq K w₁ hB n).prop).choose_spec.2.2

/-- Construct a unit associated to the place `w₁`. The family, for `w₁ ≠ w₀`, formed by the
image by the `logEmbedding` of these units is `ℝ`-linearly independent, see
`unitLattice_span_eq_top`. -/
theorem exists_unit (w₁ : InfinitePlace K) :
    ∃ u : (𝓞 K)ˣ, ∀ w : InfinitePlace K, w ≠ w₁ → Real.log (w u) < 0 := by
  obtain ⟨B, hB⟩ : ∃ B : ℕ, minkowskiBound K 1 < (convexBodyLTFactor K) * B := by
    conv => congr; ext; rw [mul_comm]
    exact ENNReal.exists_nat_mul_gt (ENNReal.coe_ne_zero.mpr (convexBodyLTFactor_ne_zero K))
      (ne_of_lt (minkowskiBound_lt_top K 1))
  rsuffices ⟨n, m, hnm, h⟩ : ∃ n m, n < m ∧
      (Ideal.span ({ (seq K w₁ hB n : 𝓞 K) }) = Ideal.span ({ (seq K w₁ hB m : 𝓞 K) }))
  · have hu := Ideal.span_singleton_eq_span_singleton.mp h
    refine ⟨hu.choose, fun w hw => Real.log_neg (pos_at_place (Exists.choose hu) w) ?_⟩
    calc
      _ = w (algebraMap (𝓞 K) K (seq K w₁ hB m) * (algebraMap (𝓞 K) K (seq K w₁ hB n))⁻¹) := by
        rw [← congr_arg (algebraMap (𝓞 K) K) hu.choose_spec, mul_comm, map_mul (algebraMap _ _),
          ← mul_assoc, inv_mul_cancel₀ (seq_ne_zero K w₁ hB n), one_mul]
      _ = w (algebraMap (𝓞 K) K (seq K w₁ hB m)) * w (algebraMap (𝓞 K) K (seq K w₁ hB n))⁻¹ :=
        _root_.map_mul _ _ _
      _ < 1 := by
        rw [map_inv₀, mul_inv_lt_iff₀' (pos_iff.mpr (seq_ne_zero K w₁ hB n)), mul_one]
        exact seq_decreasing K w₁ hB hnm w hw
  refine Set.Finite.exists_lt_map_eq_of_forall_mem (t := {I : Ideal (𝓞 K) | Ideal.absNorm I ≤ B})
    (fun n ↦ ?_) (Ideal.finite_setOf_absNorm_le B)
  rw [Set.mem_setOf_eq, Ideal.absNorm_span_singleton]
  exact seq_norm_le K w₁ hB n

theorem unitLattice_span_eq_top :
    Submodule.span ℝ (unitLattice K : Set ({w : InfinitePlace K // w ≠ w₀} → ℝ)) = ⊤ := by
  classical
  refine le_antisymm le_top ?_
  -- The standard basis
  let B := Pi.basisFun ℝ {w : InfinitePlace K // w ≠ w₀}
  -- The image by log_embedding of the family of units constructed above
  let v := fun w : { w : InfinitePlace K // w ≠ w₀ } =>
    logEmbedding K (Additive.ofMul (exists_unit K w).choose)
  -- To prove the result, it is enough to prove that the family `v` is linearly independent
  suffices B.det v ≠ 0 by
    rw [← isUnit_iff_ne_zero, ← is_basis_iff_det] at this
    rw [← this.2]
    refine  Submodule.span_monotone fun _ ⟨w, hw⟩ ↦ ⟨(exists_unit K w).choose, trivial, hw⟩
  rw [Basis.det_apply]
  -- We use a specific lemma to prove that this determinant is nonzero
  refine det_ne_zero_of_sum_col_lt_diag (fun w => ?_)
  simp_rw [Real.norm_eq_abs, B, Basis.coePiBasisFun.toMatrix_eq_transpose, Matrix.transpose_apply]
  rw [← sub_pos, sum_congr rfl (fun x hx => abs_of_neg ?_), sum_neg_distrib, sub_neg_eq_add,
    sum_erase_eq_sub (mem_univ _), ← add_comm_sub]
  · refine add_pos_of_nonneg_of_pos ?_ ?_
    · rw [sub_nonneg]
      exact le_abs_self _
    · rw [sum_logEmbedding_component (exists_unit K w).choose]
      refine mul_pos_of_neg_of_neg ?_ ((exists_unit K w).choose_spec _ w.prop.symm)
      rw [mult]; split_ifs <;> norm_num
  · refine mul_neg_of_pos_of_neg ?_ ((exists_unit K w).choose_spec x ?_)
    · rw [mult]; split_ifs <;> norm_num
    · exact Subtype.ext_iff_val.not.mp (ne_of_mem_erase hx)

end span_top

end dirichletUnitTheorem

section statements

variable [NumberField K]

open dirichletUnitTheorem Module

/-- The unit rank of the number field `K`, it is equal to `card (InfinitePlace K) - 1`. -/
def rank : ℕ := Fintype.card (InfinitePlace K) - 1

instance instDiscrete_unitLattice : DiscreteTopology (unitLattice K) := by
  classical
  refine discreteTopology_of_isOpen_singleton_zero ?_
  refine isOpen_singleton_of_finite_mem_nhds 0 (s := Metric.closedBall 0 1) ?_ ?_
  · exact Metric.closedBall_mem_nhds _ (by norm_num)
  · refine Set.Finite.of_finite_image ?_ (Set.injOn_of_injective Subtype.val_injective)
    convert unitLattice_inter_ball_finite K 1
    ext x
    refine ⟨?_, fun ⟨hx1, hx2⟩ ↦ ⟨⟨x, hx1⟩, hx2, rfl⟩⟩
    rintro ⟨x, hx, rfl⟩
    exact ⟨Subtype.mem x, hx⟩

open scoped Classical in
instance instZLattice_unitLattice : IsZLattice ℝ (unitLattice K) where
  span_top := unitLattice_span_eq_top K

protected theorem finrank_eq_rank :
    finrank ℝ ({w : InfinitePlace K // w ≠ w₀} → ℝ) = Units.rank K := by
  classical
  simp only [finrank_fintype_fun_eq_card, Fintype.card_subtype_compl,
    Fintype.card_ofSubsingleton, rank]

@[simp]
theorem unitLattice_rank :
    finrank ℤ (unitLattice K) = Units.rank K := by
  classical
  rw [← Units.finrank_eq_rank, ZLattice.rank ℝ]

/-- The map obtained by quotienting by the kernel of `logEmbedding`. -/
def logEmbeddingQuot :
    Additive ((𝓞 K)ˣ ⧸ (torsion K)) →+ ({w : InfinitePlace K // w ≠ w₀} → ℝ) :=
  MonoidHom.toAdditive' <|
    (QuotientGroup.kerLift (AddMonoidHom.toMultiplicative' (logEmbedding K))).comp
      (QuotientGroup.quotientMulEquivOfEq (by
        ext
        rw [MonoidHom.mem_ker, AddMonoidHom.toMultiplicative'_apply_apply, ofAdd_eq_one,
          ← logEmbedding_eq_zero_iff])).toMonoidHom

@[simp]
theorem logEmbeddingQuot_apply (x : (𝓞 K)ˣ) :
    logEmbeddingQuot K (Additive.ofMul (QuotientGroup.mk x)) =
      logEmbedding K (Additive.ofMul x) := rfl

theorem logEmbeddingQuot_injective :
    Function.Injective (logEmbeddingQuot K) := by
  unfold logEmbeddingQuot
  intro _ _ h
  simp_rw [MonoidHom.toAdditive'_apply_apply, MonoidHom.coe_comp, MulEquiv.coe_toMonoidHom,
    Function.comp_apply, EmbeddingLike.apply_eq_iff_eq] at h
  exact (EmbeddingLike.apply_eq_iff_eq _).mp <| (QuotientGroup.kerLift_injective _).eq_iff.mp h

#adaptation_note
/--
After https://github.com/leanprover/lean4/pull/4119
the `Module ℤ (Additive ((𝓞 K)ˣ ⧸ NumberField.Units.torsion K))` instance required below isn't found
unless we use `set_option maxSynthPendingDepth 2`, or add
explicit instances:
```
local instance : CommGroup (𝓞 K)ˣ := inferInstance
```
-/
set_option maxSynthPendingDepth 2 -- Note this is active for the remainder of the file.

/-- The linear equivalence between `(𝓞 K)ˣ ⧸ (torsion K)` as an additive `ℤ`-module and
`unitLattice` . -/
def logEmbeddingEquiv :
    Additive ((𝓞 K)ˣ ⧸ (torsion K)) ≃ₗ[ℤ] (unitLattice K) :=
  LinearEquiv.ofBijective ((logEmbeddingQuot K).codRestrict (unitLattice K)
    (Quotient.ind fun _ ↦ logEmbeddingQuot_apply K _ ▸
      Submodule.mem_map_of_mem trivial)).toIntLinearMap
    ⟨fun _ _ ↦ by
      rw [AddMonoidHom.coe_toIntLinearMap, AddMonoidHom.codRestrict_apply,
        AddMonoidHom.codRestrict_apply, Subtype.mk.injEq]
      apply logEmbeddingQuot_injective K, fun ⟨a, ⟨b, _, ha⟩⟩ ↦ ⟨⟦b⟧, by simpa using ha⟩⟩

@[simp]
theorem logEmbeddingEquiv_apply (x : (𝓞 K)ˣ) :
    logEmbeddingEquiv K (Additive.ofMul (QuotientGroup.mk x)) =
      logEmbedding K (Additive.ofMul x) := rfl

instance : Module.Free ℤ (Additive ((𝓞 K)ˣ ⧸ (torsion K))) := by
  classical exact Module.Free.of_equiv (logEmbeddingEquiv K).symm

instance : Module.Finite ℤ (Additive ((𝓞 K)ˣ ⧸ (torsion K))) := by
  classical exact Module.Finite.equiv (logEmbeddingEquiv K).symm

-- Note that we prove this instance first and then deduce from it the instance
-- `Monoid.FG (𝓞 K)ˣ`, and not the other way around, due to no `Subgroup` version
-- of `Submodule.fg_of_fg_map_of_fg_inf_ker` existing.
instance : Module.Finite ℤ (Additive (𝓞 K)ˣ) := by
  rw [Module.finite_def]
  refine Submodule.fg_of_fg_map_of_fg_inf_ker
    (MonoidHom.toAdditive (QuotientGroup.mk' (torsion K))).toIntLinearMap ?_ ?_
  · rw [Submodule.map_top, LinearMap.range_eq_top.mpr
      (by exact QuotientGroup.mk'_surjective (torsion K)), ← Module.finite_def]
    infer_instance
  · rw [inf_of_le_right le_top, AddMonoidHom.coe_toIntLinearMap_ker, MonoidHom.coe_toAdditive_ker,
      QuotientGroup.ker_mk', Submodule.fg_iff_add_subgroup_fg,
      AddSubgroup.toIntSubmodule_toAddSubgroup, ← AddGroup.fg_iff_addSubgroup_fg]
    have : Finite (Subgroup.toAddSubgroup (torsion K)) := (inferInstance : Finite (torsion K))
    exact AddGroup.fg_of_finite

instance : Monoid.FG (𝓞 K)ˣ := by
  rw [Monoid.fg_iff_add_fg, ← AddGroup.fg_iff_addMonoid_fg, ← Module.Finite.iff_addGroup_fg]
  infer_instance

theorem rank_modTorsion :
    Module.finrank ℤ (Additive ((𝓞 K)ˣ ⧸ (torsion K))) = rank K := by
  rw [← LinearEquiv.finrank_eq (logEmbeddingEquiv K).symm, unitLattice_rank]

/-- A basis of the quotient `(𝓞 K)ˣ ⧸ (torsion K)` seen as an additive ℤ-module. -/
def basisModTorsion : Basis (Fin (rank K)) ℤ (Additive ((𝓞 K)ˣ ⧸ (torsion K))) :=
  Basis.reindex (Module.Free.chooseBasis ℤ _) (Fintype.equivOfCardEq <| by
    rw [← Module.finrank_eq_card_chooseBasisIndex, rank_modTorsion, Fintype.card_fin])

/-- The basis of the `unitLattice` obtained by mapping `basisModTorsion` via `logEmbedding`. -/
def basisUnitLattice : Basis (Fin (rank K)) ℤ (unitLattice K) :=
  (basisModTorsion K).map (logEmbeddingEquiv K)

/-- A fundamental system of units of `K`. The units of `fundSystem` are arbitrary lifts of the
units in `basisModTorsion`. -/
def fundSystem : Fin (rank K) → (𝓞 K)ˣ :=
  -- `:)` prevents the `⧸` decaying to a quotient by `leftRel` when we unfold this later
<<<<<<< HEAD
  fun i ↦ Quotient.out' (Additive.toMul (basisModTorsion K i):)
=======
  fun i => Quotient.out ((basisModTorsion K i).toMul:)
>>>>>>> f5531f23

theorem fundSystem_mk (i : Fin (rank K)) :
    Additive.ofMul (QuotientGroup.mk (fundSystem K i)) = (basisModTorsion K i) := by
  simp_rw [fundSystem, Equiv.apply_eq_iff_eq_symm_apply, Additive.ofMul_symm_eq, Quotient.out_eq']

theorem logEmbedding_fundSystem (i : Fin (rank K)) :
    logEmbedding K (Additive.ofMul (fundSystem K i)) = basisUnitLattice K i := by
  rw [basisUnitLattice, Basis.map_apply, ← fundSystem_mk, logEmbeddingEquiv_apply]

/-- The exponents that appear in the unique decomposition of a unit as the product of
a root of unity and powers of the units of the fundamental system `fundSystem` (see
`exist_unique_eq_mul_prod`) are given by the representation of the unit on `basisModTorsion`. -/
theorem fun_eq_repr {x ζ : (𝓞 K)ˣ} {f : Fin (rank K) → ℤ} (hζ : ζ ∈ torsion K)
    (h : x = ζ * ∏ i, (fundSystem K i) ^ (f i)) :
    f = (basisModTorsion K).repr (Additive.ofMul ↑x) := by
  suffices Additive.ofMul ↑x = ∑ i, (f i) • (basisModTorsion K i) by
    rw [← (basisModTorsion K).repr_sum_self f, ← this]
  calc
    Additive.ofMul ↑x
    _ = ∑ i, (f i) • Additive.ofMul ↑(fundSystem K i) := by
          rw [h, QuotientGroup.mk_mul, (QuotientGroup.eq_one_iff _).mpr hζ, one_mul,
            QuotientGroup.mk_prod, ofMul_prod]; rfl
    _ = ∑ i, (f i) • (basisModTorsion K i) := by
          simp_rw [fundSystem, QuotientGroup.out_eq', ofMul_toMul]

/-- **Dirichlet Unit Theorem**. Any unit `x` of `𝓞 K` can be written uniquely as the product of
a root of unity and powers of the units of the fundamental system `fundSystem`. -/
theorem exist_unique_eq_mul_prod (x : (𝓞 K)ˣ) : ∃! ζe : torsion K × (Fin (rank K) → ℤ),
    x = ζe.1 * ∏ i, (fundSystem K i) ^ (ζe.2 i) := by
  let ζ := x * (∏ i, (fundSystem K i) ^ ((basisModTorsion K).repr (Additive.ofMul ↑x) i))⁻¹
  have h_tors : ζ ∈ torsion K := by
    rw [← QuotientGroup.eq_one_iff, QuotientGroup.mk_mul, QuotientGroup.mk_inv, ← ofMul_eq_zero,
      ofMul_mul, ofMul_inv, QuotientGroup.mk_prod, ofMul_prod]
    simp_rw [QuotientGroup.mk_zpow, ofMul_zpow, fundSystem, QuotientGroup.out_eq']
    rw [add_eq_zero_iff_eq_neg, neg_neg]
    exact ((basisModTorsion K).sum_repr (Additive.ofMul ↑x)).symm
  refine ⟨⟨⟨ζ, h_tors⟩, ((basisModTorsion K).repr (Additive.ofMul ↑x) : Fin (rank K) → ℤ)⟩, ?_, ?_⟩
  · simp only [ζ, _root_.inv_mul_cancel_right]
  · rintro ⟨⟨ζ', h_tors'⟩, η⟩ hf
    simp only [ζ, ← fun_eq_repr K h_tors' hf, Prod.mk.injEq, Subtype.mk.injEq, and_true]
    nth_rewrite 1 [hf]
    rw [_root_.mul_inv_cancel_right]

end statements

end NumberField.Units<|MERGE_RESOLUTION|>--- conflicted
+++ resolved
@@ -74,11 +74,7 @@
 /-- The logarithmic embedding of the units (seen as an `Additive` group). -/
 def _root_.NumberField.Units.logEmbedding :
     Additive ((𝓞 K)ˣ) →+ ({w : InfinitePlace K // w ≠ w₀} → ℝ) :=
-<<<<<<< HEAD
-{ toFun := fun x w ↦ mult w.val * Real.log (w.val ↑(Additive.toMul x))
-=======
 { toFun := fun x w => mult w.val * Real.log (w.val ↑x.toMul)
->>>>>>> f5531f23
   map_zero' := by simp; rfl
   map_add' := fun _ _ ↦ by simp [Real.log_mul, mul_add]; rfl }
 
@@ -474,11 +470,7 @@
 units in `basisModTorsion`. -/
 def fundSystem : Fin (rank K) → (𝓞 K)ˣ :=
   -- `:)` prevents the `⧸` decaying to a quotient by `leftRel` when we unfold this later
-<<<<<<< HEAD
-  fun i ↦ Quotient.out' (Additive.toMul (basisModTorsion K i):)
-=======
   fun i => Quotient.out ((basisModTorsion K i).toMul:)
->>>>>>> f5531f23
 
 theorem fundSystem_mk (i : Fin (rank K)) :
     Additive.ofMul (QuotientGroup.mk (fundSystem K i)) = (basisModTorsion K i) := by
