--- conflicted
+++ resolved
@@ -55,11 +55,7 @@
 
 namespace Beatty
 
-<<<<<<< HEAD
-variable {r s : ℝ} {j k : ℤ}
-=======
 variable {r s : ℝ} {j : ℤ}
->>>>>>> d0df76bd
 
 /-- Let `r > 1` and `1/r + 1/s = 1`. Then `B_r` and `B'_s` are disjoint (i.e. no collision exists).
 -/
@@ -67,15 +63,9 @@
     Disjoint {beattySeq r k | k} {beattySeq' s k | k} := by
   rw [Set.disjoint_left]
   intro j ⟨k, h₁⟩ ⟨m, h₂⟩
-<<<<<<< HEAD
-  rw [beattySeq, Int.floor_eq_iff, ← div_le_iff₀ hrs.pos, ← lt_div_iff hrs.pos] at h₁
-  rw [beattySeq', sub_eq_iff_eq_add, Int.ceil_eq_iff, Int.cast_add, Int.cast_one,
-    add_sub_cancel_right, ← div_lt_iff hrs.symm.pos, ← le_div_iff₀ hrs.symm.pos] at h₂
-=======
   rw [beattySeq, Int.floor_eq_iff, ← div_le_iff₀ hrs.pos, ← lt_div_iff₀ hrs.pos] at h₁
   rw [beattySeq', sub_eq_iff_eq_add, Int.ceil_eq_iff, Int.cast_add, Int.cast_one,
     add_sub_cancel_right, ← div_lt_iff₀ hrs.symm.pos, ← le_div_iff₀ hrs.symm.pos] at h₂
->>>>>>> d0df76bd
   have h₃ := add_lt_add_of_le_of_lt h₁.1 h₂.1
   have h₄ := add_lt_add_of_lt_of_le h₁.2 h₂.2
   simp_rw [div_eq_inv_mul, ← right_distrib, hrs.inv_add_inv_conj, one_mul] at h₃ h₄
