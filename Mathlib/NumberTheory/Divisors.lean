--- conflicted
+++ resolved
@@ -408,11 +408,7 @@
     apply Subset.antisymm hsub
     rw [← sdiff_eq_empty_iff_subset]
     contrapose h
-<<<<<<< HEAD
-    rw [← Ne.eq_def, ← nonempty_iff_ne_empty] at h
-=======
     rw [← Ne, ← nonempty_iff_ne_empty] at h
->>>>>>> 252575a0
     apply ne_of_lt
     rw [← zero_add (∑ x in s, x), ← add_assoc, add_zero]
     apply add_lt_add_right
