/-
Copyright (c) 2024 Tomas Skrivan. All rights reserved.
Released under Apache 2.0 license as described in the file LICENSE.
Authors: Tomas Skrivan
-/
import Lean
import Qq

import Std.Lean.Expr
import Mathlib.Tactic.FunProp.Mor

/-!
## `funProp` data structure holding information about a function

`FunctionData` holds data about function in the form `fun x => f x₁ ... xₙ`.
-/

namespace Mathlib
open Lean Meta

namespace Meta.FunProp


/-- Structure storing parts of a function in funProp-normal form. -/
structure FunctionData where
  /-- local context where `mainVar` exists -/
  lctx : LocalContext
  /-- local instances -/
  insts : LocalInstances
  /-- main function -/
  fn : Expr
  /-- applied function arguments -/
  args : Array Mor.Arg
  /-- main variable -/
  mainVar : Expr
  /-- indices of `args` that contain `mainVars` -/
  mainArgs : Array Nat

/-- Turn function data back to expression. -/
def FunctionData.toExpr (f : FunctionData) : MetaM Expr := do
  withLCtx f.lctx f.insts do
    let body := Mor.mkAppN f.fn f.args
    mkLambdaFVars #[f.mainVar] body

/-- Is `f` an indentity function? -/
def FunctionData.isIdentityFun (f : FunctionData) : Bool :=
  (f.args.size = 0 && f.fn == f.mainVar)

/-- Is `f` a constant function? -/
def FunctionData.isConstantFun (f : FunctionData) : Bool :=
  ((f.mainArgs.size = 0) && !(f.fn.containsFVar f.mainVar.fvarId!))

/-- Domain type of `f`. -/
def FunctionData.domainType (f : FunctionData) : MetaM Expr :=
  withLCtx f.lctx f.insts do
    inferType f.mainVar

/-- Is head function of `f` a constant?

If the head of `f` is a projection return the name of corresponding projection function. -/
def FunctionData.getFnConstName? (f : FunctionData) : MetaM (Option Name) := do

  match f.fn with
  | .const n _ => return n
  | .proj typeName idx _ =>
    let .some info := getStructureInfo? (← getEnv) typeName | return none
    let .some projName := info.getProjFn? idx | return none
    return projName
  | _ => return none


/-- Get `FunctionData` for `f`. Throws if `f` can't be put into funProp-normal form. -/
def getFunctionData (f : Expr) : MetaM FunctionData := do
  lambdaTelescope f fun xs b => do

    let xId := xs[0]!.fvarId!

    Mor.withApp b fun fn args => do

      let mainArgs := args
        |>.mapIdx (fun i ⟨arg,_⟩ => if arg.containsFVar xId then some i.1 else none)
        |>.filterMap id

      return {
        lctx := ← getLCtx
        insts := ← getLocalInstances
        fn := fn
        args := args
        mainVar := xs[0]!
        mainArgs := mainArgs
      }

/-- Result of `getFunctionData?`. It returns function data if the function is in the form
`fun x => f y₁ ... yₙ`. Two other cases are `fun x => let y := ...` or `fun x y => ...` -/
inductive MaybeFunctionData where
  /-- Can't generate function data as function body has let binder. -/
  | letE (f : Expr)
  /-- Can't generate function data as function body has lambda binder. -/
  | lam (f : Expr)
  /-- Function data has been successfully generated. -/
  | data (fData : FunctionData)

/-- Turn `MaybeFunctionData` to the function. -/
def MaybeFunctionData.get (fData : MaybeFunctionData) : MetaM Expr :=
  match fData with
  | .letE f | .lam f => pure f
  | .data d => d.toExpr

/-- Get `FunctionData` for `f`. -/
def getFunctionData? (f : Expr)
    (unfoldPred : Name → Bool := fun _ => false) (cfg : WhnfCoreConfig := {}) :
    MetaM MaybeFunctionData := do

  let unfold := fun e : Expr =>
    if let .some n := e.getAppFn'.constName? then
      pure (unfoldPred n)
    else
      pure false

<<<<<<< HEAD
  let .forallE xName xType _ _ ← whnf (← inferType f)
    | throwError "fun_prop bug: function expected, \
                  got `{← ppExpr f} : {← ppExpr (← inferType f)}`"
=======
  let .forallE xName xType _ _ ← inferType f | throwError "fun_prop bug: function expected"
>>>>>>> 39f3b00d
  withLocalDeclD xName xType fun x => do
    let fx' ← Mor.whnfPred (f.beta #[x]).eta unfold cfg
    let f' ← mkLambdaFVars #[x] fx'
    match fx' with
    | .letE .. => return .letE f'
    | .lam  .. => return .lam f'
    | _ => return .data (← getFunctionData f')

/-- If head function is a let-fvar unfold it and return resulting function.
Return `none` otherwise. -/
def FunctionData.unfoldHeadFVar? (fData : FunctionData) : MetaM (Option Expr) := do
  let .fvar id := fData.fn | return none
  let .some val ← id.getValue? | return none
  let f ← withLCtx fData.lctx fData.insts do
    mkLambdaFVars #[fData.mainVar] (Mor.mkAppN val fData.args)
  return f

/-- Type of morphism application. -/
inductive MorApplication where
  /-- Of the form `⇑f` i.e. missing argument. -/
  | underApplied
  /-- Of the form `⇑f x` i.e. morphism and one argument is provided. -/
  | exact
  /-- Of the form `⇑f x y ...` i.e. additional applied arguments `y ...`. -/
  | overApplied
  /-- Not a morphism application. -/
  | none
  deriving Inhabited, BEq

/-- Is function body of `f` a morphism application? What kind? -/
def FunctionData.isMorApplication (f : FunctionData) : MetaM MorApplication := do
  if let .some name := f.fn.constName? then
<<<<<<< HEAD
    if ← Mor.isMorCoeName name then
=======
    if ← Mor.isCoeFunName name then
>>>>>>> 39f3b00d
      let info ← getConstInfo name
      let arity := info.type.forallArity
      match compare arity f.args.size with
      | .eq => return .exact
      | .lt => return .overApplied
      | .gt => return .underApplied
  match f.args.size with
  | 0 => return .none
  | _ =>
    let n := f.args.size
    if f.args[n-1]!.coe.isSome then
      return .exact
    else if f.args.any (fun a => a.coe.isSome) then
      return .overApplied
    else
      return .none


/-- Decomposes `fun x => f y₁ ... yₙ` into `(fun g => g yₙ) ∘ (fun x y => f y₁ ... yₙ₋₁ y)`

Returns none if:
  - `n=0`
  - `yₙ` contains `x`
  - `n=1` and `(fun x y => f y)` is identity function i.e. `x=f` -/
def FunctionData.peeloffArgDecomposition (fData : FunctionData) : MetaM (Option (Expr × Expr)) := do
  unless fData.args.size > 0 do return none
  withLCtx fData.lctx fData.insts do
    let n := fData.args.size
    let x := fData.mainVar
    let yₙ := fData.args[n-1]!

    if yₙ.expr.containsFVar x.fvarId! then
      return none

    if fData.args.size = 1 &&
       fData.mainVar == fData.fn then
      return none

    let gBody' := Mor.mkAppN fData.fn fData.args[:n-1]
    let gBody' := if let .some coe := yₙ.coe then coe.app gBody' else gBody'
    let g' ← mkLambdaFVars #[x] gBody'
    let f' := Expr.lam `f (← inferType gBody') (.app (.bvar 0) (yₙ.expr)) default
    return (f',g')


/-- Decompose function `f = (← fData.toExpr)` into composition of two functions.

Returns none if the decomposition would produce composition with identity function. -/
def FunctionData.nontrivialDecomposition (fData : FunctionData) : MetaM (Option (Expr × Expr)) := do

    let mut lctx := fData.lctx
    let insts := fData.insts

    let x := fData.mainVar
    let xId := x.fvarId!
    let xName ← withLCtx lctx insts xId.getUserName

    let fn := fData.fn
    let mut args := fData.args

    if fn.containsFVar xId then
      return ← fData.peeloffArgDecomposition

    let mut yVals : Array Expr := #[]
    let mut yVars : Array Expr := #[]

    for argId in fData.mainArgs do
      let yVal := args[argId]!

      let yVal' := yVal.expr
      let yId ← withLCtx lctx insts mkFreshFVarId
      let yType ← withLCtx lctx insts (inferType yVal')
      if yType.containsFVar fData.mainVar.fvarId! then
        return none
      lctx := lctx.mkLocalDecl yId (xName.appendAfter (toString argId)) yType
      let yVar := Expr.fvar yId
      yVars := yVars.push yVar
      yVals := yVals.push yVal'
      args := args.set! argId ⟨yVar, yVal.coe⟩

    let g  ← withLCtx lctx insts do
      mkLambdaFVars #[x] (← mkProdElem yVals)
    let f ← withLCtx lctx insts do
      (mkLambdaFVars yVars (Mor.mkAppN fn args))
      >>=
      mkUncurryFun yVars.size

    -- check if is non-triviality
    let f' ← fData.toExpr
    if (← isDefEq f' f) || (← isDefEq f' g) then
      return none

    return (f, g)


/-- Decompose function `fun x => f y₁ ... yₙ` over specified argument indices `#[i, j, ...]`.

The result is:
```
(fun (yᵢ',yⱼ',...) => f y₁ .. yᵢ' .. yⱼ' .. yₙ) ∘ (fun x => (yᵢ, yⱼ, ...))
```

This is not possible if `yₗ` for `l ∉ #[i,j,...]` still contains `x`.
In such case `none` is returned.
-/
def FunctionData.decompositionOverArgs (fData : FunctionData) (args : Array Nat) :
    MetaM (Option (Expr × Expr)) := do

  unless isOrderedSubsetOf fData.mainArgs args do return none
  unless ¬(fData.fn.containsFVar fData.mainVar.fvarId!) do return none

  withLCtx fData.lctx fData.insts do

  let gxs := args.map (fun i => fData.args[i]!.expr)

  try
    let gx ← mkProdElem gxs -- this can crash if we have dependent types
    let g ← withLCtx fData.lctx fData.insts <| mkLambdaFVars #[fData.mainVar] gx

    withLocalDeclD `y (← inferType gx) fun y => do

      let ys ← mkProdSplitElem y gxs.size
      let args' := (args.zip ys).foldl (init:=fData.args)
          (fun args' (i,y) => args'.set! i { expr := y, coe := args'[i]!.coe })

      let f ← mkLambdaFVars #[y] (Mor.mkAppN fData.fn args')
      return (f,g)
  catch _ =>
    return none<|MERGE_RESOLUTION|>--- conflicted
+++ resolved
@@ -117,13 +117,9 @@
     else
       pure false
 
-<<<<<<< HEAD
   let .forallE xName xType _ _ ← whnf (← inferType f)
     | throwError "fun_prop bug: function expected, \
                   got `{← ppExpr f} : {← ppExpr (← inferType f)}`"
-=======
-  let .forallE xName xType _ _ ← inferType f | throwError "fun_prop bug: function expected"
->>>>>>> 39f3b00d
   withLocalDeclD xName xType fun x => do
     let fx' ← Mor.whnfPred (f.beta #[x]).eta unfold cfg
     let f' ← mkLambdaFVars #[x] fx'
@@ -156,11 +152,7 @@
 /-- Is function body of `f` a morphism application? What kind? -/
 def FunctionData.isMorApplication (f : FunctionData) : MetaM MorApplication := do
   if let .some name := f.fn.constName? then
-<<<<<<< HEAD
-    if ← Mor.isMorCoeName name then
-=======
     if ← Mor.isCoeFunName name then
->>>>>>> 39f3b00d
       let info ← getConstInfo name
       let arity := info.type.forallArity
       match compare arity f.args.size with
