--- conflicted
+++ resolved
@@ -6,12 +6,7 @@
 import Mathlib.Algebra.Field.Defs
 import Mathlib.Algebra.GroupWithZero.Invertible
 import Mathlib.Data.Sigma.Basic
-<<<<<<< HEAD
-import Mathlib.Data.Nat.Basic
 import Mathlib.Data.NNRat.Defs
-=======
-import Mathlib.Algebra.Ring.Nat
->>>>>>> a5abec92
 import Mathlib.Data.Int.Cast.Basic
 import Qq.MetaM
 
@@ -42,15 +37,11 @@
 /-- A shortcut (non)instance for `AddMonoidWithOne ℕ` to shrink generated proofs. -/
 def instAddMonoidWithOneNat : AddMonoidWithOne ℕ := inferInstance
 
+/-- A shortcut (non)instance for `AddMonoidWithOne α` from `Semiring α` to shrink generated proofs. -/
+def instAddMonoidWithOne' {α : Type u} [Semiring α] : AddMonoidWithOne α := inferInstance
+
 /-- A shortcut (non)instance for `AddMonoidWithOne α` from `Ring α` to shrink generated proofs. -/
-<<<<<<< HEAD
-def instAddMonoidWithOne' [Semiring α] : AddMonoidWithOne α := inferInstance
-
-/-- A shortcut (non)instance for `AddMonoidWithOne α` from `Ring α` to shrink generated proofs. -/
-def instAddMonoidWithOne [Ring α] : AddMonoidWithOne α := inferInstance
-=======
 def instAddMonoidWithOne {α : Type u} [Ring α] : AddMonoidWithOne α := inferInstance
->>>>>>> a5abec92
 
 /-- Helper function to synthesize a typed `AddMonoidWithOne α` expression. -/
 def inferAddMonoidWithOne (α : Q(Type u)) : MetaM Q(AddMonoidWithOne $α) :=
@@ -250,15 +241,12 @@
 theorem IsInt.to_isRat {α} [Ring α] : ∀ {a : α} {n}, IsInt a n → IsRat a n (nat_lit 1)
   | _, _, ⟨rfl⟩ => ⟨⟨1, by simp, by simp⟩, by simp⟩
 
-<<<<<<< HEAD
-theorem IsNNRat.to_raw_eq [DivisionSemiring α] : ∀ {a}, IsNNRat (a : α) n d → a = NNRat.rawCast n d
+theorem IsNNRat.to_raw_eq {n d : ℕ} [DivisionSemiring α] :
+    ∀ {a}, IsNNRat (a : α) n d → a = NNRat.rawCast n d
   | _, ⟨inv, rfl⟩ => by simp [div_eq_mul_inv]
 
-theorem IsRat.to_raw_eq [DivisionRing α] : ∀ {a}, IsRat (a : α) n d → a = Rat.rawCast n d
-=======
 theorem IsRat.to_raw_eq {n : ℤ} {d : ℕ} [DivisionRing α] :
     ∀ {a}, IsRat (a : α) n d → a = Rat.rawCast n d
->>>>>>> a5abec92
   | _, ⟨inv, rfl⟩ => by simp [div_eq_mul_inv]
 
 theorem IsRat.neg_to_eq {α} [DivisionRing α] {n d} :
@@ -328,29 +316,20 @@
     ∀ (inst : Q(Ring $α) := by assumption) (lit : Q(ℕ)) (proof : Q(IsInt $x (.negOfNat $lit))),
       Result x := Result'.isNegNat
 
-<<<<<<< HEAD
-/-- The result is `proof : isRat x n d`, where `n` is either `.ofNat lit` or `.negOfNat lit`
-with `lit` a raw nat literal and `d` is a raw nat literal (not 0 or 1),
-and `q` is the value of `n / d`. -/
+/-- The result is `proof : IsNNRat x n d`,
+where `n` a raw nat literal, `d` is a raw nat literal (not 0 or 1),
+`n` and `d` are coprime, and `q` is the value of `n / d`. -/
 @[match_pattern, inline] def Result.isNNRat {α : Q(Type u)} {x : Q($α)} :
     ∀ (inst : Q(DivisionSemiring $α) := by assumption) (q : NNRat) (n : Q(ℕ)) (d : Q(ℕ))
       (proof : Q(IsNNRat $x $n $d)), Result x := Result'.isNNRat
 
-/-- The result is `proof : isRat x n d`, where `n` is either `.ofNat lit` or `.negOfNat lit`
-with `lit` a raw nat literal and `d` is a raw nat literal (not 0 or 1),
-and `q` is the value of `n / d`. -/
+/-- The result is `proof : IsRat x n d`,
+where `n` is `.negOfNat lit` with `lit` a raw nat literal,
+`d` is a raw nat literal (not 0 or 1),
+`n` and `d` are coprime, and `q` is the value of `n / d`. -/
 @[match_pattern, inline] def Result.isNegNNRat {α : Q(Type u)} {x : Q($α)} :
     ∀ (inst : Q(DivisionRing $α) := by assumption) (q : Rat) (n : Q(ℕ)) (d : Q(ℕ))
       (proof : Q(IsRat $x (.negOfNat $n) $d)), Result x := Result'.isNegNNRat
-=======
-/-- The result is `proof : isRat x n d`,
-where `n` is either `.ofNat lit` or `.negOfNat lit` with `lit` a raw nat literal,
-`d` is a raw nat literal (not 0 or 1),
-`n` and `d` are coprime, and `q` is the value of `n / d`. -/
-@[match_pattern, inline] def Result.isRat {α : Q(Type u)} {x : Q($α)} :
-    ∀ (inst : Q(DivisionRing $α) := by assumption) (q : Rat) (n : Q(ℤ)) (d : Q(ℕ))
-      (proof : Q(IsRat $x $n $d)), Result x := Result'.isRat
->>>>>>> a5abec92
 
 end
 
@@ -458,16 +437,11 @@
   | .isNegNat _ lit proof =>
     have proof : Q(@IsInt _ DivisionRing.toRing $e (.negOfNat $lit)) := proof
     some ⟨-lit.natLit!, q(.negOfNat $lit), q(nat_lit 1),
-<<<<<<< HEAD
-      (q(@IsInt.to_isRat _ DivisionRing.toRing _ _ $proof) : Expr)⟩
+      q(@IsInt.to_isRat _ DivisionRing.toRing _ _ $proof)⟩
   | .isNNRat inst q n d proof =>
     letI : $inst =Q DivisionRing.toDivisionSemiring := ⟨⟩
     some ⟨q, q(.ofNat $n), d, q(IsNNRat.to_isRat $proof)⟩
   | .isNegNNRat _ q n d proof => some ⟨q, q(.negOfNat $n), d, proof⟩
-=======
-      q(@IsInt.to_isRat _ DivisionRing.toRing _ _ $proof)⟩
-  | .isRat _ q n d proof => some ⟨q, n, d, proof⟩
->>>>>>> a5abec92
 
 /--
 Given a `NormNum.Result e` (which uses `IsNat`, `IsInt`, `IsRat` to express equality to a rational
