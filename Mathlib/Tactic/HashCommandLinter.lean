/-
Copyright (c) 2024 Damiano Testa. All rights reserved.
Released under Apache 2.0 license as described in the file LICENSE.
Authors: Damiano Testa
-/

<<<<<<< HEAD
import Std.Lean.Command
import Std.Data.Array.Basic
=======
import Lean.Elab.Command
import Lean.Linter.Util
import Std.Lean.HashSet
>>>>>>> d1e8b0d2

/-!
#  `#`-command linter

The `#`-command linter produces a warning when a command starting with `#` is used *and*
* either the command emits no message;
* or `warningAsError` is set to `true`.
-/

namespace Mathlib.Linter

/--
The linter emits a warning on any command beginning with `#` that itself emits no message.
For example, `#guard true` and `#check_tactic True ~> True by skip` trigger a message.
There is a `whitelist` of silent `#`-command that are allowed.
-/
register_option linter.hashCommand : Bool := {
  defValue := true
  descr := "enable the `#`-command linter"
}

namespace HashCommandLinter

open Lean Elab

<<<<<<< HEAD
/-- `getAtomStx stx` extracts the array of all `.atom` nodes in `stx`. -/
def getAtomStx : Syntax → Array Syntax
  | .node _ _ args => (args.attach.map fun ⟨a, _h⟩ => getAtomStx a).foldl (· ++ ·) default
  | s@(.atom ..) => #[s]
  | _ => default

=======
>>>>>>> d1e8b0d2
/-- Gets the value of the `linter.hashCommand` option. -/
def getLinterHash (o : Options) : Bool := Linter.getLinterValue linter.hashCommand o

open Command in
/-- Exactly like `withSetOptionIn`, but recursively discards nested uses of `in`.
Intended to be used in the `hashCommand` linter, where we want to enter `set_option` `in` commands.
-/
private partial def withSetOptionIn' (cmd : CommandElab) : CommandElab := fun stx => do
  if stx.getKind == ``Lean.Parser.Command.in then
    if stx[0].getKind == ``Lean.Parser.Command.set_option then
      let opts ← Elab.elabSetOption stx[0][1] stx[0][2]
      withScope (fun scope => { scope with opts }) do
        withSetOptionIn' cmd stx[2]
    else
      withSetOptionIn' cmd stx[2]
  else
    cmd stx

/-- `whitelist` is the array of `#`-commands that are allowed in 'Mathlib'. -/
private abbrev whitelist : HashSet String :=
  { "#align", "#align_import", "#noalign" }

/-- Checks that no command beginning with `#` is present in 'Mathlib',
except for the ones in `whitelist`.

If `warningAsError` is `true`, then the linter logs an info (rather than a warning).
This means that CI will eventually fail on `#`-commands, but not stop it from continuing.

<<<<<<< HEAD
/-- Checks that no command beginning with `#` is present in 'Mathlib', except for the ones in
`whiteList`. -/
def hashCommandLinter : Linter where run := withSetOptionIn fun stx => do
  let currentModule := (← getEnv).mainModule
  if getLinterHash (← getOptions) &&
     (← getInfoState).enabled &&
     (currentModule.getRoot == `Mathlib || currentModule == `test.HashCommandLinter) then
    let sa := (getAtomStx stx)[0]!
    let a := sa.getAtomVal
    if ("#".isPrefixOf a && (!' ' ∈ a.toList) && whiteList.all (· != a)) then
      logWarningAt sa f!"`#`-commands, such as '{a}', are not allowed in 'Mathlib'\n\
      [linter.hashCommand]"
=======
However, in order to avoid local clutter, when `warningAsError` is `false`, the linter
logs a warning only for the `#`-commands that do not already emit a message. -/
def hashCommandLinter : Linter where run := withSetOptionIn' fun stx => do
  if getLinterHash (← getOptions) &&
    ((← get).messages.msgs.size == 0 || warningAsError.get (← getOptions)) then
    match stx.getHead? with
    | some sa =>
      let a := sa.getAtomVal
      if (a.get ⟨0⟩ == '#' && ! whitelist.contains a) then
        let msg := m!"`#`-commands, such as '{a}', are not allowed in 'Mathlib'"
        if warningAsError.get (← getOptions) then
          logInfoAt sa (msg ++ " [linter.hashCommand]")
        else Linter.logLint linter.hashCommand sa msg
    | none => return
>>>>>>> d1e8b0d2

initialize addLinter hashCommandLinter<|MERGE_RESOLUTION|>--- conflicted
+++ resolved
@@ -4,14 +4,9 @@
 Authors: Damiano Testa
 -/
 
-<<<<<<< HEAD
-import Std.Lean.Command
-import Std.Data.Array.Basic
-=======
 import Lean.Elab.Command
 import Lean.Linter.Util
 import Std.Lean.HashSet
->>>>>>> d1e8b0d2
 
 /-!
 #  `#`-command linter
@@ -37,15 +32,6 @@
 
 open Lean Elab
 
-<<<<<<< HEAD
-/-- `getAtomStx stx` extracts the array of all `.atom` nodes in `stx`. -/
-def getAtomStx : Syntax → Array Syntax
-  | .node _ _ args => (args.attach.map fun ⟨a, _h⟩ => getAtomStx a).foldl (· ++ ·) default
-  | s@(.atom ..) => #[s]
-  | _ => default
-
-=======
->>>>>>> d1e8b0d2
 /-- Gets the value of the `linter.hashCommand` option. -/
 def getLinterHash (o : Options) : Bool := Linter.getLinterValue linter.hashCommand o
 
@@ -74,20 +60,6 @@
 If `warningAsError` is `true`, then the linter logs an info (rather than a warning).
 This means that CI will eventually fail on `#`-commands, but not stop it from continuing.
 
-<<<<<<< HEAD
-/-- Checks that no command beginning with `#` is present in 'Mathlib', except for the ones in
-`whiteList`. -/
-def hashCommandLinter : Linter where run := withSetOptionIn fun stx => do
-  let currentModule := (← getEnv).mainModule
-  if getLinterHash (← getOptions) &&
-     (← getInfoState).enabled &&
-     (currentModule.getRoot == `Mathlib || currentModule == `test.HashCommandLinter) then
-    let sa := (getAtomStx stx)[0]!
-    let a := sa.getAtomVal
-    if ("#".isPrefixOf a && (!' ' ∈ a.toList) && whiteList.all (· != a)) then
-      logWarningAt sa f!"`#`-commands, such as '{a}', are not allowed in 'Mathlib'\n\
-      [linter.hashCommand]"
-=======
 However, in order to avoid local clutter, when `warningAsError` is `false`, the linter
 logs a warning only for the `#`-commands that do not already emit a message. -/
 def hashCommandLinter : Linter where run := withSetOptionIn' fun stx => do
@@ -102,6 +74,5 @@
           logInfoAt sa (msg ++ " [linter.hashCommand]")
         else Linter.logLint linter.hashCommand sa msg
     | none => return
->>>>>>> d1e8b0d2
 
 initialize addLinter hashCommandLinter