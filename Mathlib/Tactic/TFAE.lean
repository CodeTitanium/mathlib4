--- conflicted
+++ resolved
@@ -223,7 +223,6 @@
 /-! # `tfae_have` components -/
 
 /-- Construct a name for a hypothesis introduced by `tfae_have`. -/
-<<<<<<< HEAD
 def mkTFAEId : TSyntax ``tfaeType → MacroM Name
   | `(tfaeType|$i:num $arr:impArrow $j:num) => do
     let arr ← match arr with
@@ -231,32 +230,8 @@
     | `(impArrow| → ) => pure "to"
     | `(impArrow| ↔ ) => pure "iff"
     | _ => Macro.throwUnsupported
-    return String.intercalate "_" ["tfae", s!"{i.getNat}", arr, s!"{j.getNat}"]
+    return .mkSimple <| String.intercalate "_" ["tfae", s!"{i.getNat}", arr, s!"{j.getNat}"]
   | _ => Macro.throwUnsupported
-=======
-def mkTFAEHypName (i j : TSyntax `num) (arr : TSyntax ``impArrow) : MetaM Name := do
-  let arr ← match arr with
-  | `(impArrow| ← ) => pure "from"
-  | `(impArrow| → ) => pure "to"
-  | `(impArrow| ↔ ) => pure "iff"
-  | _ => throwErrorAt arr "expected '←', '→', or '↔'"
-  return .mkSimple <| String.intercalate "_" ["tfae", s!"{i.getNat}", arr, s!"{j.getNat}"]
-
-open Elab in
-/-- The core of `tfae_have`, which behaves like `haveLetCore` in `Mathlib.Tactic.Have`. -/
-def tfaeHaveCore (goal : MVarId) (name : Option (TSyntax `ident)) (i j : TSyntax `num)
-    (arrow : TSyntax ``impArrow) (t : Expr) : TermElabM (MVarId × MVarId) :=
-  goal.withContext do
-    let n := (Syntax.getId <$> name).getD <|← mkTFAEHypName i j arrow
-    let (goal1, t, p) ← do
-      let p ← mkFreshExprMVar t MetavarKind.syntheticOpaque n
-      pure (p.mvarId!, t, p)
-    let (fv, goal2) ← (← MVarId.assert goal n t p).intro1P
-    if let some stx := name then
-      goal2.withContext do
-        Term.addTermInfo' (isBinder := true) stx (mkFVar fv)
-    pure (goal1, goal2)
->>>>>>> 9e78f5c2
 
 /-- Turn syntax for a given index into a natural number, as long as it lies between `1` and
 `maxIndex`. -/
