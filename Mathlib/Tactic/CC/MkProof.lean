/-
Copyright (c) 2016 Microsoft Corporation. All rights reserved.
Released under Apache 2.0 license as described in the file LICENSE.
Authors: Leonardo de Moura, Miyahara Kō
-/
import Batteries.Data.RBMap.Alter
import Mathlib.Tactic.CC.Datatypes
import Mathlib.Tactic.CC.Lemmas
import Mathlib.Tactic.Relation.Rfl
import Mathlib.Tactic.Relation.Symm

/-!
# Make proofs from a congruence closure
-/

open Lean Meta Elab Tactic Std

namespace Mathlib.Tactic.CC

/-- The monad for the `cc` tactic stores the current state of the tactic. -/
abbrev CCM := StateRefT CCStructure MetaM

namespace CCM

/-- Run a computation in the `CCM` monad. -/
@[inline]
def run {α : Type} (x : CCM α) (c : CCStructure) : MetaM (α × CCStructure) := StateRefT'.run x c

/-- Update the `cache` field of the state. -/
@[inline]
def modifyCache (f : CCCongrTheoremCache → CCCongrTheoremCache) : CCM Unit :=
  modify fun cc => { cc with cache := f cc.cache }

/-- Read the `cache` field of the state. -/
@[inline]
def getCache : CCM CCCongrTheoremCache := do
  return (← get).cache

/-- Look up an entry associated with the given expression. -/
def getEntry (e : Expr) : CCM (Option Entry) := do
  return (← get).entries.find? e

/-- Use the normalizer to normalize `e`.

If no normalizer was configured, returns `e` itself. -/
def normalize (e : Expr) : CCM Expr := do
  if let some normalizer := (← get).normalizer then
    normalizer.normalize e
  else
    return e

/-- Return the root expression of the expression's congruence class. -/
def getRoot (e : Expr) : CCM Expr := do
  return (← get).root e

/-- Is `e` the root of its congruence class? -/
def isCgRoot (e : Expr) : CCM Bool := do
  return (← get).isCgRoot e

/--
Return true iff the given function application are congruent

`e₁` should have the form `f a` and `e₂` the form `g b`.

See paper: Congruence Closure for Intensional Type Theory. -/
partial def isCongruent (e₁ e₂ : Expr) : CCM Bool := do
  let .app f a := e₁ | failure
  let .app g b := e₂ | failure
  -- If they are non-dependent functions, then we can compare all arguments at once.
  if (← getEntry e₁).any Entry.fo then
    e₁.withApp fun f₁ args₁ =>
    e₂.withApp fun f₂ args₂ => do
      if ha : args₁.size = args₂.size then
        for hi : i in [:args₁.size] do
          if (← getRoot args₁[i]) != (← getRoot (args₂[i]'(ha.symm ▸ hi.2.1))) then
            return false
        if f₁ == f₂ then return true
        else if (← getRoot f₁) != (← getRoot f₂) then
          -- `f₁` and `f₂` are not equivalent
          return false
        else if ← pureIsDefEq (← inferType f₁) (← inferType f₂) then
          return true
        else return false
      else return false
  else
    -- Given `e₁ := f a`, `e₂ := g b`
    if (← getRoot a) != (← getRoot b) then
      -- `a` and `b` are not equivalent
      return false
    else if (← getRoot f) != (← getRoot g) then
      -- `f` and `g` are not equivalent
      return false
    else if ← pureIsDefEq (← inferType f) (← inferType g) then
      /- Case 1: `f` and `g` have the same type, then we can create a congruence proof for
         `HEq (f a) (g b)` -/
      return true
    else if f.isApp && g.isApp then
      -- Case 2: `f` and `g` are congruent
      isCongruent f g
    else
      /-
      f and g are not congruent nor they have the same type.
      We can't generate a congruence proof in this case because the following lemma
        `hcongr : HEq f₁ f₂ → HEq a₁ a₂ → HEq (f₁ a₁) (f₂ a₂)`
      is not provable.
      Remark: it is also not provable in MLTT, Coq and Agda (even if we assume UIP).
      -/
      return false

/-- Try to find a congruence theorem for an application of `fn` with `nargs` arguments, with support
for `HEq`. -/
def mkCCHCongrTheorem (fn : Expr) (nargs : Nat) : CCM (Option CCCongrTheorem) := do
  let cache ← getCache

  -- Check if `{ fn, nargs }` is in the cache
  let key₁ : CCCongrTheoremKey := { fn, nargs }
  if let some it := cache[key₁]? then
    return it

  -- Try automatically generated congruence lemma with support for heterogeneous equality.
  let lemm ← mkCCHCongrWithArity fn nargs

  if let some lemm := lemm then
    modifyCache fun ccc => ccc.insert key₁ (some lemm)
    return lemm

  -- cache failure
  modifyCache fun ccc => ccc.insert key₁ none
  return none

/-- Try to find a congruence theorem for the expression `e` with support for `HEq`. -/
def mkCCCongrTheorem (e : Expr) : CCM (Option CCCongrTheorem) := do
  let fn := e.getAppFn
  let nargs := e.getAppNumArgs
  mkCCHCongrTheorem fn nargs

/-- Treat the entry associated with `e` as a first-order function. -/
def setFO (e : Expr) : CCM Unit :=
  modify fun ccs =>
    { ccs with entries := ccs.entries.modify e fun d => { d with fo := true } }

/-- Update the modification time of the congruence class of `e`. -/
partial def updateMT (e : Expr) : CCM Unit := do
  let r ← getRoot e
  let some ps := (← get).parents.find? r | return
  for p in ps do
    let some it ← getEntry p.expr | failure
    let gmt := (← get).gmt
    if it.mt < gmt then
      let newIt := { it with mt := gmt }
      modify fun ccs =>
        { ccs with entries := ccs.entries.insert p.expr newIt }
      updateMT p.expr

/-- Does the congruence class with root `root` have any `HEq` proofs? -/
def hasHEqProofs (root : Expr) : CCM Bool := do
  let some n ← getEntry root | failure
  guard (n.root == root)
  return n.heqProofs

/-- Apply symmetry to `H`, which is an `Eq` or a `HEq`.

* If `heqProofs` is true, ensure the result is a `HEq` (otherwise it is assumed to be `Eq`).
* If `flipped` is true, apply `symm`, otherwise keep the same direction. -/
def flipProofCore (H : Expr) (flipped heqProofs : Bool) : CCM Expr := do
  let mut newH := H
  if ← liftM <| pure heqProofs <&&> Expr.isEq <$> (inferType H >>= whnf) then
    newH ← mkAppM ``heq_of_eq #[H]
  if !flipped then
    return newH
  else if heqProofs then
    mkHEqSymm newH
  else
    mkEqSymm newH

/-- In a delayed way, apply symmetry to `H`, which is an `Eq` or a `HEq`.

* If `heqProofs` is true, ensure the result is a `HEq` (otherwise it is assumed to be `Eq`).
* If `flipped` is true, apply `symm`, otherwise keep the same direction. -/
def flipDelayedProofCore (H : DelayedExpr) (flipped heqProofs : Bool) : CCM DelayedExpr := do
  let mut newH := H
  if heqProofs then
    newH := .heqOfEq H
  if !flipped then
    return newH
  else if heqProofs then
    return .heqSymm newH
  else
    return .eqSymm newH

/-- Apply symmetry to `H`, which is an `Eq` or a `HEq`.

* If `heqProofs` is true, ensure the result is a `HEq` (otherwise it is assumed to be `Eq`).
* If `flipped` is true, apply `symm`, otherwise keep the same direction. -/
def flipProof (H : EntryExpr) (flipped heqProofs : Bool) : CCM EntryExpr :=
  match H with
  | .ofExpr H => EntryExpr.ofExpr <$> flipProofCore H flipped heqProofs
  | .ofDExpr H => EntryExpr.ofDExpr <$> flipDelayedProofCore H flipped heqProofs
  | _ => return H

/-- Are `e₁` and `e₂` known to be in the same equivalence class? -/
def isEqv (e₁ e₂ : Expr) : CCM Bool := do
  let some n₁ ← getEntry e₁ | return false
  let some n₂ ← getEntry e₂ | return false
  return n₁.root == n₂.root

/-- Is `e₁ ≠ e₂` known to be true?

Note that this is stronger than `not (isEqv e₁ e₂)`:
only if we can prove they are distinct this returns `true`. -/
def isNotEqv (e₁ e₂ : Expr) : CCM Bool := do
  let tmp ← mkEq e₁ e₂
  if ← isEqv tmp (.const ``False []) then return true
  let tmp ← mkHEq e₁ e₂
  isEqv tmp (.const ``False [])

/-- Is the proposition `e` known to be true? -/
@[inline]
def isEqTrue (e : Expr) : CCM Bool :=
  isEqv e (.const ``True [])

/-- Is the proposition `e` known to be false? -/
@[inline]
def isEqFalse (e : Expr) : CCM Bool :=
  isEqv e (.const ``False [])

/-- Apply transitivity to `H₁` and `H₂`, which are both `Eq` or `HEq` depending on `heqProofs`. -/
def mkTrans (H₁ H₂ : Expr) (heqProofs : Bool) : MetaM Expr :=
  if heqProofs then mkHEqTrans H₁ H₂ else mkEqTrans H₁ H₂

/-- Apply transitivity to `H₁?` and `H₂`, which are both `Eq` or `HEq` depending on `heqProofs`.

If `H₁?` is `none`, return `H₂` instead. -/
def mkTransOpt (H₁? : Option Expr) (H₂ : Expr) (heqProofs : Bool) : MetaM Expr :=
  match H₁? with
  | some H₁ => mkTrans H₁ H₂ heqProofs
  | none => pure H₂

mutual
/-- Use congruence on arguments to prove `lhs = rhs`.

That is, tries to prove that `lhsFn lhsArgs[0] ... lhsArgs[n-1] = lhsFn rhsArgs[0] ... rhsArgs[n-1]`
by showing that `lhsArgs[i] = rhsArgs[i]` for all `i`.

Fails if the head function of `lhs` is not that of `rhs`. -/
partial def mkCongrProofCore (lhs rhs : Expr) (heqProofs : Bool) : CCM Expr := do
  let mut lhsArgsRev : Array Expr := #[]
  let mut rhsArgsRev : Array Expr := #[]
  let mut lhsIt := lhs
  let mut rhsIt := rhs
  -- Collect the arguments to `lhs` and `rhs`.
  -- As an optimization, we stop collecting arguments as soon as the functions are defeq,
  -- so `lhsFn` and `rhsFn` might end up still of the form `(f x y z)` and `(f x' y' z')`.
  if lhs != rhs then
    repeat
      let .app lhsItFn lhsItArg := lhsIt | failure
      let .app rhsItFn rhsItArg := rhsIt | failure
      lhsArgsRev := lhsArgsRev.push lhsItArg
      rhsArgsRev := rhsArgsRev.push rhsItArg
      lhsIt := lhsItFn
      rhsIt := rhsItFn
      if lhsIt == rhsIt then
        break
      if ← pureIsDefEq lhsIt rhsIt then
        break
      if ← isEqv lhsIt rhsIt <&&>
          inferType lhsIt >>= fun i₁ => inferType rhsIt >>= fun i₂ => pureIsDefEq i₁ i₂ then
        break
  -- If we collect no arguments, the expressions themselves are defeq; return `rfl`.
  if lhsArgsRev.isEmpty then
    if heqProofs then
      return (← mkHEqRefl lhs)
    else
      return (← mkEqRefl lhs)
  let lhsArgs := lhsArgsRev.reverse
  let rhsArgs := rhsArgsRev.reverse
  -- Ensure that `lhsFn = rhsFn`, they have the same type and the same list of arguments.
  let PLift.up ha ← if ha : lhsArgs.size = rhsArgs.size then pure (PLift.up ha) else failure
  let lhsFn := lhsIt
  let rhsFn := rhsIt
  guard (← isEqv lhsFn rhsFn <||> pureIsDefEq lhsFn rhsFn)
  guard (← pureIsDefEq (← inferType lhsFn) (← inferType rhsFn))
  /- Create `r`, a proof for
<<<<<<< HEAD
      `lhsFn lhsArgs[0] ... lhsArgs[n-1] = lhsFn rhsArgs[0] ... rhsArgs[n-1]`
=======
  `lhsFn lhsArgs[0] ... lhsArgs[n-1] = lhsFn rhsArgs[0] ... rhsArgs[n-1]`
>>>>>>> 3cd8962b
     where `n := lhsArgs.size` -/
  let some specLemma ← mkCCHCongrTheorem lhsFn lhsArgs.size | failure
  let mut kindsIt := specLemma.argKinds
  let mut lemmaArgs : Array Expr := #[]
  for hi : i in [:lhsArgs.size] do
    guard !kindsIt.isEmpty
    lemmaArgs := lemmaArgs.push lhsArgs[i] |>.push (rhsArgs[i]'(ha.symm ▸ hi.2.1))
    if kindsIt[0]! matches CongrArgKind.heq then
      let some p ← getHEqProof lhsArgs[i] (rhsArgs[i]'(ha.symm ▸ hi.2.1)) | failure
      lemmaArgs := lemmaArgs.push p
    else
      guard (kindsIt[0]! matches .eq)
      let some p ← getEqProof lhsArgs[i] (rhsArgs[i]'(ha.symm ▸ hi.2.1)) | failure
      lemmaArgs := lemmaArgs.push p
    kindsIt := kindsIt.eraseIdx! 0
  let mut r := mkAppN specLemma.proof lemmaArgs
  if specLemma.heqResult && !heqProofs then
    r ← mkAppM ``eq_of_heq #[r]
  else if !specLemma.heqResult && heqProofs then
    r ← mkAppM ``heq_of_eq #[r]
  if ← pureIsDefEq lhsFn rhsFn then
    return r
  /- Convert `r` into a proof of `lhs = rhs` using `Eq.rec` and
     the proof that `lhsFn = rhsFn` -/
  let some lhsFnEqRhsFn ← getEqProof lhsFn rhsFn | failure
  let motive ←
    withLocalDeclD `x (← inferType lhsFn) fun x => do
      let motiveRhs := mkAppN x rhsArgs
      let motive ← if heqProofs then mkHEq lhs motiveRhs else mkEq lhs motiveRhs
      let hType ← mkEq lhsFn x
      withLocalDeclD `h hType fun h =>
        mkLambdaFVars #[x, h] motive
  mkEqRec motive r lhsFnEqRhsFn

/-- If `e₁ : R lhs₁ rhs₁`, `e₂ : R lhs₂ rhs₂` and `lhs₁ = rhs₂`, where `R` is a symmetric relation,
prove `R lhs₁ rhs₁` is equivalent to `R lhs₂ rhs₂`.

 * if `lhs₁` is known to equal `lhs₂`, return `none`
 * if `lhs₁` is not known to equal `rhs₂`, fail. -/
partial def mkSymmCongrProof (e₁ e₂ : Expr) (heqProofs : Bool) : CCM (Option Expr) := do
  let some (R₁, lhs₁, rhs₁) ← e₁.relSidesIfSymm? | return none
  let some (R₂, lhs₂, rhs₂) ← e₂.relSidesIfSymm? | return none
  if R₁ != R₂ then return none
  if (← isEqv lhs₁ lhs₂) then
    return none
  guard (← isEqv lhs₁ rhs₂)
  /- We must apply symmetry.
     The symm congruence table is implicitly using symmetry.
     That is, we have
       `e₁ := lhs₁ ~R₁~ rhs₁`
     and
       `e2 := lhs₂ ~R₁~ rhs₂`
     But,
     `lhs₁ ~R₁~ rhs₂` and `rhs₁ ~R₁~ lhs₂` -/
  /- Given `e₁ := lhs₁ ~R₁~ rhs₁`,
     create proof for
       `lhs₁ ~R₁~ rhs₁` = `rhs₁ ~R₁~ lhs₁` -/
  let newE₁ ← mkRel R₁ rhs₁ lhs₁
  let e₁IffNewE₁ ←
    withLocalDeclD `h₁ e₁ fun h₁ =>
    withLocalDeclD `h₂ newE₁ fun h₂ => do
      mkAppM ``Iff.intro
        #[← mkLambdaFVars #[h₁] (← h₁.applySymm), ← mkLambdaFVars #[h₂] (← h₂.applySymm)]
  let mut e₁EqNewE₁ := mkApp3 (.const ``propext []) e₁ newE₁ e₁IffNewE₁
  let newE₁EqE₂ ← mkCongrProofCore newE₁ e₂ heqProofs
  if heqProofs then
    e₁EqNewE₁ ← mkAppM ``heq_of_eq #[e₁EqNewE₁]
  return some (← mkTrans e₁EqNewE₁ newE₁EqE₂ heqProofs)

/-- Use congruence on arguments to prove `e₁ = e₂`.

Special case: if `e₁` and `e₂` have the form `R lhs₁ rhs₁` and `R lhs₂ rhs₂` such that
`R` is symmetric and `lhs₁ = rhs₂`, then use those facts instead. -/
partial def mkCongrProof (e₁ e₂ : Expr) (heqProofs : Bool) : CCM Expr := do
  if let some r ← mkSymmCongrProof e₁ e₂ heqProofs then
    return r
  else
    mkCongrProofCore e₁ e₂ heqProofs

/-- Turn a delayed proof into an actual proof term. -/
partial def mkDelayedProof (H : DelayedExpr) : CCM Expr := do
  match H with
  | .ofExpr H => return H
  | .eqProof lhs rhs => liftOption (← getEqProof lhs rhs)
  | .congrArg f h => mkCongrArg f (← mkDelayedProof h)
  | .congrFun h a => mkCongrFun (← mkDelayedProof h) (← liftOption a.toExpr)
  | .eqSymm h => mkEqSymm (← mkDelayedProof h)
  | .eqSymmOpt a₁ a₂ h =>
    mkAppOptM ``Eq.symm #[none, ← liftOption a₁.toExpr, ← liftOption a₂.toExpr, ← mkDelayedProof h]
  | .eqTrans h₁ h₂ => mkEqTrans (← mkDelayedProof h₁) (← mkDelayedProof h₂)
  | .eqTransOpt a₁ a₂ a₃ h₁ h₂ =>
    mkAppOptM ``Eq.trans
      #[none, ← liftOption a₁.toExpr, ← liftOption a₂.toExpr, ← liftOption a₃.toExpr,
        ← mkDelayedProof h₁, ← mkDelayedProof h₂]
  | .heqOfEq h => mkAppM ``heq_of_eq #[← mkDelayedProof h]
  | .heqSymm h => mkHEqSymm (← mkDelayedProof h)

/-- Use the format of `H` to try and construct a proof or `lhs = rhs`:
 * If `H = .congr`, then use congruence.
 * If `H = .eqTrue`, try to prove `lhs = True` or `rhs = True`,
   if they have the format `R a b`, by proving `a = b`.
 * Otherwise, return the (delayed) proof encoded by `H` itself. -/
partial def mkProof (lhs rhs : Expr) (H : EntryExpr) (heqProofs : Bool) : CCM Expr := do
  match H with
  | .congr => mkCongrProof lhs rhs heqProofs
  | .eqTrue =>
    let (flip, some (R, a, b)) ←
      if lhs == .const ``True [] then
        ((true, ·)) <$> rhs.relSidesIfRefl?
      else
        ((false, ·)) <$> lhs.relSidesIfRefl?
      | failure
    let aRb ←
      if R == ``Eq then
        getEqProof a b >>= liftOption
      else if R == ``HEq then
        getHEqProof a b >>= liftOption
      else
        -- TODO(Leo): the following code assumes R is homogeneous.
        -- We should add support arbitrary heterogeneous reflexive relations.
        getEqProof a b >>= liftOption >>= fun aEqb => liftM (liftFromEq R aEqb)
    let aRbEqTrue ← mkEqTrue aRb
    if flip then
      mkEqSymm aRbEqTrue
    else
      return aRbEqTrue
  | .refl =>
    let type ← if heqProofs then mkHEq lhs rhs else mkEq lhs rhs
    let proof ← if heqProofs then mkHEqRefl lhs else mkEqRefl lhs
    mkExpectedTypeHint proof type
  | .ofExpr H => return H
  | .ofDExpr H => mkDelayedProof H

/--
If `asHEq` is `true`, then build a proof for `HEq e₁ e₂`.
Otherwise, build a proof for `e₁ = e₂`.
The result is `none` if `e₁` and `e₂` are not in the same equivalence class. -/
partial def getEqProofCore (e₁ e₂ : Expr) (asHEq : Bool) : CCM (Option Expr) := do
  if e₁.hasExprMVar || e₂.hasExprMVar then return none
  if ← pureIsDefEq e₁ e₂ then
    if asHEq then
      return some (← mkHEqRefl e₁)
    else
      return some (← mkEqRefl e₁)
  let some n₁ ← getEntry e₁ | return none
  let some n₂ ← getEntry e₂ | return none
  if n₁.root != n₂.root then return none
  let heqProofs ← hasHEqProofs n₁.root
  -- 1. Retrieve "path" from `e₁` to `root`
  let mut path₁ : Array Expr := #[]
  let mut Hs₁ : Array EntryExpr := #[]
  let mut visited : RBExprSet := ∅
  let mut it₁ := e₁
  repeat
    visited := visited.insert it₁
    let some it₁N ← getEntry it₁ | failure
    let some t := it₁N.target | break
    path₁ := path₁.push t
    let some p := it₁N.proof | failure
    Hs₁ := Hs₁.push (← flipProof p it₁N.flipped heqProofs)
    it₁ := t
  guard (it₁ == n₁.root)
  -- 2. The path from `e₂` to root must have at least one element `c` in visited
  -- Retrieve "path" from `e₂` to `c`
  let mut path₂ : Array Expr := #[]
  let mut Hs₂ : Array EntryExpr := #[]
  let mut it₂ := e₂
  repeat
    if visited.contains it₂ then
      break -- found common
    let some it₂N ← getEntry it₂ | failure
    let some t := it₂N.target | failure
    path₂ := path₂.push it₂
    let some p := it₂N.proof | failure
    Hs₂ := Hs₂.push (← flipProof p (!it₂N.flipped) heqProofs)
    it₂ := t
  -- `it₂` is the common element...
  -- 3. Shrink `path₁`/`Hs₁` until we find `it₂` (the common element)
  repeat
    if path₁.isEmpty then
      guard (it₂ == e₁)
      break
    if path₁.back! == it₂ then
      -- found it!
      break
    path₁ := path₁.pop
    Hs₁ := Hs₁.pop

  -- 4. Build transitivity proof
  let mut pr? : Option Expr := none
  let mut lhs := e₁
  for h : i in [:path₁.size] do
    pr? ← some <$> mkTransOpt pr? (← mkProof lhs path₁[i] Hs₁[i]! heqProofs) heqProofs
    lhs := path₁[i]
  let mut i := Hs₂.size
  while i > 0 do
    i := i - 1
    pr? ← some <$> mkTransOpt pr? (← mkProof lhs path₂[i]! Hs₂[i]! heqProofs) heqProofs
    lhs := path₂[i]!
  let mut some pr := pr? | failure
  if heqProofs && !asHEq then
    pr ← mkAppM ``eq_of_heq #[pr]
  else if !heqProofs && asHEq then
    pr ← mkAppM ``heq_of_eq #[pr]
  return pr

/-- Build a proof for `e₁ = e₂`.
The result is `none` if `e₁` and `e₂` are not in the same equivalence class. -/
@[inline]
partial def getEqProof (e₁ e₂ : Expr) : CCM (Option Expr) :=
  getEqProofCore e₁ e₂ false

/-- Build a proof for `HEq e₁ e₂`.
The result is `none` if `e₁` and `e₂` are not in the same equivalence class. -/
@[inline]
partial def getHEqProof (e₁ e₂ : Expr) : CCM (Option Expr) :=
  getEqProofCore e₁ e₂ true
end

/-- Build a proof for `e = True`. Fails if `e` is not known to be true. -/
def getEqTrueProof (e : Expr) : CCM Expr := do
  guard (← isEqTrue e)
  let some p ← getEqProof e (.const ``True []) | failure
  return p

/-- Build a proof for `e = False`. Fails if `e` is not known to be false. -/
def getEqFalseProof (e : Expr) : CCM Expr := do
  guard (← isEqFalse e)
  let some p ← getEqProof e (.const ``False []) | failure
  return p

/-- Build a proof for `a = b`. Fails if `a` and `b` are not known to be equal. -/
def getPropEqProof (a b : Expr) : CCM Expr := do
  guard (← isEqv a b)
  let some p ← getEqProof a b | failure
  return p

/-- Build a proof of `False` if the context is inconsistent.
Returns `none` if `False` is not known to be true. -/
def getInconsistencyProof : CCM (Option Expr) := do
  guard !(← get).frozePartitions
  if let some p ← getEqProof (.const ``True []) (.const ``False []) then
    return some (← mkAppM ``false_of_true_eq_false #[p])
  else
    return none

/-- Given `a`, `a₁` and `a₁NeB : a₁ ≠ b`, return a proof of `a ≠ b` if `a` and `a₁` are in the
same equivalence class. -/
def mkNeOfEqOfNe (a a₁ a₁NeB : Expr) : CCM (Option Expr) := do
  guard (← isEqv a a₁)
  if a == a₁ then
    return some a₁NeB
  let aEqA₁ ← getEqProof a a₁
  match aEqA₁ with
  | none => return none -- failed to build proof
  | some aEqA₁ => mkAppM ``ne_of_eq_of_ne #[aEqA₁, a₁NeB]

/-- Given `aNeB₁ : a ≠ b₁`, `b₁` and `b`, return a proof of `a ≠ b` if `b` and `b₁` are in the
same equivalence class. -/
def mkNeOfNeOfEq (aNeB₁ b₁ b : Expr) : CCM (Option Expr) := do
  guard (← isEqv b b₁)
  if b == b₁ then
    return some aNeB₁
  let b₁EqB ← getEqProof b b₁
  match b₁EqB with
  | none => return none -- failed to build proof
  | some b₁EqB => mkAppM ``ne_of_ne_of_eq #[aNeB₁, b₁EqB]

/-- Return the proof of `e₁ = e₂` using `ac_rfl` tactic. -/
def mkACProof (e₁ e₂ : Expr) : MetaM Expr := do
  let eq ← mkEq e₁ e₂
  let .mvar m ← mkFreshExprSyntheticOpaqueMVar eq | failure
  AC.rewriteUnnormalizedRefl m
  let pr ← instantiateMVars (.mvar m)
  mkExpectedTypeHint pr eq

/-- Given `tr := t*r` `sr := s*r` `tEqs : t = s`, return a proof for `tr = sr`

    We use `a*b` to denote an AC application. That is, `(a*b)*(c*a)` is the term `a*a*b*c`. -/
def mkACSimpProof (tr t s r sr : ACApps) (tEqs : DelayedExpr) : MetaM DelayedExpr := do
  if tr == t then
    return tEqs
  else if tr == sr then
    let some tre := tr.toExpr | failure
    DelayedExpr.ofExpr <$> mkEqRefl tre
  else
    let .apps op _ := tr | failure
    let some re := r.toExpr | failure
    let some te := t.toExpr | failure
    let some se := s.toExpr | failure
    let some tre := tr.toExpr | failure
    let some sre := sr.toExpr | failure
    let opr := op.app re -- `(*) r`
    let rt := mkApp2 op re te -- `r * t`
    let rs := mkApp2 op re se -- `r * s`
    let rtEqrs := DelayedExpr.congrArg opr tEqs
    let trEqrt ← mkACProof tre rt
    let rsEqsr ← mkACProof rs sre
    return .eqTrans (.eqTrans trEqrt rtEqrs) rsEqsr

/-- Given `e := lhs * r` and `H : lhs = rhs`, return `rhs * r` and the proof of `e = rhs * r`. -/
def simplifyACCore (e lhs rhs : ACApps) (H : DelayedExpr) :
    CCM (ACApps × DelayedExpr) := do
  guard (lhs.isSubset e)
  if e == lhs then
    return (rhs, H)
  else
    let .apps op _ := e | failure
    let newArgs := e.diff lhs
    let r : ACApps := if newArgs.isEmpty then default else .mkApps op newArgs
    let newArgs := ACApps.append op rhs newArgs
    let newE := ACApps.mkApps op newArgs
    let some true := (← get).opInfo.find? op | failure
    let newPr ← mkACSimpProof e lhs rhs r newE H
    return (newE, newPr)

/-- The single step of `simplifyAC`.

Simplifies an expression `e` by either simplifying one argument to the AC operator, or the whole
expression. -/
def simplifyACStep (e : ACApps) : CCM (Option (ACApps × DelayedExpr)) := do
  if let .apps _ args := e then
    for h : i in [:args.size] do
      if i == 0 || args[i] != (args[i - 1]'(Nat.lt_of_le_of_lt (i.sub_le 1) h.2.1)) then
        let some ae := (← get).acEntries.find? args[i] | failure
        let occs := ae.RLHSOccs
        let mut Rlhs? : Option ACApps := none
        for Rlhs in occs do
          if Rlhs.isSubset e then
            Rlhs? := some Rlhs
            break
        if let some Rlhs := Rlhs? then
          let some (Rrhs, H) := (← get).acR.find? Rlhs | failure
          return (some <| ← simplifyACCore e Rlhs Rrhs H)
  else if let some p := (← get).acR.find? e then
    return some p
  return none

/-- If `e` can be simplified by the AC module, return the simplified term and the proof term of the
equality. -/
def simplifyAC (e : ACApps) : CCM (Option (ACApps × DelayedExpr)) := do
  let mut some (curr, pr) ← simplifyACStep e | return none
  repeat
    let some (newCurr, newPr) ← simplifyACStep curr | break
    pr := .eqTransOpt e curr newCurr pr newPr
    curr := newCurr
  return some (curr, pr)

end Mathlib.Tactic.CC.CCM<|MERGE_RESOLUTION|>--- conflicted
+++ resolved
@@ -281,11 +281,7 @@
   guard (← isEqv lhsFn rhsFn <||> pureIsDefEq lhsFn rhsFn)
   guard (← pureIsDefEq (← inferType lhsFn) (← inferType rhsFn))
   /- Create `r`, a proof for
-<<<<<<< HEAD
-      `lhsFn lhsArgs[0] ... lhsArgs[n-1] = lhsFn rhsArgs[0] ... rhsArgs[n-1]`
-=======
   `lhsFn lhsArgs[0] ... lhsArgs[n-1] = lhsFn rhsArgs[0] ... rhsArgs[n-1]`
->>>>>>> 3cd8962b
      where `n := lhsArgs.size` -/
   let some specLemma ← mkCCHCongrTheorem lhsFn lhsArgs.size | failure
   let mut kindsIt := specLemma.argKinds
