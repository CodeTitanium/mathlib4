--- conflicted
+++ resolved
@@ -129,11 +129,7 @@
       Real.mul_self_sqrt (sub_nonneg_of_le (real_inner_mul_inner_self_le x y)),
       real_inner_self_eq_norm_mul_norm, real_inner_self_eq_norm_mul_norm,
       real_inner_eq_norm_mul_self_add_norm_mul_self_sub_norm_sub_mul_self_div_two]
-<<<<<<< HEAD
-    -- TODO(#15486): used to be `field_simp [hxn, hyn, hxyn]`, but was really slow
-=======
     -- TODO(https://github.com/leanprover-community/mathlib4/issues/15486): used to be `field_simp [hxn, hyn, hxyn]`, but was really slow
->>>>>>> d0df76bd
     -- replaced by `simp only ...` to speed up. Reinstate `field_simp` once it is faster.
     simp (disch := field_simp_discharge) only [sub_div', div_div, mul_div_assoc',
       div_mul_eq_mul_div, div_sub', neg_div', neg_sub, eq_div_iff, div_eq_iff]
@@ -176,11 +172,7 @@
       inner_sub_right, inner_sub_right, inner_sub_right, inner_sub_right, real_inner_comm x y, H3,
       H4, real_inner_self_eq_norm_mul_norm, real_inner_self_eq_norm_mul_norm,
       real_inner_eq_norm_mul_self_add_norm_mul_self_sub_norm_sub_mul_self_div_two]
-<<<<<<< HEAD
-    -- TODO(#15486): used to be `field_simp [hxn, hyn, hxyn]`, but was really slow
-=======
     -- TODO(https://github.com/leanprover-community/mathlib4/issues/15486): used to be `field_simp [hxn, hyn, hxyn]`, but was really slow
->>>>>>> d0df76bd
     -- replaced by `simp only ...` to speed up. Reinstate `field_simp` once it is faster.
     simp (disch := field_simp_discharge) only [mul_div_assoc', div_mul_eq_mul_div, div_div,
       sub_div', Real.sqrt_div', Real.sqrt_mul_self, add_div', div_add', eq_div_iff, div_eq_iff]
@@ -330,22 +322,14 @@
     calc
       dist a b ^ 2 + dist a c ^ 2 = 2 / dist b c * (dist a b ^ 2 *
         ((2 : ℝ)⁻¹ * dist b c) + dist a c ^ 2 * (2⁻¹ * dist b c)) := by
-<<<<<<< HEAD
-        -- TODO(#15486): used to be `field_simp`, but was really slow
-=======
         -- TODO(https://github.com/leanprover-community/mathlib4/issues/15486): used to be `field_simp`, but was really slow
->>>>>>> d0df76bd
         -- replaced by `simp only ...` to speed up. Reinstate `field_simp` once it is faster.
         simp (disch := field_simp_discharge) only [inv_eq_one_div, div_mul_eq_mul_div, one_mul,
           mul_div_assoc', add_div', div_mul_cancel₀, div_div, eq_div_iff]
         ring
       _ = 2 * (dist a (midpoint ℝ b c) ^ 2 + (dist b c / 2) ^ 2) := by
         rw [hm]
-<<<<<<< HEAD
-        -- TODO(#15486): used to be `field_simp`, but was really slow
-=======
         -- TODO(https://github.com/leanprover-community/mathlib4/issues/15486): used to be `field_simp`, but was really slow
->>>>>>> d0df76bd
         -- replaced by `simp only ...` to speed up. Reinstate `field_simp` once it is faster.
         simp (disch := field_simp_discharge) only [inv_eq_one_div, div_mul_eq_mul_div, one_mul,
           mul_div_assoc', div_div, add_div', div_pow, eq_div_iff, div_eq_iff]
