/-
Copyright (c) 2020 Joseph Myers. All rights reserved.
Released under Apache 2.0 license as described in the file LICENSE.
Authors: Joseph Myers
-/
import Mathlib.Geometry.Euclidean.Circumcenter

/-!
# Monge point and orthocenter

This file defines the orthocenter of a triangle, via its n-dimensional
generalization, the Monge point of a simplex.

## Main definitions

* `mongePoint` is the Monge point of a simplex, defined in terms of
  its position on the Euler line and then shown to be the point of
  concurrence of the Monge planes.

* `mongePlane` is a Monge plane of an (n+2)-simplex, which is the
  (n+1)-dimensional affine subspace of the subspace spanned by the
  simplex that passes through the centroid of an n-dimensional face
  and is orthogonal to the opposite edge (in 2 dimensions, this is the
  same as an altitude).

* `altitude` is the line that passes through a vertex of a simplex and
  is orthogonal to the opposite face.

* `orthocenter` is defined, for the case of a triangle, to be the same
  as its Monge point, then shown to be the point of concurrence of the
  altitudes.

* `OrthocentricSystem` is a predicate on sets of points that says
  whether they are four points, one of which is the orthocenter of the
  other three (in which case various other properties hold, including
  that each is the orthocenter of the other three).

## References

* <https://en.wikipedia.org/wiki/Altitude_(triangle)>
* <https://en.wikipedia.org/wiki/Monge_point>
* <https://en.wikipedia.org/wiki/Orthocentric_system>
* Małgorzata Buba-Brzozowa, [The Monge Point and the 3(n+1) Point
  Sphere of an
  n-Simplex](https://pdfs.semanticscholar.org/6f8b/0f623459c76dac2e49255737f8f0f4725d16.pdf)

-/

noncomputable section

open scoped RealInnerProductSpace

namespace Affine

namespace Simplex

open Finset AffineSubspace EuclideanGeometry PointsWithCircumcenterIndex

variable {V : Type*} {P : Type*} [NormedAddCommGroup V] [InnerProductSpace ℝ V] [MetricSpace P]
  [NormedAddTorsor V P]

/-- The Monge point of a simplex (in 2 or more dimensions) is a
generalization of the orthocenter of a triangle.  It is defined to be
the intersection of the Monge planes, where a Monge plane is the
(n-1)-dimensional affine subspace of the subspace spanned by the
simplex that passes through the centroid of an (n-2)-dimensional face
and is orthogonal to the opposite edge (in 2 dimensions, this is the
same as an altitude).  The circumcenter O, centroid G and Monge point
M are collinear in that order on the Euler line, with OG : GM = (n-1): 2.
Here, we use that ratio to define the Monge point (so resulting
in a point that equals the centroid in 0 or 1 dimensions), and then
show in subsequent lemmas that the point so defined lies in the Monge
planes and is their unique point of intersection. -/
def mongePoint {n : ℕ} (s : Simplex ℝ P n) : P :=
  (((n + 1 : ℕ) : ℝ) / ((n - 1 : ℕ) : ℝ)) •
      ((univ : Finset (Fin (n + 1))).centroid ℝ s.points -ᵥ s.circumcenter) +ᵥ
    s.circumcenter

/-- The position of the Monge point in relation to the circumcenter
and centroid. -/
theorem mongePoint_eq_smul_vsub_vadd_circumcenter {n : ℕ} (s : Simplex ℝ P n) :
    s.mongePoint =
      (((n + 1 : ℕ) : ℝ) / ((n - 1 : ℕ) : ℝ)) •
          ((univ : Finset (Fin (n + 1))).centroid ℝ s.points -ᵥ s.circumcenter) +ᵥ
        s.circumcenter :=
  rfl

/-- The Monge point lies in the affine span. -/
theorem mongePoint_mem_affineSpan {n : ℕ} (s : Simplex ℝ P n) :
    s.mongePoint ∈ affineSpan ℝ (Set.range s.points) :=
  smul_vsub_vadd_mem _ _ (centroid_mem_affineSpan_of_card_eq_add_one ℝ _ (card_fin (n + 1)))
    s.circumcenter_mem_affineSpan s.circumcenter_mem_affineSpan

/-- Two simplices with the same points have the same Monge point. -/
theorem mongePoint_eq_of_range_eq {n : ℕ} {s₁ s₂ : Simplex ℝ P n}
    (h : Set.range s₁.points = Set.range s₂.points) : s₁.mongePoint = s₂.mongePoint := by
  simp_rw [mongePoint_eq_smul_vsub_vadd_circumcenter, centroid_eq_of_range_eq h,
    circumcenter_eq_of_range_eq h]

/-- The weights for the Monge point of an (n+2)-simplex, in terms of
`pointsWithCircumcenter`. -/
def mongePointWeightsWithCircumcenter (n : ℕ) : PointsWithCircumcenterIndex (n + 2) → ℝ
  | pointIndex _ => ((n + 1 : ℕ) : ℝ)⁻¹
  | circumcenterIndex => -2 / ((n + 1 : ℕ) : ℝ)

/-- `mongePointWeightsWithCircumcenter` sums to 1. -/
@[simp]
theorem sum_mongePointWeightsWithCircumcenter (n : ℕ) :
    ∑ i, mongePointWeightsWithCircumcenter n i = 1 := by
  simp_rw [sum_pointsWithCircumcenter, mongePointWeightsWithCircumcenter, sum_const, card_fin,
    nsmul_eq_mul]
  -- Porting note: replaced
  -- have hn1 : (n + 1 : ℝ) ≠ 0 := mod_cast Nat.succ_ne_zero _
<<<<<<< HEAD
  -- TODO(#15486): used to be `field_simp [n.cast_add_one_ne_zero]`, but was really slow
=======
  -- TODO(https://github.com/leanprover-community/mathlib4/issues/15486): used to be `field_simp [n.cast_add_one_ne_zero]`, but was really slow
>>>>>>> d0df76bd
  -- replaced by `simp only ...` to speed up. Reinstate `field_simp` once it is faster.
  simp (disch := field_simp_discharge) only [Nat.cast_add, Nat.cast_ofNat, Nat.cast_one,
    inv_eq_one_div, mul_div_assoc', mul_one, add_div', div_mul_cancel₀, div_eq_iff, one_mul]
  ring

/-- The Monge point of an (n+2)-simplex, in terms of
`pointsWithCircumcenter`. -/
theorem mongePoint_eq_affineCombination_of_pointsWithCircumcenter {n : ℕ}
    (s : Simplex ℝ P (n + 2)) :
    s.mongePoint =
      (univ : Finset (PointsWithCircumcenterIndex (n + 2))).affineCombination ℝ
        s.pointsWithCircumcenter (mongePointWeightsWithCircumcenter n) := by
  rw [mongePoint_eq_smul_vsub_vadd_circumcenter,
    centroid_eq_affineCombination_of_pointsWithCircumcenter,
    circumcenter_eq_affineCombination_of_pointsWithCircumcenter, affineCombination_vsub,
    ← LinearMap.map_smul, weightedVSub_vadd_affineCombination]
  congr with i
  rw [Pi.add_apply, Pi.smul_apply, smul_eq_mul, Pi.sub_apply]
  -- Porting note: replaced
  -- have hn1 : (n + 1 : ℝ) ≠ 0 := mod_cast Nat.succ_ne_zero _
  have hn1 : (n + 1 : ℝ) ≠ 0 := n.cast_add_one_ne_zero
  cases i <;>
      simp_rw [centroidWeightsWithCircumcenter, circumcenterWeightsWithCircumcenter,
        mongePointWeightsWithCircumcenter] <;>
    rw [add_tsub_assoc_of_le (by decide : 1 ≤ 2), (by decide : 2 - 1 = 1)]
  · rw [if_pos (mem_univ _), sub_zero, add_zero, card_fin]
    -- Porting note: replaced
    -- have hn3 : (n + 2 + 1 : ℝ) ≠ 0 := mod_cast Nat.succ_ne_zero _
    have hn3 : (n + 2 + 1 : ℝ) ≠ 0 := by norm_cast
    field_simp [hn1, hn3, mul_comm]
<<<<<<< HEAD
  · -- TODO(#15486): used to be `field_simp [hn1]`, but was really slow
=======
  · -- TODO(https://github.com/leanprover-community/mathlib4/issues/15486): used to be `field_simp [hn1]`, but was really slow
>>>>>>> d0df76bd
  -- replaced by `simp only ...` to speed up. Reinstate `field_simp` once it is faster.
    simp (disch := field_simp_discharge) only
      [Nat.cast_add, Nat.cast_ofNat, Nat.cast_one, zero_sub, mul_neg, mul_one, neg_div',
      neg_add_rev, div_add', one_mul, eq_div_iff, div_mul_cancel₀]
    ring

/-- The weights for the Monge point of an (n+2)-simplex, minus the
centroid of an n-dimensional face, in terms of
`pointsWithCircumcenter`.  This definition is only valid when `i₁ ≠ i₂`. -/
def mongePointVSubFaceCentroidWeightsWithCircumcenter {n : ℕ} (i₁ i₂ : Fin (n + 3)) :
    PointsWithCircumcenterIndex (n + 2) → ℝ
  | pointIndex i => if i = i₁ ∨ i = i₂ then ((n + 1 : ℕ) : ℝ)⁻¹ else 0
  | circumcenterIndex => -2 / ((n + 1 : ℕ) : ℝ)

/-- `mongePointVSubFaceCentroidWeightsWithCircumcenter` is the
result of subtracting `centroidWeightsWithCircumcenter` from
`mongePointWeightsWithCircumcenter`. -/
theorem mongePointVSubFaceCentroidWeightsWithCircumcenter_eq_sub {n : ℕ} {i₁ i₂ : Fin (n + 3)}
    (h : i₁ ≠ i₂) :
    mongePointVSubFaceCentroidWeightsWithCircumcenter i₁ i₂ =
      mongePointWeightsWithCircumcenter n - centroidWeightsWithCircumcenter {i₁, i₂}ᶜ := by
  ext i
  cases' i with i
  · rw [Pi.sub_apply, mongePointWeightsWithCircumcenter, centroidWeightsWithCircumcenter,
      mongePointVSubFaceCentroidWeightsWithCircumcenter]
    have hu : #{i₁, i₂}ᶜ = n + 1 := by
      simp [card_compl, Fintype.card_fin, h]
    rw [hu]
    by_cases hi : i = i₁ ∨ i = i₂ <;> simp [compl_eq_univ_sdiff, hi]
  · simp [mongePointWeightsWithCircumcenter, centroidWeightsWithCircumcenter,
      mongePointVSubFaceCentroidWeightsWithCircumcenter]

/-- `mongePointVSubFaceCentroidWeightsWithCircumcenter` sums to 0. -/
@[simp]
theorem sum_mongePointVSubFaceCentroidWeightsWithCircumcenter {n : ℕ} {i₁ i₂ : Fin (n + 3)}
    (h : i₁ ≠ i₂) : ∑ i, mongePointVSubFaceCentroidWeightsWithCircumcenter i₁ i₂ i = 0 := by
  rw [mongePointVSubFaceCentroidWeightsWithCircumcenter_eq_sub h]
  simp_rw [Pi.sub_apply, sum_sub_distrib, sum_mongePointWeightsWithCircumcenter]
  rw [sum_centroidWeightsWithCircumcenter, sub_self]
  simp [← card_pos, card_compl, h]

/-- The Monge point of an (n+2)-simplex, minus the centroid of an
n-dimensional face, in terms of `pointsWithCircumcenter`. -/
theorem mongePoint_vsub_face_centroid_eq_weightedVSub_of_pointsWithCircumcenter {n : ℕ}
    (s : Simplex ℝ P (n + 2)) {i₁ i₂ : Fin (n + 3)} (h : i₁ ≠ i₂) :
    s.mongePoint -ᵥ ({i₁, i₂}ᶜ : Finset (Fin (n + 3))).centroid ℝ s.points =
      (univ : Finset (PointsWithCircumcenterIndex (n + 2))).weightedVSub s.pointsWithCircumcenter
        (mongePointVSubFaceCentroidWeightsWithCircumcenter i₁ i₂) := by
  simp_rw [mongePoint_eq_affineCombination_of_pointsWithCircumcenter,
    centroid_eq_affineCombination_of_pointsWithCircumcenter, affineCombination_vsub,
    mongePointVSubFaceCentroidWeightsWithCircumcenter_eq_sub h]

/-- The Monge point of an (n+2)-simplex, minus the centroid of an
n-dimensional face, is orthogonal to the difference of the two
vertices not in that face. -/
theorem inner_mongePoint_vsub_face_centroid_vsub {n : ℕ} (s : Simplex ℝ P (n + 2))
    {i₁ i₂ : Fin (n + 3)} :
    ⟪s.mongePoint -ᵥ ({i₁, i₂}ᶜ : Finset (Fin (n + 3))).centroid ℝ s.points,
        s.points i₁ -ᵥ s.points i₂⟫ =
      0 := by
  by_cases h : i₁ = i₂
  · simp [h]
  simp_rw [mongePoint_vsub_face_centroid_eq_weightedVSub_of_pointsWithCircumcenter s h,
    point_eq_affineCombination_of_pointsWithCircumcenter, affineCombination_vsub]
  have hs : ∑ i, (pointWeightsWithCircumcenter i₁ - pointWeightsWithCircumcenter i₂) i = 0 := by
    simp
  rw [inner_weightedVSub _ (sum_mongePointVSubFaceCentroidWeightsWithCircumcenter h) _ hs,
    sum_pointsWithCircumcenter, pointsWithCircumcenter_eq_circumcenter]
  simp only [mongePointVSubFaceCentroidWeightsWithCircumcenter, pointsWithCircumcenter_point]
  let fs : Finset (Fin (n + 3)) := {i₁, i₂}
  have hfs : ∀ i : Fin (n + 3), i ∉ fs → i ≠ i₁ ∧ i ≠ i₂ := by
    intro i hi
    constructor <;> · intro hj; simp [fs, ← hj] at hi
  rw [← sum_subset fs.subset_univ _]
  · simp_rw [sum_pointsWithCircumcenter, pointsWithCircumcenter_eq_circumcenter,
      pointsWithCircumcenter_point, Pi.sub_apply, pointWeightsWithCircumcenter]
    rw [← sum_subset fs.subset_univ _]
    · simp_rw [sum_insert (not_mem_singleton.2 h), sum_singleton]
      repeat rw [← sum_subset fs.subset_univ _]
      · simp_rw [sum_insert (not_mem_singleton.2 h), sum_singleton]
        simp [h, Ne.symm h, dist_comm (s.points i₁)]
      all_goals intro i _ hi; simp [hfs i hi]
    · intro i _ hi
      simp [hfs i hi, pointsWithCircumcenter]
  · intro i _ hi
    simp [hfs i hi]

/-- A Monge plane of an (n+2)-simplex is the (n+1)-dimensional affine
subspace of the subspace spanned by the simplex that passes through
the centroid of an n-dimensional face and is orthogonal to the
opposite edge (in 2 dimensions, this is the same as an altitude).
This definition is only intended to be used when `i₁ ≠ i₂`. -/
def mongePlane {n : ℕ} (s : Simplex ℝ P (n + 2)) (i₁ i₂ : Fin (n + 3)) : AffineSubspace ℝ P :=
  mk' (({i₁, i₂}ᶜ : Finset (Fin (n + 3))).centroid ℝ s.points) (ℝ ∙ s.points i₁ -ᵥ s.points i₂)ᗮ ⊓
    affineSpan ℝ (Set.range s.points)

/-- The definition of a Monge plane. -/
theorem mongePlane_def {n : ℕ} (s : Simplex ℝ P (n + 2)) (i₁ i₂ : Fin (n + 3)) :
    s.mongePlane i₁ i₂ =
      mk' (({i₁, i₂}ᶜ : Finset (Fin (n + 3))).centroid ℝ s.points)
          (ℝ ∙ s.points i₁ -ᵥ s.points i₂)ᗮ ⊓
        affineSpan ℝ (Set.range s.points) :=
  rfl

/-- The Monge plane associated with vertices `i₁` and `i₂` equals that
associated with `i₂` and `i₁`. -/
theorem mongePlane_comm {n : ℕ} (s : Simplex ℝ P (n + 2)) (i₁ i₂ : Fin (n + 3)) :
    s.mongePlane i₁ i₂ = s.mongePlane i₂ i₁ := by
  simp_rw [mongePlane_def]
  congr 3
  · congr 1
    exact pair_comm _ _
  · ext
    simp_rw [Submodule.mem_span_singleton]
    constructor
    all_goals rintro ⟨r, rfl⟩; use -r; rw [neg_smul, ← smul_neg, neg_vsub_eq_vsub_rev]

/-- The Monge point lies in the Monge planes. -/
theorem mongePoint_mem_mongePlane {n : ℕ} (s : Simplex ℝ P (n + 2)) {i₁ i₂ : Fin (n + 3)} :
    s.mongePoint ∈ s.mongePlane i₁ i₂ := by
  rw [mongePlane_def, mem_inf_iff, ← vsub_right_mem_direction_iff_mem (self_mem_mk' _ _),
    direction_mk', Submodule.mem_orthogonal']
  refine ⟨?_, s.mongePoint_mem_affineSpan⟩
  intro v hv
  rcases Submodule.mem_span_singleton.mp hv with ⟨r, rfl⟩
  rw [inner_smul_right, s.inner_mongePoint_vsub_face_centroid_vsub, mul_zero]

/-- The direction of a Monge plane. -/
theorem direction_mongePlane {n : ℕ} (s : Simplex ℝ P (n + 2)) {i₁ i₂ : Fin (n + 3)} :
    (s.mongePlane i₁ i₂).direction =
      (ℝ ∙ s.points i₁ -ᵥ s.points i₂)ᗮ ⊓ vectorSpan ℝ (Set.range s.points) := by
  rw [mongePlane_def, direction_inf_of_mem_inf s.mongePoint_mem_mongePlane, direction_mk',
    direction_affineSpan]

/-- The Monge point is the only point in all the Monge planes from any
one vertex. -/
theorem eq_mongePoint_of_forall_mem_mongePlane {n : ℕ} {s : Simplex ℝ P (n + 2)} {i₁ : Fin (n + 3)}
    {p : P} (h : ∀ i₂, i₁ ≠ i₂ → p ∈ s.mongePlane i₁ i₂) : p = s.mongePoint := by
  rw [← @vsub_eq_zero_iff_eq V]
  have h' : ∀ i₂, i₁ ≠ i₂ → p -ᵥ s.mongePoint ∈
      (ℝ ∙ s.points i₁ -ᵥ s.points i₂)ᗮ ⊓ vectorSpan ℝ (Set.range s.points) := by
    intro i₂ hne
    rw [← s.direction_mongePlane, vsub_right_mem_direction_iff_mem s.mongePoint_mem_mongePlane]
    exact h i₂ hne
  have hi : p -ᵥ s.mongePoint ∈ ⨅ i₂ : { i // i₁ ≠ i }, (ℝ ∙ s.points i₁ -ᵥ s.points i₂)ᗮ := by
    rw [Submodule.mem_iInf]
    exact fun i => (Submodule.mem_inf.1 (h' i i.property)).1
  rw [Submodule.iInf_orthogonal, ← Submodule.span_iUnion] at hi
  have hu :
    ⋃ i : { i // i₁ ≠ i }, ({s.points i₁ -ᵥ s.points i} : Set V) =
      (s.points i₁ -ᵥ ·) '' (s.points '' (Set.univ \ {i₁})) := by
    rw [Set.image_image]
    ext x
    simp_rw [Set.mem_iUnion, Set.mem_image, Set.mem_singleton_iff, Set.mem_diff_singleton]
    constructor
    · rintro ⟨i, rfl⟩
      use i, ⟨Set.mem_univ _, i.property.symm⟩
    · rintro ⟨i, ⟨-, hi⟩, rfl⟩
      -- Porting note: was `use ⟨i, hi.symm⟩, rfl`
      exact ⟨⟨i, hi.symm⟩, rfl⟩
  rw [hu, ← vectorSpan_image_eq_span_vsub_set_left_ne ℝ _ (Set.mem_univ _), Set.image_univ] at hi
  have hv : p -ᵥ s.mongePoint ∈ vectorSpan ℝ (Set.range s.points) := by
    let s₁ : Finset (Fin (n + 3)) := univ.erase i₁
    obtain ⟨i₂, h₂⟩ := card_pos.1 (show 0 < #s₁ by simp [s₁, card_erase_of_mem])
    have h₁₂ : i₁ ≠ i₂ := (ne_of_mem_erase h₂).symm
    exact (Submodule.mem_inf.1 (h' i₂ h₁₂)).2
  exact Submodule.disjoint_def.1 (vectorSpan ℝ (Set.range s.points)).orthogonal_disjoint _ hv hi

/-- An altitude of a simplex is the line that passes through a vertex
and is orthogonal to the opposite face. -/
def altitude {n : ℕ} (s : Simplex ℝ P (n + 1)) (i : Fin (n + 2)) : AffineSubspace ℝ P :=
  mk' (s.points i) (affineSpan ℝ (s.points '' ↑(univ.erase i))).directionᗮ ⊓
    affineSpan ℝ (Set.range s.points)

/-- The definition of an altitude. -/
theorem altitude_def {n : ℕ} (s : Simplex ℝ P (n + 1)) (i : Fin (n + 2)) :
    s.altitude i =
      mk' (s.points i) (affineSpan ℝ (s.points '' ↑(univ.erase i))).directionᗮ ⊓
        affineSpan ℝ (Set.range s.points) :=
  rfl

/-- A vertex lies in the corresponding altitude. -/
theorem mem_altitude {n : ℕ} (s : Simplex ℝ P (n + 1)) (i : Fin (n + 2)) :
    s.points i ∈ s.altitude i :=
  (mem_inf_iff _ _ _).2 ⟨self_mem_mk' _ _, mem_affineSpan ℝ (Set.mem_range_self _)⟩

/-- The direction of an altitude. -/
theorem direction_altitude {n : ℕ} (s : Simplex ℝ P (n + 1)) (i : Fin (n + 2)) :
    (s.altitude i).direction =
      (vectorSpan ℝ (s.points '' ↑(Finset.univ.erase i)))ᗮ ⊓ vectorSpan ℝ (Set.range s.points) := by
  rw [altitude_def,
    direction_inf_of_mem (self_mem_mk' (s.points i) _) (mem_affineSpan ℝ (Set.mem_range_self _)),
    direction_mk', direction_affineSpan, direction_affineSpan]

/-- The vector span of the opposite face lies in the direction
orthogonal to an altitude. -/
theorem vectorSpan_isOrtho_altitude_direction {n : ℕ} (s : Simplex ℝ P (n + 1)) (i : Fin (n + 2)) :
    vectorSpan ℝ (s.points '' ↑(Finset.univ.erase i)) ⟂ (s.altitude i).direction := by
  rw [direction_altitude]
  exact (Submodule.isOrtho_orthogonal_right _).mono_right inf_le_left

open Module

/-- An altitude is finite-dimensional. -/
instance finiteDimensional_direction_altitude {n : ℕ} (s : Simplex ℝ P (n + 1)) (i : Fin (n + 2)) :
    FiniteDimensional ℝ (s.altitude i).direction := by
  rw [direction_altitude]
  infer_instance

/-- An altitude is one-dimensional (i.e., a line). -/
@[simp]
theorem finrank_direction_altitude {n : ℕ} (s : Simplex ℝ P (n + 1)) (i : Fin (n + 2)) :
    finrank ℝ (s.altitude i).direction = 1 := by
  rw [direction_altitude]
  have h := Submodule.finrank_add_inf_finrank_orthogonal
    (vectorSpan_mono ℝ (Set.image_subset_range s.points ↑(univ.erase i)))
  have hc : #(univ.erase i) = n + 1 := by rw [card_erase_of_mem (mem_univ _)]; simp
  refine add_left_cancel (_root_.trans h ?_)
  classical
  rw [s.independent.finrank_vectorSpan (Fintype.card_fin _), ← Finset.coe_image,
    s.independent.finrank_vectorSpan_image_finset hc]

/-- A line through a vertex is the altitude through that vertex if and
only if it is orthogonal to the opposite face. -/
theorem affineSpan_pair_eq_altitude_iff {n : ℕ} (s : Simplex ℝ P (n + 1)) (i : Fin (n + 2))
    (p : P) :
    line[ℝ, p, s.points i] = s.altitude i ↔
      p ≠ s.points i ∧
        p ∈ affineSpan ℝ (Set.range s.points) ∧
          p -ᵥ s.points i ∈ (affineSpan ℝ (s.points '' ↑(Finset.univ.erase i))).directionᗮ := by
  rw [eq_iff_direction_eq_of_mem (mem_affineSpan ℝ (Set.mem_insert_of_mem _ (Set.mem_singleton _)))
      (s.mem_altitude _),
    ← vsub_right_mem_direction_iff_mem (mem_affineSpan ℝ (Set.mem_range_self i)) p,
    direction_affineSpan, direction_affineSpan, direction_affineSpan]
  constructor
  · intro h
    constructor
    · intro heq
      rw [heq, Set.pair_eq_singleton, vectorSpan_singleton] at h
      have hd : finrank ℝ (s.altitude i).direction = 0 := by rw [← h, finrank_bot]
      simp at hd
    · rw [← Submodule.mem_inf, _root_.inf_comm, ← direction_altitude, ← h]
      exact
        vsub_mem_vectorSpan ℝ (Set.mem_insert _ _) (Set.mem_insert_of_mem _ (Set.mem_singleton _))
  · rintro ⟨hne, h⟩
    rw [← Submodule.mem_inf, _root_.inf_comm, ← direction_altitude] at h
    rw [vectorSpan_eq_span_vsub_set_left_ne ℝ (Set.mem_insert _ _),
      Set.insert_diff_of_mem _ (Set.mem_singleton _),
      Set.diff_singleton_eq_self fun h => hne (Set.mem_singleton_iff.1 h), Set.image_singleton]
    refine Submodule.eq_of_le_of_finrank_eq ?_ ?_
    · rw [Submodule.span_le]
      simpa using h
    · rw [finrank_direction_altitude, finrank_span_set_eq_card]
      · simp
      · refine linearIndependent_singleton ?_
        simpa using hne

end Simplex

namespace Triangle

open EuclideanGeometry Finset Simplex AffineSubspace Module

variable {V : Type*} {P : Type*} [NormedAddCommGroup V] [InnerProductSpace ℝ V] [MetricSpace P]
  [NormedAddTorsor V P]

/-- The orthocenter of a triangle is the intersection of its
altitudes.  It is defined here as the 2-dimensional case of the
Monge point. -/
def orthocenter (t : Triangle ℝ P) : P :=
  t.mongePoint

/-- The orthocenter equals the Monge point. -/
theorem orthocenter_eq_mongePoint (t : Triangle ℝ P) : t.orthocenter = t.mongePoint :=
  rfl

/-- The position of the orthocenter in relation to the circumcenter
and centroid. -/
theorem orthocenter_eq_smul_vsub_vadd_circumcenter (t : Triangle ℝ P) :
    t.orthocenter =
      (3 : ℝ) • ((univ : Finset (Fin 3)).centroid ℝ t.points -ᵥ t.circumcenter : V) +ᵥ
        t.circumcenter := by
  rw [orthocenter_eq_mongePoint, mongePoint_eq_smul_vsub_vadd_circumcenter]
  norm_num

/-- The orthocenter lies in the affine span. -/
theorem orthocenter_mem_affineSpan (t : Triangle ℝ P) :
    t.orthocenter ∈ affineSpan ℝ (Set.range t.points) :=
  t.mongePoint_mem_affineSpan

/-- Two triangles with the same points have the same orthocenter. -/
theorem orthocenter_eq_of_range_eq {t₁ t₂ : Triangle ℝ P}
    (h : Set.range t₁.points = Set.range t₂.points) : t₁.orthocenter = t₂.orthocenter :=
  mongePoint_eq_of_range_eq h

/-- In the case of a triangle, altitudes are the same thing as Monge
planes. -/
theorem altitude_eq_mongePlane (t : Triangle ℝ P) {i₁ i₂ i₃ : Fin 3} (h₁₂ : i₁ ≠ i₂) (h₁₃ : i₁ ≠ i₃)
    (h₂₃ : i₂ ≠ i₃) : t.altitude i₁ = t.mongePlane i₂ i₃ := by
  have hs : ({i₂, i₃}ᶜ : Finset (Fin 3)) = {i₁} := by
    -- Porting note (https://github.com/leanprover-community/mathlib4/issues/11043): was `decide!`
    revert i₁ i₂ i₃; decide
  have he : univ.erase i₁ = {i₂, i₃} := by
    -- Porting note (https://github.com/leanprover-community/mathlib4/issues/11043): was `decide!`
    revert i₁ i₂ i₃; decide
  rw [mongePlane_def, altitude_def, direction_affineSpan, hs, he, centroid_singleton, coe_insert,
    coe_singleton, vectorSpan_image_eq_span_vsub_set_left_ne ℝ _ (Set.mem_insert i₂ _)]
  simp [h₂₃, Submodule.span_insert_eq_span]

/-- The orthocenter lies in the altitudes. -/
theorem orthocenter_mem_altitude (t : Triangle ℝ P) {i₁ : Fin 3} :
    t.orthocenter ∈ t.altitude i₁ := by
  obtain ⟨i₂, i₃, h₁₂, h₂₃, h₁₃⟩ : ∃ i₂ i₃, i₁ ≠ i₂ ∧ i₂ ≠ i₃ ∧ i₁ ≠ i₃ := by
    -- Porting note (https://github.com/leanprover-community/mathlib4/issues/11043): was `decide!`
    fin_cases i₁ <;> decide
  rw [orthocenter_eq_mongePoint, t.altitude_eq_mongePlane h₁₂ h₁₃ h₂₃]
  exact t.mongePoint_mem_mongePlane

/-- The orthocenter is the only point lying in any two of the
altitudes. -/
theorem eq_orthocenter_of_forall_mem_altitude {t : Triangle ℝ P} {i₁ i₂ : Fin 3} {p : P}
    (h₁₂ : i₁ ≠ i₂) (h₁ : p ∈ t.altitude i₁) (h₂ : p ∈ t.altitude i₂) : p = t.orthocenter := by
  obtain ⟨i₃, h₂₃, h₁₃⟩ : ∃ i₃, i₂ ≠ i₃ ∧ i₁ ≠ i₃ := by
    clear h₁ h₂
    -- Porting note (https://github.com/leanprover-community/mathlib4/issues/11043): was `decide!`
    fin_cases i₁ <;> fin_cases i₂ <;> decide
  rw [t.altitude_eq_mongePlane h₁₃ h₁₂ h₂₃.symm] at h₁
  rw [t.altitude_eq_mongePlane h₂₃ h₁₂.symm h₁₃.symm] at h₂
  rw [orthocenter_eq_mongePoint]
  have ha : ∀ i, i₃ ≠ i → p ∈ t.mongePlane i₃ i := by
    intro i hi
    have hi₁₂ : i₁ = i ∨ i₂ = i := by
      clear h₁ h₂
      -- Porting note (https://github.com/leanprover-community/mathlib4/issues/11043): was `decide!`
      fin_cases i₁ <;> fin_cases i₂ <;> fin_cases i₃ <;> fin_cases i <;> simp at h₁₂ h₁₃ h₂₃ hi ⊢
    cases' hi₁₂ with hi₁₂ hi₁₂
    · exact hi₁₂ ▸ h₂
    · exact hi₁₂ ▸ h₁
  exact eq_mongePoint_of_forall_mem_mongePlane ha

/-- The distance from the orthocenter to the reflection of the
circumcenter in a side equals the circumradius. -/
theorem dist_orthocenter_reflection_circumcenter (t : Triangle ℝ P) {i₁ i₂ : Fin 3} (h : i₁ ≠ i₂) :
    dist t.orthocenter (reflection (affineSpan ℝ (t.points '' {i₁, i₂})) t.circumcenter) =
      t.circumradius := by
  rw [← mul_self_inj_of_nonneg dist_nonneg t.circumradius_nonneg,
    t.reflection_circumcenter_eq_affineCombination_of_pointsWithCircumcenter h,
    t.orthocenter_eq_mongePoint, mongePoint_eq_affineCombination_of_pointsWithCircumcenter,
    dist_affineCombination t.pointsWithCircumcenter (sum_mongePointWeightsWithCircumcenter _)
      (sum_reflectionCircumcenterWeightsWithCircumcenter h)]
  simp_rw [sum_pointsWithCircumcenter, Pi.sub_apply, mongePointWeightsWithCircumcenter,
    reflectionCircumcenterWeightsWithCircumcenter]
  have hu : ({i₁, i₂} : Finset (Fin 3)) ⊆ univ := subset_univ _
  obtain ⟨i₃, hi₃, hi₃₁, hi₃₂⟩ :
      ∃ i₃, univ \ ({i₁, i₂} : Finset (Fin 3)) = {i₃} ∧ i₃ ≠ i₁ ∧ i₃ ≠ i₂ := by
    -- Porting note (https://github.com/leanprover-community/mathlib4/issues/11043): was `decide!`
    fin_cases i₁ <;> fin_cases i₂ <;> simp at h <;> decide
  simp_rw [← sum_sdiff hu, hi₃]
  norm_num [hi₃₁, hi₃₂]

/-- The distance from the orthocenter to the reflection of the
circumcenter in a side equals the circumradius, variant using a
`Finset`. -/
theorem dist_orthocenter_reflection_circumcenter_finset (t : Triangle ℝ P) {i₁ i₂ : Fin 3}
    (h : i₁ ≠ i₂) :
    dist t.orthocenter
        (reflection (affineSpan ℝ (t.points '' ↑({i₁, i₂} : Finset (Fin 3)))) t.circumcenter) =
      t.circumradius := by
  simp only [mem_singleton, coe_insert, coe_singleton, Set.mem_singleton_iff]
  exact dist_orthocenter_reflection_circumcenter _ h

/-- The affine span of the orthocenter and a vertex is contained in
the altitude. -/
theorem affineSpan_orthocenter_point_le_altitude (t : Triangle ℝ P) (i : Fin 3) :
    line[ℝ, t.orthocenter, t.points i] ≤ t.altitude i := by
  refine spanPoints_subset_coe_of_subset_coe ?_
  rw [Set.insert_subset_iff, Set.singleton_subset_iff]
  exact ⟨t.orthocenter_mem_altitude, t.mem_altitude i⟩

/-- Suppose we are given a triangle `t₁`, and replace one of its
vertices by its orthocenter, yielding triangle `t₂` (with vertices not
necessarily listed in the same order).  Then an altitude of `t₂` from
a vertex that was not replaced is the corresponding side of `t₁`. -/
theorem altitude_replace_orthocenter_eq_affineSpan {t₁ t₂ : Triangle ℝ P}
    {i₁ i₂ i₃ j₁ j₂ j₃ : Fin 3} (hi₁₂ : i₁ ≠ i₂) (hi₁₃ : i₁ ≠ i₃) (hi₂₃ : i₂ ≠ i₃) (hj₁₂ : j₁ ≠ j₂)
    (hj₁₃ : j₁ ≠ j₃) (hj₂₃ : j₂ ≠ j₃) (h₁ : t₂.points j₁ = t₁.orthocenter)
    (h₂ : t₂.points j₂ = t₁.points i₂) (h₃ : t₂.points j₃ = t₁.points i₃) :
    t₂.altitude j₂ = line[ℝ, t₁.points i₁, t₁.points i₂] := by
  symm
  rw [← h₂, t₂.affineSpan_pair_eq_altitude_iff]
  rw [h₂]
  use t₁.independent.injective.ne hi₁₂
  have he : affineSpan ℝ (Set.range t₂.points) = affineSpan ℝ (Set.range t₁.points) := by
    refine ext_of_direction_eq ?_
      ⟨t₁.points i₃, mem_affineSpan ℝ ⟨j₃, h₃⟩, mem_affineSpan ℝ (Set.mem_range_self _)⟩
    refine Submodule.eq_of_le_of_finrank_eq (direction_le (spanPoints_subset_coe_of_subset_coe ?_))
      ?_
    · have hu : (Finset.univ : Finset (Fin 3)) = {j₁, j₂, j₃} := by
        clear h₁ h₂ h₃
        -- Porting note (https://github.com/leanprover-community/mathlib4/issues/11043): was `decide!`
        revert i₁ i₂ i₃ j₁ j₂ j₃; decide
      rw [← Set.image_univ, ← Finset.coe_univ, hu, Finset.coe_insert, Finset.coe_insert,
        Finset.coe_singleton, Set.image_insert_eq, Set.image_insert_eq, Set.image_singleton, h₁, h₂,
        h₃, Set.insert_subset_iff, Set.insert_subset_iff, Set.singleton_subset_iff]
      exact
        ⟨t₁.orthocenter_mem_affineSpan, mem_affineSpan ℝ (Set.mem_range_self _),
          mem_affineSpan ℝ (Set.mem_range_self _)⟩
    · rw [direction_affineSpan, direction_affineSpan,
        t₁.independent.finrank_vectorSpan (Fintype.card_fin _),
        t₂.independent.finrank_vectorSpan (Fintype.card_fin _)]
  rw [he]
  use mem_affineSpan ℝ (Set.mem_range_self _)
  have hu : Finset.univ.erase j₂ = {j₁, j₃} := by
    clear h₁ h₂ h₃
    -- Porting note (https://github.com/leanprover-community/mathlib4/issues/11043): was `decide!`
    revert i₁ i₂ i₃ j₁ j₂ j₃; decide
  rw [hu, Finset.coe_insert, Finset.coe_singleton, Set.image_insert_eq, Set.image_singleton, h₁, h₃]
  have hle : (t₁.altitude i₃).directionᗮ ≤ line[ℝ, t₁.orthocenter, t₁.points i₃].directionᗮ :=
    Submodule.orthogonal_le (direction_le (affineSpan_orthocenter_point_le_altitude _ _))
  refine hle ((t₁.vectorSpan_isOrtho_altitude_direction i₃) ?_)
  have hui : Finset.univ.erase i₃ = {i₁, i₂} := by
    clear hle h₂ h₃
    -- Porting note (https://github.com/leanprover-community/mathlib4/issues/11043): was `decide!`
    revert i₁ i₂ i₃; decide
  rw [hui, Finset.coe_insert, Finset.coe_singleton, Set.image_insert_eq, Set.image_singleton]
  exact vsub_mem_vectorSpan ℝ (Set.mem_insert _ _) (Set.mem_insert_of_mem _ (Set.mem_singleton _))

/-- Suppose we are given a triangle `t₁`, and replace one of its
vertices by its orthocenter, yielding triangle `t₂` (with vertices not
necessarily listed in the same order).  Then the orthocenter of `t₂`
is the vertex of `t₁` that was replaced. -/
theorem orthocenter_replace_orthocenter_eq_point {t₁ t₂ : Triangle ℝ P} {i₁ i₂ i₃ j₁ j₂ j₃ : Fin 3}
    (hi₁₂ : i₁ ≠ i₂) (hi₁₃ : i₁ ≠ i₃) (hi₂₃ : i₂ ≠ i₃) (hj₁₂ : j₁ ≠ j₂) (hj₁₃ : j₁ ≠ j₃)
    (hj₂₃ : j₂ ≠ j₃) (h₁ : t₂.points j₁ = t₁.orthocenter) (h₂ : t₂.points j₂ = t₁.points i₂)
    (h₃ : t₂.points j₃ = t₁.points i₃) : t₂.orthocenter = t₁.points i₁ := by
  refine (Triangle.eq_orthocenter_of_forall_mem_altitude hj₂₃ ?_ ?_).symm
  · rw [altitude_replace_orthocenter_eq_affineSpan hi₁₂ hi₁₃ hi₂₃ hj₁₂ hj₁₃ hj₂₃ h₁ h₂ h₃]
    exact mem_affineSpan ℝ (Set.mem_insert _ _)
  · rw [altitude_replace_orthocenter_eq_affineSpan hi₁₃ hi₁₂ hi₂₃.symm hj₁₃ hj₁₂ hj₂₃.symm h₁ h₃ h₂]
    exact mem_affineSpan ℝ (Set.mem_insert _ _)

end Triangle

end Affine

namespace EuclideanGeometry

open Affine AffineSubspace Module

variable {V : Type*} {P : Type*} [NormedAddCommGroup V] [InnerProductSpace ℝ V] [MetricSpace P]
  [NormedAddTorsor V P]

/-- Four points form an orthocentric system if they consist of the
vertices of a triangle and its orthocenter. -/
def OrthocentricSystem (s : Set P) : Prop :=
  ∃ t : Triangle ℝ P,
    t.orthocenter ∉ Set.range t.points ∧ s = insert t.orthocenter (Set.range t.points)

/-- This is an auxiliary lemma giving information about the relation
of two triangles in an orthocentric system; it abstracts some
reasoning, with no geometric content, that is common to some other
lemmas.  Suppose the orthocentric system is generated by triangle `t`,
and we are given three points `p` in the orthocentric system.  Then
either we can find indices `i₁`, `i₂` and `i₃` for `p` such that `p
i₁` is the orthocenter of `t` and `p i₂` and `p i₃` are points `j₂`
and `j₃` of `t`, or `p` has the same points as `t`. -/
theorem exists_of_range_subset_orthocentricSystem {t : Triangle ℝ P}
    (ho : t.orthocenter ∉ Set.range t.points) {p : Fin 3 → P}
    (hps : Set.range p ⊆ insert t.orthocenter (Set.range t.points)) (hpi : Function.Injective p) :
    (∃ i₁ i₂ i₃ j₂ j₃ : Fin 3,
      i₁ ≠ i₂ ∧ i₁ ≠ i₃ ∧ i₂ ≠ i₃ ∧ (∀ i : Fin 3, i = i₁ ∨ i = i₂ ∨ i = i₃) ∧
        p i₁ = t.orthocenter ∧ j₂ ≠ j₃ ∧ t.points j₂ = p i₂ ∧ t.points j₃ = p i₃) ∨
      Set.range p = Set.range t.points := by
  by_cases h : t.orthocenter ∈ Set.range p
  · left
    rcases h with ⟨i₁, h₁⟩
    obtain ⟨i₂, i₃, h₁₂, h₁₃, h₂₃, h₁₂₃⟩ :
        ∃ i₂ i₃ : Fin 3, i₁ ≠ i₂ ∧ i₁ ≠ i₃ ∧ i₂ ≠ i₃ ∧ ∀ i : Fin 3, i = i₁ ∨ i = i₂ ∨ i = i₃ := by
      clear h₁
      fin_cases i₁ <;> decide
    have h : ∀ i, i₁ ≠ i → ∃ j : Fin 3, t.points j = p i := by
      intro i hi
      replace hps := Set.mem_of_mem_insert_of_ne
        (Set.mem_of_mem_of_subset (Set.mem_range_self i) hps) (h₁ ▸ hpi.ne hi.symm)
      exact hps
    rcases h i₂ h₁₂ with ⟨j₂, h₂⟩
    rcases h i₃ h₁₃ with ⟨j₃, h₃⟩
    have hj₂₃ : j₂ ≠ j₃ := by
      intro he
      rw [he, h₃] at h₂
      exact h₂₃.symm (hpi h₂)
    exact ⟨i₁, i₂, i₃, j₂, j₃, h₁₂, h₁₃, h₂₃, h₁₂₃, h₁, hj₂₃, h₂, h₃⟩
  · right
    have hs := Set.subset_diff_singleton hps h
    rw [Set.insert_diff_self_of_not_mem ho] at hs
    classical
    refine Set.eq_of_subset_of_card_le hs ?_
    rw [Set.card_range_of_injective hpi, Set.card_range_of_injective t.independent.injective]

/-- For any three points in an orthocentric system generated by
triangle `t`, there is a point in the subspace spanned by the triangle
from which the distance of all those three points equals the circumradius. -/
theorem exists_dist_eq_circumradius_of_subset_insert_orthocenter {t : Triangle ℝ P}
    (ho : t.orthocenter ∉ Set.range t.points) {p : Fin 3 → P}
    (hps : Set.range p ⊆ insert t.orthocenter (Set.range t.points)) (hpi : Function.Injective p) :
    ∃ c ∈ affineSpan ℝ (Set.range t.points), ∀ p₁ ∈ Set.range p, dist p₁ c = t.circumradius := by
  rcases exists_of_range_subset_orthocentricSystem ho hps hpi with
    (⟨i₁, i₂, i₃, j₂, j₃, _, _, _, h₁₂₃, h₁, hj₂₃, h₂, h₃⟩ | hs)
  · use reflection (affineSpan ℝ (t.points '' {j₂, j₃})) t.circumcenter,
      reflection_mem_of_le_of_mem (affineSpan_mono ℝ (Set.image_subset_range _ _))
        t.circumcenter_mem_affineSpan
    intro p₁ hp₁
    rcases hp₁ with ⟨i, rfl⟩
    have h₁₂₃ := h₁₂₃ i
    repeat' cases' h₁₂₃ with h₁₂₃ h₁₂₃
    · convert Triangle.dist_orthocenter_reflection_circumcenter t hj₂₃
    · rw [← h₂, dist_reflection_eq_of_mem _
       (mem_affineSpan ℝ (Set.mem_image_of_mem _ (Set.mem_insert _ _)))]
      exact t.dist_circumcenter_eq_circumradius _
    · rw [← h₃,
        dist_reflection_eq_of_mem _
          (mem_affineSpan ℝ
            (Set.mem_image_of_mem _ (Set.mem_insert_of_mem _ (Set.mem_singleton _))))]
      exact t.dist_circumcenter_eq_circumradius _
  · use t.circumcenter, t.circumcenter_mem_affineSpan
    intro p₁ hp₁
    rw [hs] at hp₁
    rcases hp₁ with ⟨i, rfl⟩
    exact t.dist_circumcenter_eq_circumradius _

/-- Any three points in an orthocentric system are affinely independent. -/
theorem OrthocentricSystem.affineIndependent {s : Set P} (ho : OrthocentricSystem s) {p : Fin 3 → P}
    (hps : Set.range p ⊆ s) (hpi : Function.Injective p) : AffineIndependent ℝ p := by
  rcases ho with ⟨t, hto, hst⟩
  rw [hst] at hps
  rcases exists_dist_eq_circumradius_of_subset_insert_orthocenter hto hps hpi with ⟨c, _, hc⟩
  exact Cospherical.affineIndependent ⟨c, t.circumradius, hc⟩ Set.Subset.rfl hpi

/-- Any three points in an orthocentric system span the same subspace
as the whole orthocentric system. -/
theorem affineSpan_of_orthocentricSystem {s : Set P} (ho : OrthocentricSystem s) {p : Fin 3 → P}
    (hps : Set.range p ⊆ s) (hpi : Function.Injective p) :
    affineSpan ℝ (Set.range p) = affineSpan ℝ s := by
  have ha := ho.affineIndependent hps hpi
  rcases ho with ⟨t, _, hts⟩
  have hs : affineSpan ℝ s = affineSpan ℝ (Set.range t.points) := by
    rw [hts, affineSpan_insert_eq_affineSpan ℝ t.orthocenter_mem_affineSpan]
  refine ext_of_direction_eq ?_
    ⟨p 0, mem_affineSpan ℝ (Set.mem_range_self _), mem_affineSpan ℝ (hps (Set.mem_range_self _))⟩
  have hfd : FiniteDimensional ℝ (affineSpan ℝ s).direction := by rw [hs]; infer_instance
  haveI := hfd
  refine Submodule.eq_of_le_of_finrank_eq (direction_le (affineSpan_mono ℝ hps)) ?_
  rw [hs, direction_affineSpan, direction_affineSpan, ha.finrank_vectorSpan (Fintype.card_fin _),
    t.independent.finrank_vectorSpan (Fintype.card_fin _)]

/-- All triangles in an orthocentric system have the same circumradius. -/
theorem OrthocentricSystem.exists_circumradius_eq {s : Set P} (ho : OrthocentricSystem s) :
    ∃ r : ℝ, ∀ t : Triangle ℝ P, Set.range t.points ⊆ s → t.circumradius = r := by
  rcases ho with ⟨t, hto, hts⟩
  use t.circumradius
  intro t₂ ht₂
  have ht₂s := ht₂
  rw [hts] at ht₂
  rcases exists_dist_eq_circumradius_of_subset_insert_orthocenter hto ht₂
      t₂.independent.injective with
    ⟨c, hc, h⟩
  rw [Set.forall_mem_range] at h
  have hs : Set.range t.points ⊆ s := by
    rw [hts]
    exact Set.subset_insert _ _
  rw [affineSpan_of_orthocentricSystem ⟨t, hto, hts⟩ hs t.independent.injective,
    ← affineSpan_of_orthocentricSystem ⟨t, hto, hts⟩ ht₂s t₂.independent.injective] at hc
  exact (t₂.eq_circumradius_of_dist_eq hc h).symm

/-- Given any triangle in an orthocentric system, the fourth point is
its orthocenter. -/
theorem OrthocentricSystem.eq_insert_orthocenter {s : Set P} (ho : OrthocentricSystem s)
    {t : Triangle ℝ P} (ht : Set.range t.points ⊆ s) :
    s = insert t.orthocenter (Set.range t.points) := by
  rcases ho with ⟨t₀, ht₀o, ht₀s⟩
  rw [ht₀s] at ht
  rcases exists_of_range_subset_orthocentricSystem ht₀o ht t.independent.injective with
    (⟨i₁, i₂, i₃, j₂, j₃, h₁₂, h₁₃, h₂₃, h₁₂₃, h₁, hj₂₃, h₂, h₃⟩ | hs)
  · obtain ⟨j₁, hj₁₂, hj₁₃, hj₁₂₃⟩ :
        ∃ j₁ : Fin 3, j₁ ≠ j₂ ∧ j₁ ≠ j₃ ∧ ∀ j : Fin 3, j = j₁ ∨ j = j₂ ∨ j = j₃ := by
      clear h₂ h₃
      -- Porting note (https://github.com/leanprover-community/mathlib4/issues/11043): was `decide!`
      revert j₂ j₃; decide
    suffices h : t₀.points j₁ = t.orthocenter by
      have hui : (Set.univ : Set (Fin 3)) = {i₁, i₂, i₃} := by ext x; simpa using h₁₂₃ x
      have huj : (Set.univ : Set (Fin 3)) = {j₁, j₂, j₃} := by ext x; simpa using hj₁₂₃ x
      rw [← h, ht₀s, ← Set.image_univ, huj, ← Set.image_univ, hui]
      simp_rw [Set.image_insert_eq, Set.image_singleton, h₁, ← h₂, ← h₃]
      rw [Set.insert_comm]
    exact
      (Triangle.orthocenter_replace_orthocenter_eq_point hj₁₂ hj₁₃ hj₂₃ h₁₂ h₁₃ h₂₃ h₁ h₂.symm
          h₃.symm).symm
  · rw [hs]
    convert ht₀s using 2
    exact Triangle.orthocenter_eq_of_range_eq hs

end EuclideanGeometry<|MERGE_RESOLUTION|>--- conflicted
+++ resolved
@@ -111,11 +111,7 @@
     nsmul_eq_mul]
   -- Porting note: replaced
   -- have hn1 : (n + 1 : ℝ) ≠ 0 := mod_cast Nat.succ_ne_zero _
-<<<<<<< HEAD
-  -- TODO(#15486): used to be `field_simp [n.cast_add_one_ne_zero]`, but was really slow
-=======
   -- TODO(https://github.com/leanprover-community/mathlib4/issues/15486): used to be `field_simp [n.cast_add_one_ne_zero]`, but was really slow
->>>>>>> d0df76bd
   -- replaced by `simp only ...` to speed up. Reinstate `field_simp` once it is faster.
   simp (disch := field_simp_discharge) only [Nat.cast_add, Nat.cast_ofNat, Nat.cast_one,
     inv_eq_one_div, mul_div_assoc', mul_one, add_div', div_mul_cancel₀, div_eq_iff, one_mul]
@@ -146,11 +142,7 @@
     -- have hn3 : (n + 2 + 1 : ℝ) ≠ 0 := mod_cast Nat.succ_ne_zero _
     have hn3 : (n + 2 + 1 : ℝ) ≠ 0 := by norm_cast
     field_simp [hn1, hn3, mul_comm]
-<<<<<<< HEAD
-  · -- TODO(#15486): used to be `field_simp [hn1]`, but was really slow
-=======
   · -- TODO(https://github.com/leanprover-community/mathlib4/issues/15486): used to be `field_simp [hn1]`, but was really slow
->>>>>>> d0df76bd
   -- replaced by `simp only ...` to speed up. Reinstate `field_simp` once it is faster.
     simp (disch := field_simp_discharge) only
       [Nat.cast_add, Nat.cast_ofNat, Nat.cast_one, zero_sub, mul_neg, mul_one, neg_div',
