--- conflicted
+++ resolved
@@ -229,10 +229,7 @@
 -- set_option backward.isDefEq.lazyProjDelta false in
 -- set_option backward.isDefEq.lazyWhnfCore false in
 -- set_option backward.synthInstance.canonInstances false in
-<<<<<<< HEAD
-=======
 -- See https://leanprover.zulipchat.com/#narrow/stream/428973-nightly-testing/topic/Mathlib.20status.20updates/near/436257970
->>>>>>> 06738110
 set_option maxHeartbeats 400000 in
 /-- For `B` a manifold and `F` a normed space, the groupoid on `B × F` consisting of local
 homeomorphisms which are bi-smooth and fiberwise linear, and induce the identity on `B`.
