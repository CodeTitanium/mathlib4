/-
Copyright (c) 2023 Michael Rothgang. All rights reserved.
Released under Apache 2.0 license as described in the file LICENSE.
Authors: Michael Rothgang
-/

import Mathlib.Geometry.Manifold.SmoothManifoldWithCorners

/-!
# Interior and boundary of a manifold
Define the interior and boundary of a manifold.

## Main definitions
- **IsInteriorPoint x**: `p ∈ M` is an interior point if, for `φ` being the preferred chart at `x`,
 `φ x` is an interior point of `φ.target`.
- **IsBoundaryPoint x**: `p ∈ M` is a boundary point if, `(extChartAt I x) x ∈ frontier (range I)`.
- **interior I M** is the **interior** of `M`, the set of its interior points.
- **boundary I M** is the **boundary** of `M`, the set of its boundary points.

## Main results
- `ModelWithCorners.univ_eq_interior_union_boundary`: `M` is the union of its interior and boundary
- `ModelWithCorners.interior_boundary_disjoint`: interior and boundary of `M` are disjoint
- `BoundarylessManifold.isInteriorPoint`: if `M` is boundaryless, every point is an interior point
- `ModelWithCorners.Boundaryless.boundary_eq_empty` and `of_boundary_eq_empty`:
`M` is boundaryless if and only if its boundary is empty
- `ModelWithCorners.interior_prod`: the interior of `M × N` is the product of the interiors
of `M` and `N`.
- `ModelWithCorners.boundary_prod`: the boundary of `M × N` is `∂M × N ∪ (M × ∂N)`.
- `ModelWithCorners.BoundarylessManifold.prod`: if `M` and `N` are boundaryless, so is `M × N`

## Tags
manifold, interior, boundary

## TODO
- `x` is an interior point iff *any* chart around `x` maps it to `interior (range I)`;
similarly for the boundary.
- the interior of `M` is open, hence the boundary is closed (and nowhere dense)
  In finite dimensions, this requires e.g. the homology of spheres.
- the interior of `M` is a smooth manifold without boundary
- `boundary M` is a smooth submanifold (possibly with boundary and corners):
follows from the corresponding statement for the model with corners `I`;
this requires a definition of submanifolds
- if `M` is finite-dimensional, its boundary has measure zero

-/

open Set
open scoped Topology

-- Let `M` be a manifold with corners over the pair `(E, H)`.
variable {𝕜 : Type*} [NontriviallyNormedField 𝕜]
  {E : Type*} [NormedAddCommGroup E] [NormedSpace 𝕜 E]
  {H : Type*} [TopologicalSpace H] {I : ModelWithCorners 𝕜 E H}
  {M : Type*} [TopologicalSpace M] [ChartedSpace H M]

namespace ModelWithCorners

variable (I) in
/-- `p ∈ M` is an interior point of a manifold `M` iff its image in the extended chart
lies in the interior of the model space. -/
def IsInteriorPoint (x : M) := extChartAt I x x ∈ interior (range I)

variable (I) in
/-- `p ∈ M` is a boundary point of a manifold `M` iff its image in the extended chart
lies on the boundary of the model space. -/
def IsBoundaryPoint (x : M) := extChartAt I x x ∈ frontier (range I)

variable (M) in
/-- The **interior** of a manifold `M` is the set of its interior points. -/
protected def interior : Set M := { x : M | I.IsInteriorPoint x }

lemma isInteriorPoint_iff {x : M} :
    I.IsInteriorPoint x ↔ extChartAt I x x ∈ interior (extChartAt I x).target :=
  ⟨fun h ↦ (chartAt H x).mem_interior_extend_target (mem_chart_target H x) h,
    fun h ↦ PartialHomeomorph.interior_extend_target_subset_interior_range _ h⟩

variable (M) in
/-- The **boundary** of a manifold `M` is the set of its boundary points. -/
protected def boundary : Set M := { x : M | I.IsBoundaryPoint x }

lemma isBoundaryPoint_iff {x : M} : I.IsBoundaryPoint x ↔ extChartAt I x x ∈ frontier (range I) :=
  Iff.rfl

/-- Every point is either an interior or a boundary point. -/
lemma isInteriorPoint_or_isBoundaryPoint (x : M) : I.IsInteriorPoint x ∨ I.IsBoundaryPoint x := by
  rw [IsInteriorPoint, or_iff_not_imp_left, I.isBoundaryPoint_iff, ← closure_diff_interior,
    I.isClosed_range.closure_eq, mem_diff]
  exact fun h => ⟨mem_range_self _, h⟩

/-- A manifold decomposes into interior and boundary. -/
lemma interior_union_boundary_eq_univ : (I.interior M) ∪ (I.boundary M) = (univ : Set M) :=
  eq_univ_of_forall fun x => (mem_union _ _ _).mpr (I.isInteriorPoint_or_isBoundaryPoint x)

/-- The interior and boundary of a manifold `M` are disjoint. -/
lemma disjoint_interior_boundary : Disjoint (I.interior M) (I.boundary M) := by
  by_contra h
  -- Choose some x in the intersection of interior and boundary.
  obtain ⟨x, h1, h2⟩ := not_disjoint_iff.mp h
  rw [← mem_empty_iff_false (extChartAt I x x),
    ← disjoint_iff_inter_eq_empty.mp (disjoint_interior_frontier (s := range I)), mem_inter_iff]
  exact ⟨h1, h2⟩

/-- The boundary is the complement of the interior. -/
lemma compl_interior : (I.interior M)ᶜ = I.boundary M:= by
  apply compl_unique ?_ I.interior_union_boundary_eq_univ
  exact disjoint_iff_inter_eq_empty.mp (I.disjoint_interior_boundary)

/-- The interior is the complement of the boundary. -/
lemma compl_boundary : (I.boundary M)ᶜ = I.interior M:= by
  rw [← compl_interior, compl_compl]

<<<<<<< HEAD
variable {I} in
=======
>>>>>>> d0df76bd
lemma _root_.range_mem_nhds_isInteriorPoint {x : M} (h : I.IsInteriorPoint x) :
    range I ∈ 𝓝 (extChartAt I x x) := by
  rw [mem_nhds_iff]
  exact ⟨interior (range I), interior_subset, isOpen_interior, h⟩

/-- Type class for manifold without boundary. This differs from `ModelWithCorners.Boundaryless`,
  which states that the `ModelWithCorners` maps to the whole model vector space. -/
class _root_.BoundarylessManifold {𝕜 : Type*} [NontriviallyNormedField 𝕜]
    {E : Type*} [NormedAddCommGroup E] [NormedSpace 𝕜 E]
    {H : Type*} [TopologicalSpace H] (I : ModelWithCorners 𝕜 E H)
    (M : Type*) [TopologicalSpace M] [ChartedSpace H M] : Prop where
  isInteriorPoint' : ∀ x : M, IsInteriorPoint I x

section Boundaryless
variable [I.Boundaryless]

/-- Boundaryless `ModelWithCorners` implies boundaryless manifold. -/
instance : BoundarylessManifold I M where
  isInteriorPoint' x := by
    let r := ((chartAt H x).isOpen_extend_target (I := I)).interior_eq
    have : extChartAt I x = (chartAt H x).extend I := rfl
    rw [← this] at r
    rw [isInteriorPoint_iff, r]
<<<<<<< HEAD
    exact PartialEquiv.map_source _ (mem_extChartAt_source _ _)
=======
    exact PartialEquiv.map_source _ (mem_extChartAt_source _)
>>>>>>> d0df76bd

end Boundaryless

section BoundarylessManifold

/-- The empty manifold is boundaryless. -/
instance BoundarylessManifold.of_empty [IsEmpty M] : BoundarylessManifold I M where
  isInteriorPoint' x := (IsEmpty.false x).elim

lemma _root_.BoundarylessManifold.isInteriorPoint {x : M} [BoundarylessManifold I M] :
    IsInteriorPoint I x := BoundarylessManifold.isInteriorPoint' x

/-- If `I` is boundaryless, `M` has full interior. -/
lemma interior_eq_univ [BoundarylessManifold I M] : I.interior M = univ :=
<<<<<<< HEAD
  eq_univ_of_forall fun _ => BoundarylessManifold.isInteriorPoint I
=======
  eq_univ_of_forall fun _ => BoundarylessManifold.isInteriorPoint
>>>>>>> d0df76bd

/-- Boundaryless manifolds have empty boundary. -/
lemma Boundaryless.boundary_eq_empty [BoundarylessManifold I M] : I.boundary M = ∅ := by
  rw [← I.compl_interior, I.interior_eq_univ, compl_empty_iff]

instance [BoundarylessManifold I M] : IsEmpty (I.boundary M) :=
  isEmpty_coe_sort.mpr Boundaryless.boundary_eq_empty

/-- `M` is boundaryless iff its boundary is empty. -/
lemma Boundaryless.iff_boundary_eq_empty : I.boundary M = ∅ ↔ BoundarylessManifold I M := by
  refine ⟨fun h ↦ { isInteriorPoint' := ?_ }, fun a ↦ boundary_eq_empty⟩
  intro x
  show x ∈ I.interior M
  rw [← compl_interior, compl_empty_iff] at h
  rw [h]
  trivial

/-- Manifolds with empty boundary are boundaryless. -/
lemma Boundaryless.of_boundary_eq_empty (h : I.boundary M = ∅) : BoundarylessManifold I M :=
  (Boundaryless.iff_boundary_eq_empty (I := I)).mp h

/-- `M` is boundaryless iff its boundary is empty. -/
lemma Boundaryless.iff_boundary_eq_empty : I.boundary M = ∅ ↔ BoundarylessManifold I M := by
  refine ⟨fun h ↦ { isInteriorPoint' := ?_ }, fun a ↦ boundary_eq_empty I⟩
  intro x
  show x ∈ I.interior M
  rw [← compl_interior, compl_empty_iff] at h
  rw [h]
  trivial

/-- Manifolds with empty boundary are boundaryless. -/
lemma Boundaryless.of_boundary_eq_empty (h : I.boundary M = ∅) : BoundarylessManifold I M :=
  (Boundaryless.iff_boundary_eq_empty (I := I)).mp h

end BoundarylessManifold

/-! Interior and boundary of the product of two manifolds. -/
section prod

variable
  {E' : Type*} [NormedAddCommGroup E'] [NormedSpace 𝕜 E']
  {H' : Type*} [TopologicalSpace H']
  {N : Type*} [TopologicalSpace N] [ChartedSpace H' N]
<<<<<<< HEAD
  (J : ModelWithCorners 𝕜 E' H') {x : M} {y : N}
=======
  {J : ModelWithCorners 𝕜 E' H'} {x : M} {y : N}
>>>>>>> d0df76bd

/-- The interior of `M × N` is the product of the interiors of `M` and `N`. -/
lemma interior_prod :
    (I.prod J).interior (M × N) = (I.interior M) ×ˢ (J.interior N) := by
  ext p
  have aux : (interior (range ↑I)) ×ˢ (interior (range J)) = interior (range (I.prod J)) := by
    rw [← interior_prod_eq, ← Set.range_prod_map, modelWithCorners_prod_coe]
  constructor <;> intro hp
  · replace hp : (I.prod J).IsInteriorPoint p := hp
    rw [IsInteriorPoint, ← aux] at hp
    exact hp
  · show (I.prod J).IsInteriorPoint p
    rw [IsInteriorPoint, ← aux, mem_prod]
    obtain h := Set.mem_prod.mp hp
    rw [ModelWithCorners.interior] at h
    exact h

/-- The boundary of `M × N` is `∂M × N ∪ (M × ∂N)`. -/
lemma boundary_prod :
    (I.prod J).boundary (M × N) = Set.prod univ (J.boundary N) ∪ Set.prod (I.boundary M) univ := by
  let h := calc (I.prod J).boundary (M × N)
<<<<<<< HEAD
    _ = ((I.prod J).interior (M × N))ᶜ := (I.prod J).compl_interior.symm
=======
    _ = ((I.prod J).interior (M × N))ᶜ := compl_interior.symm
>>>>>>> d0df76bd
    _ = ((I.interior M) ×ˢ (J.interior N))ᶜ := by rw [interior_prod]
    _ = (I.interior M)ᶜ ×ˢ univ ∪ univ ×ˢ (J.interior N)ᶜ := by rw [compl_prod_eq_union]
  rw [h, I.compl_interior, J.compl_interior, union_comm]
  rfl

/-- If `M` is boundaryless, `∂(M×N) = M × ∂N`. -/
lemma boundary_of_boundaryless_left [BoundarylessManifold I M] :
    (I.prod J).boundary (M × N) = Set.prod (univ : Set M) (J.boundary N) := by
<<<<<<< HEAD
  rw [boundary_prod, Boundaryless.boundary_eq_empty I]
=======
  rw [boundary_prod, Boundaryless.boundary_eq_empty (I := I)]
>>>>>>> d0df76bd
  have : Set.prod (∅ : Set M) (univ : Set N) = ∅ := Set.empty_prod
  rw [this, union_empty]

/-- If `N` is boundaryless, `∂(M×N) = ∂M × N`. -/
lemma boundary_of_boundaryless_right [BoundarylessManifold J N] :
    (I.prod J).boundary (M × N) = Set.prod (I.boundary M) (univ : Set N) := by
<<<<<<< HEAD
  rw [boundary_prod, Boundaryless.boundary_eq_empty J]
=======
  rw [boundary_prod, Boundaryless.boundary_eq_empty (I := J)]
>>>>>>> d0df76bd
  have : Set.prod (univ : Set M) (∅ : Set N) = ∅ := Set.prod_empty
  rw [this, empty_union]

/-- The product of two boundaryless manifolds is boundaryless. -/
instance BoundarylessManifold.prod [BoundarylessManifold I M] [BoundarylessManifold J N] :
    BoundarylessManifold (I.prod J) (M × N) := by
  apply Boundaryless.of_boundary_eq_empty
  simp only [boundary_prod, Boundaryless.boundary_eq_empty, union_empty_iff]
  -- These are simp lemmas, but `simp` does not apply them on its own:
  -- presumably because of the distinction between `Prod` and `ModelProd`
  exact ⟨Set.prod_empty, Set.empty_prod⟩

end prod

end ModelWithCorners<|MERGE_RESOLUTION|>--- conflicted
+++ resolved
@@ -109,10 +109,6 @@
 lemma compl_boundary : (I.boundary M)ᶜ = I.interior M:= by
   rw [← compl_interior, compl_compl]
 
-<<<<<<< HEAD
-variable {I} in
-=======
->>>>>>> d0df76bd
 lemma _root_.range_mem_nhds_isInteriorPoint {x : M} (h : I.IsInteriorPoint x) :
     range I ∈ 𝓝 (extChartAt I x x) := by
   rw [mem_nhds_iff]
@@ -136,11 +132,7 @@
     have : extChartAt I x = (chartAt H x).extend I := rfl
     rw [← this] at r
     rw [isInteriorPoint_iff, r]
-<<<<<<< HEAD
-    exact PartialEquiv.map_source _ (mem_extChartAt_source _ _)
-=======
     exact PartialEquiv.map_source _ (mem_extChartAt_source _)
->>>>>>> d0df76bd
 
 end Boundaryless
 
@@ -155,11 +147,7 @@
 
 /-- If `I` is boundaryless, `M` has full interior. -/
 lemma interior_eq_univ [BoundarylessManifold I M] : I.interior M = univ :=
-<<<<<<< HEAD
-  eq_univ_of_forall fun _ => BoundarylessManifold.isInteriorPoint I
-=======
   eq_univ_of_forall fun _ => BoundarylessManifold.isInteriorPoint
->>>>>>> d0df76bd
 
 /-- Boundaryless manifolds have empty boundary. -/
 lemma Boundaryless.boundary_eq_empty [BoundarylessManifold I M] : I.boundary M = ∅ := by
@@ -181,19 +169,6 @@
 lemma Boundaryless.of_boundary_eq_empty (h : I.boundary M = ∅) : BoundarylessManifold I M :=
   (Boundaryless.iff_boundary_eq_empty (I := I)).mp h
 
-/-- `M` is boundaryless iff its boundary is empty. -/
-lemma Boundaryless.iff_boundary_eq_empty : I.boundary M = ∅ ↔ BoundarylessManifold I M := by
-  refine ⟨fun h ↦ { isInteriorPoint' := ?_ }, fun a ↦ boundary_eq_empty I⟩
-  intro x
-  show x ∈ I.interior M
-  rw [← compl_interior, compl_empty_iff] at h
-  rw [h]
-  trivial
-
-/-- Manifolds with empty boundary are boundaryless. -/
-lemma Boundaryless.of_boundary_eq_empty (h : I.boundary M = ∅) : BoundarylessManifold I M :=
-  (Boundaryless.iff_boundary_eq_empty (I := I)).mp h
-
 end BoundarylessManifold
 
 /-! Interior and boundary of the product of two manifolds. -/
@@ -203,11 +178,7 @@
   {E' : Type*} [NormedAddCommGroup E'] [NormedSpace 𝕜 E']
   {H' : Type*} [TopologicalSpace H']
   {N : Type*} [TopologicalSpace N] [ChartedSpace H' N]
-<<<<<<< HEAD
-  (J : ModelWithCorners 𝕜 E' H') {x : M} {y : N}
-=======
   {J : ModelWithCorners 𝕜 E' H'} {x : M} {y : N}
->>>>>>> d0df76bd
 
 /-- The interior of `M × N` is the product of the interiors of `M` and `N`. -/
 lemma interior_prod :
@@ -229,11 +200,7 @@
 lemma boundary_prod :
     (I.prod J).boundary (M × N) = Set.prod univ (J.boundary N) ∪ Set.prod (I.boundary M) univ := by
   let h := calc (I.prod J).boundary (M × N)
-<<<<<<< HEAD
-    _ = ((I.prod J).interior (M × N))ᶜ := (I.prod J).compl_interior.symm
-=======
     _ = ((I.prod J).interior (M × N))ᶜ := compl_interior.symm
->>>>>>> d0df76bd
     _ = ((I.interior M) ×ˢ (J.interior N))ᶜ := by rw [interior_prod]
     _ = (I.interior M)ᶜ ×ˢ univ ∪ univ ×ˢ (J.interior N)ᶜ := by rw [compl_prod_eq_union]
   rw [h, I.compl_interior, J.compl_interior, union_comm]
@@ -242,22 +209,14 @@
 /-- If `M` is boundaryless, `∂(M×N) = M × ∂N`. -/
 lemma boundary_of_boundaryless_left [BoundarylessManifold I M] :
     (I.prod J).boundary (M × N) = Set.prod (univ : Set M) (J.boundary N) := by
-<<<<<<< HEAD
-  rw [boundary_prod, Boundaryless.boundary_eq_empty I]
-=======
   rw [boundary_prod, Boundaryless.boundary_eq_empty (I := I)]
->>>>>>> d0df76bd
   have : Set.prod (∅ : Set M) (univ : Set N) = ∅ := Set.empty_prod
   rw [this, union_empty]
 
 /-- If `N` is boundaryless, `∂(M×N) = ∂M × N`. -/
 lemma boundary_of_boundaryless_right [BoundarylessManifold J N] :
     (I.prod J).boundary (M × N) = Set.prod (I.boundary M) (univ : Set N) := by
-<<<<<<< HEAD
-  rw [boundary_prod, Boundaryless.boundary_eq_empty J]
-=======
   rw [boundary_prod, Boundaryless.boundary_eq_empty (I := J)]
->>>>>>> d0df76bd
   have : Set.prod (univ : Set M) (∅ : Set N) = ∅ := Set.prod_empty
   rw [this, empty_union]
 
