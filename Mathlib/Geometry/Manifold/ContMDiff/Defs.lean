--- conflicted
+++ resolved
@@ -319,11 +319,7 @@
     refine ⟨fun h ↦ ?_, fun h ↦ ?_⟩
     · apply h.comp_of_eq
       · exact (continuousAt_extChartAt_symm x).continuousWithinAt
-<<<<<<< HEAD
-      · exact MapsTo.mono_left (mapsTo_preimage _ _) inter_subset_left
-=======
       · exact (mapsTo_preimage _ _).mono_left inter_subset_left
->>>>>>> 2ad02e6d
       · exact extChartAt_to_inv x
     · rw [← continuousWithinAt_inter (extChartAt_source_mem_nhds (I := I) x)]
       have : ContinuousWithinAt ((f ∘ ↑(extChartAt I x).symm) ∘ ↑(extChartAt I x))
@@ -340,16 +336,9 @@
         simp [this]
       · simp
   rw [← this]
-<<<<<<< HEAD
-  simp only [ContDiffWithinAtProp, mfld_simps]
-  rfl
-
-/-- One can reformulate being `Cⁿ` at a point as begin `Cⁿ` in the source space when
-=======
   simp only [ContDiffWithinAtProp, mfld_simps, preimage_comp, comp_assoc]
 
 /-- One can reformulate being `Cⁿ` at a point as being `Cⁿ` in the source space when
->>>>>>> 2ad02e6d
 composing with the extended chart. -/
 theorem contMDiffAt_iff_source :
     ContMDiffAt I I' n f x ↔
