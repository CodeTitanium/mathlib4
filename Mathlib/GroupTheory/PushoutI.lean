/-
Copyright (c) 2023 Chris Hughes. All rights reserved.
Released under Apache 2.0 license as described in the file LICENSE.
Authors: Chris Hughes
-/

import Mathlib.GroupTheory.CoprodI
import Mathlib.GroupTheory.Coprod.Basic
import Mathlib.GroupTheory.Complement

/-!

## Pushouts of Monoids and Groups

This file defines wide pushouts of monoids and groups and proves some properties
of the amalgamated product of groups (i.e. the special case where all the maps
in the diagram are injective).

## Main definitions

- `Monoid.PushoutI`: the pushout of a diagram of monoids indexed by a type `ι`
- `Monoid.PushoutI.base`: the map from the amalgamating monoid to the pushout
- `Monoid.PushoutI.of`: the map from each Monoid in the family to the pushout
- `Monoid.PushoutI.lift`: the universal property used to define homomorphisms out of the pushout.

- `Monoid.PushoutI.NormalWord`: a normal form for words in the pushout
- `Monoid.PushoutI.of_injective`: if all the maps in the diagram are injective in a pushout of
groups then so is `of`
- `Monoid.PushoutI.Reduced.eq_empty_of_mem_range`: For any word `w` in the coproduct,
if `w` is reduced (i.e none its letters are in the image of the base monoid), and nonempty, then
`w` itself is not in the image of the base monoid.

## References

* The normal form theorem follows these [notes](https://webspace.maths.qmul.ac.uk/i.m.chiswell/ggt/lecture_notes/lecture2.pdf)
from Queen Mary University

## Tags

amalgamated product, pushout, group

-/

namespace Monoid

open CoprodI Subgroup Coprod Function List

variable {ι : Type*} {G : ι → Type*} {H : Type*} {K : Type*} [Monoid K]

/-- The relation we quotient by to form the pushout -/
def PushoutI.con [∀ i, Monoid (G i)] [Monoid H] (φ : ∀ i, H →* G i) :
    Con (Coprod (CoprodI G) H) :=
  conGen (fun x y : Coprod (CoprodI G) H =>
    ∃ i x', x = inl (of (φ i x')) ∧ y = inr x')

/-- The indexed pushout of monoids, which is the pushout in the category of monoids,
or the category of groups. -/
def PushoutI [∀ i, Monoid (G i)] [Monoid H] (φ : ∀ i, H →* G i) : Type _ :=
  (PushoutI.con φ).Quotient

namespace PushoutI

section Monoid

variable [∀ i, Monoid (G i)] [Monoid H] {φ : ∀ i, H →* G i}

protected instance mul : Mul (PushoutI φ) := by
  delta PushoutI; infer_instance

protected instance one : One (PushoutI φ) := by
  delta PushoutI; infer_instance

instance monoid : Monoid (PushoutI φ) :=
  { Con.monoid _ with
    toMul := PushoutI.mul
    toOne := PushoutI.one }

/-- The map from each indexing group into the pushout -/
def of (i : ι) : G i →* PushoutI φ :=
  (Con.mk' _).comp <| inl.comp CoprodI.of

variable (φ) in
/-- The map from the base monoid into the pushout -/
def base : H →* PushoutI φ :=
  (Con.mk' _).comp inr

theorem of_comp_eq_base (i : ι) : (of i).comp (φ i) = (base φ) := by
  ext x
  apply (Con.eq _).2
  refine ConGen.Rel.of _ _ ?_
  simp only [MonoidHom.comp_apply, Set.mem_iUnion, Set.mem_range]
  exact ⟨_, _, rfl, rfl⟩

variable (φ) in
theorem of_apply_eq_base (i : ι) (x : H) : of i (φ i x) = base φ x := by
  rw [← MonoidHom.comp_apply, of_comp_eq_base]

/-- Define a homomorphism out of the pushout of monoids be defining it on each object in the
diagram -/
def lift (f : ∀ i, G i →* K) (k : H →* K)
    (hf : ∀ i, (f i).comp (φ i) = k) :
    PushoutI φ →* K :=
  Con.lift _ (Coprod.lift (CoprodI.lift f) k) <| by
    apply Con.conGen_le fun x y => ?_
    rintro ⟨i, x', rfl, rfl⟩
    simp only [DFunLike.ext_iff, MonoidHom.coe_comp, comp_apply] at hf
    simp [hf]

@[simp]
theorem lift_of (f : ∀ i, G i →* K) (k : H →* K)
    (hf : ∀ i, (f i).comp (φ i) = k)
    {i : ι} (g : G i) : (lift f k hf) (of i g : PushoutI φ) = f i g := by
  delta PushoutI lift of
  simp only [MonoidHom.coe_comp, Con.coe_mk', comp_apply, Con.lift_coe,
    lift_apply_inl, CoprodI.lift_of]

@[simp]
theorem lift_base (f : ∀ i, G i →* K) (k : H →* K)
    (hf : ∀ i, (f i).comp (φ i) = k)
    (g : H) : (lift f k hf) (base φ g : PushoutI φ) = k g := by
  delta PushoutI lift base
  simp only [MonoidHom.coe_comp, Con.coe_mk', comp_apply, Con.lift_coe, lift_apply_inr]

-- `ext` attribute should be lower priority then `hom_ext_nonempty`
@[ext 1199]
theorem hom_ext {f g : PushoutI φ →* K}
    (h : ∀ i, f.comp (of i : G i →* _) = g.comp (of i : G i →* _))
    (hbase : f.comp (base φ) = g.comp (base φ)) : f = g :=
  (MonoidHom.cancel_right Con.mk'_surjective).mp <|
    Coprod.hom_ext
      (CoprodI.ext_hom _ _ h)
      hbase

@[ext high]
theorem hom_ext_nonempty [hn : Nonempty ι]
    {f g : PushoutI φ →* K}
    (h : ∀ i, f.comp (of i : G i →* _) = g.comp (of i : G i →* _)) : f = g :=
  hom_ext h <| by
    cases hn with
    | intro i =>
      ext
      rw [← of_comp_eq_base i, ← MonoidHom.comp_assoc, h, MonoidHom.comp_assoc]

/-- The equivalence that is part of the universal property of the pushout. A hom out of
the pushout is just a morphism out of all groups in the pushout that satisfies a commutativity
condition. -/
@[simps]
def homEquiv :
    (PushoutI φ →* K) ≃ { f : (Π i, G i →* K) × (H →* K) // ∀ i, (f.1 i).comp (φ i) = f.2 } :=
  { toFun := fun f => ⟨(fun i => f.comp (of i), f.comp (base φ)),
      fun i => by rw [MonoidHom.comp_assoc, of_comp_eq_base]⟩
    invFun := fun f => lift f.1.1 f.1.2 f.2,
    left_inv := fun _ => hom_ext (by simp [DFunLike.ext_iff])
      (by simp [DFunLike.ext_iff])
    right_inv := fun ⟨⟨_, _⟩, _⟩ => by simp [DFunLike.ext_iff, funext_iff] }

/-- The map from the coproduct into the pushout -/
def ofCoprodI : CoprodI G →* PushoutI φ :=
  CoprodI.lift of

@[simp]
theorem ofCoprodI_of (i : ι) (g : G i) :
    (ofCoprodI (CoprodI.of g) : PushoutI φ) = of i g := by
  simp [ofCoprodI]

theorem induction_on {motive : PushoutI φ → Prop}
    (x : PushoutI φ)
    (of : ∀ (i : ι) (g : G i), motive (of i g))
    (base : ∀ h, motive (base φ h))
    (mul : ∀ x y, motive x → motive y → motive (x * y)) : motive x := by
  delta PushoutI PushoutI.of PushoutI.base at *
  induction x using Con.induction_on with
  | H x =>
    induction x using Coprod.induction_on with
    | inl g =>
      induction g using CoprodI.induction_on with
      | of i g => exact of i g
      | mul x y ihx ihy =>
        rw [map_mul]
        exact mul _ _ ihx ihy
      | one => simpa using base 1
    | inr h => exact base h
    | mul x y ihx ihy => exact mul _ _ ihx ihy

end Monoid

variable [∀ i, Group (G i)] [Group H] {φ : ∀ i, H →* G i}

instance : Group (PushoutI φ) :=
  { Con.group (PushoutI.con φ) with
    toMonoid := PushoutI.monoid }

namespace NormalWord

/-
In this section we show that there is a normal form for words in the amalgamated product. To have a
normal form, we need to pick canonical choice of element of each right coset of the base group. The
choice of element in the base group itself is `1`. Given a choice of element of each right coset,
given by the type `Transversal φ` we can find a normal form. The normal form for an element is an
element of the base group, multiplied by a word in the coproduct, where each letter in the word is
the canonical choice of element of its coset. We then show that all groups in the diagram act
faithfully on the normal form. This implies that the maps into the coproduct are injective.

We demonstrate the action is faithful using the equivalence `equivPair`. We show that `G i` acts
faithfully on `Pair d i` and that `Pair d i` is isomorphic to `NormalWord d`. Here, `d` is a
`Transversal`. A `Pair d i` is a word in the coproduct, `Coprod G`, the `tail`, and an element
of the group `G i`, the `head`. The first letter of the `tail` must not be an element of `G i`.
Note that the `head` may be `1` Every letter in the `tail` must be in the transversal given by `d`.

We then show that the equivalence between `NormalWord` and `PushoutI`, between the set of normal
words and the elements of the amalgamated product. The key to this is the theorem `prod_smul_empty`,
which says that going from `NormalWord` to `PushoutI` and back is the identity. This is proven
by induction on the word using `consRecOn`.
-/

variable (φ)

/-- The data we need to pick a normal form for words in the pushout. We need to pick a
canonical element of each coset. We also need all the maps in the diagram to be injective -/
structure Transversal : Type _ where
  /-- All maps in the diagram are injective -/
  injective : ∀ i, Injective (φ i)
  /-- The underlying set, containing exactly one element of each coset of the base group -/
  set : ∀ i, Set (G i)
  /-- The chosen element of the base group itself is the identity -/
  one_mem : ∀ i, 1 ∈ set i
  /-- We have exactly one element of each coset of the base group -/
  compl : ∀ i, IsComplement (φ i).range (set i)

theorem transversal_nonempty (hφ : ∀ i, Injective (φ i)) : Nonempty (Transversal φ) := by
  choose t ht using fun i => (φ i).range.exists_isComplement_right 1
  apply Nonempty.intro
  exact
    { injective := hφ
      set := t
      one_mem := fun i => (ht i).2
      compl := fun i => (ht i).1 }

variable {φ}

/-- The normal form for words in the pushout. Every element of the pushout is the product of an
element of the base group and a word made up of letters each of which is in the transversal. -/
structure _root_.Monoid.PushoutI.NormalWord (d : Transversal φ) extends CoprodI.Word G where
  /-- Every `NormalWord` is the product of an element of the base group and a word made up
  of letters each of which is in the transversal. `head` is that element of the base group. -/
  head : H
  /-- All letter in the word are in the transversal. -/
  normalized : ∀ i g, ⟨i, g⟩ ∈ toList → g ∈ d.set i

/--
A `Pair d i` is a word in the coproduct, `Coprod G`, the `tail`, and an element of the group `G i`,
the `head`. The first letter of the `tail` must not be an element of `G i`.
Note that the `head` may be `1` Every letter in the `tail` must be in the transversal given by `d`.
Similar to `Monoid.CoprodI.Pair` except every letter must be in the transversal
(not including the head letter). -/
structure Pair (d : Transversal φ) (i : ι) extends CoprodI.Word.Pair G i where
  /-- All letters in the word are in the transversal. -/
  normalized : ∀ i g, ⟨i, g⟩ ∈ tail.toList → g ∈ d.set i

variable {d : Transversal φ}

/-- The empty normalized word, representing the identity element of the group. -/
@[simps!]
def empty : NormalWord d := ⟨CoprodI.Word.empty, 1, fun i g => by simp [CoprodI.Word.empty]⟩

instance : Inhabited (NormalWord d) := ⟨NormalWord.empty⟩

instance (i : ι) : Inhabited (Pair d i) :=
  ⟨{ (empty : NormalWord d) with
      head := 1,
      fstIdx_ne := fun h => by cases h }⟩

@[ext]
theorem ext {w₁ w₂ : NormalWord d} (hhead : w₁.head = w₂.head)
    (hlist : w₁.toList = w₂.toList) : w₁ = w₂ := by
  rcases w₁ with ⟨⟨_, _, _⟩, _, _⟩
  rcases w₂ with ⟨⟨_, _, _⟩, _, _⟩
  simp_all

open Subgroup.IsComplement

instance baseAction : MulAction H (NormalWord d) :=
  { smul := fun h w => { w with head := h * w.head },
    one_smul := by simp [instHSMul]
    mul_smul := by simp [instHSMul, mul_assoc] }

theorem base_smul_def' (h : H) (w : NormalWord d) :
    h • w = { w with head := h * w.head } := rfl
/-- Take the product of a normal word as an element of the `PushoutI`. We show that this is
bijective, in `NormalWord.equiv`. -/
def prod (w : NormalWord d) : PushoutI φ :=
  base φ w.head * ofCoprodI (w.toWord).prod

@[simp]
theorem prod_base_smul (h : H) (w : NormalWord d) :
    (h • w).prod = base φ h * w.prod := by
  simp only [base_smul_def', prod, map_mul, mul_assoc]

@[simp]
theorem prod_empty : (empty : NormalWord d).prod = 1 := by
  simp [prod, empty]

/-- A constructor that multiplies a `NormalWord` by an element, with condition to make
sure the underlying list does get longer. -/
@[simps!]
noncomputable def cons {i} (g : G i) (w : NormalWord d) (hmw : w.fstIdx ≠ some i)
    (hgr : g ∉ (φ i).range) : NormalWord d :=
  letI n := (d.compl i).equiv (g * (φ i w.head))
  letI w' := Word.cons (n.2 : G i) w.toWord hmw
    (mt (coe_equiv_snd_eq_one_iff_mem _ (d.one_mem _)).1
      (mt (mul_mem_cancel_right (by simp)).1 hgr))
  { toWord := w'
    head := (MonoidHom.ofInjective (d.injective i)).symm n.1
    normalized := fun i g hg => by
      simp only [w', Word.cons, mem_cons, Sigma.mk.inj_iff] at hg
      rcases hg with ⟨rfl, hg | hg⟩
      · simp
      · exact w.normalized _ _ (by assumption) }

@[simp]
theorem prod_cons {i} (g : G i) (w : NormalWord d) (hmw : w.fstIdx ≠ some i)
    (hgr : g ∉ (φ i).range) : (cons g w hmw hgr).prod = of i g * w.prod := by
  simp [prod, cons, ← of_apply_eq_base φ i, equiv_fst_eq_mul_inv, mul_assoc]

variable [DecidableEq ι] [∀ i, DecidableEq (G i)]

/-- Given a word in `CoprodI`, if every letter is in the transversal and when
we multiply by an element of the base group it still has this property,
then the element of the base group we multiplied by was one. -/
theorem eq_one_of_smul_normalized (w : CoprodI.Word G) {i : ι} (h : H)
    (hw : ∀ i g, ⟨i, g⟩ ∈ w.toList → g ∈ d.set i)
    (hφw : ∀ j g, ⟨j, g⟩ ∈ (CoprodI.of (φ i h) • w).toList → g ∈ d.set j) :
    h = 1 := by
  simp only [← (d.compl _).equiv_snd_eq_self_iff_mem (one_mem _)] at hw hφw
  have hhead : ((d.compl i).equiv (Word.equivPair i w).head).2 =
      (Word.equivPair i w).head := by
    rw [Word.equivPair_head]
    split_ifs with h
    · rcases h with ⟨_, rfl⟩
      exact hw _ _ (List.head_mem _)
    · rw [equiv_one (d.compl i) (one_mem _) (d.one_mem _)]
  by_contra hh1
  have := hφw i (φ i h * (Word.equivPair i w).head) ?_
  · apply hh1
    rw [equiv_mul_left_of_mem (d.compl i) ⟨_, rfl⟩, hhead] at this
    simpa [((injective_iff_map_eq_one' _).1 (d.injective i))] using this
  · simp only [Word.mem_smul_iff, not_true, false_and, ne_eq, Option.mem_def, mul_right_inj,
      exists_eq_right', mul_eq_left, exists_prop, true_and, false_or]
    constructor
    · intro h
      apply_fun (d.compl i).equiv at h
      simp only [Prod.ext_iff, equiv_one (d.compl i) (one_mem _) (d.one_mem _),
        equiv_mul_left_of_mem (d.compl i) ⟨_, rfl⟩ , hhead, Subtype.ext_iff,
        Prod.ext_iff, Subgroup.coe_mul] at h
      rcases h with ⟨h₁, h₂⟩
      rw [h₂, equiv_one (d.compl i) (one_mem _) (d.one_mem _)] at h₁
      erw [mul_one] at h₁
      simp only [((injective_iff_map_eq_one' _).1 (d.injective i))] at h₁
      contradiction
    · rw [Word.equivPair_head]
      dsimp
      split_ifs with hep
      · rcases hep with ⟨hnil, rfl⟩
        rw [head?_eq_head hnil]
        simp_all
      · push_neg at hep
        by_cases hw : w.toList = []
        · simp [hw, Word.fstIdx]
        · simp [head?_eq_head hw, Word.fstIdx, hep hw]

theorem ext_smul {w₁ w₂ : NormalWord d} (i : ι)
    (h : CoprodI.of (φ i w₁.head) • w₁.toWord =
         CoprodI.of (φ i w₂.head) • w₂.toWord) :
    w₁ = w₂ := by
  rcases w₁ with ⟨w₁, h₁, hw₁⟩
  rcases w₂ with ⟨w₂, h₂, hw₂⟩
  dsimp at *
  rw [smul_eq_iff_eq_inv_smul, ← mul_smul] at h
  subst h
  simp only [← map_inv, ← map_mul] at hw₁
  have : h₁⁻¹ * h₂ = 1 := eq_one_of_smul_normalized w₂ (h₁⁻¹ * h₂) hw₂ hw₁
  rw [inv_mul_eq_one] at this; subst this
  simp

/-- Given a pair `(head, tail)`, we can form a word by prepending `head` to `tail`, but
putting head into normal form first, by making sure it is expressed as an element
of the base group multiplied by an element of the transversal. -/
noncomputable def rcons (i : ι) (p : Pair d i) : NormalWord d :=
  letI n := (d.compl i).equiv p.head
  let w := (Word.equivPair i).symm { p.toPair with head := n.2 }
  { toWord := w
    head := (MonoidHom.ofInjective (d.injective i)).symm n.1
    normalized := fun i g hg => by
        dsimp [w] at hg
        rw [Word.equivPair_symm, Word.mem_rcons_iff] at hg
        rcases hg with hg | ⟨_, rfl, rfl⟩
        · exact p.normalized _ _ hg
        · simp }

theorem rcons_injective {i : ι} : Function.Injective (rcons (d := d) i) := by
  rintro ⟨⟨head₁, tail₁⟩, _⟩ ⟨⟨head₂, tail₂⟩, _⟩
  simp only [rcons, NormalWord.mk.injEq, EmbeddingLike.apply_eq_iff_eq,
    Word.Pair.mk.injEq, Pair.mk.injEq, and_imp]
  intro h₁ h₂ h₃
  subst h₂
  rw [← equiv_fst_mul_equiv_snd (d.compl i) head₁,
      ← equiv_fst_mul_equiv_snd (d.compl i) head₂,
    h₁, h₃]
  simp

/-- The equivalence between `NormalWord`s and pairs. We can turn a `NormalWord` into a
pair by taking the head of the `List` if it is in `G i` and multiplying it by the element of the
base group. -/
noncomputable def equivPair (i) : NormalWord d ≃ Pair d i :=
  letI toFun : NormalWord d → Pair d i :=
    fun w =>
      letI p := Word.equivPair i (CoprodI.of (φ i w.head) • w.toWord)
      { toPair := p
        normalized := fun j g hg => by
          dsimp only [p] at hg
          rw [Word.of_smul_def, ← Word.equivPair_symm, Equiv.apply_symm_apply] at hg
          dsimp at hg
          exact w.normalized _ _ (Word.mem_of_mem_equivPair_tail _ hg) }
  haveI leftInv : Function.LeftInverse (rcons i) toFun :=
    fun w => ext_smul i <| by
      simp only [toFun, rcons, Word.equivPair_symm,
        Word.equivPair_smul_same, Word.equivPair_tail_eq_inv_smul, Word.rcons_eq_smul,
        MonoidHom.apply_ofInjective_symm, equiv_fst_eq_mul_inv, mul_assoc, map_mul, map_inv,
        mul_smul, inv_smul_smul, smul_inv_smul]
  { toFun := toFun
    invFun := rcons i
    left_inv := leftInv
    right_inv := fun _ => rcons_injective (leftInv _) }

noncomputable instance summandAction (i : ι) : MulAction (G i) (NormalWord d) :=
  { smul := fun g w => (equivPair i).symm
      { equivPair i w with
        head := g * (equivPair i w).head }
    one_smul := fun _ => by
      dsimp [instHSMul]
      rw [one_mul]
      exact (equivPair i).symm_apply_apply _
    mul_smul := fun _ _ _ => by
      dsimp [instHSMul]
      simp [mul_assoc, Equiv.apply_symm_apply, Function.End.mul_def] }

theorem summand_smul_def' {i : ι} (g : G i) (w : NormalWord d) :
    g • w = (equivPair i).symm
      { equivPair i w with
        head := g * (equivPair i w).head } := rfl

noncomputable instance mulAction : MulAction (PushoutI φ) (NormalWord d) :=
  MulAction.ofEndHom <|
    lift
      (fun _ => MulAction.toEndHom)
      MulAction.toEndHom <| by
    intro i
    simp only [MulAction.toEndHom, DFunLike.ext_iff, MonoidHom.coe_comp, MonoidHom.coe_mk,
      OneHom.coe_mk, comp_apply]
    intro h
    funext w
    apply NormalWord.ext_smul i
    simp only [summand_smul_def', equivPair, rcons, Word.equivPair_symm, Equiv.coe_fn_mk,
      Equiv.coe_fn_symm_mk, Word.equivPair_smul_same, Word.equivPair_tail_eq_inv_smul,
      Word.rcons_eq_smul, equiv_fst_eq_mul_inv, map_mul, map_inv, mul_smul, inv_smul_smul,
      smul_inv_smul, base_smul_def', MonoidHom.apply_ofInjective_symm]

theorem base_smul_def (h : H) (w : NormalWord d) :
    base φ h • w = { w with head := h * w.head } := by
  dsimp [NormalWord.mulAction, instHSMul, SMul.smul]
  rw [lift_base]
  rfl

theorem summand_smul_def {i : ι} (g : G i) (w : NormalWord d) :
    of (φ := φ) i g • w = (equivPair i).symm
      { equivPair i w with
        head := g * (equivPair i w).head } := by
  dsimp [NormalWord.mulAction, instHSMul, SMul.smul]
  rw [lift_of]
  rfl

theorem of_smul_eq_smul {i : ι} (g : G i) (w : NormalWord d) :
    of (φ := φ) i g • w = g • w := by
  rw [summand_smul_def, summand_smul_def']

theorem base_smul_eq_smul (h : H) (w : NormalWord d) :
    base φ h • w = h • w := by
  rw [base_smul_def, base_smul_def']

/-- Induction principle for `NormalWord`, that corresponds closely to inducting on
the underlying list. -/
@[elab_as_elim]
noncomputable def consRecOn {motive : NormalWord d → Sort _} (w : NormalWord d)
    (empty : motive empty)
    (cons : ∀ (i : ι) (g : G i) (w : NormalWord d) (hmw : w.fstIdx ≠ some i)
      (_hgn : g ∈ d.set i) (hgr : g ∉ (φ i).range) (_hw1 : w.head = 1),
      motive w →  motive (cons g w hmw hgr))
    (base : ∀ (h : H) (w : NormalWord d), w.head = 1 → motive w → motive
      (base φ h • w)) : motive w := by
  rcases w with ⟨w, head, h3⟩
  convert base head ⟨w, 1, h3⟩ rfl ?_
  · simp [base_smul_def]
  · induction w using Word.consRecOn with
<<<<<<< HEAD
    | h_empty => exact h_empty
    | h_cons i g w h1 hg1 ih =>
      convert h_cons i g ⟨w, 1, fun _ _ h => h3 _ _ (List.mem_cons_of_mem _ h)⟩
        h1 (h3 _ _ List.mem_cons_self) ?_ rfl
=======
    | empty => exact empty
    | cons i g w h1 hg1 ih =>
      convert cons i g ⟨w, 1, fun _ _ h => h3 _ _ (List.mem_cons_of_mem _ h)⟩
        h1 (h3 _ _ (List.mem_cons_self _ _)) ?_ rfl
>>>>>>> 2ca9a55a
        (ih ?_)
      · ext
        simp only [Word.cons, Option.mem_def, NormalWord.cons, map_one, mul_one,
          (equiv_snd_eq_self_iff_mem (d.compl i) (one_mem _)).2
          (h3 _ _ List.mem_cons_self)]
      · apply d.injective i
        simp only [NormalWord.cons, equiv_fst_eq_mul_inv, MonoidHom.apply_ofInjective_symm,
          map_one, mul_one, mul_inv_cancel, (equiv_snd_eq_self_iff_mem (d.compl i) (one_mem _)).2
          (h3 _ _ List.mem_cons_self)]
      · rwa [← SetLike.mem_coe,
          ← coe_equiv_snd_eq_one_iff_mem (d.compl i) (d.one_mem _),
          (equiv_snd_eq_self_iff_mem (d.compl i) (one_mem _)).2
          (h3 _ _ List.mem_cons_self)]


theorem cons_eq_smul {i : ι} (g : G i)
    (w : NormalWord d) (hmw : w.fstIdx ≠ some i)
    (hgr : g ∉ (φ i).range) : cons g w hmw hgr = of (φ := φ) i g  • w := by
  apply ext_smul i
  simp only [cons, ne_eq, Word.cons_eq_smul, MonoidHom.apply_ofInjective_symm,
    equiv_fst_eq_mul_inv, mul_assoc, map_mul, map_inv, mul_smul, inv_smul_smul, summand_smul_def,
    equivPair, rcons, Word.equivPair_symm, Word.rcons_eq_smul, Equiv.coe_fn_mk,
    Word.equivPair_tail_eq_inv_smul, Equiv.coe_fn_symm_mk, smul_inv_smul]

@[simp]
theorem prod_summand_smul {i : ι} (g : G i) (w : NormalWord d) :
    (g • w).prod = of i g * w.prod := by
  simp only [prod, summand_smul_def', equivPair, rcons, Word.equivPair_symm,
    Equiv.coe_fn_mk, Equiv.coe_fn_symm_mk, Word.equivPair_smul_same,
    Word.equivPair_tail_eq_inv_smul, Word.rcons_eq_smul, ← of_apply_eq_base φ i,
    MonoidHom.apply_ofInjective_symm, equiv_fst_eq_mul_inv, mul_assoc, map_mul, map_inv,
    Word.prod_smul, ofCoprodI_of, inv_mul_cancel_left, mul_inv_cancel_left]

@[simp]
theorem prod_smul (g : PushoutI φ) (w : NormalWord d) :
    (g • w).prod = g * w.prod := by
  induction g using PushoutI.induction_on generalizing w with
  | of i g => rw [of_smul_eq_smul, prod_summand_smul]
  | base h => rw [base_smul_eq_smul, prod_base_smul]
  | mul x y ihx ihy => rw [mul_smul, ihx, ihy, mul_assoc]

theorem prod_smul_empty (w : NormalWord d) : w.prod • empty = w := by
  induction w using consRecOn with
  | empty => simp
  | cons i g w _ _ _ _ ih =>
    rw [prod_cons, mul_smul, ih, cons_eq_smul]
  | base h w _ ih =>
    rw [prod_smul, mul_smul, ih]

/-- The equivalence between normal forms and elements of the pushout -/
noncomputable def equiv : PushoutI φ ≃ NormalWord d :=
  { toFun := fun g => g • .empty
    invFun := fun w => w.prod
    left_inv := fun g => by
      simp only [prod_smul, prod_empty, mul_one]
    right_inv := fun w => prod_smul_empty w }

theorem prod_injective {ι : Type*} {G : ι → Type*} [(i : ι) → Group (G i)] {φ : (i : ι) → H →* G i}
    {d : Transversal φ} : Function.Injective (prod : NormalWord d → PushoutI φ) := by
  letI := Classical.decEq ι
  letI := fun i => Classical.decEq (G i)
  classical exact equiv.symm.injective

instance : FaithfulSMul (PushoutI φ) (NormalWord d) :=
  ⟨fun h => by simpa using congr_arg prod (h empty)⟩

instance (i : ι) : FaithfulSMul (G i) (NormalWord d) :=
  ⟨by simp [summand_smul_def']⟩

instance : FaithfulSMul H (NormalWord d) :=
  ⟨by simp [base_smul_def']⟩

end NormalWord

open NormalWord

/-- All maps into the `PushoutI`, or amalgamated product of groups are injective,
provided all maps in the diagram are injective.

See also `base_injective` -/
theorem of_injective (hφ : ∀ i, Function.Injective (φ i)) (i : ι) :
    Function.Injective (of (φ := φ) i) := by
  rcases transversal_nonempty φ hφ with ⟨d⟩
  let _ := Classical.decEq ι
  let _ := fun i => Classical.decEq (G i)
  refine Function.Injective.of_comp
    (f := ((· • ·) : PushoutI φ → NormalWord d → NormalWord d)) ?_
  intros _ _ h
  exact eq_of_smul_eq_smul (fun w : NormalWord d =>
    by simp_all [funext_iff, of_smul_eq_smul])

theorem base_injective (hφ : ∀ i, Function.Injective (φ i)) :
    Function.Injective (base φ) := by
  rcases transversal_nonempty φ hφ with ⟨d⟩
  let _ := Classical.decEq ι
  let _ := fun i => Classical.decEq (G i)
  refine Function.Injective.of_comp
    (f := ((· • ·) : PushoutI φ → NormalWord d → NormalWord d)) ?_
  intros _ _ h
  exact eq_of_smul_eq_smul (fun w : NormalWord d =>
    by simp_all [funext_iff, base_smul_eq_smul])

section Reduced

open NormalWord

variable (φ) in
/-- A word in `CoprodI` is reduced if none of its letters are in the base group. -/
def Reduced (w : Word G) : Prop :=
  ∀ g, g ∈ w.toList → g.2 ∉ (φ g.1).range

theorem Reduced.exists_normalWord_prod_eq (d : Transversal φ) {w : Word G} (hw : Reduced φ w) :
    ∃ w' : NormalWord d, w'.prod = ofCoprodI w.prod ∧
      w'.toList.map Sigma.fst = w.toList.map Sigma.fst := by
  classical
  induction w using Word.consRecOn with
  | empty => exact ⟨empty, by simp, rfl⟩
  | cons i g w hIdx hg1 ih =>
    rcases ih (fun _ hg => hw _ (List.mem_cons_of_mem _ hg)) with
      ⟨w', hw'prod, hw'map⟩
    refine ⟨cons g w' ?_ ?_, ?_⟩
    · rwa [Word.fstIdx, ← List.head?_map, hw'map, List.head?_map]
    · exact hw _ List.mem_cons_self
    · simp [hw'prod, hw'map]

/-- For any word `w` in the coproduct,
if `w` is reduced (i.e none its letters are in the image of the base monoid), and nonempty, then
`w` itself is not in the image of the base group. -/
theorem Reduced.eq_empty_of_mem_range
    (hφ : ∀ i, Injective (φ i)) {w : Word G} (hw : Reduced φ w)
    (h : ofCoprodI w.prod ∈ (base φ).range) : w = .empty := by
  rcases transversal_nonempty φ hφ with ⟨d⟩
  rcases hw.exists_normalWord_prod_eq d with ⟨w', hw'prod, hw'map⟩
  rcases h with ⟨h, heq⟩
  have : (NormalWord.prod (d := d) ⟨.empty, h, by simp⟩) = base φ h := by
    simp [NormalWord.prod]
  rw [← hw'prod, ← this] at heq
  suffices w'.toWord = .empty by
    simp [this, @eq_comm _ []] at hw'map
    ext
    simp [hw'map]
  rw [← prod_injective heq]

end Reduced

/-- The intersection of the images of the maps from any two distinct groups in the diagram
into the amalgamated product is the image of the map from the base group in the diagram. -/
theorem inf_of_range_eq_base_range
    (hφ : ∀ i, Injective (φ i)) {i j : ι} (hij : i ≠ j) :
    (of i).range ⊓ (of j).range = (base φ).range :=
  le_antisymm
    (by
      intro x ⟨⟨g₁, hg₁⟩, ⟨g₂, hg₂⟩⟩
      by_contra hx
      have hx1 : x ≠ 1 := by rintro rfl; simp_all only [ne_eq, one_mem, not_true_eq_false]
      have hg₁1 : g₁ ≠ 1 :=
        ne_of_apply_ne (of (φ := φ) i) (by simp_all)
      have hg₂1 : g₂ ≠ 1 :=
        ne_of_apply_ne (of (φ := φ) j) (by simp_all)
      have hg₁r : g₁ ∉ (φ i).range := by
        rintro ⟨y, rfl⟩
        subst hg₁
        exact hx (of_apply_eq_base φ i y ▸ MonoidHom.mem_range.2 ⟨y, rfl⟩)
      have hg₂r : g₂ ∉ (φ j).range := by
        rintro ⟨y, rfl⟩
        subst hg₂
        exact hx (of_apply_eq_base φ j y ▸ MonoidHom.mem_range.2 ⟨y, rfl⟩)
      let w : Word G := ⟨[⟨_, g₁⟩, ⟨_, g₂⁻¹⟩], by simp_all, by simp_all⟩
      have hw : Reduced φ w := by
        simp only [w, not_exists, ne_eq, Reduced, List.find?, List.mem_cons,
          List.mem_singleton, forall_eq_or_imp, not_false_eq_true, forall_const, forall_eq,
          true_and, hg₁r, hg₂r, List.mem_nil_iff, false_imp_iff, imp_true_iff, and_true,
          inv_mem_iff]
      have := hw.eq_empty_of_mem_range hφ (by
        simp only [w, Word.prod, List.map_cons, List.prod_cons, List.prod_nil,
          List.map_nil, map_mul, ofCoprodI_of, hg₁, hg₂, map_inv, map_one, mul_one,
          mul_inv_cancel, one_mem])
      simp [w, Word.empty] at this)
    (le_inf
      (by rw [← of_comp_eq_base i]
          rintro _ ⟨h, rfl⟩
          exact MonoidHom.mem_range.2 ⟨φ i h, rfl⟩)
      (by rw [← of_comp_eq_base j]
          rintro _ ⟨h, rfl⟩
          exact MonoidHom.mem_range.2 ⟨φ j h, rfl⟩))

end PushoutI

end Monoid<|MERGE_RESOLUTION|>--- conflicted
+++ resolved
@@ -501,17 +501,10 @@
   convert base head ⟨w, 1, h3⟩ rfl ?_
   · simp [base_smul_def]
   · induction w using Word.consRecOn with
-<<<<<<< HEAD
-    | h_empty => exact h_empty
-    | h_cons i g w h1 hg1 ih =>
-      convert h_cons i g ⟨w, 1, fun _ _ h => h3 _ _ (List.mem_cons_of_mem _ h)⟩
-        h1 (h3 _ _ List.mem_cons_self) ?_ rfl
-=======
-    | empty => exact empty
+    | empty => exact h_empty
     | cons i g w h1 hg1 ih =>
       convert cons i g ⟨w, 1, fun _ _ h => h3 _ _ (List.mem_cons_of_mem _ h)⟩
-        h1 (h3 _ _ (List.mem_cons_self _ _)) ?_ rfl
->>>>>>> 2ca9a55a
+        h1 (h3 _ _ List.mem_cons_self) ?_ rfl
         (ih ?_)
       · ext
         simp only [Word.cons, Option.mem_def, NormalWord.cons, map_one, mul_one,
