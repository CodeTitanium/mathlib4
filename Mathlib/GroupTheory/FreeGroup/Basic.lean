/-
Copyright (c) 2018 Kenny Lau. All rights reserved.
Released under Apache 2.0 license as described in the file LICENSE.
Authors: Kenny Lau
-/
import Mathlib.Algebra.Group.Subgroup.Basic
import Mathlib.Data.Fintype.Basic
import Mathlib.Data.List.Sublists
import Mathlib.Data.List.InsertNth

/-!
# Free groups

This file defines free groups over a type. Furthermore, it is shown that the free group construction
is an instance of a monad. For the result that `FreeGroup` is the left adjoint to the forgetful
functor from groups to types, see `Algebra/Category/Group/Adjunctions`.

## Main definitions

* `FreeGroup`/`FreeAddGroup`: the free group (resp. free additive group) associated to a type
  `α` defined as the words over `a : α × Bool` modulo the relation `a * x * x⁻¹ * b = a * b`.
* `FreeGroup.mk`/`FreeAddGroup.mk`: the canonical quotient map `List (α × Bool) → FreeGroup α`.
* `FreeGroup.of`/`FreeAddGroup.of`: the canonical injection `α → FreeGroup α`.
* `FreeGroup.lift f`/`FreeAddGroup.lift`: the canonical group homomorphism `FreeGroup α →* G`
  given a group `G` and a function `f : α → G`.

## Main statements

* `FreeGroup.Red.church_rosser`/`FreeAddGroup.Red.church_rosser`: The Church-Rosser theorem for word
  reduction (also known as Newman's diamond lemma).
* `FreeGroup.freeGroupUnitEquivInt`: The free group over the one-point type
  is isomorphic to the integers.
* The free group construction is an instance of a monad.

## Implementation details

First we introduce the one step reduction relation `FreeGroup.Red.Step`:
`w * x * x⁻¹ * v   ~>   w * v`, its reflexive transitive closure `FreeGroup.Red.trans`
and prove that its join is an equivalence relation. Then we introduce `FreeGroup α` as a quotient
over `FreeGroup.Red.Step`.

For the additive version we introduce the same relation under a different name so that we can
distinguish the quotient types more easily.


## Tags

free group, Newman's diamond lemma, Church-Rosser theorem
-/

open Relation

universe u v w

variable {α : Type u}

attribute [local simp] List.append_eq_has_append

-- Porting note: to_additive.map_namespace is not supported yet
-- worked around it by putting a few extra manual mappings (but not too many all in all)
-- run_cmd to_additive.map_namespace `FreeGroup `FreeAddGroup

/-- Reduction step for the additive free group relation: `w + x + (-x) + v ~> w + v` -/
inductive FreeAddGroup.Red.Step : List (α × Bool) → List (α × Bool) → Prop
  | not {L₁ L₂ x b} : FreeAddGroup.Red.Step (L₁ ++ (x, b) :: (x, not b) :: L₂) (L₁ ++ L₂)

attribute [simp] FreeAddGroup.Red.Step.not

/-- Reduction step for the multiplicative free group relation: `w * x * x⁻¹ * v ~> w * v` -/
@[to_additive FreeAddGroup.Red.Step]
inductive FreeGroup.Red.Step : List (α × Bool) → List (α × Bool) → Prop
  | not {L₁ L₂ x b} : FreeGroup.Red.Step (L₁ ++ (x, b) :: (x, not b) :: L₂) (L₁ ++ L₂)

attribute [simp] FreeGroup.Red.Step.not

namespace FreeGroup

variable {L L₁ L₂ L₃ L₄ : List (α × Bool)}

/-- Reflexive-transitive closure of `Red.Step` -/
@[to_additive FreeAddGroup.Red "Reflexive-transitive closure of `Red.Step`"]
def Red : List (α × Bool) → List (α × Bool) → Prop :=
  ReflTransGen Red.Step

@[to_additive (attr := refl)]
theorem Red.refl : Red L L :=
  ReflTransGen.refl

@[to_additive (attr := trans)]
theorem Red.trans : Red L₁ L₂ → Red L₂ L₃ → Red L₁ L₃ :=
  ReflTransGen.trans

namespace Red

/-- Predicate asserting that the word `w₁` can be reduced to `w₂` in one step, i.e. there are words
`w₃ w₄` and letter `x` such that `w₁ = w₃xx⁻¹w₄` and `w₂ = w₃w₄`  -/
@[to_additive "Predicate asserting that the word `w₁` can be reduced to `w₂` in one step, i.e. there
  are words `w₃ w₄` and letter `x` such that `w₁ = w₃ + x + (-x) + w₄` and `w₂ = w₃w₄`"]
theorem Step.length : ∀ {L₁ L₂ : List (α × Bool)}, Step L₁ L₂ → L₂.length + 2 = L₁.length
  | _, _, @Red.Step.not _ L1 L2 x b => by rw [List.length_append, List.length_append]; rfl

@[to_additive (attr := simp)]
theorem Step.not_rev {x b} : Step (L₁ ++ (x, !b) :: (x, b) :: L₂) (L₁ ++ L₂) := by
  cases b <;> exact Step.not

@[to_additive (attr := simp)]
theorem Step.cons_not {x b} : Red.Step ((x, b) :: (x, !b) :: L) L :=
  @Step.not _ [] _ _ _

@[to_additive (attr := simp)]
theorem Step.cons_not_rev {x b} : Red.Step ((x, !b) :: (x, b) :: L) L :=
  @Red.Step.not_rev _ [] _ _ _

@[to_additive]
theorem Step.append_left : ∀ {L₁ L₂ L₃ : List (α × Bool)}, Step L₂ L₃ → Step (L₁ ++ L₂) (L₁ ++ L₃)
  | _, _, _, Red.Step.not => by rw [← List.append_assoc, ← List.append_assoc]; constructor

@[to_additive]
theorem Step.cons {x} (H : Red.Step L₁ L₂) : Red.Step (x :: L₁) (x :: L₂) :=
  @Step.append_left _ [x] _ _ H

@[to_additive]
theorem Step.append_right : ∀ {L₁ L₂ L₃ : List (α × Bool)}, Step L₁ L₂ → Step (L₁ ++ L₃) (L₂ ++ L₃)
  | _, _, _, Red.Step.not => by simp

@[to_additive]
theorem not_step_nil : ¬Step [] L := by
  generalize h' : [] = L'
  intro h
  cases' h with L₁ L₂
  simp [List.nil_eq_append] at h'

@[to_additive]
theorem Step.cons_left_iff {a : α} {b : Bool} :
    Step ((a, b) :: L₁) L₂ ↔ (∃ L, Step L₁ L ∧ L₂ = (a, b) :: L) ∨ L₁ = (a, ! b) :: L₂ := by
  constructor
  · generalize hL : ((a, b) :: L₁ : List _) = L
    rintro @⟨_ | ⟨p, s'⟩, e, a', b'⟩
    · simp at hL
      simp [*]
    · simp at hL
      rcases hL with ⟨rfl, rfl⟩
      refine Or.inl ⟨s' ++ e, Step.not, ?_⟩
      simp
  · rintro (⟨L, h, rfl⟩ | rfl)
    · exact Step.cons h
    · exact Step.cons_not

@[to_additive]
theorem not_step_singleton : ∀ {p : α × Bool}, ¬Step [p] L
  | (a, b) => by simp [Step.cons_left_iff, not_step_nil]

@[to_additive]
theorem Step.cons_cons_iff : ∀ {p : α × Bool}, Step (p :: L₁) (p :: L₂) ↔ Step L₁ L₂ := by
  simp (config := { contextual := true }) [Step.cons_left_iff, iff_def, or_imp]

@[to_additive]
theorem Step.append_left_iff : ∀ L, Step (L ++ L₁) (L ++ L₂) ↔ Step L₁ L₂
  | [] => by simp
  | p :: l => by simp [Step.append_left_iff l, Step.cons_cons_iff]

@[to_additive]
theorem Step.diamond_aux :
    ∀ {L₁ L₂ L₃ L₄ : List (α × Bool)} {x1 b1 x2 b2},
      L₁ ++ (x1, b1) :: (x1, !b1) :: L₂ = L₃ ++ (x2, b2) :: (x2, !b2) :: L₄ →
        L₁ ++ L₂ = L₃ ++ L₄ ∨ ∃ L₅, Red.Step (L₁ ++ L₂) L₅ ∧ Red.Step (L₃ ++ L₄) L₅
  | [], _, [], _, _, _, _, _, H => by injections; subst_vars; simp
  | [], _, [(x3, b3)], _, _, _, _, _, H => by injections; subst_vars; simp
  | [(x3, b3)], _, [], _, _, _, _, _, H => by injections; subst_vars; simp
  | [], _, (x3, b3) :: (x4, b4) :: tl, _, _, _, _, _, H => by
    injections; subst_vars; right; exact ⟨_, Red.Step.not, Red.Step.cons_not⟩
  | (x3, b3) :: (x4, b4) :: tl, _, [], _, _, _, _, _, H => by
    injections; subst_vars; right; simpa using ⟨_, Red.Step.cons_not, Red.Step.not⟩
  | (x3, b3) :: tl, _, (x4, b4) :: tl2, _, _, _, _, _, H =>
    let ⟨H1, H2⟩ := List.cons.inj H
    match Step.diamond_aux H2 with
    | Or.inl H3 => Or.inl <| by simp [H1, H3]
    | Or.inr ⟨L₅, H3, H4⟩ => Or.inr ⟨_, Step.cons H3, by simpa [H1] using Step.cons H4⟩

@[to_additive]
theorem Step.diamond :
    ∀ {L₁ L₂ L₃ L₄ : List (α × Bool)},
      Red.Step L₁ L₃ → Red.Step L₂ L₄ → L₁ = L₂ → L₃ = L₄ ∨ ∃ L₅, Red.Step L₃ L₅ ∧ Red.Step L₄ L₅
  | _, _, _, _, Red.Step.not, Red.Step.not, H => Step.diamond_aux H

@[to_additive]
theorem Step.to_red : Step L₁ L₂ → Red L₁ L₂ :=
  ReflTransGen.single

/-- **Church-Rosser theorem** for word reduction: If `w1 w2 w3` are words such that `w1` reduces
to `w2` and `w3` respectively, then there is a word `w4` such that `w2` and `w3` reduce to `w4`
respectively. This is also known as Newman's diamond lemma. -/
@[to_additive
  "**Church-Rosser theorem** for word reduction: If `w1 w2 w3` are words such that `w1` reduces
  to `w2` and `w3` respectively, then there is a word `w4` such that `w2` and `w3` reduce to `w4`
  respectively. This is also known as Newman's diamond lemma."]
theorem church_rosser : Red L₁ L₂ → Red L₁ L₃ → Join Red L₂ L₃ :=
  Relation.church_rosser fun a b c hab hac =>
    match b, c, Red.Step.diamond hab hac rfl with
    | b, _, Or.inl rfl => ⟨b, by rfl, by rfl⟩
    | b, c, Or.inr ⟨d, hbd, hcd⟩ => ⟨d, ReflGen.single hbd, hcd.to_red⟩

@[to_additive]
theorem cons_cons {p} : Red L₁ L₂ → Red (p :: L₁) (p :: L₂) :=
  ReflTransGen.lift (List.cons p) fun _ _ => Step.cons

@[to_additive]
theorem cons_cons_iff (p) : Red (p :: L₁) (p :: L₂) ↔ Red L₁ L₂ :=
  Iff.intro
    (by
      generalize eq₁ : (p :: L₁ : List _) = LL₁
      generalize eq₂ : (p :: L₂ : List _) = LL₂
      intro h
      induction' h using Relation.ReflTransGen.head_induction_on
        with L₁ L₂ h₁₂ h ih
        generalizing L₁ L₂
      · subst_vars
        cases eq₂
        constructor
      · subst_vars
        cases' p with a b
        rw [Step.cons_left_iff] at h₁₂
        rcases h₁₂ with (⟨L, h₁₂, rfl⟩ | rfl)
        · exact (ih rfl rfl).head h₁₂
        · exact (cons_cons h).tail Step.cons_not_rev)
    cons_cons

@[to_additive]
theorem append_append_left_iff : ∀ L, Red (L ++ L₁) (L ++ L₂) ↔ Red L₁ L₂
  | [] => Iff.rfl
  | p :: L => by simp [append_append_left_iff L, cons_cons_iff]

@[to_additive]
theorem append_append (h₁ : Red L₁ L₃) (h₂ : Red L₂ L₄) : Red (L₁ ++ L₂) (L₃ ++ L₄) :=
  (h₁.lift (fun L => L ++ L₂) fun _ _ => Step.append_right).trans ((append_append_left_iff _).2 h₂)

@[to_additive]
theorem to_append_iff : Red L (L₁ ++ L₂) ↔ ∃ L₃ L₄, L = L₃ ++ L₄ ∧ Red L₃ L₁ ∧ Red L₄ L₂ :=
  Iff.intro
    (by
      generalize eq : L₁ ++ L₂ = L₁₂
      intro h
      induction' h with L' L₁₂ hLL' h ih generalizing L₁ L₂
      · exact ⟨_, _, eq.symm, by rfl, by rfl⟩
      · cases' h with s e a b
        rcases List.append_eq_append_iff.1 eq with (⟨s', rfl, rfl⟩ | ⟨e', rfl, rfl⟩)
        · have : L₁ ++ (s' ++ (a, b) :: (a, not b) :: e) = L₁ ++ s' ++ (a, b) :: (a, not b) :: e :=
            by simp
          rcases ih this with ⟨w₁, w₂, rfl, h₁, h₂⟩
          exact ⟨w₁, w₂, rfl, h₁, h₂.tail Step.not⟩
        · have : s ++ (a, b) :: (a, not b) :: e' ++ L₂ = s ++ (a, b) :: (a, not b) :: (e' ++ L₂) :=
            by simp
          rcases ih this with ⟨w₁, w₂, rfl, h₁, h₂⟩
          exact ⟨w₁, w₂, rfl, h₁.tail Step.not, h₂⟩)
    fun ⟨L₃, L₄, Eq, h₃, h₄⟩ => Eq.symm ▸ append_append h₃ h₄

/-- The empty word `[]` only reduces to itself. -/
@[to_additive "The empty word `[]` only reduces to itself."]
theorem nil_iff : Red [] L ↔ L = [] :=
  reflTransGen_iff_eq fun _ => Red.not_step_nil

/-- A letter only reduces to itself. -/
@[to_additive "A letter only reduces to itself."]
theorem singleton_iff {x} : Red [x] L₁ ↔ L₁ = [x] :=
  reflTransGen_iff_eq fun _ => not_step_singleton

/-- If `x` is a letter and `w` is a word such that `xw` reduces to the empty word, then `w` reduces
to `x⁻¹` -/
@[to_additive
  "If `x` is a letter and `w` is a word such that `x + w` reduces to the empty word, then `w`
  reduces to `-x`."]
theorem cons_nil_iff_singleton {x b} : Red ((x, b) :: L) [] ↔ Red L [(x, not b)] :=
  Iff.intro
    (fun h => by
      have h₁ : Red ((x, not b) :: (x, b) :: L) [(x, not b)] := cons_cons h
      have h₂ : Red ((x, not b) :: (x, b) :: L) L := ReflTransGen.single Step.cons_not_rev
      let ⟨L', h₁, h₂⟩ := church_rosser h₁ h₂
      rw [singleton_iff] at h₁
      subst L'
      assumption)
    fun h => (cons_cons h).tail Step.cons_not

@[to_additive]
theorem red_iff_irreducible {x1 b1 x2 b2} (h : (x1, b1) ≠ (x2, b2)) :
    Red [(x1, !b1), (x2, b2)] L ↔ L = [(x1, !b1), (x2, b2)] := by
  apply reflTransGen_iff_eq
  generalize eq : [(x1, not b1), (x2, b2)] = L'
  intro L h'
  cases h'
<<<<<<< HEAD
  simp only [List.cons_eq_append, List.cons.injEq, Prod.mk.injEq, and_false, List.nil_eq_append,
=======
  simp only [List.cons_eq_append_iff, List.cons.injEq, Prod.mk.injEq, and_false, List.nil_eq_append,
>>>>>>> 04c5efb7
    exists_const, or_self, or_false, List.cons_ne_nil] at eq
  rcases eq with ⟨rfl, ⟨rfl, rfl⟩, ⟨rfl, rfl⟩, rfl⟩
  simp at h

/-- If `x` and `y` are distinct letters and `w₁ w₂` are words such that `xw₁` reduces to `yw₂`, then
`w₁` reduces to `x⁻¹yw₂`. -/
@[to_additive "If `x` and `y` are distinct letters and `w₁ w₂` are words such that `x + w₁` reduces
  to `y + w₂`, then `w₁` reduces to `-x + y + w₂`."]
theorem inv_of_red_of_ne {x1 b1 x2 b2} (H1 : (x1, b1) ≠ (x2, b2))
    (H2 : Red ((x1, b1) :: L₁) ((x2, b2) :: L₂)) : Red L₁ ((x1, not b1) :: (x2, b2) :: L₂) := by
  have : Red ((x1, b1) :: L₁) ([(x2, b2)] ++ L₂) := H2
  rcases to_append_iff.1 this with ⟨_ | ⟨p, L₃⟩, L₄, eq, h₁, h₂⟩
  · simp [nil_iff] at h₁
  · cases eq
    show Red (L₃ ++ L₄) ([(x1, not b1), (x2, b2)] ++ L₂)
    apply append_append _ h₂
    have h₁ : Red ((x1, not b1) :: (x1, b1) :: L₃) [(x1, not b1), (x2, b2)] := cons_cons h₁
    have h₂ : Red ((x1, not b1) :: (x1, b1) :: L₃) L₃ := Step.cons_not_rev.to_red
    rcases church_rosser h₁ h₂ with ⟨L', h₁, h₂⟩
    rw [red_iff_irreducible H1] at h₁
    rwa [h₁] at h₂

open List -- for <+ notation

@[to_additive]
theorem Step.sublist (H : Red.Step L₁ L₂) : L₂ <+ L₁ := by
  cases H; simp

/-- If `w₁ w₂` are words such that `w₁` reduces to `w₂`, then `w₂` is a sublist of `w₁`. -/
@[to_additive "If `w₁ w₂` are words such that `w₁` reduces to `w₂`, then `w₂` is a sublist of
  `w₁`."]
protected theorem sublist : Red L₁ L₂ → L₂ <+ L₁ :=
  @reflTransGen_of_transitive_reflexive
    _ (fun a b => b <+ a) _ _ _
    (fun l => List.Sublist.refl l)
    (fun _a _b _c hab hbc => List.Sublist.trans hbc hab)
    (fun _ _ => Red.Step.sublist)

@[to_additive]
theorem length_le (h : Red L₁ L₂) : L₂.length ≤ L₁.length :=
  h.sublist.length_le


@[to_additive]
theorem sizeof_of_step : ∀ {L₁ L₂ : List (α × Bool)},
    Step L₁ L₂ → sizeOf L₂ < sizeOf L₁
  | _, _, @Step.not _ L1 L2 x b => by
    induction L1 with
    | nil =>
      -- dsimp [sizeOf]
      dsimp
      simp only [Bool.sizeOf_eq_one]

      have H :
        1 + (1 + 1) + (1 + (1 + 1) + sizeOf L2) =
          sizeOf L2 + (1 + ((1 + 1) + (1 + 1) + 1)) := by
        ac_rfl
      rw [H]
      apply Nat.lt_add_of_pos_right
      apply Nat.lt_add_right
      apply Nat.zero_lt_one
    | cons hd tl ih =>
      dsimp
      exact Nat.add_lt_add_left ih _

@[to_additive]
theorem length (h : Red L₁ L₂) : ∃ n, L₁.length = L₂.length + 2 * n := by
  induction' h with L₂ L₃ _h₁₂ h₂₃ ih
  · exact ⟨0, rfl⟩
  · rcases ih with ⟨n, eq⟩
    exists 1 + n
    simp [Nat.mul_add, eq, (Step.length h₂₃).symm, add_assoc]

@[to_additive]
theorem antisymm (h₁₂ : Red L₁ L₂) (h₂₁ : Red L₂ L₁) : L₁ = L₂ :=
  h₂₁.sublist.antisymm h₁₂.sublist

end Red

@[to_additive FreeAddGroup.equivalence_join_red]
theorem equivalence_join_red : Equivalence (Join (@Red α)) :=
  equivalence_join_reflTransGen fun a b c hab hac =>
    match b, c, Red.Step.diamond hab hac rfl with
    | b, _, Or.inl rfl => ⟨b, by rfl, by rfl⟩
    | b, c, Or.inr ⟨d, hbd, hcd⟩ => ⟨d, ReflGen.single hbd, ReflTransGen.single hcd⟩

@[to_additive FreeAddGroup.join_red_of_step]
theorem join_red_of_step (h : Red.Step L₁ L₂) : Join Red L₁ L₂ :=
  join_of_single reflexive_reflTransGen h.to_red

@[to_additive FreeAddGroup.eqvGen_step_iff_join_red]
theorem eqvGen_step_iff_join_red : EqvGen Red.Step L₁ L₂ ↔ Join Red L₁ L₂ :=
  Iff.intro
    (fun h =>
      have : EqvGen (Join Red) L₁ L₂ := h.mono fun _ _ => join_red_of_step
      equivalence_join_red.eqvGen_iff.1 this)
    (join_of_equivalence (Relation.EqvGen.is_equivalence _) fun _ _ =>
      reflTransGen_of_equivalence (Relation.EqvGen.is_equivalence _) EqvGen.rel)

end FreeGroup

/-- The free group over a type, i.e. the words formed by the elements of the type and their formal
inverses, quotient by one step reduction. -/
@[to_additive "The free additive group over a type, i.e. the words formed by the elements of the
  type and their formal inverses, quotient by one step reduction."]
def FreeGroup (α : Type u) : Type u :=
  Quot <| @FreeGroup.Red.Step α

namespace FreeGroup

variable {L L₁ L₂ L₃ L₄ : List (α × Bool)}

/-- The canonical map from `List (α × Bool)` to the free group on `α`. -/
@[to_additive "The canonical map from `list (α × bool)` to the free additive group on `α`."]
def mk (L : List (α × Bool)) : FreeGroup α :=
  Quot.mk Red.Step L

@[to_additive (attr := simp)]
theorem quot_mk_eq_mk : Quot.mk Red.Step L = mk L :=
  rfl

@[to_additive (attr := simp)]
theorem quot_lift_mk (β : Type v) (f : List (α × Bool) → β)
    (H : ∀ L₁ L₂, Red.Step L₁ L₂ → f L₁ = f L₂) : Quot.lift f H (mk L) = f L :=
  rfl

@[to_additive (attr := simp)]
theorem quot_liftOn_mk (β : Type v) (f : List (α × Bool) → β)
    (H : ∀ L₁ L₂, Red.Step L₁ L₂ → f L₁ = f L₂) : Quot.liftOn (mk L) f H = f L :=
  rfl

@[to_additive (attr := simp)]
theorem quot_map_mk (β : Type v) (f : List (α × Bool) → List (β × Bool))
    (H : (Red.Step ⇒ Red.Step) f f) : Quot.map f H (mk L) = mk (f L) :=
  rfl

@[to_additive]
instance : One (FreeGroup α) :=
  ⟨mk []⟩

@[to_additive]
theorem one_eq_mk : (1 : FreeGroup α) = mk [] :=
  rfl

@[to_additive]
instance : Inhabited (FreeGroup α) :=
  ⟨1⟩

@[to_additive]
instance [IsEmpty α] : Unique (FreeGroup α) := by unfold FreeGroup; infer_instance

@[to_additive]
instance : Mul (FreeGroup α) :=
  ⟨fun x y =>
    Quot.liftOn x
      (fun L₁ =>
        Quot.liftOn y (fun L₂ => mk <| L₁ ++ L₂) fun _L₂ _L₃ H =>
          Quot.sound <| Red.Step.append_left H)
      fun _L₁ _L₂ H => Quot.inductionOn y fun _L₃ => Quot.sound <| Red.Step.append_right H⟩

@[to_additive (attr := simp)]
theorem mul_mk : mk L₁ * mk L₂ = mk (L₁ ++ L₂) :=
  rfl

/-- Transform a word representing a free group element into a word representing its inverse. -/
@[to_additive "Transform a word representing a free group element into a word representing its
  negative."]
def invRev (w : List (α × Bool)) : List (α × Bool) :=
  (List.map (fun g : α × Bool => (g.1, not g.2)) w).reverse

@[to_additive (attr := simp)]
theorem invRev_length : (invRev L₁).length = L₁.length := by simp [invRev]

@[to_additive (attr := simp)]
theorem invRev_invRev : invRev (invRev L₁) = L₁ := by
  simp [invRev, List.map_reverse, Function.comp_def]

@[to_additive (attr := simp)]
theorem invRev_empty : invRev ([] : List (α × Bool)) = [] :=
  rfl

@[to_additive]
theorem invRev_involutive : Function.Involutive (@invRev α) := fun _ => invRev_invRev

@[to_additive]
theorem invRev_injective : Function.Injective (@invRev α) :=
  invRev_involutive.injective

@[to_additive]
theorem invRev_surjective : Function.Surjective (@invRev α) :=
  invRev_involutive.surjective

@[to_additive]
theorem invRev_bijective : Function.Bijective (@invRev α) :=
  invRev_involutive.bijective

@[to_additive]
instance : Inv (FreeGroup α) :=
  ⟨Quot.map invRev
      (by
        intro a b h
        cases h
        simp [invRev])⟩

@[to_additive (attr := simp)]
theorem inv_mk : (mk L)⁻¹ = mk (invRev L) :=
  rfl

@[to_additive]
theorem Red.Step.invRev {L₁ L₂ : List (α × Bool)} (h : Red.Step L₁ L₂) :
    Red.Step (FreeGroup.invRev L₁) (FreeGroup.invRev L₂) := by
  cases' h with a b x y
  simp [FreeGroup.invRev]

@[to_additive]
theorem Red.invRev {L₁ L₂ : List (α × Bool)} (h : Red L₁ L₂) : Red (invRev L₁) (invRev L₂) :=
  Relation.ReflTransGen.lift _ (fun _a _b => Red.Step.invRev) h

@[to_additive (attr := simp)]
theorem Red.step_invRev_iff :
    Red.Step (FreeGroup.invRev L₁) (FreeGroup.invRev L₂) ↔ Red.Step L₁ L₂ :=
  ⟨fun h => by simpa only [invRev_invRev] using h.invRev, fun h => h.invRev⟩

@[to_additive (attr := simp)]
theorem red_invRev_iff : Red (invRev L₁) (invRev L₂) ↔ Red L₁ L₂ :=
  ⟨fun h => by simpa only [invRev_invRev] using h.invRev, fun h => h.invRev⟩

@[to_additive]
instance : Group (FreeGroup α) where
  mul := (· * ·)
  one := 1
  inv := Inv.inv
  mul_assoc := by rintro ⟨L₁⟩ ⟨L₂⟩ ⟨L₃⟩; simp
  one_mul := by rintro ⟨L⟩; rfl
  mul_one := by rintro ⟨L⟩; simp [one_eq_mk]
  inv_mul_cancel := by
    rintro ⟨L⟩
    exact
      List.recOn L rfl fun ⟨x, b⟩ tl ih =>
          Eq.trans (Quot.sound <| by simp [invRev, one_eq_mk]) ih

/-- `of` is the canonical injection from the type to the free group over that type by sending each
element to the equivalence class of the letter that is the element. -/
@[to_additive "`of` is the canonical injection from the type to the free group over that type
  by sending each element to the equivalence class of the letter that is the element."]
def of (x : α) : FreeGroup α :=
  mk [(x, true)]

@[to_additive]
theorem Red.exact : mk L₁ = mk L₂ ↔ Join Red L₁ L₂ :=
  calc
    mk L₁ = mk L₂ ↔ EqvGen Red.Step L₁ L₂ := Iff.intro Quot.eqvGen_exact Quot.eqvGen_sound
    _ ↔ Join Red L₁ L₂ := eqvGen_step_iff_join_red

/-- The canonical map from the type to the free group is an injection. -/
@[to_additive "The canonical map from the type to the additive free group is an injection."]
theorem of_injective : Function.Injective (@of α) := fun _ _ H => by
  let ⟨L₁, hx, hy⟩ := Red.exact.1 H
  simp [Red.singleton_iff] at hx hy; aesop

section lift

variable {β : Type v} [Group β] (f : α → β) {x y : FreeGroup α}

/-- Given `f : α → β` with `β` a group, the canonical map `List (α × Bool) → β` -/
@[to_additive "Given `f : α → β` with `β` an additive group, the canonical map
  `list (α × bool) → β`"]
def Lift.aux : List (α × Bool) → β := fun L =>
  List.prod <| L.map fun x => cond x.2 (f x.1) (f x.1)⁻¹

@[to_additive]
theorem Red.Step.lift {f : α → β} (H : Red.Step L₁ L₂) : Lift.aux f L₁ = Lift.aux f L₂ := by
  cases' H with _ _ _ b; cases b <;> simp [Lift.aux]

/-- If `β` is a group, then any function from `α` to `β` extends uniquely to a group homomorphism
from the free group over `α` to `β` -/
@[to_additive (attr := simps symm_apply)
  "If `β` is an additive group, then any function from `α` to `β` extends uniquely to an
  additive group homomorphism from the free additive group over `α` to `β`"]
def lift : (α → β) ≃ (FreeGroup α →* β) where
  toFun f :=
    MonoidHom.mk' (Quot.lift (Lift.aux f) fun L₁ L₂ => Red.Step.lift) <| by
      rintro ⟨L₁⟩ ⟨L₂⟩; simp [Lift.aux]
  invFun g := g ∘ of
  left_inv f := one_mul _
  right_inv g :=
    MonoidHom.ext <| by
      rintro ⟨L⟩
      exact List.recOn L
        (g.map_one.symm)
        (by
        rintro ⟨x, _ | _⟩ t (ih : _ = g (mk t))
        · show _ = g ((of x)⁻¹ * mk t)
          simpa [Lift.aux] using ih
        · show _ = g (of x * mk t)
          simpa [Lift.aux] using ih)

variable {f}

@[to_additive (attr := simp)]
theorem lift.mk : lift f (mk L) = List.prod (L.map fun x => cond x.2 (f x.1) (f x.1)⁻¹) :=
  rfl

@[to_additive (attr := simp)]
theorem lift.of {x} : lift f (of x) = f x :=
  one_mul _

@[to_additive]
theorem lift.unique (g : FreeGroup α →* β) (hg : ∀ x, g (FreeGroup.of x) = f x) {x} :
    g x = FreeGroup.lift f x :=
  DFunLike.congr_fun (lift.symm_apply_eq.mp (funext hg : g ∘ FreeGroup.of = f)) x

/-- Two homomorphisms out of a free group are equal if they are equal on generators.

See note [partially-applied ext lemmas]. -/
@[to_additive (attr := ext) "Two homomorphisms out of a free additive group are equal if they are
  equal on generators. See note [partially-applied ext lemmas]."]
theorem ext_hom {G : Type*} [Group G] (f g : FreeGroup α →* G) (h : ∀ a, f (of a) = g (of a)) :
    f = g :=
  lift.symm.injective <| funext h

@[to_additive]
theorem lift_of_eq_id (α) : lift of = MonoidHom.id (FreeGroup α) :=
  lift.apply_symm_apply (MonoidHom.id _)

@[to_additive]
theorem lift.of_eq (x : FreeGroup α) : lift FreeGroup.of x = x :=
  DFunLike.congr_fun (lift_of_eq_id α) x

@[to_additive]
theorem lift.range_le {s : Subgroup β} (H : Set.range f ⊆ s) : (lift f).range ≤ s := by
  rintro _ ⟨⟨L⟩, rfl⟩;
  exact List.recOn L s.one_mem fun ⟨x, b⟩ tl ih ↦
    Bool.recOn b (by simpa using s.mul_mem (s.inv_mem <| H ⟨x, rfl⟩) ih)
      (by simpa using s.mul_mem (H ⟨x, rfl⟩) ih)

@[to_additive]
theorem lift.range_eq_closure : (lift f).range = Subgroup.closure (Set.range f) := by
  apply le_antisymm (lift.range_le Subgroup.subset_closure)
  rw [Subgroup.closure_le]
  rintro _ ⟨a, rfl⟩
  exact ⟨FreeGroup.of a, by simp only [lift.of]⟩

/-- The generators of `FreeGroup α` generate `FreeGroup α`. That is, the subgroup closure of the
set of generators equals `⊤`. -/
@[to_additive (attr := simp)]
theorem closure_range_of (α) :
    Subgroup.closure (Set.range (FreeGroup.of : α → FreeGroup α)) = ⊤ := by
  rw [← lift.range_eq_closure, lift_of_eq_id]
  exact MonoidHom.range_top_of_surjective _ Function.surjective_id

end lift

section Map

variable {β : Type v} (f : α → β) {x y : FreeGroup α}

/-- Any function from `α` to `β` extends uniquely to a group homomorphism from the free group over
  `α` to the free group over `β`. -/
@[to_additive "Any function from `α` to `β` extends uniquely to an additive group homomorphism from
  the additive free group over `α` to the additive free group over `β`."]
def map : FreeGroup α →* FreeGroup β :=
  MonoidHom.mk'
    (Quot.map (List.map fun x => (f x.1, x.2)) fun L₁ L₂ H => by cases H; simp)
    (by rintro ⟨L₁⟩ ⟨L₂⟩; simp)

variable {f}

@[to_additive (attr := simp)]
theorem map.mk : map f (mk L) = mk (L.map fun x => (f x.1, x.2)) :=
  rfl

@[to_additive (attr := simp)]
theorem map.id (x : FreeGroup α) : map id x = x := by rcases x with ⟨L⟩; simp [List.map_id']

@[to_additive (attr := simp)]
theorem map.id' (x : FreeGroup α) : map (fun z => z) x = x :=
  map.id x

@[to_additive]
theorem map.comp {γ : Type w} (f : α → β) (g : β → γ) (x) :
    map g (map f x) = map (g ∘ f) x := by
  rcases x with ⟨L⟩; simp [Function.comp_def]

@[to_additive (attr := simp)]
theorem map.of {x} : map f (of x) = of (f x) :=
  rfl

@[to_additive]
theorem map.unique (g : FreeGroup α →* FreeGroup β)
    (hg : ∀ x, g (FreeGroup.of x) = FreeGroup.of (f x)) :
    ∀ {x}, g x = map f x := by
  rintro ⟨L⟩
  exact List.recOn L g.map_one fun ⟨x, b⟩ t (ih : g (FreeGroup.mk t) = map f (FreeGroup.mk t)) =>
    Bool.recOn b
      (show g ((FreeGroup.of x)⁻¹ * FreeGroup.mk t) =
          FreeGroup.map f ((FreeGroup.of x)⁻¹ * FreeGroup.mk t) by
        simp [g.map_mul, g.map_inv, hg, ih])
      (show g (FreeGroup.of x * FreeGroup.mk t) =
          FreeGroup.map f (FreeGroup.of x * FreeGroup.mk t) by simp [g.map_mul, hg, ih])

@[to_additive]
theorem map_eq_lift : map f x = lift (of ∘ f) x :=
  Eq.symm <| map.unique _ fun x => by simp

/-- Equivalent types give rise to multiplicatively equivalent free groups.

The converse can be found in `GroupTheory.FreeAbelianGroupFinsupp`,
as `Equiv.of_freeGroupEquiv`
 -/
@[to_additive (attr := simps apply)
  "Equivalent types give rise to additively equivalent additive free groups."]
def freeGroupCongr {α β} (e : α ≃ β) : FreeGroup α ≃* FreeGroup β where
  toFun := map e
  invFun := map e.symm
  left_inv x := by simp [Function.comp, map.comp]
  right_inv x := by simp [Function.comp, map.comp]
  map_mul' := MonoidHom.map_mul _

@[to_additive (attr := simp)]
theorem freeGroupCongr_refl : freeGroupCongr (Equiv.refl α) = MulEquiv.refl _ :=
  MulEquiv.ext map.id

@[to_additive (attr := simp)]
theorem freeGroupCongr_symm {α β} (e : α ≃ β) : (freeGroupCongr e).symm = freeGroupCongr e.symm :=
  rfl

@[to_additive]
theorem freeGroupCongr_trans {α β γ} (e : α ≃ β) (f : β ≃ γ) :
    (freeGroupCongr e).trans (freeGroupCongr f) = freeGroupCongr (e.trans f) :=
  MulEquiv.ext <| map.comp _ _

end Map

section Prod

variable [Group α] (x y : FreeGroup α)

/-- If `α` is a group, then any function from `α` to `α` extends uniquely to a homomorphism from the
free group over `α` to `α`. This is the multiplicative version of `FreeGroup.sum`. -/
@[to_additive "If `α` is an additive group, then any function from `α` to `α` extends uniquely to an
  additive homomorphism from the additive free group over `α` to `α`."]
def prod : FreeGroup α →* α :=
  lift id

variable {x y}

@[to_additive (attr := simp)]
theorem prod_mk : prod (mk L) = List.prod (L.map fun x => cond x.2 x.1 x.1⁻¹) :=
  rfl

@[to_additive (attr := simp)]
theorem prod.of {x : α} : prod (of x) = x :=
  lift.of

@[to_additive]
theorem prod.unique (g : FreeGroup α →* α) (hg : ∀ x, g (FreeGroup.of x) = x) {x} : g x = prod x :=
  lift.unique g hg

end Prod

@[to_additive]
theorem lift_eq_prod_map {β : Type v} [Group β] {f : α → β} {x} : lift f x = prod (map f x) := by
  rw [← lift.unique (prod.comp (map f))]
  · rfl
  · simp

section Sum

variable [AddGroup α] (x y : FreeGroup α)

/-- If `α` is a group, then any function from `α` to `α` extends uniquely to a homomorphism from the
free group over `α` to `α`. This is the additive version of `Prod`. -/
def sum : α :=
  @prod (Multiplicative _) _ x

variable {x y}

@[simp]
theorem sum_mk : sum (mk L) = List.sum (L.map fun x => cond x.2 x.1 (-x.1)) :=
  rfl

@[simp]
theorem sum.of {x : α} : sum (of x) = x :=
  @prod.of _ (_) _

-- note: there are no bundled homs with different notation in the domain and codomain, so we copy
-- these manually
@[simp]
theorem sum.map_mul : sum (x * y) = sum x + sum y :=
  (@prod (Multiplicative _) _).map_mul _ _

@[simp]
theorem sum.map_one : sum (1 : FreeGroup α) = 0 :=
  (@prod (Multiplicative _) _).map_one

@[simp]
theorem sum.map_inv : sum x⁻¹ = -sum x :=
  (prod : FreeGroup (Multiplicative α) →* Multiplicative α).map_inv _

end Sum

/-- The bijection between the free group on the empty type, and a type with one element. -/
@[to_additive "The bijection between the additive free group on the empty type, and a type with one
  element."]
def freeGroupEmptyEquivUnit : FreeGroup Empty ≃ Unit where
  toFun _ := ()
  invFun _ := 1
  left_inv := by rintro ⟨_ | ⟨⟨⟨⟩, _⟩, _⟩⟩; rfl
  right_inv := fun ⟨⟩ => rfl

/-- The bijection between the free group on a singleton, and the integers. -/
def freeGroupUnitEquivInt : FreeGroup Unit ≃ ℤ where
  toFun x := sum (by
    revert x
    change (FreeGroup Unit →* FreeGroup ℤ)
    apply map fun _ => (1 : ℤ))
  invFun x := of () ^ x
  left_inv := by
    rintro ⟨L⟩
    simp only [quot_mk_eq_mk, map.mk, sum_mk, List.map_map]
    exact List.recOn L
     (by rfl)
     (fun ⟨⟨⟩, b⟩ tl ih => by
        cases b <;> simp [zpow_add] at ih ⊢ <;> rw [ih] <;> rfl)
  right_inv x :=
    Int.induction_on x (by simp)
      (fun i ih => by
        simp only [zpow_natCast, map_pow, map.of] at ih
        simp [zpow_add, ih])
      (fun i ih => by
        simp only [zpow_neg, zpow_natCast, map_inv, map_pow, map.of, sum.map_inv, neg_inj] at ih
        simp [zpow_add, ih, sub_eq_add_neg])

section Category

variable {β : Type u}

@[to_additive]
instance : Monad FreeGroup.{u} where
  pure {_α} := of
  map {_α} {_β} {f} := map f
  bind {_α} {_β} {x} {f} := lift f x

@[to_additive (attr := elab_as_elim, induction_eliminator)]
protected theorem induction_on {C : FreeGroup α → Prop} (z : FreeGroup α) (C1 : C 1)
    (Cp : ∀ x, C <| pure x) (Ci : ∀ x, C (pure x) → C (pure x)⁻¹)
    (Cm : ∀ x y, C x → C y → C (x * y)) : C z :=
  Quot.inductionOn z fun L =>
    List.recOn L C1 fun ⟨x, b⟩ _tl ih => Bool.recOn b (Cm _ _ (Ci _ <| Cp x) ih) (Cm _ _ (Cp x) ih)

-- porting note (#10618): simp can prove this: by simp only [@map_pure]
@[to_additive]
theorem map_pure (f : α → β) (x : α) : f <$> (pure x : FreeGroup α) = pure (f x) :=
  map.of

@[to_additive (attr := simp)]
theorem map_one (f : α → β) : f <$> (1 : FreeGroup α) = 1 :=
  (map f).map_one

@[to_additive (attr := simp)]
theorem map_mul (f : α → β) (x y : FreeGroup α) : f <$> (x * y) = f <$> x * f <$> y :=
  (map f).map_mul x y

@[to_additive (attr := simp)]
theorem map_inv (f : α → β) (x : FreeGroup α) : f <$> x⁻¹ = (f <$> x)⁻¹ :=
  (map f).map_inv x

-- porting note (#10618): simp can prove this: by simp only [@pure_bind]
@[to_additive]
theorem pure_bind (f : α → FreeGroup β) (x) : pure x >>= f = f x :=
  lift.of

@[to_additive (attr := simp)]
theorem one_bind (f : α → FreeGroup β) : 1 >>= f = 1 :=
  (lift f).map_one

@[to_additive (attr := simp)]
theorem mul_bind (f : α → FreeGroup β) (x y : FreeGroup α) : x * y >>= f = (x >>= f) * (y >>= f) :=
  (lift f).map_mul _ _

@[to_additive (attr := simp)]
theorem inv_bind (f : α → FreeGroup β) (x : FreeGroup α) : x⁻¹ >>= f = (x >>= f)⁻¹ :=
  (lift f).map_inv _

@[to_additive]
instance : LawfulMonad FreeGroup.{u} := LawfulMonad.mk'
  (id_map := fun x =>
    FreeGroup.induction_on x (map_one id) (fun x => map_pure id x) (fun x ih => by rw [map_inv, ih])
      fun x y ihx ihy => by rw [map_mul, ihx, ihy])
  (pure_bind := fun x f => pure_bind f x)
  (bind_assoc := fun x =>
    FreeGroup.induction_on x
      (by intros; iterate 3 rw [one_bind])
      (fun x => by intros; iterate 2 rw [pure_bind])
      (fun x ih => by intros; (iterate 3 rw [inv_bind]); rw [ih])
      (fun x y ihx ihy => by intros; (iterate 3 rw [mul_bind]); rw [ihx, ihy]))
  (bind_pure_comp := fun f x =>
    FreeGroup.induction_on x (by rw [one_bind, map_one]) (fun x => by rw [pure_bind, map_pure])
      (fun x ih => by rw [inv_bind, map_inv, ih]) fun x y ihx ihy => by
      rw [mul_bind, map_mul, ihx, ihy])

end Category

section Reduce

variable [DecidableEq α]

/-- The maximal reduction of a word. It is computable
iff `α` has decidable equality. -/
@[to_additive "The maximal reduction of a word. It is computable iff `α` has decidable equality."]
def reduce : (L : List (α × Bool)) -> List (α × Bool) :=
  List.rec [] fun hd1 _tl1 ih =>
    List.casesOn ih [hd1] fun hd2 tl2 =>
      if hd1.1 = hd2.1 ∧ hd1.2 = not hd2.2 then tl2 else hd1 :: hd2 :: tl2

@[to_additive (attr := simp)]
theorem reduce.cons (x) :
    reduce (x :: L) =
      List.casesOn (reduce L) [x] fun hd tl =>
        if x.1 = hd.1 ∧ x.2 = not hd.2 then tl else x :: hd :: tl :=
  rfl

/-- The first theorem that characterises the function `reduce`: a word reduces to its maximal
  reduction. -/
@[to_additive "The first theorem that characterises the function `reduce`: a word reduces to its
  maximal reduction."]
theorem reduce.red : Red L (reduce L) := by
  induction L with
  | nil => constructor
  | cons hd1 tl1 ih =>
    dsimp
    revert ih
    generalize htl : reduce tl1 = TL
    intro ih
    cases TL with
    | nil => exact Red.cons_cons ih
    | cons hd2 tl2 =>
      dsimp only
      split_ifs with h
      · cases hd1
        cases hd2
        cases h
        dsimp at *
        subst_vars
        apply Red.trans (Red.cons_cons ih)
        exact Red.Step.cons_not_rev.to_red
      · exact Red.cons_cons ih

@[to_additive]
theorem reduce.not {p : Prop} :
    ∀ {L₁ L₂ L₃ : List (α × Bool)} {x b}, reduce L₁ = L₂ ++ (x, b) :: (x, !b) :: L₃ → p
  | [], L2, L3, _, _ => fun h => by cases L2 <;> injections
  | (x, b) :: L1, L2, L3, x', b' => by
    dsimp
    cases r : reduce L1 with
    | nil =>
      dsimp; intro h
      exfalso
      have := congr_arg List.length h
      simp? [List.length] at this says
        simp only [List.length, zero_add, List.length_append] at this
      rw [add_comm, add_assoc, add_assoc, add_comm, <-add_assoc] at this
      omega
    | cons hd tail =>
      cases' hd with y c
      dsimp only
      split_ifs with h <;> intro H
      · rw [H] at r
        exact @reduce.not _ L1 ((y, c) :: L2) L3 x' b' r
      rcases L2 with (_ | ⟨a, L2⟩)
      · injections; subst_vars
        simp at h
      · refine @reduce.not _ L1 L2 L3 x' b' ?_
        injection H with _ H
        rw [r, H]; rfl

/-- The second theorem that characterises the function `reduce`: the maximal reduction of a word
only reduces to itself. -/
@[to_additive "The second theorem that characterises the function `reduce`: the maximal reduction of
  a word only reduces to itself."]
theorem reduce.min (H : Red (reduce L₁) L₂) : reduce L₁ = L₂ := by
  induction' H with L1 L' L2 H1 H2 ih
  · rfl
  · cases' H1 with L4 L5 x b
    exact reduce.not H2

/-- `reduce` is idempotent, i.e. the maximal reduction of the maximal reduction of a word is the
  maximal reduction of the word. -/
@[to_additive (attr := simp) "`reduce` is idempotent, i.e. the maximal reduction of the maximal
  reduction of a word is the maximal reduction of the word."]
theorem reduce.idem : reduce (reduce L) = reduce L :=
  Eq.symm <| reduce.min reduce.red

@[to_additive]
theorem reduce.Step.eq (H : Red.Step L₁ L₂) : reduce L₁ = reduce L₂ :=
  let ⟨_L₃, HR13, HR23⟩ := Red.church_rosser reduce.red (reduce.red.head H)
  (reduce.min HR13).trans (reduce.min HR23).symm

/-- If a word reduces to another word, then they have a common maximal reduction. -/
@[to_additive "If a word reduces to another word, then they have a common maximal reduction."]
theorem reduce.eq_of_red (H : Red L₁ L₂) : reduce L₁ = reduce L₂ :=
  let ⟨_L₃, HR13, HR23⟩ := Red.church_rosser reduce.red (Red.trans H reduce.red)
  (reduce.min HR13).trans (reduce.min HR23).symm

alias red.reduce_eq := reduce.eq_of_red

alias freeAddGroup.red.reduce_eq := FreeAddGroup.reduce.eq_of_red

@[to_additive]
theorem Red.reduce_right (h : Red L₁ L₂) : Red L₁ (reduce L₂) :=
  reduce.eq_of_red h ▸ reduce.red

@[to_additive]
theorem Red.reduce_left (h : Red L₁ L₂) : Red L₂ (reduce L₁) :=
  (reduce.eq_of_red h).symm ▸ reduce.red

/-- If two words correspond to the same element in the free group, then they
have a common maximal reduction. This is the proof that the function that sends
an element of the free group to its maximal reduction is well-defined. -/
@[to_additive "If two words correspond to the same element in the additive free group, then they
  have a common maximal reduction. This is the proof that the function that sends an element of the
  free group to its maximal reduction is well-defined."]
theorem reduce.sound (H : mk L₁ = mk L₂) : reduce L₁ = reduce L₂ :=
  let ⟨_L₃, H13, H23⟩ := Red.exact.1 H
  (reduce.eq_of_red H13).trans (reduce.eq_of_red H23).symm

/-- If two words have a common maximal reduction, then they correspond to the same element in the
  free group. -/
@[to_additive "If two words have a common maximal reduction, then they correspond to the same
  element in the additive free group."]
theorem reduce.exact (H : reduce L₁ = reduce L₂) : mk L₁ = mk L₂ :=
  Red.exact.2 ⟨reduce L₂, H ▸ reduce.red, reduce.red⟩

/-- A word and its maximal reduction correspond to the same element of the free group. -/
@[to_additive "A word and its maximal reduction correspond to the same element of the additive free
  group."]
theorem reduce.self : mk (reduce L) = mk L :=
  reduce.exact reduce.idem

/-- If words `w₁ w₂` are such that `w₁` reduces to `w₂`, then `w₂` reduces to the maximal reduction
  of `w₁`. -/
@[to_additive "If words `w₁ w₂` are such that `w₁` reduces to `w₂`, then `w₂` reduces to the maximal
  reduction of `w₁`."]
theorem reduce.rev (H : Red L₁ L₂) : Red L₂ (reduce L₁) :=
  (reduce.eq_of_red H).symm ▸ reduce.red

/-- The function that sends an element of the free group to its maximal reduction. -/
@[to_additive "The function that sends an element of the additive free group to its maximal
  reduction."]
def toWord : FreeGroup α → List (α × Bool) :=
  Quot.lift reduce fun _L₁ _L₂ H => reduce.Step.eq H

@[to_additive]
theorem mk_toWord : ∀ {x : FreeGroup α}, mk (toWord x) = x := by rintro ⟨L⟩; exact reduce.self

@[to_additive]
theorem toWord_injective : Function.Injective (toWord : FreeGroup α → List (α × Bool)) := by
  rintro ⟨L₁⟩ ⟨L₂⟩; exact reduce.exact

@[to_additive (attr := simp)]
theorem toWord_inj {x y : FreeGroup α} : toWord x = toWord y ↔ x = y :=
  toWord_injective.eq_iff

@[to_additive (attr := simp)]
theorem toWord_mk : (mk L₁).toWord = reduce L₁ :=
  rfl

@[to_additive (attr := simp)]
theorem reduce_toWord : ∀ x : FreeGroup α, reduce (toWord x) = toWord x := by
  rintro ⟨L⟩
  exact reduce.idem

@[to_additive (attr := simp)]
theorem toWord_one : (1 : FreeGroup α).toWord = [] :=
  rfl

@[to_additive (attr := simp)]
theorem toWord_eq_nil_iff {x : FreeGroup α} : x.toWord = [] ↔ x = 1 :=
  toWord_injective.eq_iff' toWord_one

@[to_additive]
theorem reduce_invRev {w : List (α × Bool)} : reduce (invRev w) = invRev (reduce w) := by
  apply reduce.min
  rw [← red_invRev_iff, invRev_invRev]
  apply Red.reduce_left
  have : Red (invRev (invRev w)) (invRev (reduce (invRev w))) := reduce.red.invRev
  rwa [invRev_invRev] at this

@[to_additive]
theorem toWord_inv {x : FreeGroup α} : x⁻¹.toWord = invRev x.toWord := by
  rcases x with ⟨L⟩
  rw [quot_mk_eq_mk, inv_mk, toWord_mk, toWord_mk, reduce_invRev]

/-- **Constructive Church-Rosser theorem** (compare `church_rosser`). -/
@[to_additive "**Constructive Church-Rosser theorem** (compare `church_rosser`)."]
def reduce.churchRosser (H12 : Red L₁ L₂) (H13 : Red L₁ L₃) : { L₄ // Red L₂ L₄ ∧ Red L₃ L₄ } :=
  ⟨reduce L₁, reduce.rev H12, reduce.rev H13⟩

@[to_additive]
instance : DecidableEq (FreeGroup α) :=
  toWord_injective.decidableEq

-- TODO @[to_additive] doesn't succeed, possibly due to a bug
instance Red.decidableRel : DecidableRel (@Red α)
  | [], [] => isTrue Red.refl
  | [], _hd2 :: _tl2 => isFalse fun H => List.noConfusion (Red.nil_iff.1 H)
  | (x, b) :: tl, [] =>
    match Red.decidableRel tl [(x, not b)] with
    | isTrue H => isTrue <| Red.trans (Red.cons_cons H) <| (@Red.Step.not _ [] [] _ _).to_red
    | isFalse H => isFalse fun H2 => H <| Red.cons_nil_iff_singleton.1 H2
  | (x1, b1) :: tl1, (x2, b2) :: tl2 =>
    if h : (x1, b1) = (x2, b2) then
      match Red.decidableRel tl1 tl2 with
      | isTrue H => isTrue <| h ▸ Red.cons_cons H
      | isFalse H => isFalse fun H2 => H <| (Red.cons_cons_iff _).1 <| h.symm ▸ H2
    else
      match Red.decidableRel tl1 ((x1, ! b1) :: (x2, b2) :: tl2) with
      | isTrue H => isTrue <| (Red.cons_cons H).tail Red.Step.cons_not
      | isFalse H => isFalse fun H2 => H <| Red.inv_of_red_of_ne h H2

/-- A list containing every word that `w₁` reduces to. -/
def Red.enum (L₁ : List (α × Bool)) : List (List (α × Bool)) :=
  List.filter (Red L₁) (List.sublists L₁)

theorem Red.enum.sound (H : L₂ ∈ List.filter (Red L₁) (List.sublists L₁)) : Red L₁ L₂ :=
  of_decide_eq_true (@List.of_mem_filter _ _ L₂ _ H)

theorem Red.enum.complete (H : Red L₁ L₂) : L₂ ∈ Red.enum L₁ :=
  List.mem_filter_of_mem (List.mem_sublists.2 <| Red.sublist H) (decide_eq_true H)

instance : Fintype { L₂ // Red L₁ L₂ } :=
  Fintype.subtype (List.toFinset <| Red.enum L₁) fun _L₂ =>
    ⟨fun H => Red.enum.sound <| List.mem_toFinset.1 H, fun H =>
      List.mem_toFinset.2 <| Red.enum.complete H⟩

end Reduce

section Metric

variable [DecidableEq α]

/-- The length of reduced words provides a norm on a free group. -/
@[to_additive "The length of reduced words provides a norm on an additive free group."]
def norm (x : FreeGroup α) : ℕ :=
  x.toWord.length

@[to_additive (attr := simp)]
theorem norm_inv_eq {x : FreeGroup α} : norm x⁻¹ = norm x := by
  simp only [norm, toWord_inv, invRev_length]

@[to_additive (attr := simp)]
theorem norm_eq_zero {x : FreeGroup α} : norm x = 0 ↔ x = 1 := by
  simp only [norm, List.length_eq_zero, toWord_eq_nil_iff]

@[to_additive (attr := simp)]
theorem norm_one : norm (1 : FreeGroup α) = 0 :=
  rfl

@[to_additive]
theorem norm_mk_le : norm (mk L₁) ≤ L₁.length :=
  reduce.red.length_le

@[to_additive]
theorem norm_mul_le (x y : FreeGroup α) : norm (x * y) ≤ norm x + norm y :=
  calc
    norm (x * y) = norm (mk (x.toWord ++ y.toWord)) := by rw [← mul_mk, mk_toWord, mk_toWord]
    _ ≤ (x.toWord ++ y.toWord).length := norm_mk_le
    _ = norm x + norm y := List.length_append _ _

end Metric

end FreeGroup<|MERGE_RESOLUTION|>--- conflicted
+++ resolved
@@ -287,11 +287,7 @@
   generalize eq : [(x1, not b1), (x2, b2)] = L'
   intro L h'
   cases h'
-<<<<<<< HEAD
-  simp only [List.cons_eq_append, List.cons.injEq, Prod.mk.injEq, and_false, List.nil_eq_append,
-=======
   simp only [List.cons_eq_append_iff, List.cons.injEq, Prod.mk.injEq, and_false, List.nil_eq_append,
->>>>>>> 04c5efb7
     exists_const, or_self, or_false, List.cons_ne_nil] at eq
   rcases eq with ⟨rfl, ⟨rfl, rfl⟩, ⟨rfl, rfl⟩, rfl⟩
   simp at h
