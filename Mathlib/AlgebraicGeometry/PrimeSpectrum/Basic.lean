/-
Copyright (c) 2020 Johan Commelin. All rights reserved.
Released under Apache 2.0 license as described in the file LICENSE.
Authors: Johan Commelin
-/
import Mathlib.RingTheory.PrimeSpectrum
import Mathlib.Topology.Irreducible
import Mathlib.Topology.Sets.Closeds
import Mathlib.Topology.Sober
import Mathlib.RingTheory.Ideal.MinimalPrime
import Mathlib.RingTheory.Ideal.Over
import Mathlib.RingTheory.Localization.Away.Basic
import Mathlib.RingTheory.LocalRing.ResidueField.Defs

/-!
# The Zariski topology on the prime spectrum of a commutative (semi)ring

## Conventions

We denote subsets of (semi)rings with `s`, `s'`, etc...
whereas we denote subsets of prime spectra with `t`, `t'`, etc...

## Inspiration/contributors

The contents of this file draw inspiration from <https://github.com/ramonfmir/lean-scheme>
which has contributions from Ramon Fernandez Mir, Kevin Buzzard, Kenny Lau,
and Chris Hughes (on an earlier repository).
-/


noncomputable section

open scoped Classical

universe u v

variable (R : Type u) (S : Type v)

namespace PrimeSpectrum

section CommSemiRing

variable [CommSemiring R] [CommSemiring S]
variable {R S}

/-- The Zariski topology on the prime spectrum of a commutative (semi)ring is defined
via the closed sets of the topology: they are exactly those sets that are the zero locus
of a subset of the ring. -/
instance zariskiTopology : TopologicalSpace (PrimeSpectrum R) :=
  TopologicalSpace.ofClosed (Set.range PrimeSpectrum.zeroLocus) ⟨Set.univ, by simp⟩
    (by
      intro Zs h
      rw [Set.sInter_eq_iInter]
      choose f hf using fun i : Zs => h i.prop
      simp only [← hf]
      exact ⟨_, zeroLocus_iUnion _⟩)
    (by
      rintro _ ⟨s, rfl⟩ _ ⟨t, rfl⟩
      exact ⟨_, (union_zeroLocus s t).symm⟩)

theorem isOpen_iff (U : Set (PrimeSpectrum R)) : IsOpen U ↔ ∃ s, Uᶜ = zeroLocus s := by
  simp only [@eq_comm _ Uᶜ]; rfl

theorem isClosed_iff_zeroLocus (Z : Set (PrimeSpectrum R)) : IsClosed Z ↔ ∃ s, Z = zeroLocus s := by
  rw [← isOpen_compl_iff, isOpen_iff, compl_compl]

theorem isClosed_iff_zeroLocus_ideal (Z : Set (PrimeSpectrum R)) :
    IsClosed Z ↔ ∃ I : Ideal R, Z = zeroLocus I :=
  (isClosed_iff_zeroLocus _).trans
    ⟨fun ⟨s, hs⟩ => ⟨_, (zeroLocus_span s).substr hs⟩, fun ⟨I, hI⟩ => ⟨I, hI⟩⟩

theorem isClosed_iff_zeroLocus_radical_ideal (Z : Set (PrimeSpectrum R)) :
    IsClosed Z ↔ ∃ I : Ideal R, I.IsRadical ∧ Z = zeroLocus I :=
  (isClosed_iff_zeroLocus_ideal _).trans
    ⟨fun ⟨I, hI⟩ => ⟨_, I.radical_isRadical, (zeroLocus_radical I).substr hI⟩, fun ⟨I, _, hI⟩ =>
      ⟨I, hI⟩⟩

theorem isClosed_zeroLocus (s : Set R) : IsClosed (zeroLocus s) := by
  rw [isClosed_iff_zeroLocus]
  exact ⟨s, rfl⟩

theorem zeroLocus_vanishingIdeal_eq_closure (t : Set (PrimeSpectrum R)) :
    zeroLocus (vanishingIdeal t : Set R) = closure t := by
  rcases isClosed_iff_zeroLocus (closure t) |>.mp isClosed_closure with ⟨I, hI⟩
  rw [subset_antisymm_iff, (isClosed_zeroLocus _).closure_subset_iff, hI,
      subset_zeroLocus_iff_subset_vanishingIdeal, (gc R).u_l_u_eq_u,
      ← subset_zeroLocus_iff_subset_vanishingIdeal, ← hI]
  exact ⟨subset_closure, subset_zeroLocus_vanishingIdeal t⟩

theorem vanishingIdeal_closure (t : Set (PrimeSpectrum R)) :
    vanishingIdeal (closure t) = vanishingIdeal t :=
  zeroLocus_vanishingIdeal_eq_closure t ▸ (gc R).u_l_u_eq_u t

theorem closure_singleton (x) : closure ({x} : Set (PrimeSpectrum R)) = zeroLocus x.asIdeal := by
  rw [← zeroLocus_vanishingIdeal_eq_closure, vanishingIdeal_singleton]

theorem isClosed_singleton_iff_isMaximal (x : PrimeSpectrum R) :
    IsClosed ({x} : Set (PrimeSpectrum R)) ↔ x.asIdeal.IsMaximal := by
  rw [← closure_subset_iff_isClosed, ← zeroLocus_vanishingIdeal_eq_closure,
      vanishingIdeal_singleton]
  constructor <;> intro H
  · rcases x.asIdeal.exists_le_maximal x.2.1 with ⟨m, hm, hxm⟩
    exact (congr_arg asIdeal (@H ⟨m, hm.isPrime⟩ hxm)) ▸ hm
<<<<<<< HEAD
  · exact fun p hp ↦ PrimeSpectrum.ext (H.eq_of_le p.2.1 hp).symm
#align prime_spectrum.is_closed_singleton_iff_is_maximal PrimeSpectrum.isClosed_singleton_iff_isMaximal
=======
  · exact fun p hp ↦ PrimeSpectrum.ext _ _ (H.eq_of_le p.2.1 hp).symm
>>>>>>> 2fc87a94

theorem isRadical_vanishingIdeal (s : Set (PrimeSpectrum R)) : (vanishingIdeal s).IsRadical := by
  rw [← vanishingIdeal_closure, ← zeroLocus_vanishingIdeal_eq_closure,
    vanishingIdeal_zeroLocus_eq_radical]
  apply Ideal.radical_isRadical

theorem vanishingIdeal_anti_mono_iff {s t : Set (PrimeSpectrum R)} (ht : IsClosed t) :
    s ⊆ t ↔ vanishingIdeal t ≤ vanishingIdeal s :=
  ⟨vanishingIdeal_anti_mono, fun h => by
    rw [← ht.closure_subset_iff, ← ht.closure_eq]
    convert ← zeroLocus_anti_mono_ideal h <;> apply zeroLocus_vanishingIdeal_eq_closure⟩

theorem vanishingIdeal_strict_anti_mono_iff {s t : Set (PrimeSpectrum R)} (hs : IsClosed s)
    (ht : IsClosed t) : s ⊂ t ↔ vanishingIdeal t < vanishingIdeal s := by
  rw [Set.ssubset_def, vanishingIdeal_anti_mono_iff hs, vanishingIdeal_anti_mono_iff ht,
    lt_iff_le_not_le]

/-- The antitone order embedding of closed subsets of `Spec R` into ideals of `R`. -/
def closedsEmbedding (R : Type*) [CommSemiring R] :
    (TopologicalSpace.Closeds <| PrimeSpectrum R)ᵒᵈ ↪o Ideal R :=
  OrderEmbedding.ofMapLEIff (fun s => vanishingIdeal ↑(OrderDual.ofDual s)) fun s _ =>
    (vanishingIdeal_anti_mono_iff s.2).symm

theorem t1Space_iff_isField [IsDomain R] : T1Space (PrimeSpectrum R) ↔ IsField R := by
  refine ⟨?_, fun h => ?_⟩
  · intro h
    have hbot : Ideal.IsPrime (⊥ : Ideal R) := Ideal.bot_prime
    exact
      Classical.not_not.1
        (mt
          (Ring.ne_bot_of_isMaximal_of_not_isField <|
            (isClosed_singleton_iff_isMaximal _).1 (T1Space.t1 ⟨⊥, hbot⟩))
          (by aesop))
  · refine ⟨fun x => (isClosed_singleton_iff_isMaximal x).2 ?_⟩
    by_cases hx : x.asIdeal = ⊥
    · letI := h.toSemifield
      exact hx.symm ▸ Ideal.bot_isMaximal
    · exact absurd h (Ring.not_isField_iff_exists_prime.2 ⟨x.asIdeal, ⟨hx, x.2⟩⟩)

local notation "Z(" a ")" => zeroLocus (a : Set R)

theorem isIrreducible_zeroLocus_iff_of_radical (I : Ideal R) (hI : I.IsRadical) :
    IsIrreducible (zeroLocus (I : Set R)) ↔ I.IsPrime := by
  rw [Ideal.isPrime_iff, IsIrreducible]
  apply and_congr
  · rw [Set.nonempty_iff_ne_empty, Ne, zeroLocus_empty_iff_eq_top]
  · trans ∀ x y : Ideal R, Z(I) ⊆ Z(x) ∪ Z(y) → Z(I) ⊆ Z(x) ∨ Z(I) ⊆ Z(y)
    · simp_rw [isPreirreducible_iff_closed_union_closed, isClosed_iff_zeroLocus_ideal]
      constructor
      · rintro h x y
        exact h _ _ ⟨x, rfl⟩ ⟨y, rfl⟩
      · rintro h _ _ ⟨x, rfl⟩ ⟨y, rfl⟩
        exact h x y
    · simp_rw [← zeroLocus_inf, subset_zeroLocus_iff_le_vanishingIdeal,
        vanishingIdeal_zeroLocus_eq_radical, hI.radical]
      constructor
      · simp_rw [← SetLike.mem_coe, ← Set.singleton_subset_iff, ← Ideal.span_le, ←
          Ideal.span_singleton_mul_span_singleton]
        refine fun h x y h' => h _ _ ?_
        rw [← hI.radical_le_iff] at h' ⊢
        simpa only [Ideal.radical_inf, Ideal.radical_mul] using h'
      · simp_rw [or_iff_not_imp_left, SetLike.not_le_iff_exists]
        rintro h s t h' ⟨x, hx, hx'⟩ y hy
        exact h (h' ⟨Ideal.mul_mem_right _ _ hx, Ideal.mul_mem_left _ _ hy⟩) hx'

theorem isIrreducible_zeroLocus_iff (I : Ideal R) :
    IsIrreducible (zeroLocus (I : Set R)) ↔ I.radical.IsPrime :=
  zeroLocus_radical I ▸ isIrreducible_zeroLocus_iff_of_radical _ I.radical_isRadical

theorem isIrreducible_iff_vanishingIdeal_isPrime {s : Set (PrimeSpectrum R)} :
    IsIrreducible s ↔ (vanishingIdeal s).IsPrime := by
  rw [← isIrreducible_iff_closure, ← zeroLocus_vanishingIdeal_eq_closure,
    isIrreducible_zeroLocus_iff_of_radical _ (isRadical_vanishingIdeal s)]

lemma vanishingIdeal_isIrreducible :
    vanishingIdeal (R := R) '' {s | IsIrreducible s} = {P | P.IsPrime} :=
  Set.ext fun I ↦ ⟨fun ⟨_, hs, e⟩ ↦ e ▸ isIrreducible_iff_vanishingIdeal_isPrime.mp hs,
    fun h ↦ ⟨zeroLocus I, (isIrreducible_zeroLocus_iff_of_radical _ h.isRadical).mpr h,
      (vanishingIdeal_zeroLocus_eq_radical I).trans h.radical⟩⟩

lemma vanishingIdeal_isClosed_isIrreducible :
    vanishingIdeal (R := R) '' {s | IsClosed s ∧ IsIrreducible s} = {P | P.IsPrime} := by
  refine (subset_antisymm ?_ ?_).trans vanishingIdeal_isIrreducible
  · exact Set.image_subset _ fun _ ↦ And.right
  rintro _ ⟨s, hs, rfl⟩
  exact ⟨closure s, ⟨isClosed_closure, hs.closure⟩, vanishingIdeal_closure s⟩

instance irreducibleSpace [IsDomain R] : IrreducibleSpace (PrimeSpectrum R) := by
  rw [irreducibleSpace_def, Set.top_eq_univ, ← zeroLocus_bot, isIrreducible_zeroLocus_iff]
  simpa using Ideal.bot_prime

instance quasiSober : QuasiSober (PrimeSpectrum R) :=
  ⟨fun {S} h₁ h₂ =>
    ⟨⟨_, isIrreducible_iff_vanishingIdeal_isPrime.1 h₁⟩, by
      rw [IsGenericPoint, closure_singleton, zeroLocus_vanishingIdeal_eq_closure, h₂.closure_eq]⟩⟩

/-- The prime spectrum of a commutative (semi)ring is a compact topological space. -/
instance compactSpace : CompactSpace (PrimeSpectrum R) := by
  refine compactSpace_of_finite_subfamily_closed fun S S_closed S_empty ↦ ?_
  choose I hI using fun i ↦ (isClosed_iff_zeroLocus_ideal (S i)).mp (S_closed i)
  simp_rw [hI, ← zeroLocus_iSup, zeroLocus_empty_iff_eq_top, ← top_le_iff] at S_empty ⊢
  exact Ideal.isCompactElement_top.exists_finset_of_le_iSup _ _ S_empty

section Comap

variable {S' : Type*} [CommSemiring S']

theorem preimage_comap_zeroLocus_aux (f : R →+* S) (s : Set R) :
    (fun y => ⟨Ideal.comap f y.asIdeal, inferInstance⟩ : PrimeSpectrum S → PrimeSpectrum R) ⁻¹'
        zeroLocus s =
      zeroLocus (f '' s) := by
  ext x
  simp only [mem_zeroLocus, Set.image_subset_iff, Set.mem_preimage, mem_zeroLocus, Ideal.coe_comap]

/-- The function between prime spectra of commutative (semi)rings induced by a ring homomorphism.
This function is continuous. -/
def comap (f : R →+* S) : C(PrimeSpectrum S, PrimeSpectrum R) where
  toFun y := ⟨Ideal.comap f y.asIdeal, inferInstance⟩
  continuous_toFun := by
    simp only [continuous_iff_isClosed, isClosed_iff_zeroLocus]
    rintro _ ⟨s, rfl⟩
    exact ⟨_, preimage_comap_zeroLocus_aux f s⟩

variable (f : R →+* S)

@[simp]
theorem comap_asIdeal (y : PrimeSpectrum S) : (comap f y).asIdeal = Ideal.comap f y.asIdeal :=
  rfl

@[simp]
theorem comap_id : comap (RingHom.id R) = ContinuousMap.id _ := by
  ext
  rfl

@[simp]
theorem comap_comp (f : R →+* S) (g : S →+* S') : comap (g.comp f) = (comap f).comp (comap g) :=
  rfl

theorem comap_comp_apply (f : R →+* S) (g : S →+* S') (x : PrimeSpectrum S') :
    PrimeSpectrum.comap (g.comp f) x = (PrimeSpectrum.comap f) (PrimeSpectrum.comap g x) :=
  rfl

@[simp]
theorem preimage_comap_zeroLocus (s : Set R) : comap f ⁻¹' zeroLocus s = zeroLocus (f '' s) :=
  preimage_comap_zeroLocus_aux f s

theorem comap_injective_of_surjective (f : R →+* S) (hf : Function.Surjective f) :
    Function.Injective (comap f) := fun x y h =>
  PrimeSpectrum.ext
    (Ideal.comap_injective_of_surjective f hf
      (congr_arg PrimeSpectrum.asIdeal h : (comap f x).asIdeal = (comap f y).asIdeal))

variable (S)

theorem localization_comap_inducing [Algebra R S] (M : Submonoid R) [IsLocalization M S] :
    Inducing (comap (algebraMap R S)) := by
  refine ⟨TopologicalSpace.ext_isClosed fun Z ↦ ?_⟩
  simp_rw [isClosed_induced_iff, isClosed_iff_zeroLocus, @eq_comm _ _ (zeroLocus _),
    exists_exists_eq_and, preimage_comap_zeroLocus]
  constructor
  · rintro ⟨s, rfl⟩
    refine ⟨(Ideal.span s).comap (algebraMap R S), ?_⟩
    rw [← zeroLocus_span, ← zeroLocus_span s, ← Ideal.map, IsLocalization.map_comap M S]
  · rintro ⟨s, rfl⟩
    exact ⟨_, rfl⟩

theorem localization_comap_injective [Algebra R S] (M : Submonoid R) [IsLocalization M S] :
    Function.Injective (comap (algebraMap R S)) := by
  intro p q h
  replace h := congr_arg (fun x : PrimeSpectrum R => Ideal.map (algebraMap R S) x.asIdeal) h
  dsimp only [comap, ContinuousMap.coe_mk] at h
  rw [IsLocalization.map_comap M S, IsLocalization.map_comap M S] at h
  ext1
  exact h

theorem localization_comap_embedding [Algebra R S] (M : Submonoid R) [IsLocalization M S] :
    Embedding (comap (algebraMap R S)) :=
  ⟨localization_comap_inducing S M, localization_comap_injective S M⟩

theorem localization_comap_range [Algebra R S] (M : Submonoid R) [IsLocalization M S] :
    Set.range (comap (algebraMap R S)) = { p | Disjoint (M : Set R) p.asIdeal } := by
  ext x
  constructor
  · simp_rw [disjoint_iff_inf_le]
    rintro ⟨p, rfl⟩ x ⟨hx₁, hx₂⟩
    exact (p.2.1 : ¬_) (p.asIdeal.eq_top_of_isUnit_mem hx₂ (IsLocalization.map_units S ⟨x, hx₁⟩))
  · intro h
    use ⟨x.asIdeal.map (algebraMap R S), IsLocalization.isPrime_of_isPrime_disjoint M S _ x.2 h⟩
    ext1
    exact IsLocalization.comap_map_of_isPrime_disjoint M S _ x.2 h

open Function RingHom

theorem comap_inducing_of_surjective (hf : Surjective f) : Inducing (comap f) where
  induced := by
    set_option tactic.skipAssignedInstances false in
    simp_rw [TopologicalSpace.ext_iff, ← isClosed_compl_iff,
      ← @isClosed_compl_iff (PrimeSpectrum S)
        ((TopologicalSpace.induced (comap f) zariskiTopology)), isClosed_induced_iff,
      isClosed_iff_zeroLocus]
    refine fun s =>
      ⟨fun ⟨F, hF⟩ =>
        ⟨zeroLocus (f ⁻¹' F), ⟨f ⁻¹' F, rfl⟩, by
          rw [preimage_comap_zeroLocus, Function.Surjective.image_preimage hf, hF]⟩,
        ?_⟩
    rintro ⟨-, ⟨F, rfl⟩, hF⟩
    exact ⟨f '' F, hF.symm.trans (preimage_comap_zeroLocus f F)⟩


end Comap
end CommSemiRing

section SpecOfSurjective

/-! The comap of a surjective ring homomorphism is a closed embedding between the prime spectra. -/


open Function RingHom

variable [CommRing R] [CommRing S]
variable (f : R →+* S)
variable {R}

theorem comap_singleton_isClosed_of_surjective (f : R →+* S) (hf : Function.Surjective f)
    (x : PrimeSpectrum S) (hx : IsClosed ({x} : Set (PrimeSpectrum S))) :
    IsClosed ({comap f x} : Set (PrimeSpectrum R)) :=
  haveI : x.asIdeal.IsMaximal := (isClosed_singleton_iff_isMaximal x).1 hx
  (isClosed_singleton_iff_isMaximal _).2 (Ideal.comap_isMaximal_of_surjective f hf)

theorem comap_singleton_isClosed_of_isIntegral (f : R →+* S) (hf : f.IsIntegral)
    (x : PrimeSpectrum S) (hx : IsClosed ({x} : Set (PrimeSpectrum S))) :
    IsClosed ({comap f x} : Set (PrimeSpectrum R)) :=
  have := (isClosed_singleton_iff_isMaximal x).1 hx
  (isClosed_singleton_iff_isMaximal _).2
    (Ideal.isMaximal_comap_of_isIntegral_of_isMaximal' f hf x.asIdeal)

theorem image_comap_zeroLocus_eq_zeroLocus_comap (hf : Surjective f) (I : Ideal S) :
    comap f '' zeroLocus I = zeroLocus (I.comap f) := by
  simp only [Set.ext_iff, Set.mem_image, mem_zeroLocus, SetLike.coe_subset_coe]
  refine fun p => ⟨?_, fun h_I_p => ?_⟩
  · rintro ⟨p, hp, rfl⟩ a ha
    exact hp ha
  · have hp : ker f ≤ p.asIdeal := (Ideal.comap_mono bot_le).trans h_I_p
    refine ⟨⟨p.asIdeal.map f, Ideal.map_isPrime_of_surjective hf hp⟩, fun x hx => ?_, ?_⟩
    · obtain ⟨x', rfl⟩ := hf x
      exact Ideal.mem_map_of_mem f (h_I_p hx)
    · ext x
      rw [comap_asIdeal, Ideal.mem_comap, Ideal.mem_map_iff_of_surjective f hf]
      refine ⟨?_, fun hx => ⟨x, hx, rfl⟩⟩
      rintro ⟨x', hx', heq⟩
      rw [← sub_sub_cancel x' x]
      refine p.asIdeal.sub_mem hx' (hp ?_)
      rwa [mem_ker, map_sub, sub_eq_zero]

theorem range_comap_of_surjective (hf : Surjective f) :
    Set.range (comap f) = zeroLocus (ker f) := by
  rw [← Set.image_univ]
  convert image_comap_zeroLocus_eq_zeroLocus_comap _ _ hf _
  rw [zeroLocus_bot]

theorem isClosed_range_comap_of_surjective (hf : Surjective f) :
    IsClosed (Set.range (comap f)) := by
  rw [range_comap_of_surjective _ f hf]
  exact isClosed_zeroLocus _

theorem closedEmbedding_comap_of_surjective (hf : Surjective f) : ClosedEmbedding (comap f) :=
  { induced := (comap_inducing_of_surjective S f hf).induced
    inj := comap_injective_of_surjective f hf
    isClosed_range := isClosed_range_comap_of_surjective S f hf }

end SpecOfSurjective

section SpecProd

variable {R S} [CommRing R] [CommRing S]

lemma primeSpectrumProd_symm_inl (x) :
    (primeSpectrumProd R S).symm (.inl x) = comap (RingHom.fst R S) x := by
  ext; simp [Ideal.prod]

lemma primeSpectrumProd_symm_inr (x) :
    (primeSpectrumProd R S).symm (.inr x) = comap (RingHom.snd R S) x := by
  ext; simp [Ideal.prod]

/-- The prime spectrum of `R × S` is homeomorphic
to the disjoint union of `PrimeSpectrum R` and `PrimeSpectrum S`. -/
noncomputable
def primeSpectrumProdHomeo :
    PrimeSpectrum (R × S) ≃ₜ PrimeSpectrum R ⊕ PrimeSpectrum S := by
  refine ((primeSpectrumProd R S).symm.toHomeomorphOfInducing ?_).symm
  refine (closedEmbedding_of_continuous_injective_closed ?_ (Equiv.injective _) ?_).toInducing
  · rw [continuous_sum_dom]
    simp only [Function.comp, primeSpectrumProd_symm_inl, primeSpectrumProd_symm_inr]
    exact ⟨(comap _).2, (comap _).2⟩
  · rw [isClosedMap_sum]
    constructor
    · simp_rw [primeSpectrumProd_symm_inl]
      refine (closedEmbedding_comap_of_surjective _ _ ?_).isClosedMap
      exact Prod.fst_surjective
    · simp_rw [primeSpectrumProd_symm_inr]
      refine (closedEmbedding_comap_of_surjective _ _ ?_).isClosedMap
      exact Prod.snd_surjective

end SpecProd

section CommSemiRing

variable [CommSemiring R] [CommSemiring S]
variable {R S}

section BasicOpen

/-- `basicOpen r` is the open subset containing all prime ideals not containing `r`. -/
def basicOpen (r : R) : TopologicalSpace.Opens (PrimeSpectrum R) where
  carrier := { x | r ∉ x.asIdeal }
  is_open' := ⟨{r}, Set.ext fun _ => Set.singleton_subset_iff.trans <| Classical.not_not.symm⟩

@[simp]
theorem mem_basicOpen (f : R) (x : PrimeSpectrum R) : x ∈ basicOpen f ↔ f ∉ x.asIdeal :=
  Iff.rfl

theorem isOpen_basicOpen {a : R} : IsOpen (basicOpen a : Set (PrimeSpectrum R)) :=
  (basicOpen a).isOpen

@[simp]
theorem basicOpen_eq_zeroLocus_compl (r : R) :
    (basicOpen r : Set (PrimeSpectrum R)) = (zeroLocus {r})ᶜ :=
  Set.ext fun x => by simp only [SetLike.mem_coe, mem_basicOpen, Set.mem_compl_iff, mem_zeroLocus,
    Set.singleton_subset_iff]

@[simp]
theorem basicOpen_one : basicOpen (1 : R) = ⊤ :=
  TopologicalSpace.Opens.ext <| by simp

@[simp]
theorem basicOpen_zero : basicOpen (0 : R) = ⊥ :=
  TopologicalSpace.Opens.ext <| by simp

theorem basicOpen_le_basicOpen_iff (f g : R) :
    basicOpen f ≤ basicOpen g ↔ f ∈ (Ideal.span ({g} : Set R)).radical := by
  rw [← SetLike.coe_subset_coe, basicOpen_eq_zeroLocus_compl, basicOpen_eq_zeroLocus_compl,
    Set.compl_subset_compl, zeroLocus_subset_zeroLocus_singleton_iff]

theorem basicOpen_mul (f g : R) : basicOpen (f * g) = basicOpen f ⊓ basicOpen g :=
  TopologicalSpace.Opens.ext <| by simp [zeroLocus_singleton_mul]

theorem basicOpen_mul_le_left (f g : R) : basicOpen (f * g) ≤ basicOpen f := by
  rw [basicOpen_mul f g]
  exact inf_le_left

theorem basicOpen_mul_le_right (f g : R) : basicOpen (f * g) ≤ basicOpen g := by
  rw [basicOpen_mul f g]
  exact inf_le_right

@[simp]
theorem basicOpen_pow (f : R) (n : ℕ) (hn : 0 < n) : basicOpen (f ^ n) = basicOpen f :=
  TopologicalSpace.Opens.ext <| by simpa using zeroLocus_singleton_pow f n hn

theorem isTopologicalBasis_basic_opens :
    TopologicalSpace.IsTopologicalBasis
      (Set.range fun r : R => (basicOpen r : Set (PrimeSpectrum R))) := by
  apply TopologicalSpace.isTopologicalBasis_of_isOpen_of_nhds
  · rintro _ ⟨r, rfl⟩
    exact isOpen_basicOpen
  · rintro p U hp ⟨s, hs⟩
    rw [← compl_compl U, Set.mem_compl_iff, ← hs, mem_zeroLocus, Set.not_subset] at hp
    obtain ⟨f, hfs, hfp⟩ := hp
    refine ⟨basicOpen f, ⟨f, rfl⟩, hfp, ?_⟩
    rw [← Set.compl_subset_compl, ← hs, basicOpen_eq_zeroLocus_compl, compl_compl]
    exact zeroLocus_anti_mono (Set.singleton_subset_iff.mpr hfs)

theorem isBasis_basic_opens : TopologicalSpace.Opens.IsBasis (Set.range (@basicOpen R _)) := by
  unfold TopologicalSpace.Opens.IsBasis
  convert isTopologicalBasis_basic_opens (R := R)
  rw [← Set.range_comp]
  rfl

@[simp]
theorem basicOpen_eq_bot_iff (f : R) : basicOpen f = ⊥ ↔ IsNilpotent f := by
  rw [← TopologicalSpace.Opens.coe_inj, basicOpen_eq_zeroLocus_compl]
  simp only [Set.eq_univ_iff_forall, Set.singleton_subset_iff, TopologicalSpace.Opens.coe_bot,
    nilpotent_iff_mem_prime, Set.compl_empty_iff, mem_zeroLocus, SetLike.mem_coe]
  exact ⟨fun h I hI => h ⟨I, hI⟩, fun h ⟨I, hI⟩ => h I hI⟩

theorem localization_away_comap_range (S : Type v) [CommSemiring S] [Algebra R S] (r : R)
    [IsLocalization.Away r S] : Set.range (comap (algebraMap R S)) = basicOpen r := by
  rw [localization_comap_range S (Submonoid.powers r)]
  ext x
  simp only [mem_zeroLocus, basicOpen_eq_zeroLocus_compl, SetLike.mem_coe, Set.mem_setOf_eq,
    Set.singleton_subset_iff, Set.mem_compl_iff, disjoint_iff_inf_le]
  constructor
  · intro h₁ h₂
    exact h₁ ⟨Submonoid.mem_powers r, h₂⟩
  · rintro h₁ _ ⟨⟨n, rfl⟩, h₃⟩
    exact h₁ (x.2.mem_of_pow_mem _ h₃)

theorem localization_away_openEmbedding (S : Type v) [CommSemiring S] [Algebra R S] (r : R)
    [IsLocalization.Away r S] : OpenEmbedding (comap (algebraMap R S)) :=
  { toEmbedding := localization_comap_embedding S (Submonoid.powers r)
    isOpen_range := by
      rw [localization_away_comap_range S r]
      exact isOpen_basicOpen }

theorem isCompact_basicOpen (f : R) : IsCompact (basicOpen f : Set (PrimeSpectrum R)) := by
  rw [← localization_away_comap_range (Localization (Submonoid.powers f))]
  exact isCompact_range (map_continuous _)

lemma comap_basicOpen (f : R →+* S) (x : R) :
    TopologicalSpace.Opens.comap (comap f) (basicOpen x) = basicOpen (f x) :=
  rfl

end BasicOpen

section Order

/-!
## The specialization order

We endow `PrimeSpectrum R` with a partial order, where `x ≤ y` if and only if `y ∈ closure {x}`.
-/


instance : PartialOrder (PrimeSpectrum R) :=
  PartialOrder.lift asIdeal (fun _ _ => PrimeSpectrum.ext)

@[simp]
theorem asIdeal_le_asIdeal (x y : PrimeSpectrum R) : x.asIdeal ≤ y.asIdeal ↔ x ≤ y :=
  Iff.rfl

@[simp]
theorem asIdeal_lt_asIdeal (x y : PrimeSpectrum R) : x.asIdeal < y.asIdeal ↔ x < y :=
  Iff.rfl

theorem le_iff_mem_closure (x y : PrimeSpectrum R) :
    x ≤ y ↔ y ∈ closure ({x} : Set (PrimeSpectrum R)) := by
  rw [← asIdeal_le_asIdeal, ← zeroLocus_vanishingIdeal_eq_closure, mem_zeroLocus,
    vanishingIdeal_singleton, SetLike.coe_subset_coe]

theorem le_iff_specializes (x y : PrimeSpectrum R) : x ≤ y ↔ x ⤳ y :=
  (le_iff_mem_closure x y).trans specializes_iff_mem_closure.symm

/-- `nhds` as an order embedding. -/
@[simps!]
def nhdsOrderEmbedding : PrimeSpectrum R ↪o Filter (PrimeSpectrum R) :=
  OrderEmbedding.ofMapLEIff nhds fun a b => (le_iff_specializes a b).symm

instance : T0Space (PrimeSpectrum R) :=
  ⟨nhdsOrderEmbedding.inj'⟩

instance [IsDomain R] : OrderBot (PrimeSpectrum R) where
  bot := ⟨⊥, Ideal.bot_prime⟩
  bot_le I := @bot_le _ _ _ I.asIdeal

instance {R : Type*} [Field R] : Unique (PrimeSpectrum R) where
  default := ⊥
  uniq x := PrimeSpectrum.ext ((IsSimpleOrder.eq_bot_or_eq_top _).resolve_right x.2.ne_top)

end Order

/-- If `x` specializes to `y`, then there is a natural map from the localization of `y` to the
localization of `x`. -/
def localizationMapOfSpecializes {x y : PrimeSpectrum R} (h : x ⤳ y) :
    Localization.AtPrime y.asIdeal →+* Localization.AtPrime x.asIdeal :=
  @IsLocalization.lift _ _ _ _ _ _ _ _ Localization.isLocalization
    (algebraMap R (Localization.AtPrime x.asIdeal))
    (by
      rintro ⟨a, ha⟩
      rw [← PrimeSpectrum.le_iff_specializes, ← asIdeal_le_asIdeal, ← SetLike.coe_subset_coe, ←
        Set.compl_subset_compl] at h
      exact (IsLocalization.map_units (Localization.AtPrime x.asIdeal)
        ⟨a, show a ∈ x.asIdeal.primeCompl from h ha⟩ : _))

variable (R) in
/--
Zero loci of prime ideals are closed irreducible sets in the Zariski topology and any closed
irreducible set is a zero locus of some prime ideal.
-/
protected def pointsEquivIrreducibleCloseds :
    PrimeSpectrum R ≃o (TopologicalSpace.IrreducibleCloseds (PrimeSpectrum R))ᵒᵈ where
  __ := irreducibleSetEquivPoints.toEquiv.symm.trans OrderDual.toDual
  map_rel_iff' {p q} :=
    (RelIso.symm irreducibleSetEquivPoints).map_rel_iff.trans (le_iff_specializes p q).symm

section LocalizationAtMinimal

variable {I : Ideal R} [hI : I.IsPrime]

/--
Localizations at minimal primes have single-point prime spectra.
-/
def primeSpectrum_unique_of_localization_at_minimal (h : I ∈ minimalPrimes R) :
    Unique (PrimeSpectrum (Localization.AtPrime I)) where
  default :=
    ⟨LocalRing.maximalIdeal (Localization I.primeCompl),
    (LocalRing.maximalIdeal.isMaximal _).isPrime⟩
  uniq x := PrimeSpectrum.ext (Localization.AtPrime.prime_unique_of_minimal h x.asIdeal)

end LocalizationAtMinimal

end CommSemiRing

end PrimeSpectrum

section CommSemiring
variable [CommSemiring R]

open PrimeSpectrum in
/--
[Stacks: Lemma 00ES (3)](https://stacks.math.columbia.edu/tag/00ES)
Zero loci of minimal prime ideals of `R` are irreducible components in `Spec R` and any
irreducible component is a zero locus of some minimal prime ideal.
-/
protected def minimalPrimes.equivIrreducibleComponents :
    minimalPrimes R ≃o (irreducibleComponents <| PrimeSpectrum R)ᵒᵈ := by
  let e : {p : Ideal R | p.IsPrime ∧ ⊥ ≤ p} ≃o PrimeSpectrum R :=
    ⟨⟨fun x ↦ ⟨x.1, x.2.1⟩, fun x ↦ ⟨x.1, x.2, bot_le⟩, fun _ ↦ rfl, fun _ ↦ rfl⟩, Iff.rfl⟩
  rw [irreducibleComponents_eq_maximals_closed]
  exact OrderIso.minimalsIsoMaximals (e.trans ((PrimeSpectrum.pointsEquivIrreducibleCloseds R).trans
    (TopologicalSpace.IrreducibleCloseds.orderIsoSubtype' (PrimeSpectrum R)).dual))

namespace PrimeSpectrum

lemma vanishingIdeal_irreducibleComponents :
    vanishingIdeal '' (irreducibleComponents <| PrimeSpectrum R) =
    minimalPrimes R := by
  rw [irreducibleComponents_eq_maximals_closed, minimalPrimes_eq_minimals,
    ← minimals_swap, ← vanishingIdeal_isClosed_isIrreducible, image_minimals_of_rel_iff_rel]
  exact fun s t hs _ ↦ vanishingIdeal_anti_mono_iff hs.1

lemma zeroLocus_minimalPrimes :
    zeroLocus ∘ (↑) '' minimalPrimes R =
    irreducibleComponents (PrimeSpectrum R) := by
  rw [← vanishingIdeal_irreducibleComponents, ← Set.image_comp, Set.EqOn.image_eq_self]
  intros s hs
  simpa [zeroLocus_vanishingIdeal_eq_closure, closure_eq_iff_isClosed]
    using isClosed_of_mem_irreducibleComponents s hs

variable {R}

lemma vanishingIdeal_mem_minimalPrimes {s : Set (PrimeSpectrum R)} :
    vanishingIdeal s ∈ minimalPrimes R ↔ closure s ∈ irreducibleComponents (PrimeSpectrum R) := by
  constructor
  · rw [← zeroLocus_minimalPrimes, ← zeroLocus_vanishingIdeal_eq_closure]
    exact Set.mem_image_of_mem _
  · rw [← vanishingIdeal_irreducibleComponents, ← vanishingIdeal_closure]
    exact Set.mem_image_of_mem _

lemma zeroLocus_ideal_mem_irreducibleComponents {I : Ideal R} :
    zeroLocus I ∈ irreducibleComponents (PrimeSpectrum R) ↔ I.radical ∈ minimalPrimes R := by
  rw [← vanishingIdeal_zeroLocus_eq_radical]
  conv_lhs => rw [← (isClosed_zeroLocus _).closure_eq]
  exact vanishingIdeal_mem_minimalPrimes.symm

end PrimeSpectrum

end CommSemiring

namespace LocalRing

variable [CommSemiring R] [LocalRing R]

/-- The closed point in the prime spectrum of a local ring. -/
def closedPoint : PrimeSpectrum R :=
  ⟨maximalIdeal R, (maximalIdeal.isMaximal R).isPrime⟩

variable {R}

theorem isLocalRingHom_iff_comap_closedPoint {S : Type v} [CommSemiring S] [LocalRing S]
    (f : R →+* S) : IsLocalRingHom f ↔ PrimeSpectrum.comap f (closedPoint S) = closedPoint R := by
  -- Porting note: inline `this` does **not** work
  have := (local_hom_TFAE f).out 0 4
  rw [this, PrimeSpectrum.ext_iff]
  rfl

@[simp]
theorem comap_closedPoint {S : Type v} [CommSemiring S] [LocalRing S] (f : R →+* S)
    [IsLocalRingHom f] : PrimeSpectrum.comap f (closedPoint S) = closedPoint R :=
  (isLocalRingHom_iff_comap_closedPoint f).mp inferInstance

theorem specializes_closedPoint (x : PrimeSpectrum R) : x ⤳ closedPoint R :=
  (PrimeSpectrum.le_iff_specializes _ _).mp (LocalRing.le_maximalIdeal x.2.1)

theorem closedPoint_mem_iff (U : TopologicalSpace.Opens <| PrimeSpectrum R) :
    closedPoint R ∈ U ↔ U = ⊤ := by
  constructor
  · rw [eq_top_iff]
    exact fun h x _ => (specializes_closedPoint x).mem_open U.2 h
  · rintro rfl
    trivial

@[simp]
theorem PrimeSpectrum.comap_residue (T : Type u) [CommRing T] [LocalRing T]
    (x : PrimeSpectrum (ResidueField T)) : PrimeSpectrum.comap (residue T) x = closedPoint T := by
  rw [Subsingleton.elim x ⊥]
  ext1
  exact Ideal.mk_ker

end LocalRing<|MERGE_RESOLUTION|>--- conflicted
+++ resolved
@@ -101,12 +101,7 @@
   constructor <;> intro H
   · rcases x.asIdeal.exists_le_maximal x.2.1 with ⟨m, hm, hxm⟩
     exact (congr_arg asIdeal (@H ⟨m, hm.isPrime⟩ hxm)) ▸ hm
-<<<<<<< HEAD
-  · exact fun p hp ↦ PrimeSpectrum.ext (H.eq_of_le p.2.1 hp).symm
-#align prime_spectrum.is_closed_singleton_iff_is_maximal PrimeSpectrum.isClosed_singleton_iff_isMaximal
-=======
   · exact fun p hp ↦ PrimeSpectrum.ext _ _ (H.eq_of_le p.2.1 hp).symm
->>>>>>> 2fc87a94
 
 theorem isRadical_vanishingIdeal (s : Set (PrimeSpectrum R)) : (vanishingIdeal s).IsRadical := by
   rw [← vanishingIdeal_closure, ← zeroLocus_vanishingIdeal_eq_closure,
