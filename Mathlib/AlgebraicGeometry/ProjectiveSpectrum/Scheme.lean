/-
Copyright (c) 2022 Jujian Zhang. All rights reserved.
Released under Apache 2.0 license as described in the file LICENSE.
Authors: Jujian Zhang, Andrew Yang
-/
import Mathlib.AlgebraicGeometry.ProjectiveSpectrum.StructureSheaf
import Mathlib.AlgebraicGeometry.GammaSpecAdjunction
import Mathlib.RingTheory.GradedAlgebra.Radical

/-!
# Proj as a scheme

This file is to prove that `Proj` is a scheme.

## Notation

* `Proj`      : `Proj` as a locally ringed space
* `Proj.T`    : the underlying topological space of `Proj`
* `Proj| U`   : `Proj` restricted to some open set `U`
* `Proj.T| U` : the underlying topological space of `Proj` restricted to open set `U`
* `pbo f`     : basic open set at `f` in `Proj`
* `Spec`      : `Spec` as a locally ringed space
* `Spec.T`    : the underlying topological space of `Spec`
* `sbo g`     : basic open set at `g` in `Spec`
* `A⁰_x`      : the degree zero part of localized ring `Aₓ`

## Implementation

In `AlgebraicGeometry/ProjectiveSpectrum/StructureSheaf.lean`, we have given `Proj` a
structure sheaf so that `Proj` is a locally ringed space. In this file we will prove that `Proj`
equipped with this structure sheaf is a scheme. We achieve this by using an affine cover by basic
open sets in `Proj`, more specifically:

1. We prove that `Proj` can be covered by basic open sets at homogeneous element of positive degree.
2. We prove that for any homogeneous element `f : A` of positive degree `m`, `Proj.T | (pbo f)` is
    homeomorphic to `Spec.T A⁰_f`:
  - forward direction `toSpec`:
    for any `x : pbo f`, i.e. a relevant homogeneous prime ideal `x`, send it to
    `A⁰_f ∩ span {g / 1 | g ∈ x}` (see `ProjIsoSpecTopComponent.IoSpec.carrier`). This ideal is
    prime, the proof is in `ProjIsoSpecTopComponent.ToSpec.toFun`. The fact that this function
    is continuous is found in `ProjIsoSpecTopComponent.toSpec`
  - backward direction `fromSpec`:
    for any `q : Spec A⁰_f`, we send it to `{a | ∀ i, aᵢᵐ/fⁱ ∈ q}`; we need this to be a
    homogeneous prime ideal that is relevant.
    * This is in fact an ideal, the proof can be found in
      `ProjIsoSpecTopComponent.FromSpec.carrier.asIdeal`;
    * This ideal is also homogeneous, the proof can be found in
      `ProjIsoSpecTopComponent.FromSpec.carrier.asIdeal.homogeneous`;
    * This ideal is relevant, the proof can be found in
      `ProjIsoSpecTopComponent.FromSpec.carrier.relevant`;
    * This ideal is prime, the proof can be found in
      `ProjIsoSpecTopComponent.FromSpec.carrier.asIdeal.prime`.
    Hence we have a well defined function `Spec.T A⁰_f → Proj.T | (pbo f)`, this function is called
    `ProjIsoSpecTopComponent.FromSpec.toFun`. But to prove the continuity of this function, we need
    to prove `fromSpec ∘ toSpec` and `toSpec ∘ fromSpec` are both identities; these are achieved in
    `ProjIsoSpecTopComponent.fromSpec_toSpec` and `ProjIsoSpecTopComponent.toSpec_fromSpec`.
3. Then we construct a morphism of locally ringed spaces `α : Proj| (pbo f) ⟶ Spec.T A⁰_f` as the
    following: by the Gamma-Spec adjunction, it is sufficient to construct a ring map
    `A⁰_f → Γ(Proj, pbo f)` from the ring of homogeneous localization of `A` away from `f` to the
    local sections of structure sheaf of projective spectrum on the basic open set around `f`.
    The map `A⁰_f → Γ(Proj, pbo f)` is constructed in `awayToΓ` and is defined by sending
    `s ∈ A⁰_f` to the section `x ↦ s` on `pbo f`.

## Main Definitions and Statements

For a homogeneous element `f` of degree `m`
* `ProjIsoSpecTopComponent.toSpec`: the continuous map between `Proj.T| pbo f` and `Spec.T A⁰_f`
  defined by sending `x : Proj| (pbo f)` to `A⁰_f ∩ span {g / 1 | g ∈ x}`. We also denote this map
  as `ψ`.
* `ProjIsoSpecTopComponent.ToSpec.preimage_eq`: for any `a: A`, if `a/f^m` has degree zero,
  then the preimage of `sbo a/f^m` under `toSpec f` is `pbo f ∩ pbo a`.

If we further assume `m` is positive
* `ProjIsoSpecTopComponent.fromSpec`: the continuous map between `Spec.T A⁰_f` and `Proj.T| pbo f`
  defined by sending `q` to `{a | aᵢᵐ/fⁱ ∈ q}` where `aᵢ` is the `i`-th coordinate of `a`.
  We also denote this map as `φ`
* `projIsoSpecTopComponent`: the homeomorphism `Proj.T| pbo f ≅ Spec.T A⁰_f` obtained by `φ` and
  `ψ`.
* `ProjectiveSpectrum.Proj.toSpec`: the morphism of locally ringed spaces between `Proj| pbo f`
  and `Spec A⁰_f` corresponding to the ring map `A⁰_f → Γ(Proj, pbo f)` under the Gamma-Spec
  adjunction defined by sending `s` to the section `x ↦ s` on `pbo f`.

Finally,
* `AlgebraicGeometry.Proj`: for any `ℕ`-graded ring `A`, `Proj A` is locally affine, hence is a
  scheme.

## Reference
* [Robin Hartshorne, *Algebraic Geometry*][Har77]: Chapter II.2 Proposition 2.5
-/

noncomputable section


namespace AlgebraicGeometry

open scoped DirectSum Pointwise

open DirectSum SetLike.GradedMonoid Localization

open Finset hiding mk_zero

variable {R A : Type*}
variable [CommRing R] [CommRing A] [Algebra R A]
variable (𝒜 : ℕ → Submodule R A)
variable [GradedAlgebra 𝒜]

open TopCat TopologicalSpace

open CategoryTheory Opposite

open ProjectiveSpectrum.StructureSheaf

-- Porting note: currently require lack of hygiene to use in variable declarations
-- maybe all make into notation3?
set_option hygiene false
/-- `Proj` as a locally ringed space -/
local notation3 "Proj" => Proj.toLocallyRingedSpace 𝒜

/-- The underlying topological space of `Proj` -/
local notation3 "Proj.T" => PresheafedSpace.carrier <| SheafedSpace.toPresheafedSpace
  <| LocallyRingedSpace.toSheafedSpace <| Proj.toLocallyRingedSpace 𝒜

/-- `Proj` restrict to some open set -/
macro "Proj| " U:term : term =>
  `((Proj.toLocallyRingedSpace 𝒜).restrict
    (Opens.isOpenEmbedding (X := Proj.T) ($U : Opens Proj.T)))

/-- the underlying topological space of `Proj` restricted to some open set -/
local notation "Proj.T| " U => PresheafedSpace.carrier <| SheafedSpace.toPresheafedSpace
  <| LocallyRingedSpace.toSheafedSpace
    <| (LocallyRingedSpace.restrict Proj (Opens.isOpenEmbedding (X := Proj.T) (U : Opens Proj.T)))

/-- basic open sets in `Proj` -/
local notation "pbo " x => ProjectiveSpectrum.basicOpen 𝒜 x

/-- basic open sets in `Spec` -/
local notation "sbo " f => PrimeSpectrum.basicOpen f

/-- `Spec` as a locally ringed space -/
local notation3 "Spec " ring => Spec.locallyRingedSpaceObj (CommRingCat.of ring)

/-- the underlying topological space of `Spec` -/
local notation "Spec.T " ring =>
  (Spec.locallyRingedSpaceObj (CommRingCat.of ring)).toSheafedSpace.toPresheafedSpace.1

local notation3 "A⁰_ " f => HomogeneousLocalization.Away 𝒜 f

namespace ProjIsoSpecTopComponent

/-
This section is to construct the homeomorphism between `Proj` restricted at basic open set at
a homogeneous element `x` and `Spec A⁰ₓ` where `A⁰ₓ` is the degree zero part of the localized
ring `Aₓ`.
-/
namespace ToSpec

open Ideal

-- This section is to construct the forward direction :
-- So for any `x` in `Proj| (pbo f)`, we need some point in `Spec A⁰_f`, i.e. a prime ideal,
-- and we need this correspondence to be continuous in their Zariski topology.
variable {𝒜}
variable {f : A} {m : ℕ} (x : Proj| (pbo f))

/--
For any `x` in `Proj| (pbo f)`, the corresponding ideal in `Spec A⁰_f`. This fact that this ideal
is prime is proven in `TopComponent.Forward.toFun`-/
def carrier : Ideal (A⁰_ f) :=
  Ideal.comap (algebraMap (A⁰_ f) (Away f))
    (x.val.asHomogeneousIdeal.toIdeal.map (algebraMap A (Away f)))

@[simp]
theorem mk_mem_carrier (z : HomogeneousLocalization.NumDenSameDeg 𝒜 (.powers f)) :
    HomogeneousLocalization.mk z ∈ carrier x ↔ z.num.1 ∈ x.1.asHomogeneousIdeal := by
  rw [carrier, Ideal.mem_comap, HomogeneousLocalization.algebraMap_apply,
    HomogeneousLocalization.val_mk, Localization.mk_eq_mk', IsLocalization.mk'_eq_mul_mk'_one,
    mul_comm, Ideal.unit_mul_mem_iff_mem, ← Ideal.mem_comap,
    IsLocalization.comap_map_of_isPrime_disjoint (.powers f)]
  · rfl
  · infer_instance
  · exact (disjoint_powers_iff_not_mem _ (Ideal.IsPrime.isRadical inferInstance)).mpr x.2
  · exact isUnit_of_invertible _

theorem isPrime_carrier : Ideal.IsPrime (carrier x) := by
  refine Ideal.IsPrime.comap _ (hK := ?_)
  exact IsLocalization.isPrime_of_isPrime_disjoint
    (Submonoid.powers f) _ _ inferInstance
    ((disjoint_powers_iff_not_mem _ (Ideal.IsPrime.isRadical inferInstance)).mpr x.2)

variable (f)

/-- The function between the basic open set `D(f)` in `Proj` to the corresponding basic open set in
`Spec A⁰_f`. This is bundled into a continuous map in `TopComponent.forward`.
-/
@[simps (config := .lemmasOnly)]
def toFun (x : Proj.T| pbo f) : Spec.T A⁰_ f :=
  ⟨carrier x, isPrime_carrier x⟩

/-
The preimage of basic open set `D(a/f^n)` in `Spec A⁰_f` under the forward map from `Proj A` to
`Spec A⁰_f` is the basic open set `D(a) ∩ D(f)` in `Proj A`. This lemma is used to prove that the
forward map is continuous.
-/
theorem preimage_basicOpen (z : HomogeneousLocalization.NumDenSameDeg 𝒜 (.powers f)) :
    toFun f ⁻¹' (sbo (HomogeneousLocalization.mk z) : Set (PrimeSpectrum (A⁰_ f))) =
      Subtype.val ⁻¹' (pbo z.num.1 : Set (ProjectiveSpectrum 𝒜)) :=
  Set.ext fun y ↦ (mk_mem_carrier y z).not

end ToSpec

section

/-- The continuous function from the basic open set `D(f)` in `Proj`
to the corresponding basic open set in `Spec A⁰_f`. -/
@[simps! (config := .lemmasOnly) apply_asIdeal]
def toSpec (f : A) : (Proj.T| pbo f) ⟶ Spec.T A⁰_ f where
  toFun := ToSpec.toFun f
  continuous_toFun := by
    rw [PrimeSpectrum.isTopologicalBasis_basic_opens.continuous_iff]
    rintro _ ⟨x, rfl⟩
    obtain ⟨x, rfl⟩ := Quotient.mk''_surjective x
    rw [ToSpec.preimage_basicOpen]
    exact (pbo x.num).2.preimage continuous_subtype_val

variable {𝒜} in
lemma toSpec_preimage_basicOpen {f} (z : HomogeneousLocalization.NumDenSameDeg 𝒜 (.powers f)) :
    toSpec 𝒜 f ⁻¹' (sbo (HomogeneousLocalization.mk z) : Set (PrimeSpectrum (A⁰_ f))) =
      Subtype.val ⁻¹' (pbo z.num.1 : Set (ProjectiveSpectrum 𝒜)) :=
  ToSpec.preimage_basicOpen f z

end

namespace FromSpec

open GradedAlgebra SetLike

open Finset hiding mk_zero

-- Porting note: _root_ doesn't work here
open HomogeneousLocalization

variable {𝒜}
variable {f : A} {m : ℕ} (f_deg : f ∈ 𝒜 m)

open Lean Meta Elab Tactic

macro "mem_tac_aux" : tactic =>
  `(tactic| first | exact pow_mem_graded _ (Submodule.coe_mem _) | exact natCast_mem_graded _ _ |
    exact pow_mem_graded _ f_deg)

macro "mem_tac" : tactic =>
  `(tactic| first | mem_tac_aux |
    repeat (all_goals (apply SetLike.GradedMonoid.toGradedMul.mul_mem)); mem_tac_aux)

/-- The function from `Spec A⁰_f` to `Proj|D(f)` is defined by `q ↦ {a | aᵢᵐ/fⁱ ∈ q}`, i.e. sending
`q` a prime ideal in `A⁰_f` to the homogeneous prime relevant ideal containing only and all the
elements `a : A` such that for every `i`, the degree 0 element formed by dividing the `m`-th power
of the `i`-th projection of `a` by the `i`-th power of the degree-`m` homogeneous element `f`,
lies in `q`.

The set `{a | aᵢᵐ/fⁱ ∈ q}`
* is an ideal, as proved in `carrier.asIdeal`;
* is homogeneous, as proved in `carrier.asHomogeneousIdeal`;
* is prime, as proved in `carrier.asIdeal.prime`;
* is relevant, as proved in `carrier.relevant`.
-/
def carrier (f_deg : f ∈ 𝒜 m) (q : Spec.T A⁰_ f) : Set A :=
  {a | ∀ i, (HomogeneousLocalization.mk ⟨m * i, ⟨proj 𝒜 i a ^ m, by rw [← smul_eq_mul]; mem_tac⟩,
              ⟨f ^ i, by rw [mul_comm]; mem_tac⟩, ⟨_, rfl⟩⟩ : A⁰_ f) ∈ q.1}

theorem mem_carrier_iff (q : Spec.T A⁰_ f) (a : A) :
    a ∈ carrier f_deg q ↔ ∀ i, (HomogeneousLocalization.mk ⟨m * i, ⟨proj 𝒜 i a ^ m, by
      rw [← smul_eq_mul]; mem_tac⟩,
      ⟨f ^ i, by rw [mul_comm]; mem_tac⟩, ⟨_, rfl⟩⟩ : A⁰_ f) ∈ q.1 :=
  Iff.rfl

theorem mem_carrier_iff' (q : Spec.T A⁰_ f) (a : A) :
    a ∈ carrier f_deg q ↔
      ∀ i, (Localization.mk (proj 𝒜 i a ^ m) ⟨f ^ i, ⟨i, rfl⟩⟩ : Localization.Away f) ∈
          algebraMap (HomogeneousLocalization.Away 𝒜 f) (Localization.Away f) '' { s | s ∈ q.1 } :=
  (mem_carrier_iff f_deg q a).trans
    (by
      constructor <;> intro h i <;> specialize h i
      · rw [Set.mem_image]; refine ⟨_, h, rfl⟩
      · rw [Set.mem_image] at h; rcases h with ⟨x, h, hx⟩
        change x ∈ q.asIdeal at h
        convert h
        rw [HomogeneousLocalization.ext_iff_val, HomogeneousLocalization.val_mk]
        dsimp only [Subtype.coe_mk]; rw [← hx]; rfl)

theorem mem_carrier_iff_of_mem (hm : 0 < m) (q : Spec.T A⁰_ f) (a : A) {n} (hn : a ∈ 𝒜 n) :
    a ∈ carrier f_deg q ↔
      (HomogeneousLocalization.mk ⟨m * n, ⟨a ^ m, pow_mem_graded m hn⟩,
        ⟨f ^ n, by rw [mul_comm]; mem_tac⟩, ⟨_, rfl⟩⟩ : A⁰_ f) ∈ q.asIdeal := by
  trans (HomogeneousLocalization.mk ⟨m * n, ⟨proj 𝒜 n a ^ m, by rw [← smul_eq_mul]; mem_tac⟩,
    ⟨f ^ n, by rw [mul_comm]; mem_tac⟩, ⟨_, rfl⟩⟩ : A⁰_ f) ∈ q.asIdeal
  · refine ⟨fun h ↦ h n, fun h i ↦ if hi : i = n then hi ▸ h else ?_⟩
    convert zero_mem q.asIdeal
    apply HomogeneousLocalization.val_injective
    simp only [proj_apply, decompose_of_mem_ne _ hn (Ne.symm hi), zero_pow hm.ne',
      HomogeneousLocalization.val_mk, Localization.mk_zero, HomogeneousLocalization.val_zero]
  · simp only [proj_apply, decompose_of_mem_same _ hn]

theorem mem_carrier_iff_of_mem_mul (hm : 0 < m)
    (q : Spec.T A⁰_ f) (a : A) {n} (hn : a ∈ 𝒜 (n * m)) :
    a ∈ carrier f_deg q ↔ (HomogeneousLocalization.mk ⟨m * n, ⟨a, mul_comm n m ▸ hn⟩,
        ⟨f ^ n, by rw [mul_comm]; mem_tac⟩, ⟨_, rfl⟩⟩ : A⁰_ f) ∈ q.asIdeal := by
  rw [mem_carrier_iff_of_mem f_deg hm q a hn, iff_iff_eq, eq_comm,
    ← Ideal.IsPrime.pow_mem_iff_mem (α := A⁰_ f) inferInstance m hm]
  congr 1
  apply HomogeneousLocalization.val_injective
  simp only [HomogeneousLocalization.val_mk, HomogeneousLocalization.val_pow,
    Localization.mk_pow, pow_mul]
  rfl

theorem num_mem_carrier_iff (hm : 0 < m) (q : Spec.T A⁰_ f)
    (z : HomogeneousLocalization.NumDenSameDeg 𝒜 (.powers f)) :
    z.num.1 ∈ carrier f_deg q ↔ HomogeneousLocalization.mk z ∈ q.asIdeal := by
  obtain ⟨n, hn : f ^ n = _⟩ := z.den_mem
  have : f ^ n ≠ 0 := fun e ↦ by
    have := HomogeneousLocalization.subsingleton 𝒜 (x := .powers f) ⟨n, e⟩
    exact IsEmpty.elim (inferInstanceAs (IsEmpty (PrimeSpectrum (A⁰_ f)))) q
  convert mem_carrier_iff_of_mem_mul f_deg hm q z.num.1 (n := n) ?_ using 2
  · apply HomogeneousLocalization.val_injective; simp only [hn, HomogeneousLocalization.val_mk]
  · have := degree_eq_of_mem_mem 𝒜 (SetLike.pow_mem_graded n f_deg) (hn.symm ▸ z.den.2) this
    rw [← smul_eq_mul, this]; exact z.num.2

theorem carrier.add_mem (q : Spec.T A⁰_ f) {a b : A} (ha : a ∈ carrier f_deg q)
    (hb : b ∈ carrier f_deg q) : a + b ∈ carrier f_deg q := by
  refine fun i => (q.2.mem_or_mem ?_).elim id id
  change (.mk ⟨_, _, _, _⟩ : A⁰_ f) ∈ q.1; dsimp only [Subtype.coe_mk]
  simp_rw [← pow_add, map_add, add_pow, mul_comm, ← nsmul_eq_mul]
  let g : ℕ → A⁰_ f := fun j => (m + m).choose j •
      if h2 : m + m < j then (0 : A⁰_ f)
      else
        -- Porting note: inlining `l`, `r` causes a "can't synth HMul A⁰_ f A⁰_ f ?" error
        if h1 : j ≤ m then
          letI l : A⁰_ f := HomogeneousLocalization.mk
            ⟨m * i, ⟨proj 𝒜 i a ^ j * proj 𝒜 i b ^ (m - j), ?_⟩,
              ⟨_, by rw [mul_comm]; mem_tac⟩, ⟨i, rfl⟩⟩
          letI r : A⁰_ f := HomogeneousLocalization.mk
            ⟨m * i, ⟨proj 𝒜 i b ^ m, by rw [← smul_eq_mul]; mem_tac⟩,
              ⟨_, by rw [mul_comm]; mem_tac⟩, ⟨i, rfl⟩⟩
          l * r
        else
          letI l : A⁰_ f := HomogeneousLocalization.mk
            ⟨m * i, ⟨proj 𝒜 i a ^ m, by rw [← smul_eq_mul]; mem_tac⟩,
              ⟨_, by rw [mul_comm]; mem_tac⟩, ⟨i, rfl⟩⟩
          letI r : A⁰_ f := HomogeneousLocalization.mk
            ⟨m * i, ⟨proj 𝒜 i a ^ (j - m) * proj 𝒜 i b ^ (m + m - j), ?_⟩,
              ⟨_, by rw [mul_comm]; mem_tac⟩, ⟨i, rfl⟩⟩
          l * r
  rotate_left
  · rw [(_ : m * i = _)]
    -- Porting note: it seems unification with mul_mem is more fiddly reducing value of mem_tac
    apply GradedMonoid.toGradedMul.mul_mem (i := j • i) (j := (m - j) • i) <;> mem_tac_aux
    rw [← add_smul, Nat.add_sub_of_le h1]; rfl
  · rw [(_ : m * i = _)]
    apply GradedMonoid.toGradedMul.mul_mem (i := (j-m) • i) (j := (m + m - j) • i) <;> mem_tac_aux
    rw [← add_smul]; congr; zify [le_of_not_lt h2, le_of_not_le h1]; abel
  convert_to ∑ i ∈ range (m + m + 1), g i ∈ q.1; swap
  · refine q.1.sum_mem fun j _ => nsmul_mem ?_ _; split_ifs
    exacts [q.1.zero_mem, q.1.mul_mem_left _ (hb i), q.1.mul_mem_right _ (ha i)]
  rw [HomogeneousLocalization.ext_iff_val, HomogeneousLocalization.val_mk]
  change _ = (algebraMap (HomogeneousLocalization.Away 𝒜 f) (Localization.Away f)) _
  dsimp only [Subtype.coe_mk]; rw [map_sum, mk_sum]
  apply Finset.sum_congr rfl fun j hj => _
  intro j hj
  change _ = HomogeneousLocalization.val _
  rw [HomogeneousLocalization.val_smul]
  split_ifs with h2 h1
  · exact ((Finset.mem_range.1 hj).not_le h2).elim
  all_goals simp only [HomogeneousLocalization.val_mul, HomogeneousLocalization.val_zero,
    HomogeneousLocalization.val_mk, Subtype.coe_mk, Localization.mk_mul, ← smul_mk]; congr 2
  · dsimp; rw [mul_assoc, ← pow_add, add_comm (m - j), Nat.add_sub_assoc h1]
  · simp_rw [pow_add]; rfl
  · dsimp; rw [← mul_assoc, ← pow_add, Nat.add_sub_of_le (le_of_not_le h1)]
  · simp_rw [pow_add]; rfl

variable (hm : 0 < m) (q : Spec.T A⁰_ f)
include hm

theorem carrier.zero_mem : (0 : A) ∈ carrier f_deg q := fun i => by
  convert Submodule.zero_mem q.1 using 1
  rw [HomogeneousLocalization.ext_iff_val, HomogeneousLocalization.val_mk,
    HomogeneousLocalization.val_zero]; simp_rw [map_zero, zero_pow hm.ne']
  convert Localization.mk_zero (S := Submonoid.powers f) _ using 1

theorem carrier.smul_mem (c x : A) (hx : x ∈ carrier f_deg q) : c • x ∈ carrier f_deg q := by
  revert c
  refine DirectSum.Decomposition.inductionOn 𝒜 ?_ ?_ ?_
  · rw [zero_smul]; exact carrier.zero_mem f_deg hm _
  · rintro n ⟨a, ha⟩ i
    simp_rw [proj_apply, smul_eq_mul, coe_decompose_mul_of_left_mem 𝒜 i ha]
    -- Porting note: having trouble with Mul instance
    let product : A⁰_ f :=
      Mul.mul (HomogeneousLocalization.mk ⟨_, ⟨a ^ m, pow_mem_graded m ha⟩, ⟨_, ?_⟩, ⟨n, rfl⟩⟩)
        (HomogeneousLocalization.mk ⟨_, ⟨proj 𝒜 (i - n) x ^ m, by mem_tac⟩, ⟨_, ?_⟩, ⟨i - n, rfl⟩⟩)
    · split_ifs with h
      · convert_to product ∈ q.1
        · dsimp [product]
          erw [HomogeneousLocalization.ext_iff_val, HomogeneousLocalization.val_mk,
            HomogeneousLocalization.val_mul, HomogeneousLocalization.val_mk,
            HomogeneousLocalization.val_mk]
          · simp_rw [mul_pow]; rw [Localization.mk_mul]
            · congr; rw [← pow_add, Nat.add_sub_of_le h]
        · apply Ideal.mul_mem_left (α := A⁰_ f) _ _ (hx _)
          rw [(_ : m • n = _)]
          · mem_tac
          · simp only [smul_eq_mul, mul_comm]
      · simpa only [map_zero, zero_pow hm.ne'] using zero_mem f_deg hm q i
    rw [(_ : m • (i - n) = _)]
    · mem_tac
    · simp only [smul_eq_mul, mul_comm]
  · simp_rw [add_smul]; exact fun _ _ => carrier.add_mem f_deg q

/-- For a prime ideal `q` in `A⁰_f`, the set `{a | aᵢᵐ/fⁱ ∈ q}` as an ideal.
-/
def carrier.asIdeal : Ideal A where
  carrier := carrier f_deg q
  zero_mem' := carrier.zero_mem f_deg hm q
  add_mem' := carrier.add_mem f_deg q
  smul_mem' := carrier.smul_mem f_deg hm q


theorem carrier.asIdeal.homogeneous : (carrier.asIdeal f_deg hm q).IsHomogeneous 𝒜 :=
  fun i a ha j =>
  (em (i = j)).elim (fun h => h ▸ by simpa only [proj_apply, decompose_coe, of_eq_same] using ha _)
    fun h => by
    simpa only [proj_apply, decompose_of_mem_ne 𝒜 (Submodule.coe_mem (decompose 𝒜 a i)) h,
      zero_pow hm.ne', map_zero] using carrier.zero_mem f_deg hm q j

/-- For a prime ideal `q` in `A⁰_f`, the set `{a | aᵢᵐ/fⁱ ∈ q}` as a homogeneous ideal.
-/
def carrier.asHomogeneousIdeal : HomogeneousIdeal 𝒜 :=
  ⟨carrier.asIdeal f_deg hm q, carrier.asIdeal.homogeneous f_deg hm q⟩

theorem carrier.denom_not_mem : f ∉ carrier.asIdeal f_deg hm q := fun rid =>
  q.isPrime.ne_top <|
    (Ideal.eq_top_iff_one _).mpr
      (by
        convert rid m
        rw [HomogeneousLocalization.ext_iff_val, HomogeneousLocalization.val_one,
          HomogeneousLocalization.val_mk]
        dsimp
        simp_rw [decompose_of_mem_same _ f_deg]
        simp only [mk_eq_monoidOf_mk', Submonoid.LocalizationMap.mk'_self])

theorem carrier.relevant : ¬HomogeneousIdeal.irrelevant 𝒜 ≤ carrier.asHomogeneousIdeal f_deg hm q :=
  fun rid => carrier.denom_not_mem f_deg hm q <| rid <| DirectSum.decompose_of_mem_ne 𝒜 f_deg hm.ne'

theorem carrier.asIdeal.ne_top : carrier.asIdeal f_deg hm q ≠ ⊤ := fun rid =>
  carrier.denom_not_mem f_deg hm q (rid.symm ▸ Submodule.mem_top)

theorem carrier.asIdeal.prime : (carrier.asIdeal f_deg hm q).IsPrime :=
  (carrier.asIdeal.homogeneous f_deg hm q).isPrime_of_homogeneous_mem_or_mem
    (carrier.asIdeal.ne_top f_deg hm q) fun {x y} ⟨nx, hnx⟩ ⟨ny, hny⟩ hxy =>
    show (∀ _, _ ∈ _) ∨ ∀ _, _ ∈ _ by
      rw [← and_forall_ne nx, and_iff_left, ← and_forall_ne ny, and_iff_left]
      · apply q.2.mem_or_mem; convert hxy (nx + ny) using 1
        dsimp
        simp_rw [decompose_of_mem_same 𝒜 hnx, decompose_of_mem_same 𝒜 hny,
          decompose_of_mem_same 𝒜 (SetLike.GradedMonoid.toGradedMul.mul_mem hnx hny),
          mul_pow, pow_add]
        simp only [HomogeneousLocalization.ext_iff_val, HomogeneousLocalization.val_mk,
          HomogeneousLocalization.val_mul, Localization.mk_mul]
        simp only [Submonoid.mk_mul_mk, mk_eq_monoidOf_mk']
      all_goals
        intro n hn; convert q.1.zero_mem using 1
        rw [HomogeneousLocalization.ext_iff_val, HomogeneousLocalization.val_mk,
          HomogeneousLocalization.val_zero]; simp_rw [proj_apply]
        convert mk_zero (S := Submonoid.powers f) _
        rw [decompose_of_mem_ne 𝒜 _ hn.symm, zero_pow hm.ne']
        · first | exact hnx | exact hny

/-- The function `Spec A⁰_f → Proj|D(f)` sending `q` to `{a | aᵢᵐ/fⁱ ∈ q}`. -/
def toFun : (Spec.T A⁰_ f) → Proj.T| pbo f := fun q =>
  ⟨⟨carrier.asHomogeneousIdeal f_deg hm q, carrier.asIdeal.prime f_deg hm q,
      carrier.relevant f_deg hm q⟩,
    (ProjectiveSpectrum.mem_basicOpen _ f _).mp <| carrier.denom_not_mem f_deg hm q⟩

end FromSpec

section toSpecFromSpec

lemma toSpec_fromSpec {f : A} {m : ℕ} (f_deg : f ∈ 𝒜 m) (hm : 0 < m) (x : Spec.T (A⁰_ f)) :
    toSpec 𝒜 f (FromSpec.toFun f_deg hm x) = x := by
  apply PrimeSpectrum.ext
  ext z
  obtain ⟨z, rfl⟩ := z.mk_surjective
  rw [← FromSpec.num_mem_carrier_iff f_deg hm x]
  exact ToSpec.mk_mem_carrier _ z

@[deprecated (since := "2024-03-02")] alias toSpecFromSpec := toSpec_fromSpec

end toSpecFromSpec

section fromSpecToSpec

lemma fromSpec_toSpec {f : A} {m : ℕ} (f_deg : f ∈ 𝒜 m) (hm : 0 < m) (x : Proj.T| pbo f) :
    FromSpec.toFun f_deg hm (toSpec 𝒜 f x) = x := by
  refine Subtype.ext <| ProjectiveSpectrum.ext <| HomogeneousIdeal.ext' ?_
  intros i z hzi
  refine (FromSpec.mem_carrier_iff_of_mem f_deg hm _ _ hzi).trans ?_
  exact (ToSpec.mk_mem_carrier _ _).trans (x.1.2.pow_mem_iff_mem m hm)

lemma toSpec_injective {f : A} {m : ℕ} (f_deg : f ∈ 𝒜 m) (hm : 0 < m) :
    Function.Injective (toSpec 𝒜 f) := by
  intro x₁ x₂ h
  have := congr_arg (FromSpec.toFun f_deg hm) h
  rwa [fromSpec_toSpec, fromSpec_toSpec] at this

lemma toSpec_surjective {f : A} {m : ℕ} (f_deg : f ∈ 𝒜 m) (hm : 0 < m) :
    Function.Surjective (toSpec 𝒜 f) :=
  Function.surjective_iff_hasRightInverse |>.mpr
    ⟨FromSpec.toFun f_deg hm, toSpec_fromSpec 𝒜 f_deg hm⟩

lemma toSpec_bijective {f : A} {m : ℕ} (f_deg : f ∈ 𝒜 m) (hm : 0 < m) :
    Function.Bijective (toSpec (𝒜 := 𝒜) (f := f)) :=
  ⟨toSpec_injective 𝒜 f_deg hm, toSpec_surjective 𝒜 f_deg hm⟩

end fromSpecToSpec

namespace toSpec

variable {f : A} {m : ℕ} (f_deg : f ∈ 𝒜 m) (hm : 0 < m)
include hm f_deg

variable {𝒜} in
lemma image_basicOpen_eq_basicOpen (a : A) (i : ℕ) :
    toSpec 𝒜 f '' (Subtype.val ⁻¹' (pbo (decompose 𝒜 a i) : Set (ProjectiveSpectrum 𝒜))) =
    (PrimeSpectrum.basicOpen (R := A⁰_ f) <|
      HomogeneousLocalization.mk
        ⟨m * i, ⟨decompose 𝒜 a i ^ m,
          (smul_eq_mul ℕ) ▸ SetLike.pow_mem_graded _ (Submodule.coe_mem _)⟩,
          ⟨f^i, by rw [mul_comm]; exact SetLike.pow_mem_graded _ f_deg⟩, ⟨i, rfl⟩⟩).1 :=
  Set.preimage_injective.mpr (toSpec_surjective 𝒜 f_deg hm) <|
    Set.preimage_image_eq _ (toSpec_injective 𝒜 f_deg hm) ▸ by
  rw [Opens.carrier_eq_coe, toSpec_preimage_basicOpen, ProjectiveSpectrum.basicOpen_pow 𝒜 _ m hm]

end toSpec

variable {𝒜} in
/-- The continuous function `Spec A⁰_f → Proj|D(f)` sending `q` to `{a | aᵢᵐ/fⁱ ∈ q}` where
`m` is the degree of `f` -/
def fromSpec {f : A} {m : ℕ} (f_deg : f ∈ 𝒜 m) (hm : 0 < m) :
    (Spec.T (A⁰_ f)) ⟶ (Proj.T| (pbo f)) where
  toFun := FromSpec.toFun f_deg hm
  continuous_toFun := by
    rw [isTopologicalBasis_subtype (ProjectiveSpectrum.isTopologicalBasis_basic_opens 𝒜) (pbo f).1
      |>.continuous_iff]
    rintro s ⟨_, ⟨a, rfl⟩, rfl⟩
    have h₁ : Subtype.val (p := (pbo f).1) ⁻¹' (pbo a) =
        ⋃ i : ℕ, Subtype.val (p := (pbo f).1) ⁻¹' (pbo (decompose 𝒜 a i)) := by
      simp [ProjectiveSpectrum.basicOpen_eq_union_of_projection 𝒜 a]
    let e : _ ≃ _ :=
      ⟨FromSpec.toFun f_deg hm, ToSpec.toFun f, toSpec_fromSpec _ _ _, fromSpec_toSpec _ _ _⟩
    change IsOpen <| e ⁻¹' _
    rw [Set.preimage_equiv_eq_image_symm, h₁, Set.image_iUnion]
    exact isOpen_iUnion fun i ↦ toSpec.image_basicOpen_eq_basicOpen f_deg hm a i ▸
      PrimeSpectrum.isOpen_basicOpen

end ProjIsoSpecTopComponent

variable {𝒜} in
/--
The homeomorphism `Proj|D(f) ≅ Spec A⁰_f` defined by
- `φ : Proj|D(f) ⟶ Spec A⁰_f` by sending `x` to `A⁰_f ∩ span {g / 1 | g ∈ x}`
- `ψ : Spec A⁰_f ⟶ Proj|D(f)` by sending `q` to `{a | aᵢᵐ/fⁱ ∈ q}`.
-/
def projIsoSpecTopComponent {f : A} {m : ℕ} (f_deg : f ∈ 𝒜 m) (hm : 0 < m) :
    (Proj.T| (pbo f)) ≅ (Spec.T (A⁰_ f))  where
  hom := ProjIsoSpecTopComponent.toSpec 𝒜 f
  inv := ProjIsoSpecTopComponent.fromSpec f_deg hm
  hom_inv_id := ConcreteCategory.hom_ext _ _
    (ProjIsoSpecTopComponent.fromSpec_toSpec 𝒜 f_deg hm)
  inv_hom_id := ConcreteCategory.hom_ext _ _
    (ProjIsoSpecTopComponent.toSpec_fromSpec 𝒜 f_deg hm)

namespace ProjectiveSpectrum.Proj

/--
The ring map from `A⁰_ f` to the local sections of the structure sheaf of the projective spectrum of
`A` on the basic open set `D(f)` defined by sending `s ∈ A⁰_f` to the section `x ↦ s` on `D(f)`.
-/
def awayToSection (f) : CommRingCat.of (A⁰_ f) ⟶ (structureSheaf 𝒜).1.obj (op (pbo f)) where
  toFun s :=
    ⟨fun x ↦ HomogeneousLocalization.mapId 𝒜 (Submonoid.powers_le.mpr x.2) s, fun x ↦ by
      obtain ⟨s, rfl⟩ := HomogeneousLocalization.mk_surjective s
      obtain ⟨n, hn : f ^ n = s.den.1⟩ := s.den_mem
      exact ⟨_, x.2, 𝟙 _, s.1, s.2, s.3,
        fun x hsx ↦ x.2 (Ideal.IsPrime.mem_of_pow_mem inferInstance n (hn ▸ hsx)), fun _ ↦ rfl⟩⟩
  map_add' _ _ := by ext; simp only [map_add, HomogeneousLocalization.val_add, Proj.add_apply]
  map_mul' _ _ := by ext; simp only [map_mul, HomogeneousLocalization.val_mul, Proj.mul_apply]
  map_zero' := by ext; simp only [map_zero, HomogeneousLocalization.val_zero, Proj.zero_apply]
  map_one' := by ext; simp only [map_one, HomogeneousLocalization.val_one, Proj.one_apply]

lemma awayToSection_germ (f x hx) :
    awayToSection 𝒜 f ≫ (structureSheaf 𝒜).presheaf.germ _ x hx =
      (HomogeneousLocalization.mapId 𝒜 (Submonoid.powers_le.mpr hx)) ≫
        (Proj.stalkIso' 𝒜 x).toCommRingCatIso.inv := by
  ext z
  apply (Proj.stalkIso' 𝒜 x).eq_symm_apply.mpr
  apply Proj.stalkIso'_germ

/--
The ring map from `A⁰_ f` to the global sections of the structure sheaf of the projective spectrum
of `A` restricted to the basic open set `D(f)`.

Mathematically, the map is the same as `awayToSection`.
-/
def awayToΓ (f) : CommRingCat.of (A⁰_ f) ⟶ LocallyRingedSpace.Γ.obj (op <| Proj| pbo f) :=
  awayToSection 𝒜 f ≫ (ProjectiveSpectrum.Proj.structureSheaf 𝒜).1.map
    (homOfLE (Opens.isOpenEmbedding_obj_top _).le).op

lemma awayToΓ_ΓToStalk (f) (x) :
    awayToΓ 𝒜 f ≫ (Proj| pbo f).presheaf.Γgerm x =
      HomogeneousLocalization.mapId 𝒜 (Submonoid.powers_le.mpr x.2) ≫
      (Proj.stalkIso' 𝒜 x.1).toCommRingCatIso.inv ≫
<<<<<<< HEAD
      ((Proj.toLocallyRingedSpace 𝒜).restrictStalkIso (Opens.openEmbedding _) x).inv := by
=======
      ((Proj.toLocallyRingedSpace 𝒜).restrictStalkIso (Opens.isOpenEmbedding _) x).inv := by
>>>>>>> d0df76bd
  rw [awayToΓ, Category.assoc, ← Category.assoc _ (Iso.inv _),
    Iso.eq_comp_inv, Category.assoc, Category.assoc, Presheaf.Γgerm]
  rw [LocallyRingedSpace.restrictStalkIso_hom_eq_germ]
  simp only [Proj.toLocallyRingedSpace, Proj.toSheafedSpace]
  rw [Presheaf.germ_res, awayToSection_germ]
  rfl

/--
The morphism of locally ringed space from `Proj|D(f)` to `Spec A⁰_f` induced by the ring map
`A⁰_ f → Γ(Proj, D(f))` under the gamma spec adjunction.
-/
def toSpec (f) : (Proj| pbo f) ⟶ Spec (A⁰_ f) :=
  ΓSpec.locallyRingedSpaceAdjunction.homEquiv (Proj| pbo f) (op (CommRingCat.of <| A⁰_ f))
    (awayToΓ 𝒜 f).op

open HomogeneousLocalization IsLocalRing

lemma toSpec_base_apply_eq_comap {f} (x : Proj| pbo f) :
    (toSpec 𝒜 f).base x = PrimeSpectrum.comap (mapId 𝒜 (Submonoid.powers_le.mpr x.2))
      (closedPoint (AtPrime 𝒜 x.1.asHomogeneousIdeal.toIdeal)) := by
  show PrimeSpectrum.comap (awayToΓ 𝒜 f ≫ (Proj| pbo f).presheaf.Γgerm x)
<<<<<<< HEAD
        (LocalRing.closedPoint ((Proj| pbo f).presheaf.stalk x)) = _
=======
        (IsLocalRing.closedPoint ((Proj| pbo f).presheaf.stalk x)) = _
>>>>>>> d0df76bd
  rw [awayToΓ_ΓToStalk, CommRingCat.comp_eq_ring_hom_comp, PrimeSpectrum.comap_comp]
  exact congr(PrimeSpectrum.comap _ $(@IsLocalRing.comap_closedPoint
    (HomogeneousLocalization.AtPrime 𝒜 x.1.asHomogeneousIdeal.toIdeal) _ _
    ((Proj| pbo f).presheaf.stalk x) _ _ _ (isLocalHom_of_isIso _)))

lemma toSpec_base_apply_eq {f} (x : Proj| pbo f) :
<<<<<<< HEAD
    (toSpec 𝒜 f).1.base x = ProjIsoSpecTopComponent.toSpec 𝒜 f x :=
=======
    (toSpec 𝒜 f).base x = ProjIsoSpecTopComponent.toSpec 𝒜 f x :=
>>>>>>> d0df76bd
  toSpec_base_apply_eq_comap 𝒜 x |>.trans <| PrimeSpectrum.ext <| Ideal.ext fun z =>
  show ¬ IsUnit _ ↔ z ∈ ProjIsoSpecTopComponent.ToSpec.carrier _ by
  obtain ⟨z, rfl⟩ := z.mk_surjective
  rw [← HomogeneousLocalization.isUnit_iff_isUnit_val,
    ProjIsoSpecTopComponent.ToSpec.mk_mem_carrier, HomogeneousLocalization.map_mk,
    HomogeneousLocalization.val_mk, Localization.mk_eq_mk',
    IsLocalization.AtPrime.isUnit_mk'_iff]
  exact not_not

lemma toSpec_base_isIso {f} {m} (f_deg : f ∈ 𝒜 m) (hm : 0 < m) :
    IsIso (toSpec 𝒜 f).base := by
  convert (projIsoSpecTopComponent f_deg hm).isIso_hom
  exact DFunLike.ext _ _ <| toSpec_base_apply_eq 𝒜

lemma mk_mem_toSpec_base_apply {f} (x : Proj| pbo f)
    (z : NumDenSameDeg 𝒜 (.powers f)) :
    HomogeneousLocalization.mk z ∈ ((toSpec 𝒜 f).base x).asIdeal ↔
      z.num.1 ∈ x.1.asHomogeneousIdeal :=
  (toSpec_base_apply_eq 𝒜 x).symm ▸ ProjIsoSpecTopComponent.ToSpec.mk_mem_carrier _ _

lemma toSpec_preimage_basicOpen {f}
    (t : NumDenSameDeg 𝒜 (.powers f)) :
    (Opens.map (toSpec 𝒜 f).base).obj (sbo (.mk t)) =
      Opens.comap ⟨_, continuous_subtype_val⟩ (pbo t.num.1) :=
  Opens.ext <| Opens.map_coe _ _ ▸ by
  convert (ProjIsoSpecTopComponent.ToSpec.preimage_basicOpen f t)
  exact funext fun _ => toSpec_base_apply_eq _ _

@[reassoc]
lemma toOpen_toSpec_val_c_app (f) (U) :
    StructureSheaf.toOpen (A⁰_ f) U.unop ≫ (toSpec 𝒜 f).c.app U =
      awayToΓ 𝒜 f ≫ (Proj| pbo f).presheaf.map (homOfLE le_top).op :=
  Eq.trans (by congr) <| ΓSpec.toOpen_comp_locallyRingedSpaceAdjunction_homEquiv_app _ U

@[reassoc]
lemma toStalk_stalkMap_toSpec (f) (x) :
    StructureSheaf.toStalk _ _ ≫ (toSpec 𝒜 f).stalkMap x =
      awayToΓ 𝒜 f ≫ (Proj| pbo f).presheaf.Γgerm x := by
  rw [StructureSheaf.toStalk, Category.assoc]
  simp_rw [CommRingCat.coe_of, ← Spec.locallyRingedSpaceObj_presheaf']
  rw [LocallyRingedSpace.stalkMap_germ (toSpec 𝒜 f),
    toOpen_toSpec_val_c_app_assoc, Presheaf.germ_res]
  rfl

/--
If `x` is a point in the basic open set `D(f)` where `f` is a homogeneous element of positive
degree, then the homogeneously localized ring `A⁰ₓ` has the universal property of the localization
of `A⁰_f` at `φ(x)` where `φ : Proj|D(f) ⟶ Spec A⁰_f` is the morphism of locally ringed space
constructed as above.
-/
lemma isLocalization_atPrime (f) (x : pbo f) {m} (f_deg : f ∈ 𝒜 m) (hm : 0 < m) :
    @IsLocalization (Away 𝒜 f) _ ((toSpec 𝒜 f).base x).asIdeal.primeCompl
      (AtPrime 𝒜 x.1.asHomogeneousIdeal.toIdeal) _
      (mapId 𝒜 (Submonoid.powers_le.mpr x.2)).toAlgebra := by
  letI : Algebra (Away 𝒜 f) (AtPrime 𝒜 x.1.asHomogeneousIdeal.toIdeal) :=
    (mapId 𝒜 (Submonoid.powers_le.mpr x.2)).toAlgebra
  constructor
  · rintro ⟨y, hy⟩
    obtain ⟨y, rfl⟩ := y.mk_surjective
    refine isUnit_of_mul_eq_one _
      (.mk ⟨y.deg, y.den, y.num, (mk_mem_toSpec_base_apply _ _ _).not.mp hy⟩) <| val_injective _ ?_
    simp only [RingHom.algebraMap_toAlgebra, map_mk, RingHom.id_apply, val_mul, val_mk, mk_eq_mk',
      val_one, IsLocalization.mk'_mul_mk'_eq_one']
  · intro z
    obtain ⟨⟨i, a, ⟨b, hb⟩, (hb' : b ∉ x.1.1)⟩, rfl⟩ := z.mk_surjective
    refine ⟨⟨.mk ⟨i * m, ⟨a * b ^ (m - 1), ?_⟩, ⟨f ^ i, SetLike.pow_mem_graded _ f_deg⟩, ⟨_, rfl⟩⟩,
      ⟨.mk ⟨i * m, ⟨b ^ m, mul_comm m i ▸ SetLike.pow_mem_graded _ hb⟩,
        ⟨f ^ i, SetLike.pow_mem_graded _ f_deg⟩, ⟨_, rfl⟩⟩,
        (mk_mem_toSpec_base_apply _ _ _).not.mpr <| x.1.1.toIdeal.primeCompl.pow_mem hb' m⟩⟩,
        val_injective _ ?_⟩
    · convert SetLike.mul_mem_graded a.2 (SetLike.pow_mem_graded (m - 1) hb) using 2
      rw [← succ_nsmul', tsub_add_cancel_of_le (by omega), mul_comm, smul_eq_mul]
    · simp only [RingHom.algebraMap_toAlgebra, map_mk, RingHom.id_apply, val_mul, val_mk,
        mk_eq_mk', ← IsLocalization.mk'_mul, Submonoid.mk_mul_mk, IsLocalization.mk'_eq_iff_eq]
      rw [mul_comm b, mul_mul_mul_comm, ← pow_succ', mul_assoc, tsub_add_cancel_of_le (by omega)]
  · intros y z e
    obtain ⟨y, rfl⟩ := y.mk_surjective
    obtain ⟨z, rfl⟩ := z.mk_surjective
    obtain ⟨i, c, hc, hc', e⟩ : ∃ i, ∃ c ∈ 𝒜 i, c ∉ x.1.asHomogeneousIdeal ∧
        c * (z.den.1 * y.num.1) = c * (y.den.1 * z.num.1) := by
      apply_fun HomogeneousLocalization.val at e
      simp only [RingHom.algebraMap_toAlgebra, map_mk, RingHom.id_apply, val_mk, mk_eq_mk',
        IsLocalization.mk'_eq_iff_eq] at e
      obtain ⟨⟨c, hcx⟩, hc⟩ := IsLocalization.exists_of_eq (M := x.1.1.toIdeal.primeCompl) e
      obtain ⟨i, hi⟩ := not_forall.mp ((x.1.1.isHomogeneous.mem_iff _).not.mp hcx)
      refine ⟨i, _, (decompose 𝒜 c i).2, hi, ?_⟩
      apply_fun fun x ↦ (decompose 𝒜 x (i + z.deg + y.deg)).1 at hc
      conv_rhs at hc => rw [add_right_comm]
      rwa [← mul_assoc, coe_decompose_mul_add_of_right_mem, coe_decompose_mul_add_of_right_mem,
        ← mul_assoc, coe_decompose_mul_add_of_right_mem, coe_decompose_mul_add_of_right_mem,
        mul_assoc, mul_assoc] at hc
      exacts [y.den.2, z.num.2, z.den.2, y.num.2]

    refine ⟨⟨.mk ⟨m * i, ⟨c ^ m, SetLike.pow_mem_graded _ hc⟩,
      ⟨f ^ i, mul_comm m i ▸ SetLike.pow_mem_graded _ f_deg⟩, ⟨_, rfl⟩⟩,
      (mk_mem_toSpec_base_apply _ _ _).not.mpr <| x.1.1.toIdeal.primeCompl.pow_mem hc' _⟩,
      val_injective _ ?_⟩
    simp only [val_mul, val_mk, mk_eq_mk', ← IsLocalization.mk'_mul, Submonoid.mk_mul_mk,
      IsLocalization.mk'_eq_iff_eq, mul_assoc]
    congr 2
    rw [mul_left_comm, mul_left_comm y.den.1, ← tsub_add_cancel_of_le (show 1 ≤ m from hm),
      pow_succ, mul_assoc, mul_assoc, e]

/--
For an element `f ∈ A` with positive degree and a homogeneous ideal in `D(f)`, we have that the
stalk of `Spec A⁰_ f` at `y` is isomorphic to `A⁰ₓ` where `y` is the point in `Proj` corresponding
to `x`.
-/
def specStalkEquiv (f) (x : pbo f) {m} (f_deg : f ∈ 𝒜 m) (hm : 0 < m) :
    (Spec.structureSheaf (A⁰_ f)).presheaf.stalk ((toSpec 𝒜 f).base x) ≅
      CommRingCat.of (AtPrime 𝒜 x.1.asHomogeneousIdeal.toIdeal) :=
  letI : Algebra (Away 𝒜 f) (AtPrime 𝒜 x.1.asHomogeneousIdeal.toIdeal) :=
    (mapId 𝒜 (Submonoid.powers_le.mpr x.2)).toAlgebra
  haveI := isLocalization_atPrime 𝒜 f x f_deg hm
  (IsLocalization.algEquiv
    (R := A⁰_ f)
    (M := ((toSpec 𝒜 f).base x).asIdeal.primeCompl)
    (S := (Spec.structureSheaf (A⁰_ f)).presheaf.stalk ((toSpec 𝒜 f).base x))
    (Q := AtPrime 𝒜 x.1.asHomogeneousIdeal.toIdeal)).toRingEquiv.toCommRingCatIso

lemma toStalk_specStalkEquiv (f) (x : pbo f) {m} (f_deg : f ∈ 𝒜 m) (hm : 0 < m) :
    StructureSheaf.toStalk (A⁰_ f) ((toSpec 𝒜 f).base x) ≫ (specStalkEquiv 𝒜 f x f_deg hm).hom =
      (mapId _ <| Submonoid.powers_le.mpr x.2 : (A⁰_ f) →+* AtPrime 𝒜 x.1.1.toIdeal) :=
  letI : Algebra (Away 𝒜 f) (AtPrime 𝒜 x.1.asHomogeneousIdeal.toIdeal) :=
    (mapId 𝒜 (Submonoid.powers_le.mpr x.2)).toAlgebra
  letI := isLocalization_atPrime 𝒜 f x f_deg hm
  (IsLocalization.algEquiv
    (R := A⁰_ f)
    (M := ((toSpec 𝒜 f).base x).asIdeal.primeCompl)
    (S := (Spec.structureSheaf (A⁰_ f)).presheaf.stalk ((toSpec 𝒜 f).base x))
    (Q := AtPrime 𝒜 x.1.asHomogeneousIdeal.toIdeal)).toAlgHom.comp_algebraMap

lemma stalkMap_toSpec (f) (x : pbo f) {m} (f_deg : f ∈ 𝒜 m) (hm : 0 < m) :
    (toSpec 𝒜 f).stalkMap x =
      (specStalkEquiv 𝒜 f x f_deg hm).hom ≫ (Proj.stalkIso' 𝒜 x.1).toCommRingCatIso.inv ≫
      ((Proj.toLocallyRingedSpace 𝒜).restrictStalkIso (Opens.isOpenEmbedding _) x).inv :=
  IsLocalization.ringHom_ext (R := A⁰_ f) ((toSpec 𝒜 f).base x).asIdeal.primeCompl
    (S := (Spec.structureSheaf (A⁰_ f)).presheaf.stalk ((toSpec 𝒜 f).base x)) <|
    (toStalk_stalkMap_toSpec _ _ _).trans <| by
    rw [awayToΓ_ΓToStalk, ← toStalk_specStalkEquiv, Category.assoc]; rfl

lemma isIso_toSpec (f) {m} (f_deg : f ∈ 𝒜 m) (hm : 0 < m) :
    IsIso (toSpec 𝒜 f) := by
<<<<<<< HEAD
  haveI : IsIso (toSpec 𝒜 f).1.base := toSpec_base_isIso 𝒜 f_deg hm
=======
  haveI : IsIso (toSpec 𝒜 f).base := toSpec_base_isIso 𝒜 f_deg hm
>>>>>>> d0df76bd
  haveI (x) : IsIso ((toSpec 𝒜 f).stalkMap x) := by
    rw [stalkMap_toSpec 𝒜 f x f_deg hm]; infer_instance
  haveI : LocallyRingedSpace.IsOpenImmersion (toSpec 𝒜 f) :=
    LocallyRingedSpace.IsOpenImmersion.of_stalk_iso (toSpec 𝒜 f)
      (TopCat.homeoOfIso (asIso <| (toSpec 𝒜 f).base)).isOpenEmbedding
  exact LocallyRingedSpace.IsOpenImmersion.to_iso _

end ProjectiveSpectrum.Proj

open ProjectiveSpectrum.Proj in
/--
If `f ∈ A` is a homogeneous element of positive degree, then the projective spectrum restricted to
`D(f)` as a locally ringed space is isomorphic to `Spec A⁰_f`.
-/
def projIsoSpec (f) {m} (f_deg : f ∈ 𝒜 m) (hm : 0 < m) :
    (Proj| pbo f) ≅ (Spec (A⁰_ f)) :=
  @asIso _ _ _ _ (f := toSpec 𝒜 f) (isIso_toSpec 𝒜 f f_deg hm)

/--
This is the scheme `Proj(A)` for any `ℕ`-graded ring `A`.
-/
def «Proj» : Scheme where
  __ := Proj.toLocallyRingedSpace 𝒜
  local_affine (x : Proj.T) := by
    classical
    obtain ⟨f, m, f_deg, hm, hx⟩ : ∃ (f : A) (m : ℕ) (_ : f ∈ 𝒜 m) (_ : 0 < m), f ∉ x.1 := by
      by_contra!
      refine x.not_irrelevant_le fun z hz ↦ ?_
      rw [← DirectSum.sum_support_decompose 𝒜 z]
      exact x.1.toIdeal.sum_mem fun k hk ↦ this _ k (SetLike.coe_mem _) <| by_contra <| by aesop
    exact ⟨⟨pbo f, hx⟩, .of (A⁰_ f), ⟨projIsoSpec 𝒜 f f_deg hm⟩⟩


end AlgebraicGeometry<|MERGE_RESOLUTION|>--- conflicted
+++ resolved
@@ -617,11 +617,7 @@
     awayToΓ 𝒜 f ≫ (Proj| pbo f).presheaf.Γgerm x =
       HomogeneousLocalization.mapId 𝒜 (Submonoid.powers_le.mpr x.2) ≫
       (Proj.stalkIso' 𝒜 x.1).toCommRingCatIso.inv ≫
-<<<<<<< HEAD
-      ((Proj.toLocallyRingedSpace 𝒜).restrictStalkIso (Opens.openEmbedding _) x).inv := by
-=======
       ((Proj.toLocallyRingedSpace 𝒜).restrictStalkIso (Opens.isOpenEmbedding _) x).inv := by
->>>>>>> d0df76bd
   rw [awayToΓ, Category.assoc, ← Category.assoc _ (Iso.inv _),
     Iso.eq_comp_inv, Category.assoc, Category.assoc, Presheaf.Γgerm]
   rw [LocallyRingedSpace.restrictStalkIso_hom_eq_germ]
@@ -643,22 +639,14 @@
     (toSpec 𝒜 f).base x = PrimeSpectrum.comap (mapId 𝒜 (Submonoid.powers_le.mpr x.2))
       (closedPoint (AtPrime 𝒜 x.1.asHomogeneousIdeal.toIdeal)) := by
   show PrimeSpectrum.comap (awayToΓ 𝒜 f ≫ (Proj| pbo f).presheaf.Γgerm x)
-<<<<<<< HEAD
-        (LocalRing.closedPoint ((Proj| pbo f).presheaf.stalk x)) = _
-=======
         (IsLocalRing.closedPoint ((Proj| pbo f).presheaf.stalk x)) = _
->>>>>>> d0df76bd
   rw [awayToΓ_ΓToStalk, CommRingCat.comp_eq_ring_hom_comp, PrimeSpectrum.comap_comp]
   exact congr(PrimeSpectrum.comap _ $(@IsLocalRing.comap_closedPoint
     (HomogeneousLocalization.AtPrime 𝒜 x.1.asHomogeneousIdeal.toIdeal) _ _
     ((Proj| pbo f).presheaf.stalk x) _ _ _ (isLocalHom_of_isIso _)))
 
 lemma toSpec_base_apply_eq {f} (x : Proj| pbo f) :
-<<<<<<< HEAD
-    (toSpec 𝒜 f).1.base x = ProjIsoSpecTopComponent.toSpec 𝒜 f x :=
-=======
     (toSpec 𝒜 f).base x = ProjIsoSpecTopComponent.toSpec 𝒜 f x :=
->>>>>>> d0df76bd
   toSpec_base_apply_eq_comap 𝒜 x |>.trans <| PrimeSpectrum.ext <| Ideal.ext fun z =>
   show ¬ IsUnit _ ↔ z ∈ ProjIsoSpecTopComponent.ToSpec.carrier _ by
   obtain ⟨z, rfl⟩ := z.mk_surjective
@@ -802,11 +790,7 @@
 
 lemma isIso_toSpec (f) {m} (f_deg : f ∈ 𝒜 m) (hm : 0 < m) :
     IsIso (toSpec 𝒜 f) := by
-<<<<<<< HEAD
-  haveI : IsIso (toSpec 𝒜 f).1.base := toSpec_base_isIso 𝒜 f_deg hm
-=======
   haveI : IsIso (toSpec 𝒜 f).base := toSpec_base_isIso 𝒜 f_deg hm
->>>>>>> d0df76bd
   haveI (x) : IsIso ((toSpec 𝒜 f).stalkMap x) := by
     rw [stalkMap_toSpec 𝒜 f x f_deg hm]; infer_instance
   haveI : LocallyRingedSpace.IsOpenImmersion (toSpec 𝒜 f) :=
