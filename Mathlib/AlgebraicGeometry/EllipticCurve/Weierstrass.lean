/-
Copyright (c) 2021 Kevin Buzzard. All rights reserved.
Released under Apache 2.0 license as described in the file LICENSE.
Authors: Kevin Buzzard, David Kurniadi Angdinata
-/
import Mathlib.Algebra.CharP.Defs
import Mathlib.Algebra.CubicDiscriminant
import Mathlib.RingTheory.Nilpotent.Defs
import Mathlib.Tactic.FieldSimp
import Mathlib.Tactic.LinearCombination

/-!
# Weierstrass equations of elliptic curves

This file defines the structure of an elliptic curve as a nonsingular Weierstrass curve given by a
Weierstrass equation, which is mathematically accurate in many cases but also good for computation.

## Mathematical background

Let `S` be a scheme. The actual category of elliptic curves over `S` is a large category, whose
objects are schemes `E` equipped with a map `E → S`, a section `S → E`, and some axioms (the map
is smooth and proper and the fibres are geometrically-connected one-dimensional group varieties). In
the special case where `S` is the spectrum of some commutative ring `R` whose Picard group is zero
(this includes all fields, all PIDs, and many other commutative rings) it can be shown (using a lot
of algebro-geometric machinery) that every elliptic curve `E` is a projective plane cubic isomorphic
to a Weierstrass curve given by the equation $Y^2 + a_1XY + a_3Y = X^3 + a_2X^2 + a_4X + a_6$ for
some $a_i$ in `R`, and such that a certain quantity called the discriminant of `E` is a unit in `R`.
If `R` is a field, this quantity divides the discriminant of a cubic polynomial whose roots over a
splitting field of `R` are precisely the $X$-coordinates of the non-zero 2-torsion points of `E`.

## Main definitions

 * `WeierstrassCurve`: a Weierstrass curve over a commutative ring.
 * `WeierstrassCurve.Δ`: the discriminant of a Weierstrass curve.
 * `WeierstrassCurve.map`: the Weierstrass curve mapped over a ring homomorphism.
 * `WeierstrassCurve.twoTorsionPolynomial`: the 2-torsion polynomial of a Weierstrass curve.
 * `WeierstrassCurve.IsElliptic`: typeclass asserting that a Weierstrass curve is an elliptic curve.
 * `WeierstrassCurve.j`: the j-invariant of an elliptic curve.

## Main statements

 * `WeierstrassCurve.twoTorsionPolynomial_disc`: the discriminant of a Weierstrass curve is a
    constant factor of the cubic discriminant of its 2-torsion polynomial.

## Implementation notes

The definition of elliptic curves in this file makes sense for all commutative rings `R`, but it
only gives a type which can be beefed up to a category which is equivalent to the category of
elliptic curves over the spectrum $\mathrm{Spec}(R)$ of `R` in the case that `R` has trivial Picard
group $\mathrm{Pic}(R)$ or, slightly more generally, when its 12-torsion is trivial. The issue is
that for a general ring `R`, there might be elliptic curves over $\mathrm{Spec}(R)$ in the sense of
algebraic geometry which are not globally defined by a cubic equation valid over the entire base.

## References

 * [N Katz and B Mazur, *Arithmetic Moduli of Elliptic Curves*][katz_mazur]
 * [P Deligne, *Courbes Elliptiques: Formulaire (d'après J. Tate)*][deligne_formulaire]
 * [J Silverman, *The Arithmetic of Elliptic Curves*][silverman2009]

## Tags

elliptic curve, weierstrass equation, j invariant
-/

local macro "map_simp" : tactic =>
  `(tactic| simp only [map_ofNat, map_neg, map_add, map_sub, map_mul, map_pow])

universe s u v w

/-! ## Weierstrass curves -/

/-- A Weierstrass curve $Y^2 + a_1XY + a_3Y = X^3 + a_2X^2 + a_4X + a_6$ with parameters $a_i$. -/
@[ext]
structure WeierstrassCurve (R : Type u) where
  /-- The `a₁` coefficient of a Weierstrass curve. -/
  a₁ : R
  /-- The `a₂` coefficient of a Weierstrass curve. -/
  a₂ : R
  /-- The `a₃` coefficient of a Weierstrass curve. -/
  a₃ : R
  /-- The `a₄` coefficient of a Weierstrass curve. -/
  a₄ : R
  /-- The `a₆` coefficient of a Weierstrass curve. -/
  a₆ : R

namespace WeierstrassCurve

instance {R : Type u} [Inhabited R] : Inhabited <| WeierstrassCurve R :=
  ⟨⟨default, default, default, default, default⟩⟩

variable {R : Type u} [CommRing R] (W : WeierstrassCurve R)

section Quantity

/-! ### Standard quantities -/

/-- The `b₂` coefficient of a Weierstrass curve. -/
def b₂ : R :=
  W.a₁ ^ 2 + 4 * W.a₂

/-- The `b₄` coefficient of a Weierstrass curve. -/
def b₄ : R :=
  2 * W.a₄ + W.a₁ * W.a₃

/-- The `b₆` coefficient of a Weierstrass curve. -/
def b₆ : R :=
  W.a₃ ^ 2 + 4 * W.a₆

/-- The `b₈` coefficient of a Weierstrass curve. -/
def b₈ : R :=
  W.a₁ ^ 2 * W.a₆ + 4 * W.a₂ * W.a₆ - W.a₁ * W.a₃ * W.a₄ + W.a₂ * W.a₃ ^ 2 - W.a₄ ^ 2

lemma b_relation : 4 * W.b₈ = W.b₂ * W.b₆ - W.b₄ ^ 2 := by
  simp only [b₂, b₄, b₆, b₈]
  ring1

/-- The `c₄` coefficient of a Weierstrass curve. -/
def c₄ : R :=
  W.b₂ ^ 2 - 24 * W.b₄

/-- The `c₆` coefficient of a Weierstrass curve. -/
def c₆ : R :=
  -W.b₂ ^ 3 + 36 * W.b₂ * W.b₄ - 216 * W.b₆

/-- The discriminant `Δ` of a Weierstrass curve. If `R` is a field, then this polynomial vanishes
if and only if the cubic curve cut out by this equation is singular. Sometimes only defined up to
sign in the literature; we choose the sign used by the LMFDB. For more discussion, see
[the LMFDB page on discriminants](https://www.lmfdb.org/knowledge/show/ec.discriminant). -/
def Δ : R :=
  -W.b₂ ^ 2 * W.b₈ - 8 * W.b₄ ^ 3 - 27 * W.b₆ ^ 2 + 9 * W.b₂ * W.b₄ * W.b₆

lemma c_relation : 1728 * W.Δ = W.c₄ ^ 3 - W.c₆ ^ 2 := by
  simp only [b₂, b₄, b₆, b₈, c₄, c₆, Δ]
  ring1

section CharTwo

variable [CharP R 2]

lemma b₂_of_char_two : W.b₂ = W.a₁ ^ 2 := by
  rw [b₂]
  linear_combination 2 * W.a₂ * CharP.cast_eq_zero R 2

<<<<<<< HEAD
/-- An admissible linear change of variables of Weierstrass curves defined over a ring `R` given by
a tuple $(u, r, s, t)$ for some $u \in R^\times$ and some $r, s, t \in R$. As a matrix, it is
$\begin{pmatrix} u^2 & 0 & r \cr u^2s & u^3 & t \cr 0 & 0 & 1 \end{pmatrix}$. -/
@[ext]
structure VariableChange (R : Type u) [CommRing R] where
  /-- The `u` coefficient of an admissible linear change of variables, which must be a unit. -/
  u : Rˣ
  /-- The `r` coefficient of an admissible linear change of variables. -/
  r : R
  /-- The `s` coefficient of an admissible linear change of variables. -/
  s : R
  /-- The `t` coefficient of an admissible linear change of variables. -/
  t : R

namespace VariableChange

variable (C C' C'' : VariableChange R)

/-- The identity linear change of variables given by the identity matrix. -/
def id : VariableChange R :=
  ⟨1, 0, 0, 0⟩

/-- The composition of two linear changes of variables given by matrix multiplication. -/
def comp : VariableChange R where
  u := C.u * C'.u
  r := C.r * C'.u ^ 2 + C'.r
  s := C'.u * C.s + C'.s
  t := C.t * C'.u ^ 3 + C.r * C'.s * C'.u ^ 2 + C'.t

/-- The inverse of a linear change of variables given by matrix inversion. -/
def inv : VariableChange R where
  u := C.u⁻¹
  r := -C.r * C.u⁻¹ ^ 2
  s := -C.s * C.u⁻¹
  t := (C.r * C.s - C.t) * C.u⁻¹ ^ 3

lemma id_comp (C : VariableChange R) : comp id C = C := by
  simp only [comp, id, zero_add, zero_mul, mul_zero, one_mul]

lemma comp_id (C : VariableChange R) : comp C id = C := by
  simp only [comp, id, add_zero, mul_zero, one_mul, mul_one, one_pow, Units.val_one]

lemma comp_left_inv (C : VariableChange R) : comp (inv C) C = id := by
  rw [comp, id, inv]
  ext <;> dsimp only
  · exact C.u.inv_mul
  · linear_combination (norm := ring1) -C.r * pow_mul_pow_eq_one 2 C.u.inv_mul
  · linear_combination (norm := ring1) -C.s * C.u.inv_mul
  · linear_combination (norm := ring1) (C.r * C.s - C.t) * pow_mul_pow_eq_one 3 C.u.inv_mul
      + -C.r * C.s * pow_mul_pow_eq_one 2 C.u.inv_mul

lemma comp_assoc (C C' C'' : VariableChange R) : comp (comp C C') C'' = comp C (comp C' C'') := by
  ext <;> simp only [comp, Units.val_mul] <;> ring1

instance : Group <| VariableChange R where
  one := id
  inv := inv
  mul := comp
  one_mul := id_comp
  mul_one := comp_id
  mul_left_inv := comp_left_inv
  mul_assoc := comp_assoc

end VariableChange

variable (C : VariableChange R)

/-- The Weierstrass curve over `R` induced by an admissible linear change of variables
$(X, Y) \mapsto (u^2X + r, u^3Y + u^2sX + t)$ for some $u \in R^\times$ and some $r, s, t \in R$. -/
@[simps]
def variableChange : WeierstrassCurve R where
  a₁ := C.u⁻¹ * (W.a₁ + 2 * C.s)
  a₂ := C.u⁻¹ ^ 2 * (W.a₂ - C.s * W.a₁ + 3 * C.r - C.s ^ 2)
  a₃ := C.u⁻¹ ^ 3 * (W.a₃ + C.r * W.a₁ + 2 * C.t)
  a₄ := C.u⁻¹ ^ 4 * (W.a₄ - C.s * W.a₃ + 2 * C.r * W.a₂ - (C.t + C.r * C.s) * W.a₁ + 3 * C.r ^ 2
    - 2 * C.s * C.t)
  a₆ := C.u⁻¹ ^ 6 * (W.a₆ + C.r * W.a₄ + C.r ^ 2 * W.a₂ + C.r ^ 3 - C.t * W.a₃ - C.t ^ 2
    - C.r * C.t * W.a₁)
#align weierstrass_curve.variable_change WeierstrassCurve.variableChange

lemma variableChange_id : W.variableChange VariableChange.id = W := by
  rw [VariableChange.id, variableChange, inv_one, Units.val_one]
  ext <;> (dsimp only; ring1)

lemma variableChange_comp (C C' : VariableChange R) (W : WeierstrassCurve R) :
    W.variableChange (C.comp C') = (W.variableChange C').variableChange C := by
  simp only [VariableChange.comp, variableChange]
  ext <;> simp only [mul_inv, Units.val_mul]
  · linear_combination (norm := ring1) C.u⁻¹ * C.s * 2 * C'.u.inv_mul
  · linear_combination (norm := ring1)
      C.s * (-C'.s * 2 - W.a₁) * C.u⁻¹ ^ 2 * C'.u⁻¹ * C'.u.inv_mul
        + (C.r * 3 - C.s ^ 2) * C.u⁻¹ ^ 2 * pow_mul_pow_eq_one 2 C'.u.inv_mul
  · linear_combination (norm := ring1)
      C.r * (C'.s * 2 + W.a₁) * C.u⁻¹ ^ 3 * C'.u⁻¹ * pow_mul_pow_eq_one 2 C'.u.inv_mul
        + C.t * 2 * C.u⁻¹ ^ 3 * pow_mul_pow_eq_one 3 C'.u.inv_mul
  · linear_combination (norm := ring1)
      C.s * (-W.a₃ - C'.r * W.a₁ - C'.t * 2) * C.u⁻¹ ^ 4 * C'.u⁻¹ ^ 3 * C'.u.inv_mul
        + C.u⁻¹ ^ 4 * C'.u⁻¹ ^ 2 * (C.r * C'.r * 6 + C.r * W.a₂ * 2 - C'.s * C.r * W.a₁ * 2
          - C'.s ^ 2 * C.r * 2) * pow_mul_pow_eq_one 2 C'.u.inv_mul
        - C.u⁻¹ ^ 4 * C'.u⁻¹ * (C.s * C'.s * C.r * 2 + C.s * C.r * W.a₁ + C'.s * C.t * 2
          + C.t * W.a₁) * pow_mul_pow_eq_one 3 C'.u.inv_mul
        + C.u⁻¹ ^ 4 * (C.r ^ 2 * 3 - C.s * C.t * 2) * pow_mul_pow_eq_one 4 C'.u.inv_mul
  · linear_combination (norm := ring1)
      C.r * C.u⁻¹ ^ 6 * C'.u⁻¹ ^ 4 * (C'.r * W.a₂ * 2 - C'.r * C'.s * W.a₁ + C'.r ^ 2 * 3 + W.a₄
          - C'.s * C'.t * 2 - C'.s * W.a₃ - C'.t * W.a₁) * pow_mul_pow_eq_one 2 C'.u.inv_mul
        - C.u⁻¹ ^ 6 * C'.u⁻¹ ^ 3 * C.t * (C'.r * W.a₁ + C'.t * 2 + W.a₃)
          * pow_mul_pow_eq_one 3 C'.u.inv_mul
        + C.r ^ 2 * C.u⁻¹ ^ 6 * C'.u⁻¹ ^ 2 * (C'.r * 3 + W.a₂ - C'.s * W.a₁ - C'.s ^ 2)
          * pow_mul_pow_eq_one 4 C'.u.inv_mul
        - C.r * C.t * C.u⁻¹ ^ 6 * C'.u⁻¹ * (C'.s * 2 + W.a₁) * pow_mul_pow_eq_one 5 C'.u.inv_mul
        + C.u⁻¹ ^ 6 * (C.r ^ 3 - C.t ^ 2) * pow_mul_pow_eq_one 6 C'.u.inv_mul

instance : MulAction (VariableChange R) (WeierstrassCurve R) where
  smul := fun C W => W.variableChange C
  one_smul := variableChange_id
  mul_smul := variableChange_comp
=======
lemma b₄_of_char_two : W.b₄ = W.a₁ * W.a₃ := by
  rw [b₄]
  linear_combination W.a₄ * CharP.cast_eq_zero R 2
>>>>>>> b8068ea5

lemma b₆_of_char_two : W.b₆ = W.a₃ ^ 2 := by
  rw [b₆]
  linear_combination 2 * W.a₆ * CharP.cast_eq_zero R 2

lemma b₈_of_char_two :
    W.b₈ = W.a₁ ^ 2 * W.a₆ + W.a₁ * W.a₃ * W.a₄ + W.a₂ * W.a₃ ^ 2 + W.a₄ ^ 2 := by
  rw [b₈]
  linear_combination (2 * W.a₂ * W.a₆ - W.a₁ * W.a₃ * W.a₄ - W.a₄ ^ 2) * CharP.cast_eq_zero R 2

lemma c₄_of_char_two : W.c₄ = W.a₁ ^ 4 := by
  rw [c₄, b₂_of_char_two]
  linear_combination -12 * W.b₄ * CharP.cast_eq_zero R 2

lemma c₆_of_char_two : W.c₆ = W.a₁ ^ 6 := by
  rw [c₆, b₂_of_char_two]
  linear_combination (18 * W.a₁ ^ 2 * W.b₄ - 108 * W.b₆ - W.a₁ ^ 6) * CharP.cast_eq_zero R 2

lemma Δ_of_char_two : W.Δ = W.a₁ ^ 4 * W.b₈ + W.a₃ ^ 4 + W.a₁ ^ 3 * W.a₃ ^ 3 := by
  rw [Δ, b₂_of_char_two, b₄_of_char_two, b₆_of_char_two]
  linear_combination (-W.a₁ ^ 4 * W.b₈ - 14 * W.a₃ ^ 4) * CharP.cast_eq_zero R 2

lemma b_relation_of_char_two : W.b₂ * W.b₆ = W.b₄ ^ 2 := by
  linear_combination -W.b_relation + 2 * W.b₈ * CharP.cast_eq_zero R 2

lemma c_relation_of_char_two : W.c₄ ^ 3 = W.c₆ ^ 2 := by
  linear_combination -W.c_relation + 864 * W.Δ * CharP.cast_eq_zero R 2

end CharTwo

section CharThree

variable [CharP R 3]

lemma b₂_of_char_three : W.b₂ = W.a₁ ^ 2 + W.a₂ := by
  rw [b₂]
  linear_combination W.a₂ * CharP.cast_eq_zero R 3

lemma b₄_of_char_three : W.b₄ = -W.a₄ + W.a₁ * W.a₃ := by
  rw [b₄]
  linear_combination W.a₄ * CharP.cast_eq_zero R 3

lemma b₆_of_char_three : W.b₆ = W.a₃ ^ 2 + W.a₆ := by
  rw [b₆]
  linear_combination W.a₆ * CharP.cast_eq_zero R 3

lemma b₈_of_char_three :
    W.b₈ = W.a₁ ^ 2 * W.a₆ + W.a₂ * W.a₆ - W.a₁ * W.a₃ * W.a₄ + W.a₂ * W.a₃ ^ 2 - W.a₄ ^ 2 := by
  rw [b₈]
  linear_combination W.a₂ * W.a₆ * CharP.cast_eq_zero R 3

lemma c₄_of_char_three : W.c₄ = W.b₂ ^ 2 := by
  rw [c₄]
  linear_combination -8 * W.b₄ * CharP.cast_eq_zero R 3

lemma c₆_of_char_three : W.c₆ = -W.b₂ ^ 3 := by
  rw [c₆]
  linear_combination (12 * W.b₂ * W.b₄ - 72 * W.b₆) * CharP.cast_eq_zero R 3

lemma Δ_of_char_three : W.Δ = -W.b₂ ^ 2 * W.b₈ - 8 * W.b₄ ^ 3 := by
  rw [Δ]
  linear_combination (-9 * W.b₆ ^ 2 + 3 * W.b₂ * W.b₄ * W.b₆) * CharP.cast_eq_zero R 3

lemma b_relation_of_char_three : W.b₈ = W.b₂ * W.b₆ - W.b₄ ^ 2 := by
  linear_combination W.b_relation - W.b₈ * CharP.cast_eq_zero R 3

lemma c_relation_of_char_three : W.c₄ ^ 3 = W.c₆ ^ 2 := by
  linear_combination -W.c_relation + 576 * W.Δ * CharP.cast_eq_zero R 3

end CharThree

end Quantity

section BaseChange

/-! ### Maps and base changes -/

variable {A : Type v} [CommRing A] (f : R →+* A)

/-- The Weierstrass curve mapped over a ring homomorphism `f : R →+* A`. -/
@[simps]
def map : WeierstrassCurve A :=
<<<<<<< HEAD
  ⟨f W.a₁, f W.a₂, f W.a₃, f W.a₄, f W.a₆⟩
#align weierstrass_curve.base_change WeierstrassCurve.map
=======
  ⟨φ W.a₁, φ W.a₂, φ W.a₃, φ W.a₄, φ W.a₆⟩
>>>>>>> b8068ea5

variable (A) in
/-- The Weierstrass curve base changed to an algebra `A` over `R`. -/
abbrev baseChange [Algebra R A] : WeierstrassCurve A :=
  W.map <| algebraMap R A

@[simp]
lemma map_b₂ : (W.map f).b₂ = f W.b₂ := by
  simp only [b₂, map_a₁, map_a₂]
  map_simp

@[simp]
lemma map_b₄ : (W.map f).b₄ = f W.b₄ := by
  simp only [b₄, map_a₁, map_a₃, map_a₄]
  map_simp

@[simp]
lemma map_b₆ : (W.map f).b₆ = f W.b₆ := by
  simp only [b₆, map_a₃, map_a₆]
  map_simp

@[simp]
lemma map_b₈ : (W.map f).b₈ = f W.b₈ := by
  simp only [b₈, map_a₁, map_a₂, map_a₃, map_a₄, map_a₆]
  map_simp

@[simp]
lemma map_c₄ : (W.map f).c₄ = f W.c₄ := by
  simp only [c₄, map_b₂, map_b₄]
  map_simp

@[simp]
lemma map_c₆ : (W.map f).c₆ = f W.c₆ := by
  simp only [c₆, map_b₂, map_b₄, map_b₆]
  map_simp

@[simp]
lemma map_Δ : (W.map f).Δ = f W.Δ := by
  simp only [Δ, map_b₂, map_b₄, map_b₆, map_b₈]
  map_simp

@[simp]
lemma map_id : W.map (RingHom.id R) = W :=
  rfl

lemma map_map {B : Type w} [CommRing B] (g : A →+* B) : (W.map f).map g = W.map (g.comp f) :=
  rfl

@[simp]
lemma map_baseChange {S : Type s} [CommRing S] [Algebra R S] {A : Type v} [CommRing A] [Algebra R A]
    [Algebra S A] [IsScalarTower R S A] {B : Type w} [CommRing B] [Algebra R B] [Algebra S B]
<<<<<<< HEAD
    [IsScalarTower R S B] (g : A →ₐ[S] B) : (W.baseChange A).map g = W.baseChange B :=
  congr_arg W.map <| g.comp_algebraMap_of_tower R
#align weierstrass_curve.base_change_base_change WeierstrassCurve.map_baseChange
=======
    [IsScalarTower R S B] (ψ : A →ₐ[S] B) : (W.baseChange A).map ψ = W.baseChange B :=
  congr_arg W.map <| ψ.comp_algebraMap_of_tower R
>>>>>>> b8068ea5

lemma map_injective {f : R →+* A} (hf : Function.Injective f) :
    Function.Injective <| map (f := f) := fun _ _ h => by
  rcases mk.inj h with ⟨_, _, _, _, _⟩
  ext <;> apply_fun _ using hf <;> assumption

<<<<<<< HEAD
namespace VariableChange

variable (C : VariableChange R)

/-- The change of variables mapped over a ring homomorphism `f : R →+* A`. -/
@[simps]
def map : VariableChange A :=
  ⟨Units.map f C.u, f C.r, f C.s, f C.t⟩

variable (A) in
/-- The change of variables base changed to an algebra `A` over `R`. -/
abbrev baseChange [Algebra R A] : VariableChange A :=
  C.map <| algebraMap R A

@[simp]
lemma map_id : C.map (RingHom.id R) = C :=
  rfl

lemma map_map {A : Type v} [CommRing A] (f : R →+* A) {B : Type w} [CommRing B] (g : A →+* B) :
    (C.map f).map g = C.map (g.comp f) :=
  rfl

@[simp]
lemma map_baseChange {S : Type s} [CommRing S] [Algebra R S] {A : Type v} [CommRing A] [Algebra R A]
    [Algebra S A] [IsScalarTower R S A] {B : Type w} [CommRing B] [Algebra R B] [Algebra S B]
    [IsScalarTower R S B] (g : A →ₐ[S] B) : (C.baseChange A).map g = C.baseChange B :=
  congr_arg C.map <| g.comp_algebraMap_of_tower R

lemma map_injective {f : R →+* A} (hf : Function.Injective f) :
    Function.Injective <| map (f := f) := fun _ _ h => by
  rcases mk.inj h with ⟨h, _, _, _⟩
  replace h := (Units.mk.inj h).left
  ext <;> apply_fun _ using hf <;> assumption

private lemma id_map : (id : VariableChange R).map f = id := by
  simp only [id, map]
  ext <;> simp only [map_one, Units.val_one, map_zero]

private lemma comp_map (C' : VariableChange R) : (C.comp C').map f = (C.map f).comp (C'.map f) := by
  simp only [comp, map]
  ext <;> map_simp <;> simp only [Units.coe_map, Units.coe_map_inv, MonoidHom.coe_coe]

/-- The map over a ring homomorphism of a change of variables is a group homomorphism. -/
def mapHom : VariableChange R →* VariableChange A where
  toFun := map f
  map_one' := id_map f
  map_mul' := comp_map f

end VariableChange

lemma map_variableChange (C : VariableChange R) :
    (W.map f).variableChange (C.map f) = (W.variableChange C).map f := by
  simp only [map, variableChange, VariableChange.map]
  ext <;> map_simp <;> simp only [Units.coe_map, Units.coe_map_inv, MonoidHom.coe_coe]

=======
>>>>>>> b8068ea5
end BaseChange

section TorsionPolynomial

/-! ### 2-torsion polynomials -/

/-- A cubic polynomial whose discriminant is a multiple of the Weierstrass curve discriminant. If
`W` is an elliptic curve over a field `R` of characteristic different from 2, then its roots over a
splitting field of `R` are precisely the $X$-coordinates of the non-zero 2-torsion points of `W`. -/
def twoTorsionPolynomial : Cubic R :=
  ⟨4, W.b₂, 2 * W.b₄, W.b₆⟩

lemma twoTorsionPolynomial_disc : W.twoTorsionPolynomial.disc = 16 * W.Δ := by
  simp only [b₂, b₄, b₆, b₈, Δ, twoTorsionPolynomial, Cubic.disc]
  ring1

section CharTwo

variable [CharP R 2]

lemma twoTorsionPolynomial_of_char_two : W.twoTorsionPolynomial = ⟨0, W.b₂, 0, W.b₆⟩ := by
  rw [twoTorsionPolynomial]
  ext <;> dsimp
  · linear_combination 2 * CharP.cast_eq_zero R 2
  · linear_combination W.b₄ * CharP.cast_eq_zero R 2

lemma twoTorsionPolynomial_disc_of_char_two : W.twoTorsionPolynomial.disc = 0 := by
  linear_combination W.twoTorsionPolynomial_disc + 8 * W.Δ * CharP.cast_eq_zero R 2

end CharTwo

section CharThree

variable [CharP R 3]

lemma twoTorsionPolynomial_of_char_three : W.twoTorsionPolynomial = ⟨1, W.b₂, -W.b₄, W.b₆⟩ := by
  rw [twoTorsionPolynomial]
  ext <;> dsimp
  · linear_combination CharP.cast_eq_zero R 3
  · linear_combination W.b₄ * CharP.cast_eq_zero R 3

lemma twoTorsionPolynomial_disc_of_char_three : W.twoTorsionPolynomial.disc = W.Δ := by
  linear_combination W.twoTorsionPolynomial_disc + 5 * W.Δ * CharP.cast_eq_zero R 3

end CharThree

-- TODO: change to `[IsUnit ...]` once #17458 is merged
lemma twoTorsionPolynomial_disc_isUnit (hu : IsUnit (2 : R)) :
    IsUnit W.twoTorsionPolynomial.disc ↔ IsUnit W.Δ := by
  rw [twoTorsionPolynomial_disc, IsUnit.mul_iff, show (16 : R) = 2 ^ 4 by norm_num1]
  exact and_iff_right <| hu.pow 4

-- TODO: change to `[IsUnit ...]` once #17458 is merged
-- TODO: In this case `IsUnit W.Δ` is just `W.IsElliptic`, consider removing/rephrasing this result
lemma twoTorsionPolynomial_disc_ne_zero [Nontrivial R] (hu : IsUnit (2 : R)) (hΔ : IsUnit W.Δ) :
    W.twoTorsionPolynomial.disc ≠ 0 :=
  ((W.twoTorsionPolynomial_disc_isUnit hu).mpr hΔ).ne_zero

end TorsionPolynomial

/-! ## Elliptic curves -/

-- TODO: change to `protected abbrev IsElliptic := IsUnit W.Δ` once #17458 is merged
/-- `WeierstrassCurve.IsElliptic` is a typeclass which asserts that a Weierstrass curve is an
elliptic curve: that its discriminant is a unit. Note that this definition is only mathematically
accurate for certain rings whose Picard group has trivial 12-torsion, such as a field or a PID. -/
@[mk_iff]
protected class IsElliptic : Prop where
  isUnit : IsUnit W.Δ

variable [W.IsElliptic]

lemma isUnit_Δ : IsUnit W.Δ := IsElliptic.isUnit

/-- The discriminant `Δ'` of an elliptic curve over `R`, which is given as a unit in `R`.
Note that to prove two equal elliptic curves have the same `Δ'`, you need to use `simp_rw`,
as `rw` cannot transfer instance `WeierstrassCurve.IsElliptic` automatically. -/
noncomputable def Δ' : Rˣ := W.isUnit_Δ.unit

/-- The discriminant `Δ'` of an elliptic curve is equal to the
discriminant `Δ` of it as a Weierstrass curve. -/
@[simp]
lemma coe_Δ' : W.Δ' = W.Δ := rfl

/-- The j-invariant `j` of an elliptic curve, which is invariant under isomorphisms over `R`.
Note that to prove two equal elliptic curves have the same `j`, you need to use `simp_rw`,
as `rw` cannot transfer instance `WeierstrassCurve.IsElliptic` automatically. -/
noncomputable def j : R :=
  W.Δ'⁻¹ * W.c₄ ^ 3

/-- A variant of `WeierstrassCurve.j_eq_zero_iff` without assuming a reduced ring. -/
lemma j_eq_zero_iff' : W.j = 0 ↔ W.c₄ ^ 3 = 0 := by
  rw [j, Units.mul_right_eq_zero]

lemma j_eq_zero (h : W.c₄ = 0) : W.j = 0 := by
  rw [j_eq_zero_iff', h, zero_pow three_ne_zero]

lemma j_eq_zero_iff [IsReduced R] : W.j = 0 ↔ W.c₄ = 0 := by
  rw [j_eq_zero_iff', IsReduced.pow_eq_zero_iff three_ne_zero]

section CharTwo

variable [CharP R 2]

lemma j_of_char_two : W.j = W.Δ'⁻¹ * W.a₁ ^ 12 := by
  rw [j, W.c₄_of_char_two, ← pow_mul]

/-- A variant of `WeierstrassCurve.j_eq_zero_iff_of_char_two` without assuming a reduced ring. -/
lemma j_eq_zero_iff_of_char_two' : W.j = 0 ↔ W.a₁ ^ 12 = 0 := by
  rw [j_of_char_two, Units.mul_right_eq_zero]

lemma j_eq_zero_of_char_two (h : W.a₁ = 0) : W.j = 0 := by
  rw [j_eq_zero_iff_of_char_two', h, zero_pow (Nat.succ_ne_zero _)]

lemma j_eq_zero_iff_of_char_two [IsReduced R] : W.j = 0 ↔ W.a₁ = 0 := by
  rw [j_eq_zero_iff_of_char_two', IsReduced.pow_eq_zero_iff (Nat.succ_ne_zero _)]

<<<<<<< HEAD
/-- An elliptic curve over a commutative ring. Note that this definition is only mathematically
accurate for certain rings whose Picard group has trivial 12-torsion, such as a field or a PID. -/
@[ext]
structure EllipticCurve (R : Type u) [CommRing R] extends WeierstrassCurve R where
  /-- The discriminant `Δ'` of an elliptic curve over `R`, which is given as a unit in `R`. -/
  Δ' : Rˣ
  /-- The discriminant of `E` is equal to the discriminant of `E` as a Weierstrass curve. -/
  coe_Δ' : Δ' = toWeierstrassCurve.Δ
#align elliptic_curve EllipticCurve

namespace EllipticCurve

variable {R : Type u} [CommRing R] (E : EllipticCurve R)

-- Porting note (#10619): removed `@[simp]` to avoid a `simpNF` linter error
/-- The j-invariant `j` of an elliptic curve, which is invariant under isomorphisms over `R`. -/
def j : R :=
  E.Δ'⁻¹ * E.c₄ ^ 3
#align elliptic_curve.j EllipticCurve.j

lemma twoTorsionPolynomial_disc_ne_zero [Nontrivial R] [Invertible (2 : R)] :
    E.twoTorsionPolynomial.disc ≠ 0 :=
  E.toWeierstrassCurve.twoTorsionPolynomial_disc_ne_zero <| E.coe_Δ' ▸ E.Δ'.isUnit
#align elliptic_curve.two_torsion_polynomial_disc_ne_zero EllipticCurve.twoTorsionPolynomial_disc_ne_zero

section VariableChange

/-! ### Variable changes -/

variable (C : WeierstrassCurve.VariableChange R)

-- Porting note: was just `@[simps]`
/-- The elliptic curve over `R` induced by an admissible linear change of variables
$(X, Y) \mapsto (u^2X + r, u^3Y + u^2sX + t)$ for some $u \in R^\times$ and some $r, s, t \in R$.
When `R` is a field, any two Weierstrass equations isomorphic to `E` are related by this. -/
@[simps (config := { rhsMd := .default }) a₁ a₂ a₃ a₄ a₆ Δ' toWeierstrassCurve]
def variableChange : EllipticCurve R :=
  ⟨E.toWeierstrassCurve.variableChange C, C.u⁻¹ ^ 12 * E.Δ', by
    rw [Units.val_mul, Units.val_pow_eq_pow_val, coe_Δ', E.variableChange_Δ]⟩
#align elliptic_curve.variable_change EllipticCurve.variableChange

lemma variableChange_id : E.variableChange WeierstrassCurve.VariableChange.id = E := by
  simp only [variableChange, WeierstrassCurve.variableChange_id]
  simp only [WeierstrassCurve.VariableChange.id, inv_one, one_pow, one_mul]

lemma variableChange_comp (C C' : WeierstrassCurve.VariableChange R) (E : EllipticCurve R) :
    E.variableChange (C.comp C') = (E.variableChange C').variableChange C := by
  simp only [variableChange, WeierstrassCurve.variableChange_comp]
  simp only [WeierstrassCurve.VariableChange.comp, mul_inv, mul_pow, ← mul_assoc]

instance : MulAction (WeierstrassCurve.VariableChange R) (EllipticCurve R) where
  smul := fun C E => E.variableChange C
  one_smul := variableChange_id
  mul_smul := variableChange_comp

lemma coe_variableChange_Δ' : (E.variableChange C).Δ' = C.u⁻¹ ^ 12 * E.Δ' :=
  rfl
#align elliptic_curve.coe_variable_change_Δ' EllipticCurve.coe_variableChange_Δ'
=======
end CharTwo
>>>>>>> b8068ea5

section CharThree

variable [CharP R 3]

lemma j_of_char_three : W.j = W.Δ'⁻¹ * W.b₂ ^ 6 := by
  rw [j, W.c₄_of_char_three, ← pow_mul]

/-- A variant of `WeierstrassCurve.j_eq_zero_iff_of_char_three` without assuming a reduced ring. -/
lemma j_eq_zero_iff_of_char_three' : W.j = 0 ↔ W.b₂ ^ 6 = 0 := by
  rw [j_of_char_three, Units.mul_right_eq_zero]

lemma j_eq_zero_of_char_three (h : W.b₂ = 0) : W.j = 0 := by
  rw [j_eq_zero_iff_of_char_three', h, zero_pow (Nat.succ_ne_zero _)]

<<<<<<< HEAD
variable {A : Type v} [CommRing A] (f : R →+* A)

-- Porting note: was just `@[simps]`
/-- The elliptic curve mapped over a ring homomorphism `f : R →+* A`. -/
@[simps (config := { rhsMd := .default }) a₁ a₂ a₃ a₄ a₆ Δ' toWeierstrassCurve]
def map : EllipticCurve A :=
  ⟨E.toWeierstrassCurve.map f, Units.map f E.Δ', by simp only [Units.coe_map, coe_Δ', E.map_Δ]; rfl⟩
#align elliptic_curve.base_change EllipticCurve.map

variable (A) in
/-- The elliptic curve base changed to an algebra `A` over `R`. -/
abbrev baseChange [Algebra R A] : EllipticCurve A :=
  E.map <| algebraMap R A

lemma coe_map_Δ' : (E.map f).Δ' = f E.Δ' :=
  rfl
#align elliptic_curve.coe_base_change_Δ' EllipticCurve.coe_map_Δ'

lemma coe_inv_map_Δ' : (E.map f).Δ'⁻¹ = f ↑E.Δ'⁻¹ :=
  rfl
#align elliptic_curve.coe_inv_base_change_Δ' EllipticCurve.coe_inv_map_Δ'

@[simp]
lemma map_j : (E.map f).j = f E.j := by
  simp only [j, map, E.map_c₄]
  map_simp
  rfl
#align elliptic_curve.base_change_j EllipticCurve.map_j

lemma map_injective {f : R →+* A} (hf : Function.Injective f) :
    Function.Injective <| map (f := f) := fun _ _ h => by
  rcases mk.inj h with ⟨h1, h2⟩
  replace h2 := (Units.mk.inj h2).left
  rcases WeierstrassCurve.mk.inj h1 with ⟨_, _, _, _, _⟩
  ext <;> apply_fun _ using hf <;> assumption
=======
lemma j_eq_zero_iff_of_char_three [IsReduced R] : W.j = 0 ↔ W.b₂ = 0 := by
  rw [j_eq_zero_iff_of_char_three', IsReduced.pow_eq_zero_iff (Nat.succ_ne_zero _)]

end CharThree

-- TODO: this is defeq to `twoTorsionPolynomial_disc_ne_zero` once #17458 is merged,
-- TODO: consider removing/rephrasing this result
lemma twoTorsionPolynomial_disc_ne_zero_of_isElliptic [Nontrivial R] (hu : IsUnit (2 : R)) :
    W.twoTorsionPolynomial.disc ≠ 0 :=
  W.twoTorsionPolynomial_disc_ne_zero hu W.isUnit_Δ

section BaseChange

/-! ### Maps and base changes -/

variable {A : Type v} [CommRing A] (φ : R →+* A)
>>>>>>> b8068ea5

instance : (W.map φ).IsElliptic := by
  simp only [isElliptic_iff, map_Δ, W.isUnit_Δ.map]

set_option linter.docPrime false in
lemma coe_map_Δ' : (W.map φ).Δ' = φ W.Δ' := by
  rw [coe_Δ', map_Δ, coe_Δ']

set_option linter.docPrime false in
@[simp]
lemma map_Δ' : (W.map φ).Δ' = Units.map φ W.Δ' := by
  ext
  exact W.coe_map_Δ' φ

set_option linter.docPrime false in
lemma coe_inv_map_Δ' : (W.map φ).Δ'⁻¹ = φ ↑W.Δ'⁻¹ := by
  simp

set_option linter.docPrime false in
lemma inv_map_Δ' : (W.map φ).Δ'⁻¹ = Units.map φ W.Δ'⁻¹ := by
  simp

@[simp]
lemma map_j : (W.map φ).j = φ W.j := by
  rw [j, coe_inv_map_Δ', map_c₄, j, map_mul, map_pow]

end BaseChange

<<<<<<< HEAD
variable {F : Type u} [Field F] (j : F)

private lemma two_or_three_ne_zero : (2 : F) ≠ 0 ∨ (3 : F) ≠ 0 :=
  ne_zero_or_ne_zero_of_nat_coprime <| by decide

variable [DecidableEq F]

/-- For any element j of a field $F$, there exists an elliptic curve over $F$
with j-invariant equal to j (see `EllipticCurve.ofJ_j`).
Its coefficients are given explicitly (see `EllipticCurve.ofJ0`, `EllipticCurve.ofJ1728`
and `EllipticCurve.ofJ'`). -/
def ofJ : EllipticCurve F :=
  if h0 : j = 0 then
    if h3 : (3 : F) = 0 then @ofJ1728 _ _ <| invertibleOfNonzero <|
      two_or_three_ne_zero.neg_resolve_right h3
    else @ofJ0 _ _ <| invertibleOfNonzero h3
  else if h1728 : j = 1728 then
    @ofJ1728 _ _ <| invertibleOfNonzero fun h => h0 <|
    by rw [h1728, show (1728 : F) = 2 * 864 by norm_num1, h, zero_mul]
  else @ofJ' _ _ j (invertibleOfNonzero h0) (invertibleOfNonzero <| sub_ne_zero_of_ne h1728)

lemma ofJ_0_of_three_ne_zero [h3 : NeZero (3 : F)] :
    ofJ 0 = @ofJ0 _ _ (invertibleOfNonzero h3.out) := by
  rw [ofJ, dif_pos rfl, dif_neg h3.out]

lemma ofJ_0_of_three_eq_zero (h3 : (3 : F) = 0) :
    ofJ 0 = @ofJ1728 _ _ (invertibleOfNonzero <| two_or_three_ne_zero.neg_resolve_right h3) := by
  rw [ofJ, dif_pos rfl, dif_pos h3]

lemma ofJ_0_of_two_eq_zero (h2 : (2 : F) = 0) :
    ofJ 0 = @ofJ0 _ _ (invertibleOfNonzero <| two_or_three_ne_zero.neg_resolve_left h2) :=
  have := neZero_iff.2 <| two_or_three_ne_zero.neg_resolve_left h2
  ofJ_0_of_three_ne_zero

lemma ofJ_1728_of_three_eq_zero (h3 : (3 : F) = 0) :
    ofJ 1728 = @ofJ1728 _ _ (invertibleOfNonzero <| two_or_three_ne_zero.neg_resolve_right h3) := by
  rw [ofJ, dif_pos <| by rw [show (1728 : F) = 3 * 576 by norm_num1, h3, zero_mul], dif_pos h3]

lemma ofJ_1728_of_two_ne_zero [h2 : NeZero (2 : F)] :
    ofJ 1728 = @ofJ1728 _ _ (invertibleOfNonzero h2.out) := by
  by_cases h3 : (3 : F) = 0
  · exact ofJ_1728_of_three_eq_zero h3
  · have h : (1728 : F) ≠ 0 := fun h => or_iff_not_and_not.mp
      (mul_eq_zero.mp <| by rwa [show 2 ^ 6 * 3 ^ 3 = (1728 : F) by norm_num1])
      ⟨pow_ne_zero 6 h2.out, pow_ne_zero 3 h3⟩
    rw [ofJ, dif_neg h, dif_pos rfl]

lemma ofJ_1728_of_two_eq_zero (h2 : (2 : F) = 0) :
    ofJ 1728 = @ofJ0 _ _ (invertibleOfNonzero <| two_or_three_ne_zero.neg_resolve_left h2) := by
  rw [ofJ, dif_pos <| by rw [show (1728 : F) = 2 * 864 by norm_num1, h2, zero_mul], dif_neg]

lemma ofJ_ne_0_ne_1728 (h0 : j ≠ 0) (h1728 : j ≠ 1728) : ofJ j =
    @ofJ' _ _ j (invertibleOfNonzero h0) (invertibleOfNonzero <| sub_ne_zero_of_ne h1728) := by
  rw [ofJ, dif_neg h0, dif_neg h1728]

lemma ofJ_j : (ofJ j).j = j := by
  by_cases h0 : j = 0
  · by_cases h3 : (3 : F) = 0
    · rw [h0, ofJ_0_of_three_eq_zero h3,
        @ofJ1728_j _ _ <| invertibleOfNonzero <| two_or_three_ne_zero.neg_resolve_right h3,
        show (1728 : F) = 3 * 576 by norm_num1, h3, zero_mul]
    · rw [h0, ofJ_0_of_three_ne_zero (h3 := neZero_iff.2 h3), @ofJ0_j _ _ <| invertibleOfNonzero h3]
  · by_cases h1728 : j = 1728
    · have h2 : (2 : F) ≠ 0 :=
        fun h => h0 <| by rw [h1728, show (1728 : F) = 2 * 864 by norm_num1, h, zero_mul]
      rw [h1728, ofJ_1728_of_two_ne_zero (h2 := neZero_iff.2 h2),
        @ofJ1728_j _ _ <| invertibleOfNonzero h2]
    · rw [ofJ_ne_0_ne_1728 j h0 h1728,
        @ofJ'_j _ _ _ (invertibleOfNonzero h0) (invertibleOfNonzero <| sub_ne_zero_of_ne h1728)]

instance : Inhabited <| EllipticCurve F :=
  ⟨ofJ 37⟩
#align elliptic_curve.inhabited EllipticCurve.instInhabited

end ModelsWithJ

end EllipticCurve
=======
end WeierstrassCurve
>>>>>>> b8068ea5
<|MERGE_RESOLUTION|>--- conflicted
+++ resolved
@@ -141,128 +141,9 @@
   rw [b₂]
   linear_combination 2 * W.a₂ * CharP.cast_eq_zero R 2
 
-<<<<<<< HEAD
-/-- An admissible linear change of variables of Weierstrass curves defined over a ring `R` given by
-a tuple $(u, r, s, t)$ for some $u \in R^\times$ and some $r, s, t \in R$. As a matrix, it is
-$\begin{pmatrix} u^2 & 0 & r \cr u^2s & u^3 & t \cr 0 & 0 & 1 \end{pmatrix}$. -/
-@[ext]
-structure VariableChange (R : Type u) [CommRing R] where
-  /-- The `u` coefficient of an admissible linear change of variables, which must be a unit. -/
-  u : Rˣ
-  /-- The `r` coefficient of an admissible linear change of variables. -/
-  r : R
-  /-- The `s` coefficient of an admissible linear change of variables. -/
-  s : R
-  /-- The `t` coefficient of an admissible linear change of variables. -/
-  t : R
-
-namespace VariableChange
-
-variable (C C' C'' : VariableChange R)
-
-/-- The identity linear change of variables given by the identity matrix. -/
-def id : VariableChange R :=
-  ⟨1, 0, 0, 0⟩
-
-/-- The composition of two linear changes of variables given by matrix multiplication. -/
-def comp : VariableChange R where
-  u := C.u * C'.u
-  r := C.r * C'.u ^ 2 + C'.r
-  s := C'.u * C.s + C'.s
-  t := C.t * C'.u ^ 3 + C.r * C'.s * C'.u ^ 2 + C'.t
-
-/-- The inverse of a linear change of variables given by matrix inversion. -/
-def inv : VariableChange R where
-  u := C.u⁻¹
-  r := -C.r * C.u⁻¹ ^ 2
-  s := -C.s * C.u⁻¹
-  t := (C.r * C.s - C.t) * C.u⁻¹ ^ 3
-
-lemma id_comp (C : VariableChange R) : comp id C = C := by
-  simp only [comp, id, zero_add, zero_mul, mul_zero, one_mul]
-
-lemma comp_id (C : VariableChange R) : comp C id = C := by
-  simp only [comp, id, add_zero, mul_zero, one_mul, mul_one, one_pow, Units.val_one]
-
-lemma comp_left_inv (C : VariableChange R) : comp (inv C) C = id := by
-  rw [comp, id, inv]
-  ext <;> dsimp only
-  · exact C.u.inv_mul
-  · linear_combination (norm := ring1) -C.r * pow_mul_pow_eq_one 2 C.u.inv_mul
-  · linear_combination (norm := ring1) -C.s * C.u.inv_mul
-  · linear_combination (norm := ring1) (C.r * C.s - C.t) * pow_mul_pow_eq_one 3 C.u.inv_mul
-      + -C.r * C.s * pow_mul_pow_eq_one 2 C.u.inv_mul
-
-lemma comp_assoc (C C' C'' : VariableChange R) : comp (comp C C') C'' = comp C (comp C' C'') := by
-  ext <;> simp only [comp, Units.val_mul] <;> ring1
-
-instance : Group <| VariableChange R where
-  one := id
-  inv := inv
-  mul := comp
-  one_mul := id_comp
-  mul_one := comp_id
-  mul_left_inv := comp_left_inv
-  mul_assoc := comp_assoc
-
-end VariableChange
-
-variable (C : VariableChange R)
-
-/-- The Weierstrass curve over `R` induced by an admissible linear change of variables
-$(X, Y) \mapsto (u^2X + r, u^3Y + u^2sX + t)$ for some $u \in R^\times$ and some $r, s, t \in R$. -/
-@[simps]
-def variableChange : WeierstrassCurve R where
-  a₁ := C.u⁻¹ * (W.a₁ + 2 * C.s)
-  a₂ := C.u⁻¹ ^ 2 * (W.a₂ - C.s * W.a₁ + 3 * C.r - C.s ^ 2)
-  a₃ := C.u⁻¹ ^ 3 * (W.a₃ + C.r * W.a₁ + 2 * C.t)
-  a₄ := C.u⁻¹ ^ 4 * (W.a₄ - C.s * W.a₃ + 2 * C.r * W.a₂ - (C.t + C.r * C.s) * W.a₁ + 3 * C.r ^ 2
-    - 2 * C.s * C.t)
-  a₆ := C.u⁻¹ ^ 6 * (W.a₆ + C.r * W.a₄ + C.r ^ 2 * W.a₂ + C.r ^ 3 - C.t * W.a₃ - C.t ^ 2
-    - C.r * C.t * W.a₁)
-#align weierstrass_curve.variable_change WeierstrassCurve.variableChange
-
-lemma variableChange_id : W.variableChange VariableChange.id = W := by
-  rw [VariableChange.id, variableChange, inv_one, Units.val_one]
-  ext <;> (dsimp only; ring1)
-
-lemma variableChange_comp (C C' : VariableChange R) (W : WeierstrassCurve R) :
-    W.variableChange (C.comp C') = (W.variableChange C').variableChange C := by
-  simp only [VariableChange.comp, variableChange]
-  ext <;> simp only [mul_inv, Units.val_mul]
-  · linear_combination (norm := ring1) C.u⁻¹ * C.s * 2 * C'.u.inv_mul
-  · linear_combination (norm := ring1)
-      C.s * (-C'.s * 2 - W.a₁) * C.u⁻¹ ^ 2 * C'.u⁻¹ * C'.u.inv_mul
-        + (C.r * 3 - C.s ^ 2) * C.u⁻¹ ^ 2 * pow_mul_pow_eq_one 2 C'.u.inv_mul
-  · linear_combination (norm := ring1)
-      C.r * (C'.s * 2 + W.a₁) * C.u⁻¹ ^ 3 * C'.u⁻¹ * pow_mul_pow_eq_one 2 C'.u.inv_mul
-        + C.t * 2 * C.u⁻¹ ^ 3 * pow_mul_pow_eq_one 3 C'.u.inv_mul
-  · linear_combination (norm := ring1)
-      C.s * (-W.a₃ - C'.r * W.a₁ - C'.t * 2) * C.u⁻¹ ^ 4 * C'.u⁻¹ ^ 3 * C'.u.inv_mul
-        + C.u⁻¹ ^ 4 * C'.u⁻¹ ^ 2 * (C.r * C'.r * 6 + C.r * W.a₂ * 2 - C'.s * C.r * W.a₁ * 2
-          - C'.s ^ 2 * C.r * 2) * pow_mul_pow_eq_one 2 C'.u.inv_mul
-        - C.u⁻¹ ^ 4 * C'.u⁻¹ * (C.s * C'.s * C.r * 2 + C.s * C.r * W.a₁ + C'.s * C.t * 2
-          + C.t * W.a₁) * pow_mul_pow_eq_one 3 C'.u.inv_mul
-        + C.u⁻¹ ^ 4 * (C.r ^ 2 * 3 - C.s * C.t * 2) * pow_mul_pow_eq_one 4 C'.u.inv_mul
-  · linear_combination (norm := ring1)
-      C.r * C.u⁻¹ ^ 6 * C'.u⁻¹ ^ 4 * (C'.r * W.a₂ * 2 - C'.r * C'.s * W.a₁ + C'.r ^ 2 * 3 + W.a₄
-          - C'.s * C'.t * 2 - C'.s * W.a₃ - C'.t * W.a₁) * pow_mul_pow_eq_one 2 C'.u.inv_mul
-        - C.u⁻¹ ^ 6 * C'.u⁻¹ ^ 3 * C.t * (C'.r * W.a₁ + C'.t * 2 + W.a₃)
-          * pow_mul_pow_eq_one 3 C'.u.inv_mul
-        + C.r ^ 2 * C.u⁻¹ ^ 6 * C'.u⁻¹ ^ 2 * (C'.r * 3 + W.a₂ - C'.s * W.a₁ - C'.s ^ 2)
-          * pow_mul_pow_eq_one 4 C'.u.inv_mul
-        - C.r * C.t * C.u⁻¹ ^ 6 * C'.u⁻¹ * (C'.s * 2 + W.a₁) * pow_mul_pow_eq_one 5 C'.u.inv_mul
-        + C.u⁻¹ ^ 6 * (C.r ^ 3 - C.t ^ 2) * pow_mul_pow_eq_one 6 C'.u.inv_mul
-
-instance : MulAction (VariableChange R) (WeierstrassCurve R) where
-  smul := fun C W => W.variableChange C
-  one_smul := variableChange_id
-  mul_smul := variableChange_comp
-=======
 lemma b₄_of_char_two : W.b₄ = W.a₁ * W.a₃ := by
   rw [b₄]
   linear_combination W.a₄ * CharP.cast_eq_zero R 2
->>>>>>> b8068ea5
 
 lemma b₆_of_char_two : W.b₆ = W.a₃ ^ 2 := by
   rw [b₆]
@@ -345,12 +226,7 @@
 /-- The Weierstrass curve mapped over a ring homomorphism `f : R →+* A`. -/
 @[simps]
 def map : WeierstrassCurve A :=
-<<<<<<< HEAD
   ⟨f W.a₁, f W.a₂, f W.a₃, f W.a₄, f W.a₆⟩
-#align weierstrass_curve.base_change WeierstrassCurve.map
-=======
-  ⟨φ W.a₁, φ W.a₂, φ W.a₃, φ W.a₄, φ W.a₆⟩
->>>>>>> b8068ea5
 
 variable (A) in
 /-- The Weierstrass curve base changed to an algebra `A` over `R`. -/
@@ -402,78 +278,14 @@
 @[simp]
 lemma map_baseChange {S : Type s} [CommRing S] [Algebra R S] {A : Type v} [CommRing A] [Algebra R A]
     [Algebra S A] [IsScalarTower R S A] {B : Type w} [CommRing B] [Algebra R B] [Algebra S B]
-<<<<<<< HEAD
     [IsScalarTower R S B] (g : A →ₐ[S] B) : (W.baseChange A).map g = W.baseChange B :=
   congr_arg W.map <| g.comp_algebraMap_of_tower R
-#align weierstrass_curve.base_change_base_change WeierstrassCurve.map_baseChange
-=======
-    [IsScalarTower R S B] (ψ : A →ₐ[S] B) : (W.baseChange A).map ψ = W.baseChange B :=
-  congr_arg W.map <| ψ.comp_algebraMap_of_tower R
->>>>>>> b8068ea5
 
 lemma map_injective {f : R →+* A} (hf : Function.Injective f) :
     Function.Injective <| map (f := f) := fun _ _ h => by
   rcases mk.inj h with ⟨_, _, _, _, _⟩
   ext <;> apply_fun _ using hf <;> assumption
 
-<<<<<<< HEAD
-namespace VariableChange
-
-variable (C : VariableChange R)
-
-/-- The change of variables mapped over a ring homomorphism `f : R →+* A`. -/
-@[simps]
-def map : VariableChange A :=
-  ⟨Units.map f C.u, f C.r, f C.s, f C.t⟩
-
-variable (A) in
-/-- The change of variables base changed to an algebra `A` over `R`. -/
-abbrev baseChange [Algebra R A] : VariableChange A :=
-  C.map <| algebraMap R A
-
-@[simp]
-lemma map_id : C.map (RingHom.id R) = C :=
-  rfl
-
-lemma map_map {A : Type v} [CommRing A] (f : R →+* A) {B : Type w} [CommRing B] (g : A →+* B) :
-    (C.map f).map g = C.map (g.comp f) :=
-  rfl
-
-@[simp]
-lemma map_baseChange {S : Type s} [CommRing S] [Algebra R S] {A : Type v} [CommRing A] [Algebra R A]
-    [Algebra S A] [IsScalarTower R S A] {B : Type w} [CommRing B] [Algebra R B] [Algebra S B]
-    [IsScalarTower R S B] (g : A →ₐ[S] B) : (C.baseChange A).map g = C.baseChange B :=
-  congr_arg C.map <| g.comp_algebraMap_of_tower R
-
-lemma map_injective {f : R →+* A} (hf : Function.Injective f) :
-    Function.Injective <| map (f := f) := fun _ _ h => by
-  rcases mk.inj h with ⟨h, _, _, _⟩
-  replace h := (Units.mk.inj h).left
-  ext <;> apply_fun _ using hf <;> assumption
-
-private lemma id_map : (id : VariableChange R).map f = id := by
-  simp only [id, map]
-  ext <;> simp only [map_one, Units.val_one, map_zero]
-
-private lemma comp_map (C' : VariableChange R) : (C.comp C').map f = (C.map f).comp (C'.map f) := by
-  simp only [comp, map]
-  ext <;> map_simp <;> simp only [Units.coe_map, Units.coe_map_inv, MonoidHom.coe_coe]
-
-/-- The map over a ring homomorphism of a change of variables is a group homomorphism. -/
-def mapHom : VariableChange R →* VariableChange A where
-  toFun := map f
-  map_one' := id_map f
-  map_mul' := comp_map f
-
-end VariableChange
-
-lemma map_variableChange (C : VariableChange R) :
-    (W.map f).variableChange (C.map f) = (W.variableChange C).map f := by
-  simp only [map, variableChange, VariableChange.map]
-  ext <;> map_simp <;> simp only [Units.coe_map, Units.coe_map_inv, MonoidHom.coe_coe]
-
-=======
->>>>>>> b8068ea5
 end BaseChange
 
 section TorsionPolynomial
@@ -591,68 +403,7 @@
 lemma j_eq_zero_iff_of_char_two [IsReduced R] : W.j = 0 ↔ W.a₁ = 0 := by
   rw [j_eq_zero_iff_of_char_two', IsReduced.pow_eq_zero_iff (Nat.succ_ne_zero _)]
 
-<<<<<<< HEAD
-/-- An elliptic curve over a commutative ring. Note that this definition is only mathematically
-accurate for certain rings whose Picard group has trivial 12-torsion, such as a field or a PID. -/
-@[ext]
-structure EllipticCurve (R : Type u) [CommRing R] extends WeierstrassCurve R where
-  /-- The discriminant `Δ'` of an elliptic curve over `R`, which is given as a unit in `R`. -/
-  Δ' : Rˣ
-  /-- The discriminant of `E` is equal to the discriminant of `E` as a Weierstrass curve. -/
-  coe_Δ' : Δ' = toWeierstrassCurve.Δ
-#align elliptic_curve EllipticCurve
-
-namespace EllipticCurve
-
-variable {R : Type u} [CommRing R] (E : EllipticCurve R)
-
--- Porting note (#10619): removed `@[simp]` to avoid a `simpNF` linter error
-/-- The j-invariant `j` of an elliptic curve, which is invariant under isomorphisms over `R`. -/
-def j : R :=
-  E.Δ'⁻¹ * E.c₄ ^ 3
-#align elliptic_curve.j EllipticCurve.j
-
-lemma twoTorsionPolynomial_disc_ne_zero [Nontrivial R] [Invertible (2 : R)] :
-    E.twoTorsionPolynomial.disc ≠ 0 :=
-  E.toWeierstrassCurve.twoTorsionPolynomial_disc_ne_zero <| E.coe_Δ' ▸ E.Δ'.isUnit
-#align elliptic_curve.two_torsion_polynomial_disc_ne_zero EllipticCurve.twoTorsionPolynomial_disc_ne_zero
-
-section VariableChange
-
-/-! ### Variable changes -/
-
-variable (C : WeierstrassCurve.VariableChange R)
-
--- Porting note: was just `@[simps]`
-/-- The elliptic curve over `R` induced by an admissible linear change of variables
-$(X, Y) \mapsto (u^2X + r, u^3Y + u^2sX + t)$ for some $u \in R^\times$ and some $r, s, t \in R$.
-When `R` is a field, any two Weierstrass equations isomorphic to `E` are related by this. -/
-@[simps (config := { rhsMd := .default }) a₁ a₂ a₃ a₄ a₆ Δ' toWeierstrassCurve]
-def variableChange : EllipticCurve R :=
-  ⟨E.toWeierstrassCurve.variableChange C, C.u⁻¹ ^ 12 * E.Δ', by
-    rw [Units.val_mul, Units.val_pow_eq_pow_val, coe_Δ', E.variableChange_Δ]⟩
-#align elliptic_curve.variable_change EllipticCurve.variableChange
-
-lemma variableChange_id : E.variableChange WeierstrassCurve.VariableChange.id = E := by
-  simp only [variableChange, WeierstrassCurve.variableChange_id]
-  simp only [WeierstrassCurve.VariableChange.id, inv_one, one_pow, one_mul]
-
-lemma variableChange_comp (C C' : WeierstrassCurve.VariableChange R) (E : EllipticCurve R) :
-    E.variableChange (C.comp C') = (E.variableChange C').variableChange C := by
-  simp only [variableChange, WeierstrassCurve.variableChange_comp]
-  simp only [WeierstrassCurve.VariableChange.comp, mul_inv, mul_pow, ← mul_assoc]
-
-instance : MulAction (WeierstrassCurve.VariableChange R) (EllipticCurve R) where
-  smul := fun C E => E.variableChange C
-  one_smul := variableChange_id
-  mul_smul := variableChange_comp
-
-lemma coe_variableChange_Δ' : (E.variableChange C).Δ' = C.u⁻¹ ^ 12 * E.Δ' :=
-  rfl
-#align elliptic_curve.coe_variable_change_Δ' EllipticCurve.coe_variableChange_Δ'
-=======
 end CharTwo
->>>>>>> b8068ea5
 
 section CharThree
 
@@ -668,43 +419,6 @@
 lemma j_eq_zero_of_char_three (h : W.b₂ = 0) : W.j = 0 := by
   rw [j_eq_zero_iff_of_char_three', h, zero_pow (Nat.succ_ne_zero _)]
 
-<<<<<<< HEAD
-variable {A : Type v} [CommRing A] (f : R →+* A)
-
--- Porting note: was just `@[simps]`
-/-- The elliptic curve mapped over a ring homomorphism `f : R →+* A`. -/
-@[simps (config := { rhsMd := .default }) a₁ a₂ a₃ a₄ a₆ Δ' toWeierstrassCurve]
-def map : EllipticCurve A :=
-  ⟨E.toWeierstrassCurve.map f, Units.map f E.Δ', by simp only [Units.coe_map, coe_Δ', E.map_Δ]; rfl⟩
-#align elliptic_curve.base_change EllipticCurve.map
-
-variable (A) in
-/-- The elliptic curve base changed to an algebra `A` over `R`. -/
-abbrev baseChange [Algebra R A] : EllipticCurve A :=
-  E.map <| algebraMap R A
-
-lemma coe_map_Δ' : (E.map f).Δ' = f E.Δ' :=
-  rfl
-#align elliptic_curve.coe_base_change_Δ' EllipticCurve.coe_map_Δ'
-
-lemma coe_inv_map_Δ' : (E.map f).Δ'⁻¹ = f ↑E.Δ'⁻¹ :=
-  rfl
-#align elliptic_curve.coe_inv_base_change_Δ' EllipticCurve.coe_inv_map_Δ'
-
-@[simp]
-lemma map_j : (E.map f).j = f E.j := by
-  simp only [j, map, E.map_c₄]
-  map_simp
-  rfl
-#align elliptic_curve.base_change_j EllipticCurve.map_j
-
-lemma map_injective {f : R →+* A} (hf : Function.Injective f) :
-    Function.Injective <| map (f := f) := fun _ _ h => by
-  rcases mk.inj h with ⟨h1, h2⟩
-  replace h2 := (Units.mk.inj h2).left
-  rcases WeierstrassCurve.mk.inj h1 with ⟨_, _, _, _, _⟩
-  ext <;> apply_fun _ using hf <;> assumption
-=======
 lemma j_eq_zero_iff_of_char_three [IsReduced R] : W.j = 0 ↔ W.b₂ = 0 := by
   rw [j_eq_zero_iff_of_char_three', IsReduced.pow_eq_zero_iff (Nat.succ_ne_zero _)]
 
@@ -720,114 +434,33 @@
 
 /-! ### Maps and base changes -/
 
-variable {A : Type v} [CommRing A] (φ : R →+* A)
->>>>>>> b8068ea5
-
-instance : (W.map φ).IsElliptic := by
+variable {A : Type v} [CommRing A] (f : R →+* A)
+
+instance : (W.map f).IsElliptic := by
   simp only [isElliptic_iff, map_Δ, W.isUnit_Δ.map]
 
 set_option linter.docPrime false in
-lemma coe_map_Δ' : (W.map φ).Δ' = φ W.Δ' := by
+lemma coe_map_Δ' : (W.map f).Δ' = f W.Δ' := by
   rw [coe_Δ', map_Δ, coe_Δ']
 
 set_option linter.docPrime false in
 @[simp]
-lemma map_Δ' : (W.map φ).Δ' = Units.map φ W.Δ' := by
+lemma map_Δ' : (W.map f).Δ' = Units.map f W.Δ' := by
   ext
-  exact W.coe_map_Δ' φ
+  exact W.coe_map_Δ' f
 
 set_option linter.docPrime false in
-lemma coe_inv_map_Δ' : (W.map φ).Δ'⁻¹ = φ ↑W.Δ'⁻¹ := by
+lemma coe_inv_map_Δ' : (W.map f).Δ'⁻¹ = f ↑W.Δ'⁻¹ := by
   simp
 
 set_option linter.docPrime false in
-lemma inv_map_Δ' : (W.map φ).Δ'⁻¹ = Units.map φ W.Δ'⁻¹ := by
+lemma inv_map_Δ' : (W.map f).Δ'⁻¹ = Units.map f W.Δ'⁻¹ := by
   simp
 
 @[simp]
-lemma map_j : (W.map φ).j = φ W.j := by
+lemma map_j : (W.map f).j = f W.j := by
   rw [j, coe_inv_map_Δ', map_c₄, j, map_mul, map_pow]
 
 end BaseChange
 
-<<<<<<< HEAD
-variable {F : Type u} [Field F] (j : F)
-
-private lemma two_or_three_ne_zero : (2 : F) ≠ 0 ∨ (3 : F) ≠ 0 :=
-  ne_zero_or_ne_zero_of_nat_coprime <| by decide
-
-variable [DecidableEq F]
-
-/-- For any element j of a field $F$, there exists an elliptic curve over $F$
-with j-invariant equal to j (see `EllipticCurve.ofJ_j`).
-Its coefficients are given explicitly (see `EllipticCurve.ofJ0`, `EllipticCurve.ofJ1728`
-and `EllipticCurve.ofJ'`). -/
-def ofJ : EllipticCurve F :=
-  if h0 : j = 0 then
-    if h3 : (3 : F) = 0 then @ofJ1728 _ _ <| invertibleOfNonzero <|
-      two_or_three_ne_zero.neg_resolve_right h3
-    else @ofJ0 _ _ <| invertibleOfNonzero h3
-  else if h1728 : j = 1728 then
-    @ofJ1728 _ _ <| invertibleOfNonzero fun h => h0 <|
-    by rw [h1728, show (1728 : F) = 2 * 864 by norm_num1, h, zero_mul]
-  else @ofJ' _ _ j (invertibleOfNonzero h0) (invertibleOfNonzero <| sub_ne_zero_of_ne h1728)
-
-lemma ofJ_0_of_three_ne_zero [h3 : NeZero (3 : F)] :
-    ofJ 0 = @ofJ0 _ _ (invertibleOfNonzero h3.out) := by
-  rw [ofJ, dif_pos rfl, dif_neg h3.out]
-
-lemma ofJ_0_of_three_eq_zero (h3 : (3 : F) = 0) :
-    ofJ 0 = @ofJ1728 _ _ (invertibleOfNonzero <| two_or_three_ne_zero.neg_resolve_right h3) := by
-  rw [ofJ, dif_pos rfl, dif_pos h3]
-
-lemma ofJ_0_of_two_eq_zero (h2 : (2 : F) = 0) :
-    ofJ 0 = @ofJ0 _ _ (invertibleOfNonzero <| two_or_three_ne_zero.neg_resolve_left h2) :=
-  have := neZero_iff.2 <| two_or_three_ne_zero.neg_resolve_left h2
-  ofJ_0_of_three_ne_zero
-
-lemma ofJ_1728_of_three_eq_zero (h3 : (3 : F) = 0) :
-    ofJ 1728 = @ofJ1728 _ _ (invertibleOfNonzero <| two_or_three_ne_zero.neg_resolve_right h3) := by
-  rw [ofJ, dif_pos <| by rw [show (1728 : F) = 3 * 576 by norm_num1, h3, zero_mul], dif_pos h3]
-
-lemma ofJ_1728_of_two_ne_zero [h2 : NeZero (2 : F)] :
-    ofJ 1728 = @ofJ1728 _ _ (invertibleOfNonzero h2.out) := by
-  by_cases h3 : (3 : F) = 0
-  · exact ofJ_1728_of_three_eq_zero h3
-  · have h : (1728 : F) ≠ 0 := fun h => or_iff_not_and_not.mp
-      (mul_eq_zero.mp <| by rwa [show 2 ^ 6 * 3 ^ 3 = (1728 : F) by norm_num1])
-      ⟨pow_ne_zero 6 h2.out, pow_ne_zero 3 h3⟩
-    rw [ofJ, dif_neg h, dif_pos rfl]
-
-lemma ofJ_1728_of_two_eq_zero (h2 : (2 : F) = 0) :
-    ofJ 1728 = @ofJ0 _ _ (invertibleOfNonzero <| two_or_three_ne_zero.neg_resolve_left h2) := by
-  rw [ofJ, dif_pos <| by rw [show (1728 : F) = 2 * 864 by norm_num1, h2, zero_mul], dif_neg]
-
-lemma ofJ_ne_0_ne_1728 (h0 : j ≠ 0) (h1728 : j ≠ 1728) : ofJ j =
-    @ofJ' _ _ j (invertibleOfNonzero h0) (invertibleOfNonzero <| sub_ne_zero_of_ne h1728) := by
-  rw [ofJ, dif_neg h0, dif_neg h1728]
-
-lemma ofJ_j : (ofJ j).j = j := by
-  by_cases h0 : j = 0
-  · by_cases h3 : (3 : F) = 0
-    · rw [h0, ofJ_0_of_three_eq_zero h3,
-        @ofJ1728_j _ _ <| invertibleOfNonzero <| two_or_three_ne_zero.neg_resolve_right h3,
-        show (1728 : F) = 3 * 576 by norm_num1, h3, zero_mul]
-    · rw [h0, ofJ_0_of_three_ne_zero (h3 := neZero_iff.2 h3), @ofJ0_j _ _ <| invertibleOfNonzero h3]
-  · by_cases h1728 : j = 1728
-    · have h2 : (2 : F) ≠ 0 :=
-        fun h => h0 <| by rw [h1728, show (1728 : F) = 2 * 864 by norm_num1, h, zero_mul]
-      rw [h1728, ofJ_1728_of_two_ne_zero (h2 := neZero_iff.2 h2),
-        @ofJ1728_j _ _ <| invertibleOfNonzero h2]
-    · rw [ofJ_ne_0_ne_1728 j h0 h1728,
-        @ofJ'_j _ _ _ (invertibleOfNonzero h0) (invertibleOfNonzero <| sub_ne_zero_of_ne h1728)]
-
-instance : Inhabited <| EllipticCurve F :=
-  ⟨ofJ 37⟩
-#align elliptic_curve.inhabited EllipticCurve.instInhabited
-
-end ModelsWithJ
-
-end EllipticCurve
-=======
-end WeierstrassCurve
->>>>>>> b8068ea5
+end WeierstrassCurve