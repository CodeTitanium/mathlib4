--- conflicted
+++ resolved
@@ -18,11 +18,7 @@
 
 -/
 
-<<<<<<< HEAD
--- Explicit universe annotations were used in this file to improve performance #12737
-=======
 -- Explicit universe annotations were used in this file to improve performance https://github.com/leanprover-community/mathlib4/issues/12737
->>>>>>> d0df76bd
 
 
 noncomputable section
@@ -133,25 +129,6 @@
 
 @[reassoc (attr := simp)]
 lemma germ_stalkIso_hom {X : Scheme.{u}} (U : X.Opens)
-<<<<<<< HEAD
-    {V : U.toScheme.Opens} (x : V) :
-      U.toScheme.presheaf.germ x ≫ (U.stalkIso x.1).hom =
-        X.presheaf.germ ⟨x.1.1, show x.1.1 ∈ U.ι ''ᵁ V from ⟨x.1, x.2, rfl⟩⟩ :=
-    PresheafedSpace.restrictStalkIso_hom_eq_germ _ U.openEmbedding _ _ _
-
-@[reassoc (attr := simp)]
-lemma germ_stalkIso_hom' {X : Scheme.{u}} (U : X.Opens)
-    {V : TopologicalSpace.Opens U} (x : U) (hx : x ∈ V) :
-      U.toScheme.presheaf.germ ⟨x, hx⟩ ≫ (U.stalkIso x).hom =
-        X.presheaf.germ ⟨x.1, show x.1 ∈ U.ι ''ᵁ V from ⟨x, hx, rfl⟩⟩ :=
-    PresheafedSpace.restrictStalkIso_hom_eq_germ _ U.openEmbedding _ _ _
-
-@[simp, reassoc]
-lemma germ_stalkIso_inv {X : Scheme.{u}} (U : X.Opens) (V : U.toScheme.Opens) (x : U)
-    (hx : x ∈ V) : X.presheaf.germ ⟨x.val, show x.val ∈ U.ι ''ᵁ V from ⟨x, hx, rfl⟩⟩ ≫
-      (U.stalkIso x).inv = U.toScheme.presheaf.germ ⟨x, hx⟩ :=
-  PresheafedSpace.restrictStalkIso_inv_eq_germ X.toPresheafedSpace U.openEmbedding V x hx
-=======
     {V : U.toScheme.Opens} (x : U) (hx : x ∈ V) :
       U.toScheme.presheaf.germ V x hx ≫ (U.stalkIso x).hom =
         X.presheaf.germ (U.ι ''ᵁ V) x.1 ⟨x, hx, rfl⟩ :=
@@ -162,7 +139,6 @@
     (hx : x ∈ V) : X.presheaf.germ (U.ι ''ᵁ V) x ⟨x, hx, rfl⟩ ≫
       (U.stalkIso x).inv = U.toScheme.presheaf.germ V x hx :=
   PresheafedSpace.restrictStalkIso_inv_eq_germ X.toPresheafedSpace U.isOpenEmbedding V x hx
->>>>>>> d0df76bd
 
 end Scheme.Opens
 
@@ -294,19 +270,10 @@
 lemma Scheme.restrictFunctor_map_left {U V : X.Opens} (i : U ⟶ V) :
     (X.restrictFunctor.map i).left = (X.homOfLE i.le) := rfl
 
-<<<<<<< HEAD
-theorem Scheme.restrictFunctor_map_app_aux {U V : X.Opens} (i : U ⟶ V) (W : Opens V) :
-    U.ι ''ᵁ ((X.restrictFunctor.map i).1 ⁻¹ᵁ W) ≤ V.ι ''ᵁ W := by
-  simp only [← SetLike.coe_subset_coe, IsOpenMap.functor_obj_coe, Set.image_subset_iff,
-    Scheme.restrictFunctor_map_base, Opens.map_coe, Opens.inclusion'_apply]
-  rintro _ h
-  exact ⟨_, h, rfl⟩
-=======
 @[deprecated (since := "2024-10-20")]
 alias Scheme.restrictFunctor_map_ofRestrict := Scheme.homOfLE_ι
 @[deprecated (since := "2024-10-20")]
 alias Scheme.restrictFunctor_map_ofRestrict_assoc := Scheme.homOfLE_ι_assoc
->>>>>>> d0df76bd
 
 @[deprecated (since := "2024-10-20")]
 alias Scheme.restrictFunctor_map_base := Scheme.homOfLE_base
@@ -595,11 +562,7 @@
     ((Scheme.Opens.ι _).isoImage _) ?_
   · ext x
     simp only [IsOpenMap.functor_obj_coe, Opens.coe_inclusion',
-<<<<<<< HEAD
-      Opens.map_coe, Set.mem_image, Set.mem_preimage, SetLike.mem_coe, morphismRestrict_val_base]
-=======
       Opens.map_coe, Set.mem_image, Set.mem_preimage, SetLike.mem_coe, morphismRestrict_base]
->>>>>>> d0df76bd
     constructor
     · rintro ⟨⟨a, h₁⟩, h₂, rfl⟩
       exact ⟨_, h₂, rfl⟩
@@ -633,21 +596,13 @@
 -/
 def morphismRestrictStalkMap {X Y : Scheme.{u}} (f : X ⟶ Y) (U : Y.Opens) (x) :
     Arrow.mk ((f ∣_ U).stalkMap x) ≅ Arrow.mk (f.stalkMap x.1) := Arrow.isoMk' _ _
-<<<<<<< HEAD
-  (U.stalkIso ((f ∣_ U).1.base x) ≪≫
-=======
   (U.stalkIso ((f ∣_ U).base x) ≪≫
->>>>>>> d0df76bd
     (TopCat.Presheaf.stalkCongr _ <| Inseparable.of_eq <| morphismRestrict_base_coe f U x))
   ((f ⁻¹ᵁ U).stalkIso x) <| by
     apply TopCat.Presheaf.stalk_hom_ext
     intro V hxV
     change ↑(f ⁻¹ᵁ U) at x
-<<<<<<< HEAD
-    simp [Scheme.stalkMap_germ'_assoc, Scheme.Hom.appLE]
-=======
     simp [Scheme.stalkMap_germ_assoc, Scheme.Hom.appLE]
->>>>>>> d0df76bd
 
 instance {X Y : Scheme.{u}} (f : X ⟶ Y) (U : Y.Opens) [IsOpenImmersion f] :
     IsOpenImmersion (f ∣_ U) := by
