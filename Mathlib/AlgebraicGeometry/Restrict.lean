/-
Copyright (c) 2021 Andrew Yang. All rights reserved.
Released under Apache 2.0 license as described in the file LICENSE.
Authors: Andrew Yang
-/
import Mathlib.AlgebraicGeometry.Cover.Open
import Mathlib.AlgebraicGeometry.Over

/-!
# Restriction of Schemes and Morphisms

## Main definition
- `AlgebraicGeometry.Scheme.restrict`: The restriction of a scheme along an open embedding.
  The map `X.restrict f ⟶ X` is `AlgebraicGeometry.Scheme.ofRestrict`.
  `U : X.Opens` has a coercion to `Scheme` and `U.ι` is a shorthand
  for `X.restrict U.open_embedding : U ⟶ X`.
- `AlgebraicGeometry.morphism_restrict`: The restriction of `X ⟶ Y` to `X ∣_ᵤ f ⁻¹ᵁ U ⟶ Y ∣_ᵤ U`.

-/

-- Explicit universe annotations were used in this file to improve performance https://github.com/leanprover-community/mathlib4/issues/12737


noncomputable section

open TopologicalSpace CategoryTheory Opposite

open CategoryTheory.Limits

namespace AlgebraicGeometry

universe v v₁ v₂ u u₁

variable {C : Type u₁} [Category.{v} C]

section

variable {X : Scheme.{u}} (U : X.Opens)

namespace Scheme.Opens

/-- Open subset of a scheme as a scheme. -/
@[coe]
def toScheme {X : Scheme.{u}} (U : X.Opens) : Scheme.{u} :=
  X.restrict U.isOpenEmbedding

instance : CoeOut X.Opens Scheme := ⟨toScheme⟩

/-- The restriction of a scheme to an open subset. -/
@[simps! base_apply]
def ι : ↑U ⟶ X := X.ofRestrict _

instance : IsOpenImmersion U.ι := inferInstanceAs (IsOpenImmersion (X.ofRestrict _))

@[simps! over] instance : U.toScheme.CanonicallyOver X where
  hom := U.ι

instance (U : X.Opens) : U.ι.IsOver X where

lemma toScheme_carrier : (U : Type u) = (U : Set X) := rfl

lemma toScheme_presheaf_obj (V) : Γ(U, V) = Γ(X, U.ι ''ᵁ V) := rfl

@[simp]
lemma toScheme_presheaf_map {V W} (i : V ⟶ W) :
    U.toScheme.presheaf.map i = X.presheaf.map (U.ι.opensFunctor.map i.unop).op := rfl

@[simp]
lemma ι_app (V) : U.ι.app V = X.presheaf.map
    (homOfLE (x := U.ι ''ᵁ U.ι ⁻¹ᵁ V) (Set.image_preimage_subset _ _)).op :=
  rfl

@[simp]
lemma ι_appTop :
    U.ι.appTop = X.presheaf.map (homOfLE (x := U.ι ''ᵁ ⊤) le_top).op :=
  rfl

@[simp]
lemma ι_appLE (V W e) :
    U.ι.appLE V W e =
      X.presheaf.map (homOfLE (x := U.ι ''ᵁ W) (Set.image_subset_iff.mpr ‹_›)).op := by
  simp only [Hom.appLE, ι_app, Functor.op_obj, Opens.carrier_eq_coe, toScheme_presheaf_map,
    Quiver.Hom.unop_op, Hom.opensFunctor_map_homOfLE, Opens.coe_inclusion', ← Functor.map_comp]
  rfl

@[simp]
lemma ι_appIso (V) : U.ι.appIso V = Iso.refl _ :=
  X.ofRestrict_appIso _ _

@[simp]
lemma opensRange_ι : U.ι.opensRange = U :=
  Opens.ext Subtype.range_val

@[simp]
lemma range_ι : Set.range U.ι.base = U :=
  Subtype.range_val

lemma ι_image_top : U.ι ''ᵁ ⊤ = U :=
  U.isOpenEmbedding_obj_top

lemma ι_image_le (W : U.toScheme.Opens) : U.ι ''ᵁ W ≤ U := by
  simp_rw [← U.ι_image_top]
  exact U.ι.image_le_image_of_le le_top

lemma ι_image_le (W : U.toScheme.Opens) : U.ι ''ᵁ W ≤ U := by
  simp_rw [← U.ι_image_top]
  exact U.ι.image_le_image_of_le le_top

@[simp]
lemma ι_preimage_self : U.ι ⁻¹ᵁ U = ⊤ :=
  Opens.inclusion'_map_eq_top _

instance ι_appLE_isIso :
    IsIso (U.ι.appLE U ⊤ U.ι_preimage_self.ge) := by
  simp only [ι, ofRestrict_appLE]
  show IsIso (X.presheaf.map (eqToIso U.ι_image_top).hom.op)
  infer_instance

lemma ι_app_self : U.ι.app U = X.presheaf.map (eqToHom (X := U.ι ''ᵁ _) (by simp)).op := rfl

lemma eq_presheaf_map_eqToHom {V W : Opens U} (e : U.ι ''ᵁ V = U.ι ''ᵁ W) :
    X.presheaf.map (eqToHom e).op =
      U.toScheme.presheaf.map (eqToHom <| U.isOpenEmbedding.functor_obj_injective e).op := rfl

@[simp]
lemma nonempty_iff : Nonempty U.toScheme ↔ (U : Set X).Nonempty := by
  simp only [toScheme_carrier, SetLike.coe_sort_coe, nonempty_subtype]
  rfl

attribute [-simp] eqToHom_op in
/-- The global sections of the restriction is isomorphic to the sections on the open set. -/
@[simps!]
def topIso : Γ(U, ⊤) ≅ Γ(X, U) :=
  X.presheaf.mapIso (eqToIso U.ι_image_top.symm).op

/-- The stalks of an open subscheme are isomorphic to the stalks of the original scheme. -/
def stalkIso {X : Scheme.{u}} (U : X.Opens) (x : U) :
    U.toScheme.presheaf.stalk x ≅ X.presheaf.stalk x.1 :=
  X.restrictStalkIso (Opens.isOpenEmbedding _) _

@[reassoc (attr := simp)]
lemma germ_stalkIso_hom {X : Scheme.{u}} (U : X.Opens)
    {V : U.toScheme.Opens} (x : U) (hx : x ∈ V) :
      U.toScheme.presheaf.germ V x hx ≫ (U.stalkIso x).hom =
        X.presheaf.germ (U.ι ''ᵁ V) x.1 ⟨x, hx, rfl⟩ :=
    PresheafedSpace.restrictStalkIso_hom_eq_germ _ U.isOpenEmbedding _ _ _

@[reassoc]
lemma germ_stalkIso_inv {X : Scheme.{u}} (U : X.Opens) (V : U.toScheme.Opens) (x : U)
    (hx : x ∈ V) : X.presheaf.germ (U.ι ''ᵁ V) x ⟨x, hx, rfl⟩ ≫
      (U.stalkIso x).inv = U.toScheme.presheaf.germ V x hx :=
  PresheafedSpace.restrictStalkIso_inv_eq_germ X.toPresheafedSpace U.isOpenEmbedding V x hx

end Scheme.Opens

/-- If `U` is a family of open sets that covers `X`, then `X.restrict U` forms an `X.open_cover`. -/
@[simps! J obj map]
def Scheme.openCoverOfISupEqTop {s : Type*} (X : Scheme.{u}) (U : s → X.Opens)
    (hU : ⨆ i, U i = ⊤) : X.OpenCover where
  J := s
  obj i := U i
  map i := (U i).ι
  f x :=
    haveI : x ∈ ⨆ i, U i := hU.symm ▸ show x ∈ (⊤ : X.Opens) by trivial
    (Opens.mem_iSup.mp this).choose
  covers x := by
    erw [Subtype.range_coe]
    have : x ∈ ⨆ i, U i := hU.symm ▸ show x ∈ (⊤ : X.Opens) by trivial
    exact (Opens.mem_iSup.mp this).choose_spec

@[deprecated (since := "2024-07-24")]
noncomputable alias Scheme.openCoverOfSuprEqTop := Scheme.openCoverOfISupEqTop

/-- The open sets of an open subscheme corresponds to the open sets containing in the subset. -/
@[simps!]
def opensRestrict :
    Scheme.Opens U ≃ { V : X.Opens // V ≤ U } :=
  (IsOpenImmersion.opensEquiv (U.ι)).trans (Equiv.subtypeEquivProp (by simp))

instance ΓRestrictAlgebra {X : Scheme.{u}} (U : X.Opens) :
    Algebra (Γ(X, ⊤)) Γ(U, ⊤) :=
  U.ι.appTop.toAlgebra

lemma Scheme.map_basicOpen (r : Γ(U, ⊤)) :
    U.ι ''ᵁ U.toScheme.basicOpen r = X.basicOpen
      (X.presheaf.map (eqToHom U.isOpenEmbedding_obj_top.symm).op r) := by
  refine (Scheme.image_basicOpen (X.ofRestrict U.isOpenEmbedding) r).trans ?_
  rw [← Scheme.basicOpen_res_eq _ _ (eqToHom U.isOpenEmbedding_obj_top).op]
  rw [← comp_apply, ← CategoryTheory.Functor.map_comp, ← op_comp, eqToHom_trans, eqToHom_refl,
    op_id, CategoryTheory.Functor.map_id]
  congr
  exact PresheafedSpace.IsOpenImmersion.ofRestrict_invApp _ _ _

@[deprecated (since := "2024-10-23")] alias Scheme.map_basicOpen' := Scheme.map_basicOpen

lemma Scheme.Opens.ι_image_basicOpen (r : Γ(U, ⊤)) :
    U.ι ''ᵁ U.toScheme.basicOpen r = X.basicOpen r := by
  rw [Scheme.map_basicOpen, Scheme.basicOpen_res_eq]

lemma Scheme.map_basicOpen_map (r : Γ(X, U)) :
    U.ι ''ᵁ (U.toScheme.basicOpen <| U.topIso.inv r) = X.basicOpen r := by
  simp only [Scheme.Opens.toScheme_presheaf_obj]
  rw [Scheme.map_basicOpen, Scheme.basicOpen_res_eq, Scheme.Opens.topIso_inv,
    Scheme.basicOpen_res_eq X]

/-- If `U ≤ V`, then `U` is also a subscheme of `V`. -/
protected noncomputable
def Scheme.homOfLE (X : Scheme.{u}) {U V : X.Opens} (e : U ≤ V) : (U : Scheme.{u}) ⟶ V :=
  IsOpenImmersion.lift V.ι U.ι (by simpa using e)

@[reassoc (attr := simp)]
lemma Scheme.homOfLE_ι (X : Scheme.{u}) {U V : X.Opens} (e : U ≤ V) :
    X.homOfLE e ≫ V.ι = U.ι :=
  IsOpenImmersion.lift_fac _ _ _

instance {U V : X.Opens} (h : U ≤ V) : (X.homOfLE h).IsOver X where

@[simp]
lemma Scheme.homOfLE_rfl (X : Scheme.{u}) (U : X.Opens) : X.homOfLE (refl U) = 𝟙 _ := by
  rw [← cancel_mono U.ι, Scheme.homOfLE_ι, Category.id_comp]

@[reassoc (attr := simp)]
lemma Scheme.homOfLE_homOfLE (X : Scheme.{u}) {U V W : X.Opens} (e₁ : U ≤ V) (e₂ : V ≤ W) :
    X.homOfLE e₁ ≫ X.homOfLE e₂ = X.homOfLE (e₁.trans e₂) := by
  rw [← cancel_mono W.ι, Category.assoc, Scheme.homOfLE_ι, Scheme.homOfLE_ι, Scheme.homOfLE_ι]

theorem Scheme.homOfLE_base {U V : X.Opens} (e : U ≤ V) :
    (X.homOfLE e).base = (Opens.toTopCat _).map (homOfLE e) := by
  ext a; refine Subtype.ext ?_ -- Porting note: `ext` did not pick up `Subtype.ext`
  exact congr($(X.homOfLE_ι e).base a)

@[simp]
theorem Scheme.homOfLE_apply {U V : X.Opens} (e : U ≤ V) (x : U) :
    ((X.homOfLE e).base x).1 = x := by
  rw [homOfLE_base]
  rfl

theorem Scheme.ι_image_homOfLE_le_ι_image {U V : X.Opens} (e : U ≤ V) (W : Opens V) :
    U.ι ''ᵁ (X.homOfLE e ⁻¹ᵁ W) ≤ V.ι ''ᵁ W := by
  simp only [← SetLike.coe_subset_coe, IsOpenMap.functor_obj_coe, Set.image_subset_iff,
    Scheme.homOfLE_base, Opens.map_coe, Opens.inclusion'_apply]
  rintro _ h
  exact ⟨_, h, rfl⟩

@[simp]
theorem Scheme.homOfLE_app {U V : X.Opens} (e : U ≤ V) (W : Opens V) :
    (X.homOfLE e).app W =
      X.presheaf.map (homOfLE <| X.ι_image_homOfLE_le_ι_image e W).op := by
  have e₁ := Scheme.congr_app (X.homOfLE_ι e) (V.ι ''ᵁ W)
  have : V.ι ⁻¹ᵁ V.ι ''ᵁ W = W := W.map_functor_eq (U := V)
  have e₂ := (X.homOfLE e).naturality (eqToIso this).hom.op
  have e₃ := e₂.symm.trans e₁
  dsimp at e₃ ⊢
  rw [← IsIso.eq_comp_inv, ← Functor.map_inv, ← Functor.map_comp] at e₃
  rw [e₃, ← Functor.map_comp]
  congr 1

theorem Scheme.homOfLE_appTop {U V : X.Opens} (e : U ≤ V) :
    (X.homOfLE e).appTop =
      X.presheaf.map (homOfLE <| X.ι_image_homOfLE_le_ι_image e ⊤).op :=
  homOfLE_app ..

instance (X : Scheme.{u}) {U V : X.Opens} (e : U ≤ V) : IsOpenImmersion (X.homOfLE e) := by
  delta Scheme.homOfLE
  infer_instance

-- Porting note: `simps` can't synthesize `obj_left, obj_hom, mapLeft`
variable (X) in
/-- The functor taking open subsets of `X` to open subschemes of `X`. -/
-- @[simps obj_left obj_hom mapLeft]
def Scheme.restrictFunctor : X.Opens ⥤ Over X where
  obj U := Over.mk U.ι
  map {U V} i := Over.homMk (X.homOfLE i.le) (by simp)
  map_id U := by
    ext1
    exact Scheme.homOfLE_rfl _ _
  map_comp {U V W} i j := by
    ext1
    exact (X.homOfLE_homOfLE i.le j.le).symm

@[simp] lemma Scheme.restrictFunctor_obj_left (U : X.Opens) :
  (X.restrictFunctor.obj U).left = U := rfl

@[simp] lemma Scheme.restrictFunctor_obj_hom (U : X.Opens) :
  (X.restrictFunctor.obj U).hom = U.ι := rfl

<<<<<<< HEAD
/-- This is not a `simp` lemma, as `(X.restricFunctor.map i).left` is used as the `simp`
normal-form for the induced morphism `U.toScheme ⟶ V.toScheme`. -/
lemma Scheme.restrictFunctor_map_left {U V : X.Opens} (i : U ⟶ V) :
    (X.restrictFunctor.map i).left = IsOpenImmersion.lift (V.ι) U.ι (by simpa using i.le) := rfl

-- Porting note: the `by ...` used to be automatically done by unification magic
@[reassoc]
theorem Scheme.restrictFunctor_map_ofRestrict {U V : X.Opens} (i : U ⟶ V) :
    (X.restrictFunctor.map i).1 ≫ V.ι = U.ι :=
  IsOpenImmersion.lift_fac _ _ (by simpa using i.le)

theorem Scheme.restrictFunctor_map_base {U V : X.Opens} (i : U ⟶ V) :
    (X.restrictFunctor.map i).1.val.base = (Opens.toTopCat _).map i := by
  ext a; refine Subtype.ext ?_ -- Porting note: `ext` did not pick up `Subtype.ext`
  exact (congr_arg (fun f : X.restrict U.openEmbedding ⟶ X => f.val.base a)
        (X.restrictFunctor_map_ofRestrict i))
=======
@[simp]
lemma Scheme.restrictFunctor_map_left {U V : X.Opens} (i : U ⟶ V) :
    (X.restrictFunctor.map i).left = (X.homOfLE i.le) := rfl
>>>>>>> 3b9c3221

@[deprecated (since := "2024-10-20")]
alias Scheme.restrictFunctor_map_ofRestrict := Scheme.homOfLE_ι
@[deprecated (since := "2024-10-20")]
alias Scheme.restrictFunctor_map_ofRestrict_assoc := Scheme.homOfLE_ι_assoc

@[deprecated (since := "2024-10-20")]
alias Scheme.restrictFunctor_map_base := Scheme.homOfLE_base
@[deprecated (since := "2024-10-20")]
alias Scheme.restrictFunctor_map_app_aux := Scheme.ι_image_homOfLE_le_ι_image
@[deprecated (since := "2024-10-20")]
alias Scheme.restrictFunctor_map_app := Scheme.homOfLE_app

/-- The functor that restricts to open subschemes and then takes global section is
isomorphic to the structure sheaf. -/
@[simps!]
def Scheme.restrictFunctorΓ : X.restrictFunctor.op ⋙ (Over.forget X).op ⋙ Scheme.Γ ≅ X.presheaf :=
  NatIso.ofComponents
    (fun U => X.presheaf.mapIso ((eqToIso (unop U).isOpenEmbedding_obj_top).symm.op : _))
    (by
      intro U V i
      dsimp
<<<<<<< HEAD
      rw [X.restrictFunctor_map_app, ← Functor.map_comp, ← Functor.map_comp]
=======
      rw [X.homOfLE_appTop, ← Functor.map_comp, ← Functor.map_comp]
>>>>>>> 3b9c3221
      congr 1)

/-- `X ∣_ U ∣_ V` is isomorphic to `X ∣_ V ∣_ U` -/
noncomputable
def Scheme.restrictRestrictComm (X : Scheme.{u}) (U V : X.Opens) :
    (U.ι ⁻¹ᵁ V).toScheme ≅ V.ι ⁻¹ᵁ U :=
  IsOpenImmersion.isoOfRangeEq (Opens.ι _ ≫ U.ι) (Opens.ι _ ≫ V.ι) <| by
    simp [Set.image_preimage_eq_inter_range, Set.inter_comm (U : Set X), Set.range_comp]

/-- If `f : X ⟶ Y` is an open immersion, then for any `U : X.Opens`,
we have the isomorphism `U ≅ f ''ᵁ U`. -/
noncomputable
def Scheme.Hom.isoImage
    {X Y : Scheme.{u}} (f : X.Hom Y) [IsOpenImmersion f] (U : X.Opens) :
    U.toScheme ≅ f ''ᵁ U :=
  IsOpenImmersion.isoOfRangeEq (Opens.ι _ ≫ f) (Opens.ι _) (by simp [Set.range_comp])

@[reassoc (attr := simp)]
lemma Scheme.Hom.isoImage_hom_ι
    {X Y : Scheme.{u}} (f : X ⟶ Y) [IsOpenImmersion f] (U : X.Opens) :
    (f.isoImage U).hom ≫ (f ''ᵁ U).ι = U.ι ≫ f :=
  IsOpenImmersion.isoOfRangeEq_hom_fac _ _ _

@[reassoc (attr := simp)]
lemma Scheme.Hom.isoImage_inv_ι
    {X Y : Scheme.{u}} (f : X ⟶ Y) [IsOpenImmersion f] (U : X.Opens) :
    (f.isoImage U).inv ≫ U.ι ≫ f = (f ''ᵁ U).ι :=
  IsOpenImmersion.isoOfRangeEq_inv_fac _ _ _

@[deprecated (since := "2024-10-20")]
alias Scheme.restrictRestrict := Scheme.Hom.isoImage
@[deprecated (since := "2024-10-20")]
alias Scheme.restrictRestrict_hom_restrict := Scheme.Hom.isoImage_hom_ι
@[deprecated (since := "2024-10-20")]
alias Scheme.restrictRestrict_inv_restrict_restrict := Scheme.Hom.isoImage_inv_ι
@[deprecated (since := "2024-10-20")]
alias Scheme.restrictRestrict_hom_restrict_assoc := Scheme.Hom.isoImage_hom_ι_assoc
@[deprecated (since := "2024-10-20")]
alias Scheme.restrictRestrict_inv_restrict_restrict_assoc := Scheme.Hom.isoImage_inv_ι_assoc

/-- `(⊤ : X.Opens)` as a scheme is isomorphic to `X`. -/
@[simps hom]
def Scheme.topIso (X : Scheme) : ↑(⊤ : X.Opens) ≅ X where
  hom := Scheme.Opens.ι _
  inv := ⟨X.restrictTopIso.inv⟩
  hom_inv_id := Hom.ext' X.restrictTopIso.hom_inv_id
  inv_hom_id := Hom.ext' X.restrictTopIso.inv_hom_id

@[reassoc (attr := simp)]
lemma Scheme.toIso_inv_ι (X : Scheme.{u}) : X.topIso.inv ≫ Opens.ι _ = 𝟙 _ :=
  X.topIso.inv_hom_id

@[reassoc (attr := simp)]
lemma Scheme.ι_toIso_inv (X : Scheme.{u}) : Opens.ι _ ≫ X.topIso.inv = 𝟙 _ :=
  X.topIso.hom_inv_id

/-- If `U = V`, then `X ∣_ U` is isomorphic to `X ∣_ V`. -/
noncomputable
def Scheme.isoOfEq (X : Scheme.{u}) {U V : X.Opens} (e : U = V) :
    (U : Scheme.{u}) ≅ V :=
  IsOpenImmersion.isoOfRangeEq U.ι V.ι (by rw [e])

@[reassoc (attr := simp)]
lemma Scheme.isoOfEq_hom_ι (X : Scheme.{u}) {U V : X.Opens} (e : U = V) :
    (X.isoOfEq e).hom ≫ V.ι = U.ι :=
  IsOpenImmersion.isoOfRangeEq_hom_fac _ _ _

@[reassoc (attr := simp)]
lemma Scheme.isoOfEq_inv_ι (X : Scheme.{u}) {U V : X.Opens} (e : U = V) :
    (X.isoOfEq e).inv ≫ U.ι = V.ι :=
  IsOpenImmersion.isoOfRangeEq_inv_fac _ _ _

@[simp]
lemma Scheme.isoOfEq_rfl (X : Scheme.{u}) (U : X.Opens) : X.isoOfEq (refl U) = Iso.refl _ := by
  ext1
  rw [← cancel_mono U.ι, Scheme.isoOfEq_hom_ι, Iso.refl_hom, Category.id_comp]

@[deprecated (since := "2024-10-20")] alias Scheme.restrictIsoOfEq := Scheme.isoOfEq

end

/-- The restriction of an isomorphism onto an open set. -/
noncomputable def Scheme.Hom.preimageIso {X Y : Scheme.{u}} (f : X.Hom Y) [IsIso (C := Scheme) f]
    (U : Y.Opens) : (f ⁻¹ᵁ U).toScheme ≅ U := by
  apply IsOpenImmersion.isoOfRangeEq (f := (f ⁻¹ᵁ U).ι ≫ f) U.ι _
  dsimp
  rw [Set.range_comp, Opens.range_ι, Opens.range_ι]
  refine @Set.image_preimage_eq _ _ f.base U.1 f.homeomorph.surjective

@[reassoc (attr := simp)]
lemma Scheme.Hom.preimageIso_hom_ι {X Y : Scheme.{u}} (f : X.Hom Y) [IsIso (C := Scheme) f]
    (U : Y.Opens) : (f.preimageIso U).hom ≫ U.ι = (f ⁻¹ᵁ U).ι ≫ f :=
  IsOpenImmersion.isoOfRangeEq_hom_fac _ _ _

@[reassoc (attr := simp)]
lemma Scheme.Hom.preimageIso_inv_ι {X Y : Scheme.{u}} (f : X.Hom Y) [IsIso (C := Scheme) f]
    (U : Y.Opens) : (f.preimageIso U).inv ≫ (f ⁻¹ᵁ U).ι ≫ f = U.ι :=
  IsOpenImmersion.isoOfRangeEq_inv_fac _ _ _

@[deprecated (since := "2024-10-20")] alias Scheme.restrictMapIso := Scheme.Hom.preimageIso

section MorphismRestrict

/-- Given a morphism `f : X ⟶ Y` and an open set `U ⊆ Y`, we have `X ×[Y] U ≅ X |_{f ⁻¹ U}` -/
def pullbackRestrictIsoRestrict {X Y : Scheme.{u}} (f : X ⟶ Y) (U : Y.Opens) :
    pullback f (U.ι) ≅ f ⁻¹ᵁ U := by
  refine IsOpenImmersion.isoOfRangeEq (pullback.fst f _) (Scheme.Opens.ι _) ?_
  simp [IsOpenImmersion.range_pullback_fst_of_right]

@[simp, reassoc]
theorem pullbackRestrictIsoRestrict_inv_fst {X Y : Scheme.{u}} (f : X ⟶ Y) (U : Y.Opens) :
    (pullbackRestrictIsoRestrict f U).inv ≫ pullback.fst f _ = (f ⁻¹ᵁ U).ι := by
  delta pullbackRestrictIsoRestrict; simp

@[reassoc (attr := simp)]
theorem pullbackRestrictIsoRestrict_hom_ι {X Y : Scheme.{u}} (f : X ⟶ Y) (U : Y.Opens) :
    (pullbackRestrictIsoRestrict f U).hom ≫ (f ⁻¹ᵁ U).ι = pullback.fst f _ := by
  delta pullbackRestrictIsoRestrict; simp

@[deprecated (since := "2024-10-20")]
alias pullbackRestrictIsoRestrict_hom_restrict := pullbackRestrictIsoRestrict_hom_ι
@[deprecated (since := "2024-10-20")]
alias pullbackRestrictIsoRestrict_hom_restrict_assoc := pullbackRestrictIsoRestrict_hom_ι_assoc

/-- The restriction of a morphism `X ⟶ Y` onto `X |_{f ⁻¹ U} ⟶ Y |_ U`. -/
def morphismRestrict {X Y : Scheme.{u}} (f : X ⟶ Y) (U : Y.Opens) : (f ⁻¹ᵁ U).toScheme ⟶ U :=
  (pullbackRestrictIsoRestrict f U).inv ≫ pullback.snd _ _

/-- the notation for restricting a morphism of scheme to an open subset of the target scheme -/
infixl:85 " ∣_ " => morphismRestrict

@[reassoc (attr := simp)]
theorem pullbackRestrictIsoRestrict_hom_morphismRestrict {X Y : Scheme.{u}} (f : X ⟶ Y)
    (U : Y.Opens) : (pullbackRestrictIsoRestrict f U).hom ≫ f ∣_ U = pullback.snd _ _ :=
  Iso.hom_inv_id_assoc _ _

@[reassoc (attr := simp)]
theorem morphismRestrict_ι {X Y : Scheme.{u}} (f : X ⟶ Y) (U : Y.Opens) :
    (f ∣_ U) ≫ U.ι = (f ⁻¹ᵁ U).ι ≫ f := by
  delta morphismRestrict
  rw [Category.assoc, pullback.condition.symm, pullbackRestrictIsoRestrict_inv_fst_assoc]

theorem isPullback_morphismRestrict {X Y : Scheme.{u}} (f : X ⟶ Y) (U : Y.Opens) :
    IsPullback (f ∣_ U) (f ⁻¹ᵁ U).ι U.ι f := by
  delta morphismRestrict
  rw [← Category.id_comp f]
  refine
    (IsPullback.of_horiz_isIso ⟨?_⟩).paste_horiz
      (IsPullback.of_hasPullback f (Y.ofRestrict U.isOpenEmbedding)).flip
  -- Porting note: changed `rw` to `erw`
  erw [pullbackRestrictIsoRestrict_inv_fst]; rw [Category.comp_id]

lemma isPullback_opens_inf_le {X : Scheme} {U V W : X.Opens} (hU : U ≤ W) (hV : V ≤ W) :
    IsPullback (X.homOfLE inf_le_left) (X.homOfLE inf_le_right) (X.homOfLE hU) (X.homOfLE hV) := by
  refine (isPullback_morphismRestrict (X.homOfLE hV) (W.ι ⁻¹ᵁ U)).of_iso (V.ι.isoImage _ ≪≫
    X.isoOfEq ?_) (W.ι.isoImage _ ≪≫ X.isoOfEq ?_) (Iso.refl _) (Iso.refl _) ?_ ?_ ?_ ?_
  · rw [← TopologicalSpace.Opens.map_comp_obj, ← Scheme.comp_base, Scheme.homOfLE_ι]
    exact V.functor_map_eq_inf U
  · exact (W.functor_map_eq_inf U).trans (by simpa)
  all_goals { simp [← cancel_mono (Scheme.Opens.ι _)] }

lemma isPullback_opens_inf {X : Scheme} (U V : X.Opens) :
    IsPullback (X.homOfLE inf_le_left) (X.homOfLE inf_le_right) U.ι V.ι :=
  (isPullback_morphismRestrict V.ι U).of_iso (V.ι.isoImage _ ≪≫ X.isoOfEq
    (V.functor_map_eq_inf U)) (Iso.refl _) (Iso.refl _) (Iso.refl _) (by simp [← cancel_mono U.ι])
    (by simp [← cancel_mono V.ι]) (by simp) (by simp)

@[simp]
lemma morphismRestrict_id {X : Scheme.{u}} (U : X.Opens) : 𝟙 X ∣_ U = 𝟙 _ := by
  rw [← cancel_mono U.ι, morphismRestrict_ι, Category.comp_id, Category.id_comp]
  rfl

theorem morphismRestrict_comp {X Y Z : Scheme.{u}} (f : X ⟶ Y) (g : Y ⟶ Z) (U : Opens Z) :
    (f ≫ g) ∣_ U = f ∣_ g ⁻¹ᵁ U ≫ g ∣_ U := by
  delta morphismRestrict
  rw [← pullbackRightPullbackFstIso_inv_snd_snd]
  simp_rw [← Category.assoc]
  congr 1
  rw [← cancel_mono (pullback.fst _ _)]
  simp_rw [Category.assoc]
  rw [pullbackRestrictIsoRestrict_inv_fst, pullbackRightPullbackFstIso_inv_snd_fst, ←
    pullback.condition, pullbackRestrictIsoRestrict_inv_fst_assoc,
    pullbackRestrictIsoRestrict_inv_fst_assoc]
  rfl

instance {X Y : Scheme.{u}} (f : X ⟶ Y) [IsIso f] (U : Y.Opens) : IsIso (f ∣_ U) := by
  delta morphismRestrict; infer_instance

theorem morphismRestrict_base_coe {X Y : Scheme.{u}} (f : X ⟶ Y) (U : Y.Opens) (x) :
    @Coe.coe U Y (⟨fun x => x.1⟩) ((f ∣_ U).base x) = f.base x.1 :=
  congr_arg (fun f => (Scheme.Hom.toLRSHom f).base x)
    (morphismRestrict_ι f U)

theorem morphismRestrict_base {X Y : Scheme.{u}} (f : X ⟶ Y) (U : Y.Opens) :
    ⇑(f ∣_ U).base = U.1.restrictPreimage f.base :=
  funext fun x => Subtype.ext (morphismRestrict_base_coe f U x)

theorem image_morphismRestrict_preimage {X Y : Scheme.{u}} (f : X ⟶ Y) (U : Y.Opens) (V : Opens U) :
    (f ⁻¹ᵁ U).ι ''ᵁ ((f ∣_ U) ⁻¹ᵁ V) = f ⁻¹ᵁ (U.ι ''ᵁ V) := by
  ext1
  ext x
  constructor
  · rintro ⟨⟨x, hx⟩, hx' : (f ∣_ U).base _ ∈ V, rfl⟩
    refine ⟨⟨_, hx⟩, ?_, rfl⟩
    -- Porting note: this rewrite was not necessary
    rw [SetLike.mem_coe]
    convert hx'
    -- Porting note (https://github.com/leanprover-community/mathlib4/issues/11041): `ext1` is not compiling
    refine Subtype.ext ?_
    exact (morphismRestrict_base_coe f U ⟨x, hx⟩).symm
  · rintro ⟨⟨x, hx⟩, hx' : _ ∈ V.1, rfl : x = _⟩
    refine ⟨⟨_, hx⟩, (?_ : (f ∣_ U).base ⟨x, hx⟩ ∈ V.1), rfl⟩
    convert hx'
    -- Porting note (https://github.com/leanprover-community/mathlib4/issues/11041): `ext1` is compiling
    refine Subtype.ext ?_
    exact morphismRestrict_base_coe f U ⟨x, hx⟩

lemma eqToHom_eq_homOfLE {C} [Preorder C] {X Y : C} (e : X = Y) : eqToHom e = homOfLE e.le := rfl

open Scheme in
theorem morphismRestrict_app {X Y : Scheme.{u}} (f : X ⟶ Y) (U : Y.Opens) (V : U.toScheme.Opens) :
    (f ∣_ U).app V = f.app (U.ι ''ᵁ V) ≫
        X.presheaf.map (eqToHom (image_morphismRestrict_preimage f U V)).op := by
  have := Scheme.congr_app (morphismRestrict_ι f U) (U.ι ''ᵁ V)
  simp only [Scheme.preimage_comp, Opens.toScheme_presheaf_obj, Hom.app_eq_appLE, comp_appLE,
    Opens.ι_appLE, eqToHom_op, Opens.toScheme_presheaf_map, eqToHom_unop] at this
  have e : U.ι ⁻¹ᵁ (U.ι ''ᵁ V) = V :=
    Opens.ext (Set.preimage_image_eq _ Subtype.coe_injective)
  have e' : (f ∣_ U) ⁻¹ᵁ V = (f ∣_ U) ⁻¹ᵁ U.ι ⁻¹ᵁ U.ι ''ᵁ V := by rw [e]
  simp only [Opens.toScheme_presheaf_obj, Hom.app_eq_appLE, eqToHom_op, Hom.appLE_map]
  rw [← (f ∣_ U).appLE_map' _ e', ← (f ∣_ U).map_appLE' _ e]
  simp only [Opens.toScheme_presheaf_obj, eqToHom_eq_homOfLE, Opens.toScheme_presheaf_map,
    Quiver.Hom.unop_op, Hom.opensFunctor_map_homOfLE]
  rw [this, Hom.appLE_map, Hom.appLE_map, Hom.appLE_map]

theorem morphismRestrict_appTop {X Y : Scheme.{u}} (f : X ⟶ Y) (U : Y.Opens) :
    (f ∣_ U).appTop = f.app (U.ι ''ᵁ ⊤) ≫
        X.presheaf.map (eqToHom (image_morphismRestrict_preimage f U ⊤)).op :=
  morphismRestrict_app ..

@[simp]
theorem morphismRestrict_app' {X Y : Scheme.{u}} (f : X ⟶ Y) (U : Y.Opens) (V : Opens U) :
    (f ∣_ U).app V = f.appLE _ _ (image_morphismRestrict_preimage f U V).le :=
  morphismRestrict_app f U V

@[simp]
theorem morphismRestrict_appLE {X Y : Scheme.{u}} (f : X ⟶ Y) (U : Y.Opens) (V W e) :
    (f ∣_ U).appLE V W e = f.appLE (U.ι ''ᵁ V) ((f ⁻¹ᵁ U).ι ''ᵁ W)
      ((Set.image_subset _ e).trans (image_morphismRestrict_preimage f U V).le) := by
  rw [Scheme.Hom.appLE, morphismRestrict_app', Scheme.Opens.toScheme_presheaf_map,
    Scheme.Hom.appLE_map]

theorem Γ_map_morphismRestrict {X Y : Scheme.{u}} (f : X ⟶ Y) (U : Y.Opens) :
    Scheme.Γ.map (f ∣_ U).op =
      Y.presheaf.map (eqToHom U.isOpenEmbedding_obj_top.symm).op ≫
        f.app U ≫ X.presheaf.map (eqToHom (f ⁻¹ᵁ U).isOpenEmbedding_obj_top).op := by
  rw [Scheme.Γ_map_op, morphismRestrict_appTop f U, f.naturality_assoc, ← X.presheaf.map_comp]
  rfl

/-- Restricting a morphism onto the image of an open immersion is isomorphic to the base change
along the immersion. -/
def morphismRestrictOpensRange
    {X Y U : Scheme.{u}} (f : X ⟶ Y) (g : U ⟶ Y) [hg : IsOpenImmersion g] :
    Arrow.mk (f ∣_ g.opensRange) ≅ Arrow.mk (pullback.snd f g) := by
  let V : Y.Opens := g.opensRange
  let e :=
    IsOpenImmersion.isoOfRangeEq g V.ι Subtype.range_coe.symm
  let t : pullback f g ⟶ pullback f V.ι :=
    pullback.map _ _ _ _ (𝟙 _) e.hom (𝟙 _) (by rw [Category.comp_id, Category.id_comp])
      (by rw [Category.comp_id, IsOpenImmersion.isoOfRangeEq_hom_fac])
  symm
  refine Arrow.isoMk (asIso t ≪≫ pullbackRestrictIsoRestrict f V) e ?_
  rw [Iso.trans_hom, asIso_hom, ← Iso.comp_inv_eq, ← cancel_mono g, Arrow.mk_hom, Arrow.mk_hom,
    Category.assoc, Category.assoc, Category.assoc, IsOpenImmersion.isoOfRangeEq_inv_fac,
    ← pullback.condition, morphismRestrict_ι,
    pullbackRestrictIsoRestrict_hom_ι_assoc, pullback.lift_fst_assoc, Category.comp_id]

/-- The restrictions onto two equal open sets are isomorphic. This currently has bad defeqs when
unfolded, but it should not matter for now. Replace this definition if better defeqs are needed. -/
def morphismRestrictEq {X Y : Scheme.{u}} (f : X ⟶ Y) {U V : Y.Opens} (e : U = V) :
    Arrow.mk (f ∣_ U) ≅ Arrow.mk (f ∣_ V) :=
  eqToIso (by subst e; rfl)

/-- Restricting a morphism twice is isomorphic to one restriction. -/
def morphismRestrictRestrict {X Y : Scheme.{u}} (f : X ⟶ Y) (U : Y.Opens) (V : U.toScheme.Opens) :
    Arrow.mk (f ∣_ U ∣_ V) ≅ Arrow.mk (f ∣_ U.ι ''ᵁ V) := by
  refine Arrow.isoMk' _ _ ((Scheme.Opens.ι _).isoImage _ ≪≫ Scheme.isoOfEq _ ?_)
    ((Scheme.Opens.ι _).isoImage _) ?_
  · ext x
    simp only [IsOpenMap.functor_obj_coe, Opens.coe_inclusion',
      Opens.map_coe, Set.mem_image, Set.mem_preimage, SetLike.mem_coe, morphismRestrict_base]
    constructor
    · rintro ⟨⟨a, h₁⟩, h₂, rfl⟩
      exact ⟨_, h₂, rfl⟩
    · rintro ⟨⟨a, h₁⟩, h₂, rfl : a = _⟩
      exact ⟨⟨x, h₁⟩, h₂, rfl⟩
  · rw [← cancel_mono (Scheme.Opens.ι _), Iso.trans_hom, Category.assoc, Category.assoc,
      Category.assoc, morphismRestrict_ι, Scheme.isoOfEq_hom_ι_assoc,
      Scheme.Hom.isoImage_hom_ι_assoc,
      Scheme.Hom.isoImage_hom_ι,
      morphismRestrict_ι_assoc, morphismRestrict_ι]

/-- Restricting a morphism twice onto a basic open set is isomorphic to one restriction. -/
def morphismRestrictRestrictBasicOpen {X Y : Scheme.{u}} (f : X ⟶ Y) (U : Y.Opens) (r : Γ(Y, U)) :
    Arrow.mk (f ∣_ U ∣_
          U.toScheme.basicOpen (Y.presheaf.map (eqToHom U.isOpenEmbedding_obj_top).op r)) ≅
      Arrow.mk (f ∣_ Y.basicOpen r) := by
  refine morphismRestrictRestrict _ _ _ ≪≫ morphismRestrictEq _ ?_
  have e := Scheme.preimage_basicOpen U.ι r
  rw [Scheme.Opens.ι_app] at e
  rw [← U.toScheme.basicOpen_res_eq _ (eqToHom U.inclusion'_map_eq_top).op]
  erw [← comp_apply]
  erw [← Y.presheaf.map_comp]
  rw [eqToHom_op, eqToHom_op, eqToHom_map, eqToHom_trans]
  erw [← e]
  ext1
  dsimp [Opens.map_coe]
  rw [Set.image_preimage_eq_inter_range, Set.inter_eq_left, Scheme.Opens.range_ι]
  exact Y.basicOpen_le r

/-- The stalk map of a restriction of a morphism is isomorphic to the stalk map of the original map.
-/
def morphismRestrictStalkMap {X Y : Scheme.{u}} (f : X ⟶ Y) (U : Y.Opens) (x) :
    Arrow.mk ((f ∣_ U).stalkMap x) ≅ Arrow.mk (f.stalkMap x.1) := Arrow.isoMk' _ _
  (U.stalkIso ((f ∣_ U).base x) ≪≫
    (TopCat.Presheaf.stalkCongr _ <| Inseparable.of_eq <| morphismRestrict_base_coe f U x))
  ((f ⁻¹ᵁ U).stalkIso x) <| by
    apply TopCat.Presheaf.stalk_hom_ext
    intro V hxV
    change ↑(f ⁻¹ᵁ U) at x
    simp [Scheme.stalkMap_germ_assoc, Scheme.Hom.appLE]

instance {X Y : Scheme.{u}} (f : X ⟶ Y) (U : Y.Opens) [IsOpenImmersion f] :
    IsOpenImmersion (f ∣_ U) := by
  delta morphismRestrict
  exact PresheafedSpace.IsOpenImmersion.comp _ _

variable {X Y : Scheme.{u}}

namespace Scheme.Hom

/-- The restriction of a morphism `f : X ⟶ Y` to open sets on the source and target. -/
def resLE (f : Hom X Y) (U : Y.Opens) (V : X.Opens) (e : V ≤ f ⁻¹ᵁ U) : V.toScheme ⟶ U.toScheme :=
<<<<<<< HEAD
  (X.restrictFunctor.map (homOfLE e)).left ≫ f ∣_ U
=======
  X.homOfLE e ≫ f ∣_ U
>>>>>>> 3b9c3221

variable (f : X ⟶ Y) {U U' : Y.Opens} {V V' : X.Opens} (e : V ≤ f ⁻¹ᵁ U)

lemma resLE_eq_morphismRestrict : f.resLE U (f ⁻¹ᵁ U) le_rfl = f ∣_ U := by
<<<<<<< HEAD
  simp [Scheme.Hom.resLE]

lemma resLE_id (i : V ⟶ V') : resLE (𝟙 X) V' V i.le = (X.restrictFunctor.map i).left := by
  simp only [resLE, id_val_base, morphismRestrict_id, Category.comp_id]
=======
  simp [resLE]

lemma resLE_id (i : V ≤ V') : resLE (𝟙 X) V' V i = X.homOfLE i := by
  simp only [resLE, morphismRestrict_id]
>>>>>>> 3b9c3221
  rfl

@[reassoc (attr := simp)]
lemma resLE_comp_ι : f.resLE U V e ≫ U.ι = V.ι ≫ f := by
<<<<<<< HEAD
  simp [resLE, restrictFunctor_map_ofRestrict_assoc]
=======
  simp [resLE]
>>>>>>> 3b9c3221

@[reassoc]
lemma resLE_comp_resLE {Z : Scheme.{u}} (g : Y ⟶ Z) {W : Z.Opens} (e') :
    f.resLE U V e ≫ g.resLE W U e' = (f ≫ g).resLE W V
<<<<<<< HEAD
      (e.trans ((Opens.map f.val.base).map (homOfLE e')).le) := by
  simp [← cancel_mono W.ι]

@[reassoc (attr := simp)]
lemma map_resLE (i : V' ⟶ V) :
    (X.restrictFunctor.map i).left ≫ f.resLE U V e = f.resLE U V' (i.le.trans e) := by
  simp_rw [← resLE_id, resLE_comp_resLE, Category.id_comp]

@[reassoc (attr := simp)]
lemma resLE_map (i : U ⟶ U') :
    f.resLE U V e ≫ (Y.restrictFunctor.map i).left =
      f.resLE U' V (e.trans ((Opens.map f.1.base).map i).le) := by
=======
      (e.trans ((Opens.map f.base).map (homOfLE e')).le) := by
  simp [← cancel_mono W.ι]

@[reassoc (attr := simp)]
lemma map_resLE (i : V' ≤ V) :
    X.homOfLE i ≫ f.resLE U V e = f.resLE U V' (i.trans e) := by
  simp_rw [← resLE_id, resLE_comp_resLE, Category.id_comp]

@[reassoc (attr := simp)]
lemma resLE_map (i : U ≤ U') :
    f.resLE U V e ≫ Y.homOfLE i =
      f.resLE U' V (e.trans ((Opens.map f.base).map i.hom).le) := by
>>>>>>> 3b9c3221
  simp_rw [← resLE_id, resLE_comp_resLE, Category.comp_id]

lemma resLE_congr (e₁ : U = U') (e₂ : V = V') (P : MorphismProperty Scheme.{u}) :
    P (f.resLE U V e) ↔ P (f.resLE U' V' (e₁ ▸ e₂ ▸ e)) := by
  subst e₁; subst e₂; rfl

lemma resLE_preimage (f : X ⟶ Y) {U : Y.Opens} {V : X.Opens} (e : V ≤ f ⁻¹ᵁ U)
    (O : U.toScheme.Opens) :
    f.resLE U V e ⁻¹ᵁ O = V.ι ⁻¹ᵁ (f ⁻¹ᵁ U.ι ''ᵁ O) := by
  rw [← preimage_comp, ← resLE_comp_ι f e, preimage_comp, preimage_image_eq]

lemma le_preimage_resLE_iff {U : Y.Opens} {V : X.Opens} (e : V ≤ f ⁻¹ᵁ U)
    (O : U.toScheme.Opens) (W : V.toScheme.Opens) :
    W ≤ (f.resLE U V e) ⁻¹ᵁ O ↔ V.ι ''ᵁ W ≤ f ⁻¹ᵁ U.ι ''ᵁ O := by
  simp [resLE_preimage, ← image_le_image_iff V.ι, image_preimage_eq_opensRange_inter, V.ι_image_le]

lemma resLE_appLE {U : Y.Opens} {V : X.Opens} (e : V ≤ f ⁻¹ᵁ U)
    (O : U.toScheme.Opens) (W : V.toScheme.Opens) (e' : W ≤ resLE f U V e ⁻¹ᵁ O) :
    (f.resLE U V e).appLE O W e' =
      f.appLE (U.ι ''ᵁ O) (V.ι ''ᵁ W) ((le_preimage_resLE_iff f e O W).mp e') := by
<<<<<<< HEAD
  simp only [Scheme.Hom.appLE, Scheme.Hom.resLE, Scheme.restrictFunctor_map_left, Opens.map_coe,
    id_eq, Scheme.comp_app, morphismRestrict_app', Category.assoc, IsOpenImmersion.lift_app,
    Scheme.Opens.ι_appIso, Scheme.Opens.ι_app, Scheme.Opens.toScheme_presheaf_map, Category.assoc]
  rw [← X.presheaf.map_comp, ← X.presheaf.map_comp]
  erw [Category.id_comp]
  rw [← X.presheaf.map_comp]
=======
  simp only [appLE, resLE, comp_coeBase, Opens.map_comp_obj, comp_app, morphismRestrict_app',
    homOfLE_leOfHom, homOfLE_app, Category.assoc, Opens.toScheme_presheaf_map, Quiver.Hom.unop_op,
    opensFunctor_map_homOfLE]
  rw [← X.presheaf.map_comp, ← X.presheaf.map_comp]
>>>>>>> 3b9c3221
  rfl

end Scheme.Hom

/-- `f.resLE U V` induces `f.appLE U V` on global sections. -/
noncomputable def arrowResLEAppIso (f : X ⟶ Y) (U : Y.Opens) (V : X.Opens) (e : V ≤ f ⁻¹ᵁ U) :
<<<<<<< HEAD
    Arrow.mk ((f.resLE U V e).app ⊤) ≅ Arrow.mk (f.appLE U V e) :=
  Arrow.isoMk U.topIso V.topIso <| by
  simp only [Opens.map_top, Arrow.mk_left, Arrow.mk_right, Functor.id_obj, Scheme.Opens.topIso_hom,
    eqToHom_op, Arrow.mk_hom, Scheme.Hom.map_appLE]
  rw [← Scheme.Hom.appLE_eq_app, Scheme.Hom.resLE_appLE, Scheme.Hom.appLE_map]
=======
    Arrow.mk ((f.resLE U V e).appTop) ≅ Arrow.mk (f.appLE U V e) :=
  Arrow.isoMk U.topIso V.topIso <| by
  simp only [Opens.map_top, Arrow.mk_left, Arrow.mk_right, Functor.id_obj, Scheme.Opens.topIso_hom,
    eqToHom_op, Arrow.mk_hom, Scheme.Hom.map_appLE]
  rw [Scheme.Hom.appTop, ← Scheme.Hom.appLE_eq_app, Scheme.Hom.resLE_appLE, Scheme.Hom.appLE_map]
>>>>>>> 3b9c3221

end MorphismRestrict

/-- The restriction of an open cover to an open subset. -/
@[simps! J obj map]
noncomputable
def Scheme.OpenCover.restrict {X : Scheme.{u}} (𝒰 : X.OpenCover) (U : Opens X) :
    U.toScheme.OpenCover := by
  refine Cover.copy (𝒰.pullbackCover U.ι) 𝒰.J _ (𝒰.map · ∣_ U) (Equiv.refl _)
    (fun i ↦ IsOpenImmersion.isoOfRangeEq (Opens.ι _) (pullback.snd _ _) ?_) ?_
  · erw [IsOpenImmersion.range_pullback_snd_of_left U.ι (𝒰.map i)]
    rw [Opens.opensRange_ι]
    exact Subtype.range_val
  · intro i
    rw [← cancel_mono U.ι]
    simp only [morphismRestrict_ι, Cover.pullbackCover_J, Equiv.refl_apply, Cover.pullbackCover_obj,
      Cover.pullbackCover_map, Category.assoc, pullback.condition]
    rw [IsOpenImmersion.isoOfRangeEq_hom_fac_assoc]

end AlgebraicGeometry<|MERGE_RESOLUTION|>--- conflicted
+++ resolved
@@ -97,10 +97,6 @@
 
 lemma ι_image_top : U.ι ''ᵁ ⊤ = U :=
   U.isOpenEmbedding_obj_top
-
-lemma ι_image_le (W : U.toScheme.Opens) : U.ι ''ᵁ W ≤ U := by
-  simp_rw [← U.ι_image_top]
-  exact U.ι.image_le_image_of_le le_top
 
 lemma ι_image_le (W : U.toScheme.Opens) : U.ι ''ᵁ W ≤ U := by
   simp_rw [← U.ι_image_top]
@@ -284,28 +280,9 @@
 @[simp] lemma Scheme.restrictFunctor_obj_hom (U : X.Opens) :
   (X.restrictFunctor.obj U).hom = U.ι := rfl
 
-<<<<<<< HEAD
-/-- This is not a `simp` lemma, as `(X.restricFunctor.map i).left` is used as the `simp`
-normal-form for the induced morphism `U.toScheme ⟶ V.toScheme`. -/
-lemma Scheme.restrictFunctor_map_left {U V : X.Opens} (i : U ⟶ V) :
-    (X.restrictFunctor.map i).left = IsOpenImmersion.lift (V.ι) U.ι (by simpa using i.le) := rfl
-
--- Porting note: the `by ...` used to be automatically done by unification magic
-@[reassoc]
-theorem Scheme.restrictFunctor_map_ofRestrict {U V : X.Opens} (i : U ⟶ V) :
-    (X.restrictFunctor.map i).1 ≫ V.ι = U.ι :=
-  IsOpenImmersion.lift_fac _ _ (by simpa using i.le)
-
-theorem Scheme.restrictFunctor_map_base {U V : X.Opens} (i : U ⟶ V) :
-    (X.restrictFunctor.map i).1.val.base = (Opens.toTopCat _).map i := by
-  ext a; refine Subtype.ext ?_ -- Porting note: `ext` did not pick up `Subtype.ext`
-  exact (congr_arg (fun f : X.restrict U.openEmbedding ⟶ X => f.val.base a)
-        (X.restrictFunctor_map_ofRestrict i))
-=======
 @[simp]
 lemma Scheme.restrictFunctor_map_left {U V : X.Opens} (i : U ⟶ V) :
     (X.restrictFunctor.map i).left = (X.homOfLE i.le) := rfl
->>>>>>> 3b9c3221
 
 @[deprecated (since := "2024-10-20")]
 alias Scheme.restrictFunctor_map_ofRestrict := Scheme.homOfLE_ι
@@ -328,11 +305,7 @@
     (by
       intro U V i
       dsimp
-<<<<<<< HEAD
-      rw [X.restrictFunctor_map_app, ← Functor.map_comp, ← Functor.map_comp]
-=======
       rw [X.homOfLE_appTop, ← Functor.map_comp, ← Functor.map_comp]
->>>>>>> 3b9c3221
       congr 1)
 
 /-- `X ∣_ U ∣_ V` is isomorphic to `X ∣_ V ∣_ U` -/
@@ -676,53 +649,24 @@
 
 /-- The restriction of a morphism `f : X ⟶ Y` to open sets on the source and target. -/
 def resLE (f : Hom X Y) (U : Y.Opens) (V : X.Opens) (e : V ≤ f ⁻¹ᵁ U) : V.toScheme ⟶ U.toScheme :=
-<<<<<<< HEAD
-  (X.restrictFunctor.map (homOfLE e)).left ≫ f ∣_ U
-=======
   X.homOfLE e ≫ f ∣_ U
->>>>>>> 3b9c3221
 
 variable (f : X ⟶ Y) {U U' : Y.Opens} {V V' : X.Opens} (e : V ≤ f ⁻¹ᵁ U)
 
 lemma resLE_eq_morphismRestrict : f.resLE U (f ⁻¹ᵁ U) le_rfl = f ∣_ U := by
-<<<<<<< HEAD
-  simp [Scheme.Hom.resLE]
-
-lemma resLE_id (i : V ⟶ V') : resLE (𝟙 X) V' V i.le = (X.restrictFunctor.map i).left := by
-  simp only [resLE, id_val_base, morphismRestrict_id, Category.comp_id]
-=======
   simp [resLE]
 
 lemma resLE_id (i : V ≤ V') : resLE (𝟙 X) V' V i = X.homOfLE i := by
   simp only [resLE, morphismRestrict_id]
->>>>>>> 3b9c3221
   rfl
 
 @[reassoc (attr := simp)]
 lemma resLE_comp_ι : f.resLE U V e ≫ U.ι = V.ι ≫ f := by
-<<<<<<< HEAD
-  simp [resLE, restrictFunctor_map_ofRestrict_assoc]
-=======
   simp [resLE]
->>>>>>> 3b9c3221
 
 @[reassoc]
 lemma resLE_comp_resLE {Z : Scheme.{u}} (g : Y ⟶ Z) {W : Z.Opens} (e') :
     f.resLE U V e ≫ g.resLE W U e' = (f ≫ g).resLE W V
-<<<<<<< HEAD
-      (e.trans ((Opens.map f.val.base).map (homOfLE e')).le) := by
-  simp [← cancel_mono W.ι]
-
-@[reassoc (attr := simp)]
-lemma map_resLE (i : V' ⟶ V) :
-    (X.restrictFunctor.map i).left ≫ f.resLE U V e = f.resLE U V' (i.le.trans e) := by
-  simp_rw [← resLE_id, resLE_comp_resLE, Category.id_comp]
-
-@[reassoc (attr := simp)]
-lemma resLE_map (i : U ⟶ U') :
-    f.resLE U V e ≫ (Y.restrictFunctor.map i).left =
-      f.resLE U' V (e.trans ((Opens.map f.1.base).map i).le) := by
-=======
       (e.trans ((Opens.map f.base).map (homOfLE e')).le) := by
   simp [← cancel_mono W.ι]
 
@@ -735,7 +679,6 @@
 lemma resLE_map (i : U ≤ U') :
     f.resLE U V e ≫ Y.homOfLE i =
       f.resLE U' V (e.trans ((Opens.map f.base).map i.hom).le) := by
->>>>>>> 3b9c3221
   simp_rw [← resLE_id, resLE_comp_resLE, Category.comp_id]
 
 lemma resLE_congr (e₁ : U = U') (e₂ : V = V') (P : MorphismProperty Scheme.{u}) :
@@ -756,38 +699,21 @@
     (O : U.toScheme.Opens) (W : V.toScheme.Opens) (e' : W ≤ resLE f U V e ⁻¹ᵁ O) :
     (f.resLE U V e).appLE O W e' =
       f.appLE (U.ι ''ᵁ O) (V.ι ''ᵁ W) ((le_preimage_resLE_iff f e O W).mp e') := by
-<<<<<<< HEAD
-  simp only [Scheme.Hom.appLE, Scheme.Hom.resLE, Scheme.restrictFunctor_map_left, Opens.map_coe,
-    id_eq, Scheme.comp_app, morphismRestrict_app', Category.assoc, IsOpenImmersion.lift_app,
-    Scheme.Opens.ι_appIso, Scheme.Opens.ι_app, Scheme.Opens.toScheme_presheaf_map, Category.assoc]
-  rw [← X.presheaf.map_comp, ← X.presheaf.map_comp]
-  erw [Category.id_comp]
-  rw [← X.presheaf.map_comp]
-=======
   simp only [appLE, resLE, comp_coeBase, Opens.map_comp_obj, comp_app, morphismRestrict_app',
     homOfLE_leOfHom, homOfLE_app, Category.assoc, Opens.toScheme_presheaf_map, Quiver.Hom.unop_op,
     opensFunctor_map_homOfLE]
   rw [← X.presheaf.map_comp, ← X.presheaf.map_comp]
->>>>>>> 3b9c3221
   rfl
 
 end Scheme.Hom
 
 /-- `f.resLE U V` induces `f.appLE U V` on global sections. -/
 noncomputable def arrowResLEAppIso (f : X ⟶ Y) (U : Y.Opens) (V : X.Opens) (e : V ≤ f ⁻¹ᵁ U) :
-<<<<<<< HEAD
-    Arrow.mk ((f.resLE U V e).app ⊤) ≅ Arrow.mk (f.appLE U V e) :=
-  Arrow.isoMk U.topIso V.topIso <| by
-  simp only [Opens.map_top, Arrow.mk_left, Arrow.mk_right, Functor.id_obj, Scheme.Opens.topIso_hom,
-    eqToHom_op, Arrow.mk_hom, Scheme.Hom.map_appLE]
-  rw [← Scheme.Hom.appLE_eq_app, Scheme.Hom.resLE_appLE, Scheme.Hom.appLE_map]
-=======
     Arrow.mk ((f.resLE U V e).appTop) ≅ Arrow.mk (f.appLE U V e) :=
   Arrow.isoMk U.topIso V.topIso <| by
   simp only [Opens.map_top, Arrow.mk_left, Arrow.mk_right, Functor.id_obj, Scheme.Opens.topIso_hom,
     eqToHom_op, Arrow.mk_hom, Scheme.Hom.map_appLE]
   rw [Scheme.Hom.appTop, ← Scheme.Hom.appLE_eq_app, Scheme.Hom.resLE_appLE, Scheme.Hom.appLE_map]
->>>>>>> 3b9c3221
 
 end MorphismRestrict
 
