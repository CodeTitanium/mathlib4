--- conflicted
+++ resolved
@@ -883,595 +883,7 @@
 
 end OrderBot
 
-<<<<<<< HEAD
-theorem Icc_bot_top [PartialOrder α] [BoundedOrder α] : Icc (⊥ : α) ⊤ = univ := by simp
-
-section LinearOrder
-
-variable [LinearOrder α] {a a₁ a₂ b b₁ b₂ c d : α}
-
-theorem not_mem_Ici : c ∉ Ici a ↔ c < a :=
-  not_le
-
-theorem not_mem_Iic : c ∉ Iic b ↔ b < c :=
-  not_le
-
-theorem not_mem_Ioi : c ∉ Ioi a ↔ c ≤ a :=
-  not_lt
-
-theorem not_mem_Iio : c ∉ Iio b ↔ b ≤ c :=
-  not_lt
-
-@[simp]
-theorem compl_Iic : (Iic a)ᶜ = Ioi a :=
-  ext fun _ => not_le
-
-@[simp]
-theorem compl_Ici : (Ici a)ᶜ = Iio a :=
-  ext fun _ => not_le
-
-@[simp]
-theorem compl_Iio : (Iio a)ᶜ = Ici a :=
-  ext fun _ => not_lt
-
-@[simp]
-theorem compl_Ioi : (Ioi a)ᶜ = Iic a :=
-  ext fun _ => not_lt
-
-@[simp]
-theorem Ici_diff_Ici : Ici a \ Ici b = Ico a b := by rw [diff_eq, compl_Ici, Ici_inter_Iio]
-
-@[simp]
-theorem Ici_diff_Ioi : Ici a \ Ioi b = Icc a b := by rw [diff_eq, compl_Ioi, Ici_inter_Iic]
-
-@[simp]
-theorem Ioi_diff_Ioi : Ioi a \ Ioi b = Ioc a b := by rw [diff_eq, compl_Ioi, Ioi_inter_Iic]
-
-@[simp]
-theorem Ioi_diff_Ici : Ioi a \ Ici b = Ioo a b := by rw [diff_eq, compl_Ici, Ioi_inter_Iio]
-
-@[simp]
-theorem Iic_diff_Iic : Iic b \ Iic a = Ioc a b := by
-  rw [diff_eq, compl_Iic, inter_comm, Ioi_inter_Iic]
-
-@[simp]
-theorem Iio_diff_Iic : Iio b \ Iic a = Ioo a b := by
-  rw [diff_eq, compl_Iic, inter_comm, Ioi_inter_Iio]
-
-@[simp]
-theorem Iic_diff_Iio : Iic b \ Iio a = Icc a b := by
-  rw [diff_eq, compl_Iio, inter_comm, Ici_inter_Iic]
-
-@[simp]
-theorem Iio_diff_Iio : Iio b \ Iio a = Ico a b := by
-  rw [diff_eq, compl_Iio, inter_comm, Ici_inter_Iio]
-
-theorem Ioi_injective : Injective (Ioi : α → Set α) := fun _ _ =>
-  eq_of_forall_gt_iff ∘ Set.ext_iff.1
-
-theorem Iio_injective : Injective (Iio : α → Set α) := fun _ _ =>
-  eq_of_forall_lt_iff ∘ Set.ext_iff.1
-
-theorem Ioi_inj : Ioi a = Ioi b ↔ a = b :=
-  Ioi_injective.eq_iff
-
-theorem Iio_inj : Iio a = Iio b ↔ a = b :=
-  Iio_injective.eq_iff
-
-theorem Ico_subset_Ico_iff (h₁ : a₁ < b₁) : Ico a₁ b₁ ⊆ Ico a₂ b₂ ↔ a₂ ≤ a₁ ∧ b₁ ≤ b₂ :=
-  ⟨fun h =>
-    have : a₂ ≤ a₁ ∧ a₁ < b₂ := h ⟨le_rfl, h₁⟩
-    ⟨this.1, le_of_not_lt fun h' => lt_irrefl b₂ (h ⟨this.2.le, h'⟩).2⟩,
-    fun ⟨h₁, h₂⟩ => Ico_subset_Ico h₁ h₂⟩
-
-theorem Ioc_subset_Ioc_iff (h₁ : a₁ < b₁) : Ioc a₁ b₁ ⊆ Ioc a₂ b₂ ↔ b₁ ≤ b₂ ∧ a₂ ≤ a₁ := by
-  convert @Ico_subset_Ico_iff αᵒᵈ _ b₁ b₂ a₁ a₂ h₁ using 2 <;> exact (@dual_Ico α _ _ _).symm
-
-theorem Ioo_subset_Ioo_iff [DenselyOrdered α] (h₁ : a₁ < b₁) :
-    Ioo a₁ b₁ ⊆ Ioo a₂ b₂ ↔ a₂ ≤ a₁ ∧ b₁ ≤ b₂ :=
-  ⟨fun h => by
-    rcases exists_between h₁ with ⟨x, xa, xb⟩
-    constructor <;> refine le_of_not_lt fun h' => ?_
-    · have ab := (h ⟨xa, xb⟩).1.trans xb
-      exact lt_irrefl _ (h ⟨h', ab⟩).1
-    · have ab := xa.trans (h ⟨xa, xb⟩).2
-      exact lt_irrefl _ (h ⟨ab, h'⟩).2,
-    fun ⟨h₁, h₂⟩ => Ioo_subset_Ioo h₁ h₂⟩
-
-theorem Ico_eq_Ico_iff (h : a₁ < b₁ ∨ a₂ < b₂) : Ico a₁ b₁ = Ico a₂ b₂ ↔ a₁ = a₂ ∧ b₁ = b₂ :=
-  ⟨fun e => by
-      simp only [Subset.antisymm_iff] at e
-      simp only [le_antisymm_iff]
-      rcases h with h | h <;>
-      simp only [gt_iff_lt, not_lt, Ico_subset_Ico_iff h] at e <;>
-      [ rcases e with ⟨⟨h₁, h₂⟩, e'⟩; rcases e with ⟨e', ⟨h₁, h₂⟩⟩ ] <;>
-      -- Porting note: restore `tauto`
-      have hab := (Ico_subset_Ico_iff <| h₁.trans_lt <| h.trans_le h₂).1 e' <;>
-      [ exact ⟨⟨hab.left, h₁⟩, ⟨h₂, hab.right⟩⟩; exact ⟨⟨h₁, hab.left⟩, ⟨hab.right, h₂⟩⟩ ],
-    fun ⟨h₁, h₂⟩ => by rw [h₁, h₂]⟩
-
-lemma Ici_eq_singleton_iff_isTop {x : α} : (Ici x = {x}) ↔ IsTop x := by
-  refine ⟨fun h y ↦ ?_, fun h ↦ by ext y; simp [(h y).ge_iff_eq]⟩
-  by_contra! H
-  have : y ∈ Ici x := H.le
-  rw [h, mem_singleton_iff] at this
-  exact lt_irrefl y (this.le.trans_lt H)
-
-@[simp]
-theorem Ioi_subset_Ioi_iff : Ioi b ⊆ Ioi a ↔ a ≤ b := by
-  refine ⟨fun h => ?_, fun h => Ioi_subset_Ioi h⟩
-  by_contra ba
-  exact lt_irrefl _ (h (not_le.mp ba))
-
-@[simp]
-theorem Ioi_subset_Ici_iff [DenselyOrdered α] : Ioi b ⊆ Ici a ↔ a ≤ b := by
-  refine ⟨fun h => ?_, fun h => Ioi_subset_Ici h⟩
-  by_contra ba
-  obtain ⟨c, bc, ca⟩ : ∃ c, b < c ∧ c < a := exists_between (not_le.mp ba)
-  exact lt_irrefl _ (ca.trans_le (h bc))
-
-@[simp]
-theorem Iio_subset_Iio_iff : Iio a ⊆ Iio b ↔ a ≤ b := by
-  refine ⟨fun h => ?_, fun h => Iio_subset_Iio h⟩
-  by_contra ab
-  exact lt_irrefl _ (h (not_le.mp ab))
-
-@[simp]
-theorem Iio_subset_Iic_iff [DenselyOrdered α] : Iio a ⊆ Iic b ↔ a ≤ b := by
-  rw [← diff_eq_empty, Iio_diff_Iic, Ioo_eq_empty_iff, not_lt]
-
-/-! ### Unions of adjacent intervals -/
-
-
-/-! #### Two infinite intervals -/
-
-
-theorem Iic_union_Ioi_of_le (h : a ≤ b) : Iic b ∪ Ioi a = univ :=
-  eq_univ_of_forall fun x => (h.lt_or_le x).symm
-
-theorem Iio_union_Ici_of_le (h : a ≤ b) : Iio b ∪ Ici a = univ :=
-  eq_univ_of_forall fun x => (h.le_or_lt x).symm
-
-theorem Iic_union_Ici_of_le (h : a ≤ b) : Iic b ∪ Ici a = univ :=
-  eq_univ_of_forall fun x => (h.le_or_le x).symm
-
-theorem Iio_union_Ioi_of_lt (h : a < b) : Iio b ∪ Ioi a = univ :=
-  eq_univ_of_forall fun x => (h.lt_or_lt x).symm
-
-@[simp]
-theorem Iic_union_Ici : Iic a ∪ Ici a = univ :=
-  Iic_union_Ici_of_le le_rfl
-
-@[simp]
-theorem Iio_union_Ici : Iio a ∪ Ici a = univ :=
-  Iio_union_Ici_of_le le_rfl
-
-@[simp]
-theorem Iic_union_Ioi : Iic a ∪ Ioi a = univ :=
-  Iic_union_Ioi_of_le le_rfl
-
-@[simp]
-theorem Iio_union_Ioi : Iio a ∪ Ioi a = {a}ᶜ :=
-  ext fun _ => lt_or_lt_iff_ne
-
-/-! #### A finite and an infinite interval -/
-
-
-theorem Ioo_union_Ioi' (h₁ : c < b) : Ioo a b ∪ Ioi c = Ioi (min a c) := by
-  ext1 x
-  simp_rw [mem_union, mem_Ioo, mem_Ioi, min_lt_iff]
-  by_cases hc : c < x
-  · simp only [hc, or_true] -- Porting note: restore `tauto`
-  · have hxb : x < b := (le_of_not_gt hc).trans_lt h₁
-    simp only [hxb, and_true] -- Porting note: restore `tauto`
-
-theorem Ioo_union_Ioi (h : c < max a b) : Ioo a b ∪ Ioi c = Ioi (min a c) := by
-  rcases le_total a b with hab | hab <;> simp [hab] at h
-  · exact Ioo_union_Ioi' h
-  · rw [min_comm]
-    simp [*, min_eq_left_of_lt]
-
-theorem Ioi_subset_Ioo_union_Ici : Ioi a ⊆ Ioo a b ∪ Ici b := fun x hx =>
-  (lt_or_le x b).elim (fun hxb => Or.inl ⟨hx, hxb⟩) fun hxb => Or.inr hxb
-
-@[simp]
-theorem Ioo_union_Ici_eq_Ioi (h : a < b) : Ioo a b ∪ Ici b = Ioi a :=
-  Subset.antisymm (fun _ hx => hx.elim And.left h.trans_le) Ioi_subset_Ioo_union_Ici
-
-theorem Ici_subset_Ico_union_Ici : Ici a ⊆ Ico a b ∪ Ici b := fun x hx =>
-  (lt_or_le x b).elim (fun hxb => Or.inl ⟨hx, hxb⟩) fun hxb => Or.inr hxb
-
-@[simp]
-theorem Ico_union_Ici_eq_Ici (h : a ≤ b) : Ico a b ∪ Ici b = Ici a :=
-  Subset.antisymm (fun _ hx => hx.elim And.left h.trans) Ici_subset_Ico_union_Ici
-
-theorem Ico_union_Ici' (h₁ : c ≤ b) : Ico a b ∪ Ici c = Ici (min a c) := by
-  ext1 x
-  simp_rw [mem_union, mem_Ico, mem_Ici, min_le_iff]
-  by_cases hc : c ≤ x
-  · simp only [hc, or_true] -- Porting note: restore `tauto`
-  · have hxb : x < b := (lt_of_not_ge hc).trans_le h₁
-    simp only [hxb, and_true] -- Porting note: restore `tauto`
-
-theorem Ico_union_Ici (h : c ≤ max a b) : Ico a b ∪ Ici c = Ici (min a c) := by
-  rcases le_total a b with hab | hab <;> simp [hab] at h
-  · exact Ico_union_Ici' h
-  · simp [*]
-
-theorem Ioi_subset_Ioc_union_Ioi : Ioi a ⊆ Ioc a b ∪ Ioi b := fun x hx =>
-  (le_or_lt x b).elim (fun hxb => Or.inl ⟨hx, hxb⟩) fun hxb => Or.inr hxb
-
-@[simp]
-theorem Ioc_union_Ioi_eq_Ioi (h : a ≤ b) : Ioc a b ∪ Ioi b = Ioi a :=
-  Subset.antisymm (fun _ hx => hx.elim And.left h.trans_lt) Ioi_subset_Ioc_union_Ioi
-
-theorem Ioc_union_Ioi' (h₁ : c ≤ b) : Ioc a b ∪ Ioi c = Ioi (min a c) := by
-  ext1 x
-  simp_rw [mem_union, mem_Ioc, mem_Ioi, min_lt_iff]
-  by_cases hc : c < x
-  · simp only [hc, or_true] -- Porting note: restore `tauto`
-  · have hxb : x ≤ b := (le_of_not_gt hc).trans h₁
-    simp only [hxb, and_true] -- Porting note: restore `tauto`
-
-theorem Ioc_union_Ioi (h : c ≤ max a b) : Ioc a b ∪ Ioi c = Ioi (min a c) := by
-  rcases le_total a b with hab | hab <;> simp [hab] at h
-  · exact Ioc_union_Ioi' h
-  · simp [*]
-
-theorem Ici_subset_Icc_union_Ioi : Ici a ⊆ Icc a b ∪ Ioi b := fun x hx =>
-  (le_or_lt x b).elim (fun hxb => Or.inl ⟨hx, hxb⟩) fun hxb => Or.inr hxb
-
-@[simp]
-theorem Icc_union_Ioi_eq_Ici (h : a ≤ b) : Icc a b ∪ Ioi b = Ici a :=
-  Subset.antisymm (fun _ hx => (hx.elim And.left) fun hx' => h.trans <| le_of_lt hx')
-    Ici_subset_Icc_union_Ioi
-
-theorem Ioi_subset_Ioc_union_Ici : Ioi a ⊆ Ioc a b ∪ Ici b :=
-  Subset.trans Ioi_subset_Ioo_union_Ici (union_subset_union_left _ Ioo_subset_Ioc_self)
-
-@[simp]
-theorem Ioc_union_Ici_eq_Ioi (h : a < b) : Ioc a b ∪ Ici b = Ioi a :=
-  Subset.antisymm (fun _ hx => hx.elim And.left h.trans_le) Ioi_subset_Ioc_union_Ici
-
-theorem Ici_subset_Icc_union_Ici : Ici a ⊆ Icc a b ∪ Ici b :=
-  Subset.trans Ici_subset_Ico_union_Ici (union_subset_union_left _ Ico_subset_Icc_self)
-
-@[simp]
-theorem Icc_union_Ici_eq_Ici (h : a ≤ b) : Icc a b ∪ Ici b = Ici a :=
-  Subset.antisymm (fun _ hx => hx.elim And.left h.trans) Ici_subset_Icc_union_Ici
-
-theorem Icc_union_Ici' (h₁ : c ≤ b) : Icc a b ∪ Ici c = Ici (min a c) := by
-  ext1 x
-  simp_rw [mem_union, mem_Icc, mem_Ici, min_le_iff]
-  by_cases hc : c ≤ x
-  · simp only [hc, or_true] -- Porting note: restore `tauto`
-  · have hxb : x ≤ b := (le_of_not_ge hc).trans h₁
-    simp only [hxb, and_true] -- Porting note: restore `tauto`
-
-theorem Icc_union_Ici (h : c ≤ max a b) : Icc a b ∪ Ici c = Ici (min a c) := by
-  rcases le_or_lt a b with hab | hab <;> simp [hab] at h
-  · exact Icc_union_Ici' h
-  · rcases h with h | h
-    · simp [*]
-    · have hca : c ≤ a := h.trans hab.le
-      simp [*]
-
-/-! #### An infinite and a finite interval -/
-
-
-theorem Iic_subset_Iio_union_Icc : Iic b ⊆ Iio a ∪ Icc a b := fun x hx =>
-  (lt_or_le x a).elim (fun hxa => Or.inl hxa) fun hxa => Or.inr ⟨hxa, hx⟩
-
-@[simp]
-theorem Iio_union_Icc_eq_Iic (h : a ≤ b) : Iio a ∪ Icc a b = Iic b :=
-  Subset.antisymm (fun _ hx => hx.elim (fun hx => (le_of_lt hx).trans h) And.right)
-    Iic_subset_Iio_union_Icc
-
-theorem Iio_subset_Iio_union_Ico : Iio b ⊆ Iio a ∪ Ico a b := fun x hx =>
-  (lt_or_le x a).elim (fun hxa => Or.inl hxa) fun hxa => Or.inr ⟨hxa, hx⟩
-
-@[simp]
-theorem Iio_union_Ico_eq_Iio (h : a ≤ b) : Iio a ∪ Ico a b = Iio b :=
-  Subset.antisymm (fun _ hx => hx.elim (fun hx' => lt_of_lt_of_le hx' h) And.right)
-    Iio_subset_Iio_union_Ico
-
-theorem Iio_union_Ico' (h₁ : c ≤ b) : Iio b ∪ Ico c d = Iio (max b d) := by
-  ext1 x
-  simp_rw [mem_union, mem_Iio, mem_Ico, lt_max_iff]
-  by_cases hc : c ≤ x
-  · simp only [hc, true_and] -- Porting note: restore `tauto`
-  · have hxb : x < b := (lt_of_not_ge hc).trans_le h₁
-    simp only [hxb, true_or] -- Porting note: restore `tauto`
-
-theorem Iio_union_Ico (h : min c d ≤ b) : Iio b ∪ Ico c d = Iio (max b d) := by
-  rcases le_total c d with hcd | hcd <;> simp [hcd] at h
-  · exact Iio_union_Ico' h
-  · simp [*]
-
-theorem Iic_subset_Iic_union_Ioc : Iic b ⊆ Iic a ∪ Ioc a b := fun x hx =>
-  (le_or_lt x a).elim (fun hxa => Or.inl hxa) fun hxa => Or.inr ⟨hxa, hx⟩
-
-@[simp]
-theorem Iic_union_Ioc_eq_Iic (h : a ≤ b) : Iic a ∪ Ioc a b = Iic b :=
-  Subset.antisymm (fun _ hx => hx.elim (fun hx' => le_trans hx' h) And.right)
-    Iic_subset_Iic_union_Ioc
-
-theorem Iic_union_Ioc' (h₁ : c < b) : Iic b ∪ Ioc c d = Iic (max b d) := by
-  ext1 x
-  simp_rw [mem_union, mem_Iic, mem_Ioc, le_max_iff]
-  by_cases hc : c < x
-  · simp only [hc, true_and] -- Porting note: restore `tauto`
-  · have hxb : x ≤ b := (le_of_not_gt hc).trans h₁.le
-    simp only [hxb, true_or] -- Porting note: restore `tauto`
-
-theorem Iic_union_Ioc (h : min c d < b) : Iic b ∪ Ioc c d = Iic (max b d) := by
-  rcases le_total c d with hcd | hcd <;> simp [hcd] at h
-  · exact Iic_union_Ioc' h
-  · rw [max_comm]
-    simp [*, max_eq_right_of_lt h]
-
-theorem Iio_subset_Iic_union_Ioo : Iio b ⊆ Iic a ∪ Ioo a b := fun x hx =>
-  (le_or_lt x a).elim (fun hxa => Or.inl hxa) fun hxa => Or.inr ⟨hxa, hx⟩
-
-@[simp]
-theorem Iic_union_Ioo_eq_Iio (h : a < b) : Iic a ∪ Ioo a b = Iio b :=
-  Subset.antisymm (fun _ hx => hx.elim (fun hx' => lt_of_le_of_lt hx' h) And.right)
-    Iio_subset_Iic_union_Ioo
-
-theorem Iio_union_Ioo' (h₁ : c < b) : Iio b ∪ Ioo c d = Iio (max b d) := by
-  ext x
-  rcases lt_or_le x b with hba | hba
-  · simp [hba, h₁]
-  · simp only [mem_Iio, mem_union, mem_Ioo, lt_max_iff]
-    refine or_congr Iff.rfl ⟨And.right, ?_⟩
-    exact fun h₂ => ⟨h₁.trans_le hba, h₂⟩
-
-theorem Iio_union_Ioo (h : min c d < b) : Iio b ∪ Ioo c d = Iio (max b d) := by
-  rcases le_total c d with hcd | hcd <;> simp [hcd] at h
-  · exact Iio_union_Ioo' h
-  · rw [max_comm]
-    simp [*, max_eq_right_of_lt h]
-
-theorem Iic_subset_Iic_union_Icc : Iic b ⊆ Iic a ∪ Icc a b :=
-  Subset.trans Iic_subset_Iic_union_Ioc (union_subset_union_right _ Ioc_subset_Icc_self)
-
-@[simp]
-theorem Iic_union_Icc_eq_Iic (h : a ≤ b) : Iic a ∪ Icc a b = Iic b :=
-  Subset.antisymm (fun _ hx => hx.elim (fun hx' => le_trans hx' h) And.right)
-    Iic_subset_Iic_union_Icc
-
-theorem Iic_union_Icc' (h₁ : c ≤ b) : Iic b ∪ Icc c d = Iic (max b d) := by
-  ext1 x
-  simp_rw [mem_union, mem_Iic, mem_Icc, le_max_iff]
-  by_cases hc : c ≤ x
-  · simp only [hc, true_and] -- Porting note: restore `tauto`
-  · have hxb : x ≤ b := (le_of_not_ge hc).trans h₁
-    simp only [hxb, true_or] -- Porting note: restore `tauto`
-
-theorem Iic_union_Icc (h : min c d ≤ b) : Iic b ∪ Icc c d = Iic (max b d) := by
-  rcases le_or_lt c d with hcd | hcd <;> simp [hcd] at h
-  · exact Iic_union_Icc' h
-  · rcases h with h | h
-    · have hdb : d ≤ b := hcd.le.trans h
-      simp [*]
-    · simp [*]
-
-theorem Iio_subset_Iic_union_Ico : Iio b ⊆ Iic a ∪ Ico a b :=
-  Subset.trans Iio_subset_Iic_union_Ioo (union_subset_union_right _ Ioo_subset_Ico_self)
-
-@[simp]
-theorem Iic_union_Ico_eq_Iio (h : a < b) : Iic a ∪ Ico a b = Iio b :=
-  Subset.antisymm (fun _ hx => hx.elim (fun hx' => lt_of_le_of_lt hx' h) And.right)
-    Iio_subset_Iic_union_Ico
-
-/-! #### Two finite intervals, `I?o` and `Ic?` -/
-
-theorem Ioo_subset_Ioo_union_Ico : Ioo a c ⊆ Ioo a b ∪ Ico b c := fun x hx =>
-  (lt_or_le x b).elim (fun hxb => Or.inl ⟨hx.1, hxb⟩) fun hxb => Or.inr ⟨hxb, hx.2⟩
-
-@[simp]
-theorem Ioo_union_Ico_eq_Ioo (h₁ : a < b) (h₂ : b ≤ c) : Ioo a b ∪ Ico b c = Ioo a c :=
-  Subset.antisymm
-    (fun _ hx => hx.elim (fun hx => ⟨hx.1, hx.2.trans_le h₂⟩) fun hx => ⟨h₁.trans_le hx.1, hx.2⟩)
-    Ioo_subset_Ioo_union_Ico
-
-theorem Ico_subset_Ico_union_Ico : Ico a c ⊆ Ico a b ∪ Ico b c := fun x hx =>
-  (lt_or_le x b).elim (fun hxb => Or.inl ⟨hx.1, hxb⟩) fun hxb => Or.inr ⟨hxb, hx.2⟩
-
-@[simp]
-theorem Ico_union_Ico_eq_Ico (h₁ : a ≤ b) (h₂ : b ≤ c) : Ico a b ∪ Ico b c = Ico a c :=
-  Subset.antisymm
-    (fun _ hx => hx.elim (fun hx => ⟨hx.1, hx.2.trans_le h₂⟩) fun hx => ⟨h₁.trans hx.1, hx.2⟩)
-    Ico_subset_Ico_union_Ico
-
-theorem Ico_union_Ico' (h₁ : c ≤ b) (h₂ : a ≤ d) : Ico a b ∪ Ico c d = Ico (min a c) (max b d) := by
-  ext1 x
-  simp_rw [mem_union, mem_Ico, min_le_iff, lt_max_iff]
-  by_cases hc : c ≤ x <;> by_cases hd : x < d
-  · simp only [hc, hd, and_self, or_true] -- Porting note: restore `tauto`
-  · have hax : a ≤ x := h₂.trans (le_of_not_gt hd)
-    simp only [hax, true_and, hc, or_self] -- Porting note: restore `tauto`
-  · have hxb : x < b := (lt_of_not_ge hc).trans_le h₁
-    simp only [hxb, and_true, hc, false_and, or_false, true_or] -- Porting note: restore `tauto`
-  · simp only [hc, hd, and_self, or_false] -- Porting note: restore `tauto`
-
-theorem Ico_union_Ico (h₁ : min a b ≤ max c d) (h₂ : min c d ≤ max a b) :
-    Ico a b ∪ Ico c d = Ico (min a c) (max b d) := by
-  rcases le_total a b with hab | hab <;> rcases le_total c d with hcd | hcd <;> simp [*] at h₁ h₂
-  · exact Ico_union_Ico' h₂ h₁
-  all_goals simp [*]
-
-theorem Icc_subset_Ico_union_Icc : Icc a c ⊆ Ico a b ∪ Icc b c := fun x hx =>
-  (lt_or_le x b).elim (fun hxb => Or.inl ⟨hx.1, hxb⟩) fun hxb => Or.inr ⟨hxb, hx.2⟩
-
-@[simp]
-theorem Ico_union_Icc_eq_Icc (h₁ : a ≤ b) (h₂ : b ≤ c) : Ico a b ∪ Icc b c = Icc a c :=
-  Subset.antisymm
-    (fun _ hx => hx.elim (fun hx => ⟨hx.1, hx.2.le.trans h₂⟩) fun hx => ⟨h₁.trans hx.1, hx.2⟩)
-    Icc_subset_Ico_union_Icc
-
-theorem Ioc_subset_Ioo_union_Icc : Ioc a c ⊆ Ioo a b ∪ Icc b c := fun x hx =>
-  (lt_or_le x b).elim (fun hxb => Or.inl ⟨hx.1, hxb⟩) fun hxb => Or.inr ⟨hxb, hx.2⟩
-
-@[simp]
-theorem Ioo_union_Icc_eq_Ioc (h₁ : a < b) (h₂ : b ≤ c) : Ioo a b ∪ Icc b c = Ioc a c :=
-  Subset.antisymm
-    (fun _ hx => hx.elim (fun hx => ⟨hx.1, hx.2.le.trans h₂⟩) fun hx => ⟨h₁.trans_le hx.1, hx.2⟩)
-    Ioc_subset_Ioo_union_Icc
-
-/-! #### Two finite intervals, `I?c` and `Io?` -/
-
-theorem Ioo_subset_Ioc_union_Ioo : Ioo a c ⊆ Ioc a b ∪ Ioo b c := fun x hx =>
-  (le_or_lt x b).elim (fun hxb => Or.inl ⟨hx.1, hxb⟩) fun hxb => Or.inr ⟨hxb, hx.2⟩
-
-@[simp]
-theorem Ioc_union_Ioo_eq_Ioo (h₁ : a ≤ b) (h₂ : b < c) : Ioc a b ∪ Ioo b c = Ioo a c :=
-  Subset.antisymm
-    (fun _ hx => hx.elim (fun hx => ⟨hx.1, hx.2.trans_lt h₂⟩) fun hx => ⟨h₁.trans_lt hx.1, hx.2⟩)
-    Ioo_subset_Ioc_union_Ioo
-
-
-/-- Insert a missing point between two adjacent open intervals. -/
-theorem insert_Ioo (h : b ∈ Ioo a c) :
-    insert b (Ioo a b ∪ Ioo b c) = Ioo a c := by
-  rw [← insert_union, Ioo_insert_right h.1]
-  exact Ioc_union_Ioo_eq_Ioo (le_of_lt h.1) h.2
-
-
-theorem Ico_subset_Icc_union_Ioo : Ico a c ⊆ Icc a b ∪ Ioo b c := fun x hx =>
-  (le_or_lt x b).elim (fun hxb => Or.inl ⟨hx.1, hxb⟩) fun hxb => Or.inr ⟨hxb, hx.2⟩
-
-@[simp]
-theorem Icc_union_Ioo_eq_Ico (h₁ : a ≤ b) (h₂ : b < c) : Icc a b ∪ Ioo b c = Ico a c :=
-  Subset.antisymm
-    (fun _ hx => hx.elim (fun hx => ⟨hx.1, hx.2.trans_lt h₂⟩) fun hx => ⟨h₁.trans hx.1.le, hx.2⟩)
-    Ico_subset_Icc_union_Ioo
-
-theorem Icc_subset_Icc_union_Ioc : Icc a c ⊆ Icc a b ∪ Ioc b c := fun x hx =>
-  (le_or_lt x b).elim (fun hxb => Or.inl ⟨hx.1, hxb⟩) fun hxb => Or.inr ⟨hxb, hx.2⟩
-
-@[simp]
-theorem Icc_union_Ioc_eq_Icc (h₁ : a ≤ b) (h₂ : b ≤ c) : Icc a b ∪ Ioc b c = Icc a c :=
-  Subset.antisymm
-    (fun _ hx => hx.elim (fun hx => ⟨hx.1, hx.2.trans h₂⟩) fun hx => ⟨h₁.trans hx.1.le, hx.2⟩)
-    Icc_subset_Icc_union_Ioc
-
-theorem Ioc_subset_Ioc_union_Ioc : Ioc a c ⊆ Ioc a b ∪ Ioc b c := fun x hx =>
-  (le_or_lt x b).elim (fun hxb => Or.inl ⟨hx.1, hxb⟩) fun hxb => Or.inr ⟨hxb, hx.2⟩
-
-@[simp]
-theorem Ioc_union_Ioc_eq_Ioc (h₁ : a ≤ b) (h₂ : b ≤ c) : Ioc a b ∪ Ioc b c = Ioc a c :=
-  Subset.antisymm
-    (fun _ hx => hx.elim (fun hx => ⟨hx.1, hx.2.trans h₂⟩) fun hx => ⟨h₁.trans_lt hx.1, hx.2⟩)
-    Ioc_subset_Ioc_union_Ioc
-
-theorem Ioc_union_Ioc' (h₁ : c ≤ b) (h₂ : a ≤ d) : Ioc a b ∪ Ioc c d = Ioc (min a c) (max b d) := by
-  ext1 x
-  simp_rw [mem_union, mem_Ioc, min_lt_iff, le_max_iff]
-  by_cases hc : c < x <;> by_cases hd : x ≤ d
-  · simp only [hc, hd, and_self, or_true] -- Porting note: restore `tauto`
-  · have hax : a < x := h₂.trans_lt (lt_of_not_ge hd)
-    simp only [hax, true_and, hc, or_self] -- Porting note: restore `tauto`
-  · have hxb : x ≤ b := (le_of_not_gt hc).trans h₁
-    simp only [hxb, and_true, hc, false_and, or_false, true_or] -- Porting note: restore `tauto`
-  · simp only [hc, hd, and_self, or_false] -- Porting note: restore `tauto`
-
-theorem Ioc_union_Ioc (h₁ : min a b ≤ max c d) (h₂ : min c d ≤ max a b) :
-    Ioc a b ∪ Ioc c d = Ioc (min a c) (max b d) := by
-  rcases le_total a b with hab | hab <;> rcases le_total c d with hcd | hcd <;> simp [*] at h₁ h₂
-  · exact Ioc_union_Ioc' h₂ h₁
-  all_goals simp [*]
-
-/-! #### Two finite intervals with a common point -/
-
-theorem Ioo_subset_Ioc_union_Ico : Ioo a c ⊆ Ioc a b ∪ Ico b c :=
-  Subset.trans Ioo_subset_Ioc_union_Ioo (union_subset_union_right _ Ioo_subset_Ico_self)
-
-@[simp]
-theorem Ioc_union_Ico_eq_Ioo (h₁ : a < b) (h₂ : b < c) : Ioc a b ∪ Ico b c = Ioo a c :=
-  Subset.antisymm
-    (fun _ hx =>
-      hx.elim (fun hx' => ⟨hx'.1, hx'.2.trans_lt h₂⟩) fun hx' => ⟨h₁.trans_le hx'.1, hx'.2⟩)
-    Ioo_subset_Ioc_union_Ico
-
-theorem Ico_subset_Icc_union_Ico : Ico a c ⊆ Icc a b ∪ Ico b c :=
-  Subset.trans Ico_subset_Icc_union_Ioo (union_subset_union_right _ Ioo_subset_Ico_self)
-
-@[simp]
-theorem Icc_union_Ico_eq_Ico (h₁ : a ≤ b) (h₂ : b < c) : Icc a b ∪ Ico b c = Ico a c :=
-  Subset.antisymm
-    (fun _ hx => hx.elim (fun hx => ⟨hx.1, hx.2.trans_lt h₂⟩) fun hx => ⟨h₁.trans hx.1, hx.2⟩)
-    Ico_subset_Icc_union_Ico
-
-theorem Icc_subset_Icc_union_Icc : Icc a c ⊆ Icc a b ∪ Icc b c :=
-  Subset.trans Icc_subset_Icc_union_Ioc (union_subset_union_right _ Ioc_subset_Icc_self)
-
-@[simp]
-theorem Icc_union_Icc_eq_Icc (h₁ : a ≤ b) (h₂ : b ≤ c) : Icc a b ∪ Icc b c = Icc a c :=
-  Subset.antisymm
-    (fun _ hx => hx.elim (fun hx => ⟨hx.1, hx.2.trans h₂⟩) fun hx => ⟨h₁.trans hx.1, hx.2⟩)
-    Icc_subset_Icc_union_Icc
-
-theorem Icc_union_Icc' (h₁ : c ≤ b) (h₂ : a ≤ d) : Icc a b ∪ Icc c d = Icc (min a c) (max b d) := by
-  ext1 x
-  simp_rw [mem_union, mem_Icc, min_le_iff, le_max_iff]
-  by_cases hc : c ≤ x <;> by_cases hd : x ≤ d
-  · simp only [hc, hd, and_self, or_true] -- Porting note: restore `tauto`
-  · have hax : a ≤ x := h₂.trans (le_of_not_ge hd)
-    simp only [hax, true_and, hc, or_self] -- Porting note: restore `tauto`
-  · have hxb : x ≤ b := (le_of_not_ge hc).trans h₁
-    simp only [hxb, and_true, hc, false_and, or_false, true_or] -- Porting note: restore `tauto`
-  · simp only [hc, hd, and_self, or_false] -- Porting note: restore `tauto`
-
-/-- We cannot replace `<` by `≤` in the hypotheses.
-Otherwise for `b < a = d < c` the l.h.s. is `∅` and the r.h.s. is `{a}`.
--/
-theorem Icc_union_Icc (h₁ : min a b < max c d) (h₂ : min c d < max a b) :
-    Icc a b ∪ Icc c d = Icc (min a c) (max b d) := by
-  rcases le_or_lt a b with hab | hab <;> rcases le_or_lt c d with hcd | hcd <;>
-    simp only [min_eq_left, min_eq_right, max_eq_left, max_eq_right, min_eq_left_of_lt,
-      min_eq_right_of_lt, max_eq_left_of_lt, max_eq_right_of_lt, hab, hcd] at h₁ h₂
-  · exact Icc_union_Icc' h₂.le h₁.le
-  all_goals simp [*, min_eq_left_of_lt, max_eq_left_of_lt, min_eq_right_of_lt, max_eq_right_of_lt]
-
-theorem Ioc_subset_Ioc_union_Icc : Ioc a c ⊆ Ioc a b ∪ Icc b c :=
-  Subset.trans Ioc_subset_Ioc_union_Ioc (union_subset_union_right _ Ioc_subset_Icc_self)
-
-@[simp]
-theorem Ioc_union_Icc_eq_Ioc (h₁ : a < b) (h₂ : b ≤ c) : Ioc a b ∪ Icc b c = Ioc a c :=
-  Subset.antisymm
-    (fun _ hx => hx.elim (fun hx => ⟨hx.1, hx.2.trans h₂⟩) fun hx => ⟨h₁.trans_le hx.1, hx.2⟩)
-    Ioc_subset_Ioc_union_Icc
-
-theorem Ioo_union_Ioo' (h₁ : c < b) (h₂ : a < d) : Ioo a b ∪ Ioo c d = Ioo (min a c) (max b d) := by
-  ext1 x
-  simp_rw [mem_union, mem_Ioo, min_lt_iff, lt_max_iff]
-  by_cases hc : c < x <;> by_cases hd : x < d
-  · simp only [hc, hd, and_self, or_true] -- Porting note: restore `tauto`
-  · have hax : a < x := h₂.trans_le (le_of_not_lt hd)
-    simp only [hax, true_and, hc, or_self] -- Porting note: restore `tauto`
-  · have hxb : x < b := (le_of_not_lt hc).trans_lt h₁
-    simp only [hxb, and_true, hc, false_and, or_false, true_or] -- Porting note: restore `tauto`
-  · simp only [hc, hd, and_self, or_false] -- Porting note: restore `tauto`
-
-theorem Ioo_union_Ioo (h₁ : min a b < max c d) (h₂ : min c d < max a b) :
-    Ioo a b ∪ Ioo c d = Ioo (min a c) (max b d) := by
-  rcases le_total a b with hab | hab <;> rcases le_total c d with hcd | hcd <;>
-    simp only [min_eq_left, min_eq_right, max_eq_left, max_eq_right, hab, hcd] at h₁ h₂
-  · exact Ioo_union_Ioo' h₂ h₁
-  all_goals
-    simp [*, min_eq_left_of_lt, min_eq_right_of_lt, max_eq_left_of_lt, max_eq_right_of_lt,
-      le_of_lt h₂, le_of_lt h₁]
-
-theorem Ioo_subset_Ioo_union_Ioo (h₁ : a ≤ a₁) (h₂ : c < b) (h₃ : b₁ ≤ d) :
-    Ioo a₁ b₁ ⊆ Ioo a b ∪ Ioo c d := fun x hx =>
-  (lt_or_le x b).elim (fun hxb => Or.inl ⟨lt_of_le_of_lt h₁ hx.1, hxb⟩)
-    fun hxb => Or.inr ⟨lt_of_lt_of_le h₂ hxb, lt_of_lt_of_le hx.2 h₃⟩
-
-end LinearOrder
-=======
 theorem Icc_bot_top [Preorder α] [BoundedOrder α] : Icc (⊥ : α) ⊤ = univ := by simp
->>>>>>> 2a55f2f1
 
 section Lattice
 
