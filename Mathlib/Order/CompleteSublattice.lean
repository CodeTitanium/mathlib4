--- conflicted
+++ resolved
@@ -91,13 +91,8 @@
   rw [coe_sInf, ← Set.image, sInf_image]
 
 -- Redeclaring to get proper keys for these instances
-<<<<<<< HEAD
-instance : Sup {x // x ∈ L} := Sublattice.instSupCoe
-instance : Inf {x // x ∈ L} := Sublattice.instInfCoe
-=======
 instance : Max {x // x ∈ L} := Sublattice.instSupCoe
 instance : Min {x // x ∈ L} := Sublattice.instInfCoe
->>>>>>> d0df76bd
 
 instance instCompleteLattice : CompleteLattice L :=
   Subtype.coe_injective.completeLattice _
