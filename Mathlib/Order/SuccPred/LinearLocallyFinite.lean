/-
Copyright (c) 2022 Rémy Degenne. All rights reserved.
Released under Apache 2.0 license as described in the file LICENSE.
Authors: Rémy Degenne
-/
import Mathlib.Data.Countable.Basic
import Mathlib.Logic.Encodable.Basic
import Mathlib.Order.SuccPred.Basic
import Mathlib.Order.Interval.Finset.Defs

#align_import order.succ_pred.linear_locally_finite from "leanprover-community/mathlib"@"2705404e701abc6b3127da906f40bae062a169c9"

/-!
# Linear locally finite orders

We prove that a `LinearOrder` which is a `LocallyFiniteOrder` also verifies
* `SuccOrder`
* `PredOrder`
* `IsSuccArchimedean`
* `IsPredArchimedean`
* `Countable`

Furthermore, we show that there is an `OrderIso` between such an order and a subset of `ℤ`.

## Main definitions

* `toZ i0 i`: in a linear order on which we can define predecessors and successors and which is
  succ-archimedean, we can assign a unique integer `toZ i0 i` to each element `i : ι` while
  respecting the order, starting from `toZ i0 i0 = 0`.

## Main results

Instances about linear locally finite orders:
* `LinearLocallyFiniteOrder.SuccOrder`: a linear locally finite order has a successor function.
* `LinearLocallyFiniteOrder.PredOrder`: a linear locally finite order has a predecessor
  function.
* `LinearLocallyFiniteOrder.isSuccArchimedean`: a linear locally finite order is
  succ-archimedean.
* `LinearOrder.pred_archimedean_of_succ_archimedean`: a succ-archimedean linear order is also
  pred-archimedean.
* `countable_of_linear_succ_pred_arch` : a succ-archimedean linear order is countable.

About `toZ`:
* `orderIsoRangeToZOfLinearSuccPredArch`: `toZ` defines an `OrderIso` between `ι` and its
  range.
* `orderIsoNatOfLinearSuccPredArch`: if the order has a bot but no top, `toZ` defines an
  `OrderIso` between `ι` and `ℕ`.
* `orderIsoIntOfLinearSuccPredArch`: if the order has neither bot nor top, `toZ` defines an
  `OrderIso` between `ι` and `ℤ`.
* `orderIsoRangeOfLinearSuccPredArch`: if the order has both a bot and a top, `toZ` gives an
  `OrderIso` between `ι` and `Finset.range ((toZ ⊥ ⊤).toNat + 1)`.

-/


open Order

variable {ι : Type*} [LinearOrder ι]

namespace LinearLocallyFiniteOrder

/-- Successor in a linear order. This defines a true successor only when `i` is isolated from above,
i.e. when `i` is not the greatest lower bound of `(i, ∞)`. -/
noncomputable def succFn (i : ι) : ι :=
  (exists_glb_Ioi i).choose
#align linear_locally_finite_order.succ_fn LinearLocallyFiniteOrder.succFn

theorem succFn_spec (i : ι) : IsGLB (Set.Ioi i) (succFn i) :=
  (exists_glb_Ioi i).choose_spec
#align linear_locally_finite_order.succ_fn_spec LinearLocallyFiniteOrder.succFn_spec

theorem le_succFn (i : ι) : i ≤ succFn i := by
  rw [le_isGLB_iff (succFn_spec i), mem_lowerBounds]
  exact fun x hx ↦ le_of_lt hx
#align linear_locally_finite_order.le_succ_fn LinearLocallyFiniteOrder.le_succFn

theorem isGLB_Ioc_of_isGLB_Ioi {i j k : ι} (hij_lt : i < j) (h : IsGLB (Set.Ioi i) k) :
    IsGLB (Set.Ioc i j) k := by
  simp_rw [IsGLB, IsGreatest, mem_upperBounds, mem_lowerBounds] at h ⊢
  refine ⟨fun x hx ↦ h.1 x hx.1, fun x hx ↦ h.2 x ?_⟩
  intro y hy
  rcases le_or_lt y j with h_le | h_lt
  · exact hx y ⟨hy, h_le⟩
  · exact le_trans (hx j ⟨hij_lt, le_rfl⟩) h_lt.le
#align linear_locally_finite_order.is_glb_Ioc_of_is_glb_Ioi LinearLocallyFiniteOrder.isGLB_Ioc_of_isGLB_Ioi

theorem isMax_of_succFn_le [LocallyFiniteOrder ι] (i : ι) (hi : succFn i ≤ i) : IsMax i := by
  refine fun j _ ↦ not_lt.mp fun hij_lt ↦ ?_
  have h_succFn_eq : succFn i = i := le_antisymm hi (le_succFn i)
  have h_glb : IsGLB (Finset.Ioc i j : Set ι) i := by
    rw [Finset.coe_Ioc]
    have h := succFn_spec i
    rw [h_succFn_eq] at h
    exact isGLB_Ioc_of_isGLB_Ioi hij_lt h
  have hi_mem : i ∈ Finset.Ioc i j := by
    refine Finset.isGLB_mem _ h_glb ?_
    exact ⟨_, Finset.mem_Ioc.mpr ⟨hij_lt, le_rfl⟩⟩
  rw [Finset.mem_Ioc] at hi_mem
  exact lt_irrefl i hi_mem.1
#align linear_locally_finite_order.is_max_of_succ_fn_le LinearLocallyFiniteOrder.isMax_of_succFn_le

theorem succFn_le_of_lt (i j : ι) (hij : i < j) : succFn i ≤ j := by
  have h := succFn_spec i
  rw [IsGLB, IsGreatest, mem_lowerBounds] at h
  exact h.1 j hij
#align linear_locally_finite_order.succ_fn_le_of_lt LinearLocallyFiniteOrder.succFn_le_of_lt

theorem le_of_lt_succFn (j i : ι) (hij : j < succFn i) : j ≤ i := by
  rw [lt_isGLB_iff (succFn_spec i)] at hij
  obtain ⟨k, hk_lb, hk⟩ := hij
  rw [mem_lowerBounds] at hk_lb
  exact not_lt.mp fun hi_lt_j ↦ not_le.mpr hk (hk_lb j hi_lt_j)
#align linear_locally_finite_order.le_of_lt_succ_fn LinearLocallyFiniteOrder.le_of_lt_succFn

noncomputable instance (priority := 100) [LocallyFiniteOrder ι] : SuccOrder ι where
  succ := succFn
  le_succ := le_succFn
  max_of_succ_le h := isMax_of_succFn_le _ h
  succ_le_of_lt h := succFn_le_of_lt _ _ h
  le_of_lt_succ h := le_of_lt_succFn _ _ h

noncomputable instance (priority := 100) [LocallyFiniteOrder ι] : PredOrder ι :=
  (inferInstance : PredOrder (OrderDual ιᵒᵈ))

end LinearLocallyFiniteOrder

instance (priority := 100) LinearLocallyFiniteOrder.isSuccArchimedean [LocallyFiniteOrder ι] :
    IsSuccArchimedean ι where
  exists_succ_iterate_of_le := by
    intro i j hij
    rw [le_iff_lt_or_eq] at hij
    cases' hij with hij hij
    swap
    · refine' ⟨0, _⟩
      simpa only [Function.iterate_zero, id] using hij
    by_contra! h
    have h_lt : ∀ n, succ^[n] i < j := by
      intro n
      induction' n with n hn
      · simpa only [Function.iterate_zero, id] using hij
      · refine' lt_of_le_of_ne _ (h _)
        rw [Function.iterate_succ', Function.comp_apply]
        exact succ_le_of_lt hn
    have h_mem : ∀ n, succ^[n] i ∈ Finset.Icc i j :=
      fun n ↦ Finset.mem_Icc.mpr ⟨le_succ_iterate n i, (h_lt n).le⟩
    obtain ⟨n, m, hnm, h_eq⟩ : ∃ n m, n < m ∧ succ^[n] i = succ^[m] i := by
      let f : ℕ → Finset.Icc i j := fun n ↦ ⟨succ^[n] i, h_mem n⟩
      obtain ⟨n, m, hnm_ne, hfnm⟩ : ∃ n m, n ≠ m ∧ f n = f m :=
        Finite.exists_ne_map_eq_of_infinite f
      have hnm_eq : succ^[n] i = succ^[m] i := by simpa only [f, Subtype.mk_eq_mk] using hfnm
      rcases le_total n m with h_le | h_le
      · exact ⟨n, m, lt_of_le_of_ne h_le hnm_ne, hnm_eq⟩
      · exact ⟨m, n, lt_of_le_of_ne h_le hnm_ne.symm, hnm_eq.symm⟩
    have h_max : IsMax (succ^[n] i) := isMax_iterate_succ_of_eq_of_ne h_eq hnm.ne
    exact not_le.mpr (h_lt n) (h_max (h_lt n).le)
#align linear_locally_finite_order.is_succ_archimedean LinearLocallyFiniteOrder.isSuccArchimedean

instance (priority := 100) LinearOrder.isPredArchimedean_of_isSuccArchimedean [SuccOrder ι]
    [PredOrder ι] [IsSuccArchimedean ι] : IsPredArchimedean ι where
  exists_pred_iterate_of_le := by
    intro i j hij
    have h_exists := exists_succ_iterate_of_le hij
    obtain ⟨n, hn_eq, hn_lt_ne⟩ : ∃ n, succ^[n] i = j ∧ ∀ m < n, succ^[m] i ≠ j :=
      ⟨Nat.find h_exists, Nat.find_spec h_exists, fun m hmn ↦ Nat.find_min h_exists hmn⟩
    refine ⟨n, ?_⟩
    rw [← hn_eq]
    induction' n with n
    · simp only [Nat.zero_eq, Function.iterate_zero, id]
    · rw [pred_succ_iterate_of_not_isMax]
      rw [Nat.succ_sub_succ_eq_sub, tsub_zero]
      suffices succ^[n] i < succ^[n.succ] i from not_isMax_of_lt this
      refine' lt_of_le_of_ne _ _
      · rw [Function.iterate_succ']
        exact le_succ _
      · rw [hn_eq]
        exact hn_lt_ne _ (Nat.lt_succ_self n)
#align linear_order.pred_archimedean_of_succ_archimedean LinearOrder.isPredArchimedean_of_isSuccArchimedean

section toZ

variable [SuccOrder ι] [IsSuccArchimedean ι] [PredOrder ι] {i0 i : ι}

-- For "to_Z"
set_option linter.uppercaseLean3 false

/-- `toZ` numbers elements of `ι` according to their order, starting from `i0`. We prove in
`orderIsoRangeToZOfLinearSuccPredArch` that this defines an `OrderIso` between `ι` and
the range of `toZ`. -/
def toZ (i0 i : ι) : ℤ :=
  dite (i0 ≤ i) (fun hi ↦ Nat.find (exists_succ_iterate_of_le hi)) fun hi ↦
    -Nat.find (exists_pred_iterate_of_le (not_le.mp hi).le)
#align to_Z toZ

theorem toZ_of_ge (hi : i0 ≤ i) : toZ i0 i = Nat.find (exists_succ_iterate_of_le hi) :=
  dif_pos hi
#align to_Z_of_ge toZ_of_ge

theorem toZ_of_lt (hi : i < i0) : toZ i0 i = -Nat.find (exists_pred_iterate_of_le hi.le) :=
  dif_neg (not_le.mpr hi)
#align to_Z_of_lt toZ_of_lt

@[simp]
theorem toZ_of_eq : toZ i0 i0 = 0 := by
  rw [toZ_of_ge le_rfl]
  norm_cast
  refine le_antisymm (Nat.find_le ?_) (zero_le _)
  rw [Function.iterate_zero, id]
#align to_Z_of_eq toZ_of_eq

theorem iterate_succ_toZ (i : ι) (hi : i0 ≤ i) : succ^[(toZ i0 i).toNat] i0 = i := by
  rw [toZ_of_ge hi, Int.toNat_natCast]
  exact Nat.find_spec (exists_succ_iterate_of_le hi)
#align iterate_succ_to_Z iterate_succ_toZ

theorem iterate_pred_toZ (i : ι) (hi : i < i0) : pred^[(-toZ i0 i).toNat] i0 = i := by
  rw [toZ_of_lt hi, neg_neg, Int.toNat_natCast]
  exact Nat.find_spec (exists_pred_iterate_of_le hi.le)
#align iterate_pred_to_Z iterate_pred_toZ

lemma toZ_nonneg (hi : i0 ≤ i) : 0 ≤ toZ i0 i := by rw [toZ_of_ge hi]; exact Int.natCast_nonneg _
#align to_Z_nonneg toZ_nonneg

theorem toZ_neg (hi : i < i0) : toZ i0 i < 0 := by
<<<<<<< HEAD
  refine' lt_of_le_of_ne _ _
=======
  refine lt_of_le_of_ne ?_ ?_
>>>>>>> 20c42930
  · rw [toZ_of_lt hi]
    omega
  · by_contra h
    have h_eq := iterate_pred_toZ i hi
    rw [← h_eq, h] at hi
    simp only [neg_zero, Int.toNat_zero, Function.iterate_zero, id, lt_self_iff_false] at hi
#align to_Z_neg toZ_neg

theorem toZ_iterate_succ_le (n : ℕ) : toZ i0 (succ^[n] i0) ≤ n := by
  rw [toZ_of_ge (le_succ_iterate _ _)]
  norm_cast
  exact Nat.find_min' _ rfl
#align to_Z_iterate_succ_le toZ_iterate_succ_le

theorem toZ_iterate_pred_ge (n : ℕ) : -(n : ℤ) ≤ toZ i0 (pred^[n] i0) := by
  rcases le_or_lt i0 (pred^[n] i0) with h | h
  · have h_eq : pred^[n] i0 = i0 := le_antisymm (pred_iterate_le _ _) h
    rw [h_eq, toZ_of_eq]
    omega
  · rw [toZ_of_lt h]
    refine Int.neg_le_neg ?_
    norm_cast
    exact Nat.find_min' _ rfl
#align to_Z_iterate_pred_ge toZ_iterate_pred_ge

theorem toZ_iterate_succ_of_not_isMax (n : ℕ) (hn : ¬IsMax (succ^[n] i0)) :
    toZ i0 (succ^[n] i0) = n := by
  let m := (toZ i0 (succ^[n] i0)).toNat
  have h_eq : succ^[m] i0 = succ^[n] i0 := iterate_succ_toZ _ (le_succ_iterate _ _)
  by_cases hmn : m = n
  · nth_rw 2 [← hmn]
    rw [Int.toNat_eq_max, toZ_of_ge (le_succ_iterate _ _), max_eq_left]
    exact Int.natCast_nonneg _
  suffices IsMax (succ^[n] i0) from absurd this hn
  exact isMax_iterate_succ_of_eq_of_ne h_eq.symm (Ne.symm hmn)
#align to_Z_iterate_succ_of_not_is_max toZ_iterate_succ_of_not_isMax

theorem toZ_iterate_pred_of_not_isMin (n : ℕ) (hn : ¬IsMin (pred^[n] i0)) :
    toZ i0 (pred^[n] i0) = -n := by
  cases' n with n n
  · simp only [Nat.zero_eq, Function.iterate_zero, id, toZ_of_eq, Nat.cast_zero, neg_zero]; rfl
  have : pred^[n.succ] i0 < i0 := by
    refine lt_of_le_of_ne (pred_iterate_le _ _) fun h_pred_iterate_eq ↦ hn ?_
    have h_pred_eq_pred : pred^[n.succ] i0 = pred^[0] i0 := by
      rwa [Function.iterate_zero, id]
    exact isMin_iterate_pred_of_eq_of_ne h_pred_eq_pred (Nat.succ_ne_zero n)
  let m := (-toZ i0 (pred^[n.succ] i0)).toNat
  have h_eq : pred^[m] i0 = pred^[n.succ] i0 := iterate_pred_toZ _ this
  by_cases hmn : m = n + 1
  · nth_rw 2 [← hmn]
    rw [Int.toNat_eq_max, toZ_of_lt this, max_eq_left, neg_neg]
    rw [neg_neg]
    exact Int.natCast_nonneg _
  · suffices IsMin (pred^[n.succ] i0) from absurd this hn
    exact isMin_iterate_pred_of_eq_of_ne h_eq.symm (Ne.symm hmn)
#align to_Z_iterate_pred_of_not_is_min toZ_iterate_pred_of_not_isMin

theorem le_of_toZ_le {j : ι} (h_le : toZ i0 i ≤ toZ i0 j) : i ≤ j := by
  rcases le_or_lt i0 i with hi | hi <;> rcases le_or_lt i0 j with hj | hj
  · rw [← iterate_succ_toZ i hi, ← iterate_succ_toZ j hj]
    exact Monotone.monotone_iterate_of_le_map succ_mono (le_succ _) (Int.toNat_le_toNat h_le)
  · exact absurd ((toZ_neg hj).trans_le (toZ_nonneg hi)) (not_lt.mpr h_le)
  · exact hi.le.trans hj
  · rw [← iterate_pred_toZ i hi, ← iterate_pred_toZ j hj]
<<<<<<< HEAD
    refine' Monotone.antitone_iterate_of_map_le pred_mono (pred_le _) (Int.toNat_le_toNat _)
=======
    refine Monotone.antitone_iterate_of_map_le pred_mono (pred_le _) (Int.toNat_le_toNat ?_)
>>>>>>> 20c42930
    exact Int.neg_le_neg h_le
#align le_of_to_Z_le le_of_toZ_le

theorem toZ_mono {i j : ι} (h_le : i ≤ j) : toZ i0 i ≤ toZ i0 j := by
  by_cases hi_max : IsMax i
  · rw [le_antisymm h_le (hi_max h_le)]
  by_cases hj_min : IsMin j
  · rw [le_antisymm h_le (hj_min h_le)]
  rcases le_or_lt i0 i with hi | hi <;> rcases le_or_lt i0 j with hj | hj
  · let m := Nat.find (exists_succ_iterate_of_le h_le)
    have hm : succ^[m] i = j := Nat.find_spec (exists_succ_iterate_of_le h_le)
    have hj_eq : j = succ^[(toZ i0 i).toNat + m] i0 := by
      rw [← hm, add_comm]
      nth_rw 1 [← iterate_succ_toZ i hi]
      rw [Function.iterate_add]
      rfl
    by_contra h
    by_cases hm0 : m = 0
    · rw [hm0, Function.iterate_zero, id] at hm
      rw [hm] at h
      exact h (le_of_eq rfl)
    refine hi_max (max_of_succ_le (le_trans ?_ (@le_of_toZ_le _ _ _ _ _ i0 j i ?_)))
    · have h_succ_le : succ^[(toZ i0 i).toNat + 1] i0 ≤ j := by
        rw [hj_eq]
        refine Monotone.monotone_iterate_of_le_map succ_mono (le_succ i0) (add_le_add_left ?_ _)
        exact Nat.one_le_iff_ne_zero.mpr hm0
      rwa [Function.iterate_succ', Function.comp_apply, iterate_succ_toZ i hi] at h_succ_le
    · exact le_of_not_le h
  · exact absurd h_le (not_le.mpr (hj.trans_le hi))
  · exact (toZ_neg hi).le.trans (toZ_nonneg hj)
  · let m := Nat.find (exists_pred_iterate_of_le h_le)
    have hm : pred^[m] j = i := Nat.find_spec (exists_pred_iterate_of_le h_le)
    have hj_eq : i = pred^[(-toZ i0 j).toNat + m] i0 := by
      rw [← hm, add_comm]
      nth_rw 1 [← iterate_pred_toZ j hj]
      rw [Function.iterate_add]
      rfl
    by_contra h
    by_cases hm0 : m = 0
    · rw [hm0, Function.iterate_zero, id] at hm
      rw [hm] at h
      exact h (le_of_eq rfl)
    refine hj_min (min_of_le_pred ?_)
    refine (@le_of_toZ_le _ _ _ _ _ i0 j i ?_).trans ?_
    · exact le_of_not_le h
    · have h_le_pred : i ≤ pred^[(-toZ i0 j).toNat + 1] i0 := by
        rw [hj_eq]
        refine Monotone.antitone_iterate_of_map_le pred_mono (pred_le i0) (add_le_add_left ?_ _)
        exact Nat.one_le_iff_ne_zero.mpr hm0
      rwa [Function.iterate_succ', Function.comp_apply, iterate_pred_toZ j hj] at h_le_pred
#align to_Z_mono toZ_mono

theorem toZ_le_iff (i j : ι) : toZ i0 i ≤ toZ i0 j ↔ i ≤ j :=
  ⟨le_of_toZ_le, toZ_mono⟩
#align to_Z_le_iff toZ_le_iff

theorem toZ_iterate_succ [NoMaxOrder ι] (n : ℕ) : toZ i0 (succ^[n] i0) = n :=
  toZ_iterate_succ_of_not_isMax n (not_isMax _)
#align to_Z_iterate_succ toZ_iterate_succ

theorem toZ_iterate_pred [NoMinOrder ι] (n : ℕ) : toZ i0 (pred^[n] i0) = -n :=
  toZ_iterate_pred_of_not_isMin n (not_isMin _)
#align to_Z_iterate_pred toZ_iterate_pred

theorem injective_toZ : Function.Injective (toZ i0) :=
  fun _ _ h ↦ le_antisymm (le_of_toZ_le h.le) (le_of_toZ_le h.symm.le)
#align injective_to_Z injective_toZ

end toZ

section OrderIso

variable [SuccOrder ι] [PredOrder ι] [IsSuccArchimedean ι]

/-- `toZ` defines an `OrderIso` between `ι` and its range. -/
noncomputable def orderIsoRangeToZOfLinearSuccPredArch [hι : Nonempty ι] :
    ι ≃o Set.range (toZ hι.some) where
  toEquiv := Equiv.ofInjective _ injective_toZ
  map_rel_iff' := by intro i j; exact toZ_le_iff i j
set_option linter.uppercaseLean3 false in
#align order_iso_range_to_Z_of_linear_succ_pred_arch orderIsoRangeToZOfLinearSuccPredArch

instance (priority := 100) countable_of_linear_succ_pred_arch : Countable ι := by
  cases' isEmpty_or_nonempty ι with _ hι
  · infer_instance
  · exact Countable.of_equiv _ orderIsoRangeToZOfLinearSuccPredArch.symm.toEquiv
#align countable_of_linear_succ_pred_arch countable_of_linear_succ_pred_arch

/-- If the order has neither bot nor top, `toZ` defines an `OrderIso` between `ι` and `ℤ`. -/
noncomputable def orderIsoIntOfLinearSuccPredArch [NoMaxOrder ι] [NoMinOrder ι] [hι : Nonempty ι] :
    ι ≃o ℤ where
  toFun := toZ hι.some
  invFun n := if 0 ≤ n then succ^[n.toNat] hι.some else pred^[(-n).toNat] hι.some
  left_inv i := by
    rcases le_or_lt hι.some i with hi | hi
    · have h_nonneg : 0 ≤ toZ hι.some i := toZ_nonneg hi
      simp_rw [if_pos h_nonneg]
      exact iterate_succ_toZ i hi
    · have h_neg : toZ hι.some i < 0 := toZ_neg hi
      simp_rw [if_neg (not_le.mpr h_neg)]
      exact iterate_pred_toZ i hi
  right_inv n := by
    rcases le_or_lt 0 n with hn | hn
    · simp_rw [if_pos hn]
      rw [toZ_iterate_succ]
      exact Int.toNat_of_nonneg hn
    · simp_rw [if_neg (not_le.mpr hn)]
      rw [toZ_iterate_pred]
      simp only [hn.le, Int.toNat_of_nonneg, Int.neg_nonneg_of_nonpos, Int.neg_neg]
  map_rel_iff' := by intro i j; exact toZ_le_iff i j
#align order_iso_int_of_linear_succ_pred_arch orderIsoIntOfLinearSuccPredArch

/-- If the order has a bot but no top, `toZ` defines an `OrderIso` between `ι` and `ℕ`. -/
def orderIsoNatOfLinearSuccPredArch [NoMaxOrder ι] [OrderBot ι] : ι ≃o ℕ where
  toFun i := (toZ ⊥ i).toNat
  invFun n := succ^[n] ⊥
  left_inv i := by
    dsimp only
    exact iterate_succ_toZ i bot_le
  right_inv n := by
    dsimp only
    rw [toZ_iterate_succ]
    exact Int.toNat_natCast n
  map_rel_iff' := by
    intro i j
    simp only [Equiv.coe_fn_mk, Int.toNat_le]
    rw [← @toZ_le_iff ι _ _ _ _ ⊥, Int.toNat_of_nonneg (toZ_nonneg bot_le)]
#align order_iso_nat_of_linear_succ_pred_arch orderIsoNatOfLinearSuccPredArch

/-- If the order has both a bot and a top, `toZ` gives an `OrderIso` between `ι` and
`Finset.range n` for some `n`. -/
def orderIsoRangeOfLinearSuccPredArch [OrderBot ι] [OrderTop ι] :
    ι ≃o Finset.range ((toZ ⊥ (⊤ : ι)).toNat + 1) where
  toFun i :=
    ⟨(toZ ⊥ i).toNat,
      Finset.mem_range_succ_iff.mpr (Int.toNat_le_toNat ((toZ_le_iff _ _).mpr le_top))⟩
  invFun n := succ^[n] ⊥
  left_inv i := iterate_succ_toZ i bot_le
  right_inv n := by
    ext1
    simp only [Subtype.coe_mk]
    refine' le_antisymm _ _
    · rw [Int.toNat_le]
      exact toZ_iterate_succ_le _
    by_cases hn_max : IsMax (succ^[↑n] (⊥ : ι))
    · rw [← isTop_iff_isMax, isTop_iff_eq_top] at hn_max
      rw [hn_max]
      exact Nat.lt_succ_iff.mp (Finset.mem_range.mp n.prop)
    · rw [toZ_iterate_succ_of_not_isMax _ hn_max]
      simp only [Int.toNat_natCast, le_refl]
  map_rel_iff' := by
    intro i j
    simp only [Equiv.coe_fn_mk, Subtype.mk_le_mk, Int.toNat_le]
    rw [← @toZ_le_iff ι _ _ _ _ ⊥, Int.toNat_of_nonneg (toZ_nonneg bot_le)]
#align order_iso_range_of_linear_succ_pred_arch orderIsoRangeOfLinearSuccPredArch

end OrderIso<|MERGE_RESOLUTION|>--- conflicted
+++ resolved
@@ -221,11 +221,7 @@
 #align to_Z_nonneg toZ_nonneg
 
 theorem toZ_neg (hi : i < i0) : toZ i0 i < 0 := by
-<<<<<<< HEAD
-  refine' lt_of_le_of_ne _ _
-=======
   refine lt_of_le_of_ne ?_ ?_
->>>>>>> 20c42930
   · rw [toZ_of_lt hi]
     omega
   · by_contra h
@@ -290,11 +286,7 @@
   · exact absurd ((toZ_neg hj).trans_le (toZ_nonneg hi)) (not_lt.mpr h_le)
   · exact hi.le.trans hj
   · rw [← iterate_pred_toZ i hi, ← iterate_pred_toZ j hj]
-<<<<<<< HEAD
-    refine' Monotone.antitone_iterate_of_map_le pred_mono (pred_le _) (Int.toNat_le_toNat _)
-=======
     refine Monotone.antitone_iterate_of_map_le pred_mono (pred_le _) (Int.toNat_le_toNat ?_)
->>>>>>> 20c42930
     exact Int.neg_le_neg h_le
 #align le_of_to_Z_le le_of_toZ_le
 
