/-
Copyright (c) 2020 Johan Commelin. All rights reserved.
Released under Apache 2.0 license as described in the file LICENSE.
Authors: Johan Commelin
-/
import Mathlib.Data.FunLike.Order
import Mathlib.Logic.Equiv.Option
import Mathlib.Order.RelIso.Basic
import Mathlib.Order.Disjoint
import Mathlib.Order.WithBot
import Mathlib.Tactic.Monotonicity.Attr
import Mathlib.Util.AssertExists

#align_import order.hom.basic from "leanprover-community/mathlib"@"62a5626868683c104774de8d85b9855234ac807c"

/-!
# Order homomorphisms

This file defines order homomorphisms, which are bundled monotone functions. A preorder
homomorphism `f : α →o β` is a function `α → β` along with a proof that `∀ x y, x ≤ y → f x ≤ f y`.

## Main definitions

In this file we define the following bundled monotone maps:
 * `OrderHom α β` a.k.a. `α →o β`: Preorder homomorphism.
    An `OrderHom α β` is a function `f : α → β` such that `a₁ ≤ a₂ → f a₁ ≤ f a₂`
 * `OrderEmbedding α β` a.k.a. `α ↪o β`: Relation embedding.
    An `OrderEmbedding α β` is an embedding `f : α ↪ β` such that `a ≤ b ↔ f a ≤ f b`.
    Defined as an abbreviation of `@RelEmbedding α β (≤) (≤)`.
* `OrderIso`: Relation isomorphism.
    An `OrderIso α β` is an equivalence `f : α ≃ β` such that `a ≤ b ↔ f a ≤ f b`.
    Defined as an abbreviation of `@RelIso α β (≤) (≤)`.

We also define many `OrderHom`s. In some cases we define two versions, one with `ₘ` suffix and
one without it (e.g., `OrderHom.compₘ` and `OrderHom.comp`). This means that the former
function is a "more bundled" version of the latter. We can't just drop the "less bundled" version
because the more bundled version usually does not work with dot notation.

* `OrderHom.id`: identity map as `α →o α`;
* `OrderHom.curry`: an order isomorphism between `α × β →o γ` and `α →o β →o γ`;
* `OrderHom.comp`: composition of two bundled monotone maps;
* `OrderHom.compₘ`: composition of bundled monotone maps as a bundled monotone map;
* `OrderHom.const`: constant function as a bundled monotone map;
* `OrderHom.prod`: combine `α →o β` and `α →o γ` into `α →o β × γ`;
* `OrderHom.prodₘ`: a more bundled version of `OrderHom.prod`;
* `OrderHom.prodIso`: order isomorphism between `α →o β × γ` and `(α →o β) × (α →o γ)`;
* `OrderHom.diag`: diagonal embedding of `α` into `α × α` as a bundled monotone map;
* `OrderHom.onDiag`: restrict a monotone map `α →o α →o β` to the diagonal;
* `OrderHom.fst`: projection `Prod.fst : α × β → α` as a bundled monotone map;
* `OrderHom.snd`: projection `Prod.snd : α × β → β` as a bundled monotone map;
* `OrderHom.prodMap`: `prod.map f g` as a bundled monotone map;
* `Pi.evalOrderHom`: evaluation of a function at a point `Function.eval i` as a bundled
  monotone map;
* `OrderHom.coeFnHom`: coercion to function as a bundled monotone map;
* `OrderHom.apply`: application of an `OrderHom` at a point as a bundled monotone map;
* `OrderHom.pi`: combine a family of monotone maps `f i : α →o π i` into a monotone map
  `α →o Π i, π i`;
* `OrderHom.piIso`: order isomorphism between `α →o Π i, π i` and `Π i, α →o π i`;
* `OrderHom.subtype.val`: embedding `Subtype.val : Subtype p → α` as a bundled monotone map;
* `OrderHom.dual`: reinterpret a monotone map `α →o β` as a monotone map `αᵒᵈ →o βᵒᵈ`;
* `OrderHom.dualIso`: order isomorphism between `α →o β` and `(αᵒᵈ →o βᵒᵈ)ᵒᵈ`;
* `OrderHom.compl`: order isomorphism `α ≃o αᵒᵈ` given by taking complements in a
  boolean algebra;

We also define two functions to convert other bundled maps to `α →o β`:

* `OrderEmbedding.toOrderHom`: convert `α ↪o β` to `α →o β`;
* `RelHom.toOrderHom`: convert a `RelHom` between strict orders to an `OrderHom`.

## Tags

monotone map, bundled morphism
-/


open OrderDual

variable {F α β γ δ : Type*}

/-- Bundled monotone (aka, increasing) function -/
structure OrderHom (α β : Type*) [Preorder α] [Preorder β] where
  /-- The underlying function of an `OrderHom`. -/
  toFun : α → β
  /-- The underlying function of an `OrderHom` is monotone. -/
  monotone' : Monotone toFun
#align order_hom OrderHom

/-- Notation for an `OrderHom`. -/
infixr:25 " →o " => OrderHom

/-- An order embedding is an embedding `f : α ↪ β` such that `a ≤ b ↔ (f a) ≤ (f b)`.
This definition is an abbreviation of `RelEmbedding (≤) (≤)`. -/
abbrev OrderEmbedding (α β : Type*) [LE α] [LE β] :=
  @RelEmbedding α β (· ≤ ·) (· ≤ ·)
#align order_embedding OrderEmbedding

/-- Notation for an `OrderEmbedding`. -/
infixl:25 " ↪o " => OrderEmbedding

/-- An order isomorphism is an equivalence such that `a ≤ b ↔ (f a) ≤ (f b)`.
This definition is an abbreviation of `RelIso (≤) (≤)`. -/
abbrev OrderIso (α β : Type*) [LE α] [LE β] :=
  @RelIso α β (· ≤ ·) (· ≤ ·)
#align order_iso OrderIso

/-- Notation for an `OrderIso`. -/
infixl:25 " ≃o " => OrderIso

section

/-- `OrderHomClass F α b` asserts that `F` is a type of `≤`-preserving morphisms. -/
abbrev OrderHomClass (F : Type*) (α β : outParam Type*) [LE α] [LE β] [FunLike F α β] :=
  RelHomClass F ((· ≤ ·) : α → α → Prop) ((· ≤ ·) : β → β → Prop)
#align order_hom_class OrderHomClass

/-- `OrderIsoClass F α β` states that `F` is a type of order isomorphisms.

You should extend this class when you extend `OrderIso`. -/
class OrderIsoClass (F α β : Type*) [LE α] [LE β] [EquivLike F α β] : Prop where
  /-- An order isomorphism respects `≤`. -/
  map_le_map_iff (f : F) {a b : α} : f a ≤ f b ↔ a ≤ b
#align order_iso_class OrderIsoClass

end

export OrderIsoClass (map_le_map_iff)

attribute [simp] map_le_map_iff

/-- Turn an element of a type `F` satisfying `OrderIsoClass F α β` into an actual
`OrderIso`. This is declared as the default coercion from `F` to `α ≃o β`. -/
@[coe]
def OrderIsoClass.toOrderIso [LE α] [LE β] [EquivLike F α β] [OrderIsoClass F α β] (f : F) :
    α ≃o β :=
  { EquivLike.toEquiv f with map_rel_iff' := map_le_map_iff f }

/-- Any type satisfying `OrderIsoClass` can be cast into `OrderIso` via
`OrderIsoClass.toOrderIso`. -/
instance [LE α] [LE β] [EquivLike F α β] [OrderIsoClass F α β] : CoeTC F (α ≃o β) :=
  ⟨OrderIsoClass.toOrderIso⟩

-- See note [lower instance priority]
instance (priority := 100) OrderIsoClass.toOrderHomClass [LE α] [LE β]
    [EquivLike F α β] [OrderIsoClass F α β] : OrderHomClass F α β :=
  { EquivLike.toEmbeddingLike (E := F) with
    map_rel := fun f _ _ => (map_le_map_iff f).2 }
#align order_iso_class.to_order_hom_class OrderIsoClass.toOrderHomClass

namespace OrderHomClass

variable [Preorder α] [Preorder β] [FunLike F α β] [OrderHomClass F α β]

protected theorem monotone (f : F) : Monotone f := fun _ _ => map_rel f
#align order_hom_class.monotone OrderHomClass.monotone

protected theorem mono (f : F) : Monotone f := fun _ _ => map_rel f
#align order_hom_class.mono OrderHomClass.mono

/-- Turn an element of a type `F` satisfying `OrderHomClass F α β` into an actual
`OrderHom`. This is declared as the default coercion from `F` to `α →o β`. -/
@[coe]
def toOrderHom (f : F) : α →o β where
  toFun := f
  monotone' := OrderHomClass.monotone f

/-- Any type satisfying `OrderHomClass` can be cast into `OrderHom` via
`OrderHomClass.toOrderHom`. -/
instance : CoeTC F (α →o β) :=
  ⟨toOrderHom⟩

end OrderHomClass

section OrderIsoClass

section LE

variable [LE α] [LE β] [EquivLike F α β] [OrderIsoClass F α β]

-- Porting note: needed to add explicit arguments to map_le_map_iff
@[simp]
theorem map_inv_le_iff (f : F) {a : α} {b : β} : EquivLike.inv f b ≤ a ↔ b ≤ f a := by
  convert (map_le_map_iff f (a := EquivLike.inv f b) (b := a)).symm
  exact (EquivLike.right_inv f _).symm
#align map_inv_le_iff map_inv_le_iff

-- Porting note: needed to add explicit arguments to map_le_map_iff
@[simp]
theorem le_map_inv_iff (f : F) {a : α} {b : β} : a ≤ EquivLike.inv f b ↔ f a ≤ b := by
  convert (map_le_map_iff f (a := a) (b := EquivLike.inv f b)).symm
  exact (EquivLike.right_inv _ _).symm
#align le_map_inv_iff le_map_inv_iff

end LE

variable [Preorder α] [Preorder β] [EquivLike F α β] [OrderIsoClass F α β]

theorem map_lt_map_iff (f : F) {a b : α} : f a < f b ↔ a < b :=
  lt_iff_lt_of_le_iff_le' (map_le_map_iff f) (map_le_map_iff f)
#align map_lt_map_iff map_lt_map_iff

@[simp]
theorem map_inv_lt_iff (f : F) {a : α} {b : β} : EquivLike.inv f b < a ↔ b < f a := by
  rw [← map_lt_map_iff f]
  simp only [EquivLike.apply_inv_apply]
#align map_inv_lt_iff map_inv_lt_iff

@[simp]
theorem lt_map_inv_iff (f : F) {a : α} {b : β} : a < EquivLike.inv f b ↔ f a < b := by
  rw [← map_lt_map_iff f]
  simp only [EquivLike.apply_inv_apply]
#align lt_map_inv_iff lt_map_inv_iff

end OrderIsoClass

namespace OrderHom

variable [Preorder α] [Preorder β] [Preorder γ] [Preorder δ]

instance : FunLike (α →o β) α β where
  coe := toFun
  coe_injective' f g h := by cases f; cases g; congr

instance : OrderHomClass (α →o β) α β where
  map_rel f _ _ h := f.monotone' h

@[simp] theorem coe_mk (f : α → β) (hf : Monotone f) : ⇑(mk f hf) = f := rfl
#align order_hom.coe_fun_mk OrderHom.coe_mk

protected theorem monotone (f : α →o β) : Monotone f :=
  f.monotone'
#align order_hom.monotone OrderHom.monotone

protected theorem mono (f : α →o β) : Monotone f :=
  f.monotone
#align order_hom.mono OrderHom.mono

/-- See Note [custom simps projection]. We give this manually so that we use `toFun` as the
projection directly instead. -/
def Simps.coe (f : α →o β) : α → β := f

/- Porting note (#11215): TODO: all other DFunLike classes use `apply` instead of `coe`
for the projection names. Maybe we should change this. -/
initialize_simps_projections OrderHom (toFun → coe)

@[simp] theorem toFun_eq_coe (f : α →o β) : f.toFun = f := rfl
#align order_hom.to_fun_eq_coe OrderHom.toFun_eq_coe

-- See library note [partially-applied ext lemmas]
@[ext]
theorem ext (f g : α →o β) (h : (f : α → β) = g) : f = g :=
  DFunLike.coe_injective h
#align order_hom.ext OrderHom.ext

@[simp] theorem coe_eq (f : α →o β) : OrderHomClass.toOrderHom f = f := rfl

@[simp] theorem _root_.OrderHomClass.coe_coe {F} [FunLike F α β] [OrderHomClass F α β] (f : F) :
    ⇑(f : α →o β) = f :=
  rfl

/-- One can lift an unbundled monotone function to a bundled one. -/
protected instance canLift : CanLift (α → β) (α →o β) (↑) Monotone where
  prf f h := ⟨⟨f, h⟩, rfl⟩
#align order_hom.monotone.can_lift OrderHom.canLift

/-- Copy of an `OrderHom` with a new `toFun` equal to the old one. Useful to fix definitional
equalities. -/
protected def copy (f : α →o β) (f' : α → β) (h : f' = f) : α →o β :=
  ⟨f', h.symm.subst f.monotone'⟩
#align order_hom.copy OrderHom.copy

@[simp]
theorem coe_copy (f : α →o β) (f' : α → β) (h : f' = f) : (f.copy f' h) = f' :=
  rfl
#align order_hom.coe_copy OrderHom.coe_copy

theorem copy_eq (f : α →o β) (f' : α → β) (h : f' = f) : f.copy f' h = f :=
  DFunLike.ext' h
#align order_hom.copy_eq OrderHom.copy_eq

/-- The identity function as bundled monotone function. -/
@[simps (config := .asFn)]
def id : α →o α :=
  ⟨_root_.id, monotone_id⟩
#align order_hom.id OrderHom.id
#align order_hom.id_coe OrderHom.id_coe

instance : Inhabited (α →o α) :=
  ⟨id⟩

theorem le_def {f g : α →o β} : f ≤ g ↔ ∀ x, f x ≤ g x :=
  Iff.rfl
#align order_hom.le_def OrderHom.le_def

theorem coe_le_coe {f g : α →o β} : (f : α → β) ≤ g ↔ f ≤ g :=
  Iff.rfl
#align order_hom.coe_le_coe OrderHom.coe_le_coe

@[simp]
theorem mk_le_mk {f g : α → β} {hf hg} : mk f hf ≤ mk g hg ↔ f ≤ g :=
  Iff.rfl
#align order_hom.mk_le_mk OrderHom.mk_le_mk

@[mono]
theorem apply_mono {f g : α →o β} {x y : α} (h₁ : f ≤ g) (h₂ : x ≤ y) : f x ≤ g y :=
  (h₁ x).trans <| g.mono h₂
#align order_hom.apply_mono OrderHom.apply_mono

/-- Curry/uncurry as an order isomorphism between `α × β →o γ` and `α →o β →o γ`. -/
def curry : (α × β →o γ) ≃o (α →o β →o γ) where
  toFun f := ⟨fun x ↦ ⟨Function.curry f x, fun _ _ h ↦ f.mono ⟨le_rfl, h⟩⟩, fun _ _ h _ =>
    f.mono ⟨h, le_rfl⟩⟩
  invFun f := ⟨Function.uncurry fun x ↦ f x, fun x y h ↦ (f.mono h.1 x.2).trans ((f y.1).mono h.2)⟩
  left_inv _ := rfl
  right_inv _ := rfl
  map_rel_iff' := by simp [le_def]
#align order_hom.curry OrderHom.curry

@[simp]
theorem curry_apply (f : α × β →o γ) (x : α) (y : β) : curry f x y = f (x, y) :=
  rfl
#align order_hom.curry_apply OrderHom.curry_apply

@[simp]
theorem curry_symm_apply (f : α →o β →o γ) (x : α × β) : curry.symm f x = f x.1 x.2 :=
  rfl
#align order_hom.curry_symm_apply OrderHom.curry_symm_apply

/-- The composition of two bundled monotone functions. -/
@[simps (config := .asFn)]
def comp (g : β →o γ) (f : α →o β) : α →o γ :=
  ⟨g ∘ f, g.mono.comp f.mono⟩
#align order_hom.comp OrderHom.comp
#align order_hom.comp_coe OrderHom.comp_coe

@[mono]
theorem comp_mono ⦃g₁ g₂ : β →o γ⦄ (hg : g₁ ≤ g₂) ⦃f₁ f₂ : α →o β⦄ (hf : f₁ ≤ f₂) :
    g₁.comp f₁ ≤ g₂.comp f₂ := fun _ => (hg _).trans (g₂.mono <| hf _)
#align order_hom.comp_mono OrderHom.comp_mono

/-- The composition of two bundled monotone functions, a fully bundled version. -/
@[simps! (config := .asFn)]
def compₘ : (β →o γ) →o (α →o β) →o α →o γ :=
  curry ⟨fun f : (β →o γ) × (α →o β) => f.1.comp f.2, fun _ _ h => comp_mono h.1 h.2⟩
#align order_hom.compₘ OrderHom.compₘ
#align order_hom.compₘ_coe_coe_coe OrderHom.compₘ_coe_coe_coe

@[simp]
theorem comp_id (f : α →o β) : comp f id = f := by
  ext
  rfl
#align order_hom.comp_id OrderHom.comp_id

@[simp]
theorem id_comp (f : α →o β) : comp id f = f := by
  ext
  rfl
#align order_hom.id_comp OrderHom.id_comp

/-- Constant function bundled as an `OrderHom`. -/
@[simps (config := .asFn)]
def const (α : Type*) [Preorder α] {β : Type*} [Preorder β] : β →o α →o β where
  toFun b := ⟨Function.const α b, fun _ _ _ => le_rfl⟩
  monotone' _ _ h _ := h
#align order_hom.const OrderHom.const
#align order_hom.const_coe_coe OrderHom.const_coe_coe

@[simp]
theorem const_comp (f : α →o β) (c : γ) : (const β c).comp f = const α c :=
  rfl
#align order_hom.const_comp OrderHom.const_comp

@[simp]
theorem comp_const (γ : Type*) [Preorder γ] (f : α →o β) (c : α) :
    f.comp (const γ c) = const γ (f c) :=
  rfl
#align order_hom.comp_const OrderHom.comp_const

/-- Given two bundled monotone maps `f`, `g`, `f.prod g` is the map `x ↦ (f x, g x)` bundled as a
`OrderHom`. -/
@[simps]
protected def prod (f : α →o β) (g : α →o γ) : α →o β × γ :=
  ⟨fun x => (f x, g x), fun _ _ h => ⟨f.mono h, g.mono h⟩⟩
#align order_hom.prod OrderHom.prod
#align order_hom.prod_coe OrderHom.prod_coe

@[mono]
theorem prod_mono {f₁ f₂ : α →o β} (hf : f₁ ≤ f₂) {g₁ g₂ : α →o γ} (hg : g₁ ≤ g₂) :
    f₁.prod g₁ ≤ f₂.prod g₂ := fun _ => Prod.le_def.2 ⟨hf _, hg _⟩
#align order_hom.prod_mono OrderHom.prod_mono

theorem comp_prod_comp_same (f₁ f₂ : β →o γ) (g : α →o β) :
    (f₁.comp g).prod (f₂.comp g) = (f₁.prod f₂).comp g :=
  rfl
#align order_hom.comp_prod_comp_same OrderHom.comp_prod_comp_same

/-- Given two bundled monotone maps `f`, `g`, `f.prod g` is the map `x ↦ (f x, g x)` bundled as a
`OrderHom`. This is a fully bundled version. -/
@[simps!]
def prodₘ : (α →o β) →o (α →o γ) →o α →o β × γ :=
  curry ⟨fun f : (α →o β) × (α →o γ) => f.1.prod f.2, fun _ _ h => prod_mono h.1 h.2⟩
#align order_hom.prodₘ OrderHom.prodₘ
#align order_hom.prodₘ_coe_coe_coe OrderHom.prodₘ_coe_coe_coe

/-- Diagonal embedding of `α` into `α × α` as an `OrderHom`. -/
@[simps!]
def diag : α →o α × α :=
  id.prod id
#align order_hom.diag OrderHom.diag
#align order_hom.diag_coe OrderHom.diag_coe

/-- Restriction of `f : α →o α →o β` to the diagonal. -/
@[simps! (config := { simpRhs := true })]
def onDiag (f : α →o α →o β) : α →o β :=
  (curry.symm f).comp diag
#align order_hom.on_diag OrderHom.onDiag
#align order_hom.on_diag_coe OrderHom.onDiag_coe

/-- `Prod.fst` as an `OrderHom`. -/
@[simps]
def fst : α × β →o α :=
  ⟨Prod.fst, fun _ _ h => h.1⟩
#align order_hom.fst OrderHom.fst
#align order_hom.fst_coe OrderHom.fst_coe

/-- `Prod.snd` as an `OrderHom`. -/
@[simps]
def snd : α × β →o β :=
  ⟨Prod.snd, fun _ _ h => h.2⟩
#align order_hom.snd OrderHom.snd
#align order_hom.snd_coe OrderHom.snd_coe

@[simp]
theorem fst_prod_snd : (fst : α × β →o α).prod snd = id := by
  ext ⟨x, y⟩ : 2
  rfl
#align order_hom.fst_prod_snd OrderHom.fst_prod_snd

@[simp]
theorem fst_comp_prod (f : α →o β) (g : α →o γ) : fst.comp (f.prod g) = f :=
  ext _ _ rfl
#align order_hom.fst_comp_prod OrderHom.fst_comp_prod

@[simp]
theorem snd_comp_prod (f : α →o β) (g : α →o γ) : snd.comp (f.prod g) = g :=
  ext _ _ rfl
#align order_hom.snd_comp_prod OrderHom.snd_comp_prod

/-- Order isomorphism between the space of monotone maps to `β × γ` and the product of the spaces
of monotone maps to `β` and `γ`. -/
@[simps]
def prodIso : (α →o β × γ) ≃o (α →o β) × (α →o γ) where
  toFun f := (fst.comp f, snd.comp f)
  invFun f := f.1.prod f.2
  left_inv _ := rfl
  right_inv _ := rfl
  map_rel_iff' := forall_and.symm
#align order_hom.prod_iso OrderHom.prodIso
#align order_hom.prod_iso_apply OrderHom.prodIso_apply
#align order_hom.prod_iso_symm_apply OrderHom.prodIso_symm_apply

/-- `Prod.map` of two `OrderHom`s as an `OrderHom`. -/
@[simps]
def prodMap (f : α →o β) (g : γ →o δ) : α × γ →o β × δ :=
  ⟨Prod.map f g, fun _ _ h => ⟨f.mono h.1, g.mono h.2⟩⟩
#align order_hom.prod_map OrderHom.prodMap
#align order_hom.prod_map_coe OrderHom.prodMap_coe

variable {ι : Type*} {π : ι → Type*} [∀ i, Preorder (π i)]

/-- Evaluation of an unbundled function at a point (`Function.eval`) as an `OrderHom`. -/
@[simps (config := .asFn)]
def _root_.Pi.evalOrderHom (i : ι) : (∀ j, π j) →o π i :=
  ⟨Function.eval i, Function.monotone_eval i⟩
#align pi.eval_order_hom Pi.evalOrderHom
#align pi.eval_order_hom_coe Pi.evalOrderHom_coe

/-- The "forgetful functor" from `α →o β` to `α → β` that takes the underlying function,
is monotone. -/
@[simps (config := .asFn)]
def coeFnHom : (α →o β) →o α → β where
  toFun f := f
  monotone' _ _ h := h
#align order_hom.coe_fn_hom OrderHom.coeFnHom
#align order_hom.coe_fn_hom_coe OrderHom.coeFnHom_coe

/-- Function application `fun f => f a` (for fixed `a`) is a monotone function from the
monotone function space `α →o β` to `β`. See also `Pi.evalOrderHom`.  -/
@[simps! (config := .asFn)]
def apply (x : α) : (α →o β) →o β :=
  (Pi.evalOrderHom x).comp coeFnHom
#align order_hom.apply OrderHom.apply
#align order_hom.apply_coe OrderHom.apply_coe

/-- Construct a bundled monotone map `α →o Π i, π i` from a family of monotone maps
`f i : α →o π i`. -/
@[simps]
def pi (f : ∀ i, α →o π i) : α →o ∀ i, π i :=
  ⟨fun x i => f i x, fun _ _ h i => (f i).mono h⟩
#align order_hom.pi OrderHom.pi
#align order_hom.pi_coe OrderHom.pi_coe

/-- Order isomorphism between bundled monotone maps `α →o Π i, π i` and families of bundled monotone
maps `Π i, α →o π i`. -/
@[simps]
def piIso : (α →o ∀ i, π i) ≃o ∀ i, α →o π i where
  toFun f i := (Pi.evalOrderHom i).comp f
  invFun := pi
  left_inv _ := rfl
  right_inv _ := rfl
  map_rel_iff' := forall_swap
#align order_hom.pi_iso OrderHom.piIso
#align order_hom.pi_iso_apply OrderHom.piIso_apply
#align order_hom.pi_iso_symm_apply OrderHom.piIso_symm_apply

/-- `Subtype.val` as a bundled monotone function.  -/
@[simps (config := .asFn)]
def Subtype.val (p : α → Prop) : Subtype p →o α :=
  ⟨_root_.Subtype.val, fun _ _ h => h⟩
#align order_hom.subtype.val OrderHom.Subtype.val
#align order_hom.subtype.val_coe OrderHom.Subtype.val_coe

/-- `Subtype.impEmbedding` as an order embedding. -/
@[simps!]
def _root_.Subtype.orderEmbedding {p q : α → Prop} (h : ∀ a, p a → q a) :
    {x // p x} ↪o {x // q x} :=
  { Subtype.impEmbedding _ _ h with
    map_rel_iff' := by aesop }

/-- There is a unique monotone map from a subsingleton to itself. -/
instance unique [Subsingleton α] : Unique (α →o α) where
  default := OrderHom.id
  uniq _ := ext _ _ (Subsingleton.elim _ _)
#align order_hom.unique OrderHom.unique

theorem orderHom_eq_id [Subsingleton α] (g : α →o α) : g = OrderHom.id :=
  Subsingleton.elim _ _
#align order_hom.order_hom_eq_id OrderHom.orderHom_eq_id

/-- Reinterpret a bundled monotone function as a monotone function between dual orders. -/
@[simps]
protected def dual : (α →o β) ≃ (αᵒᵈ →o βᵒᵈ) where
  toFun f := ⟨(OrderDual.toDual : β → βᵒᵈ) ∘ (f : α → β) ∘
    (OrderDual.ofDual : αᵒᵈ → α), f.mono.dual⟩
  invFun f := ⟨OrderDual.ofDual ∘ f ∘ OrderDual.toDual, f.mono.dual⟩
  left_inv _ := rfl
  right_inv _ := rfl
#align order_hom.dual OrderHom.dual
#align order_hom.dual_apply_coe OrderHom.dual_apply_coe
#align order_hom.dual_symm_apply_coe OrderHom.dual_symm_apply_coe

-- Porting note: We used to be able to write `(OrderHom.id : α →o α).dual` here rather than
-- `OrderHom.dual (OrderHom.id : α →o α)`.
-- See https://github.com/leanprover/lean4/issues/1910
@[simp]
theorem dual_id : OrderHom.dual (OrderHom.id : α →o α) = OrderHom.id :=
  rfl
#align order_hom.dual_id OrderHom.dual_id

@[simp]
theorem dual_comp (g : β →o γ) (f : α →o β) :
    OrderHom.dual (g.comp f) = (OrderHom.dual g).comp (OrderHom.dual f) :=
  rfl
#align order_hom.dual_comp OrderHom.dual_comp

@[simp]
theorem symm_dual_id : OrderHom.dual.symm OrderHom.id = (OrderHom.id : α →o α) :=
  rfl
#align order_hom.symm_dual_id OrderHom.symm_dual_id

@[simp]
theorem symm_dual_comp (g : βᵒᵈ →o γᵒᵈ) (f : αᵒᵈ →o βᵒᵈ) :
    OrderHom.dual.symm (g.comp f) = (OrderHom.dual.symm g).comp (OrderHom.dual.symm f) :=
  rfl
#align order_hom.symm_dual_comp OrderHom.symm_dual_comp

/-- `OrderHom.dual` as an order isomorphism. -/
def dualIso (α β : Type*) [Preorder α] [Preorder β] : (α →o β) ≃o (αᵒᵈ →o βᵒᵈ)ᵒᵈ where
  toEquiv := OrderHom.dual.trans OrderDual.toDual
  map_rel_iff' := Iff.rfl
#align order_hom.dual_iso OrderHom.dualIso

/-- Lift an order homomorphism `f : α →o β` to an order homomorphism `WithBot α →o WithBot β`. -/
@[simps (config := .asFn)]
protected def withBotMap (f : α →o β) : WithBot α →o WithBot β :=
  ⟨WithBot.map f, f.mono.withBot_map⟩
#align order_hom.with_bot_map OrderHom.withBotMap
#align order_hom.with_bot_map_coe OrderHom.withBotMap_coe

/-- Lift an order homomorphism `f : α →o β` to an order homomorphism `WithTop α →o WithTop β`. -/
@[simps (config := .asFn)]
protected def withTopMap (f : α →o β) : WithTop α →o WithTop β :=
  ⟨WithTop.map f, f.mono.withTop_map⟩
#align order_hom.with_top_map OrderHom.withTopMap
#align order_hom.with_top_map_coe OrderHom.withTopMap_coe

end OrderHom

/-- Embeddings of partial orders that preserve `<` also preserve `≤`. -/
def RelEmbedding.orderEmbeddingOfLTEmbedding [PartialOrder α] [PartialOrder β]
    (f : ((· < ·) : α → α → Prop) ↪r ((· < ·) : β → β → Prop)) : α ↪o β :=
  { f with
    map_rel_iff' := by
      intros
      simp [le_iff_lt_or_eq, f.map_rel_iff, f.injective.eq_iff] }
#align rel_embedding.order_embedding_of_lt_embedding RelEmbedding.orderEmbeddingOfLTEmbedding

@[simp]
theorem RelEmbedding.orderEmbeddingOfLTEmbedding_apply [PartialOrder α] [PartialOrder β]
    {f : ((· < ·) : α → α → Prop) ↪r ((· < ·) : β → β → Prop)} {x : α} :
    RelEmbedding.orderEmbeddingOfLTEmbedding f x = f x :=
  rfl
#align rel_embedding.order_embedding_of_lt_embedding_apply RelEmbedding.orderEmbeddingOfLTEmbedding_apply

namespace OrderEmbedding

variable [Preorder α] [Preorder β] (f : α ↪o β)

/-- `<` is preserved by order embeddings of preorders. -/
def ltEmbedding : ((· < ·) : α → α → Prop) ↪r ((· < ·) : β → β → Prop) :=
  { f with map_rel_iff' := by intros; simp [lt_iff_le_not_le, f.map_rel_iff] }
#align order_embedding.lt_embedding OrderEmbedding.ltEmbedding

@[simp]
theorem ltEmbedding_apply (x : α) : f.ltEmbedding x = f x :=
  rfl
#align order_embedding.lt_embedding_apply OrderEmbedding.ltEmbedding_apply

@[simp]
theorem le_iff_le {a b} : f a ≤ f b ↔ a ≤ b :=
  f.map_rel_iff
#align order_embedding.le_iff_le OrderEmbedding.le_iff_le

@[simp]
theorem lt_iff_lt {a b} : f a < f b ↔ a < b :=
  f.ltEmbedding.map_rel_iff
#align order_embedding.lt_iff_lt OrderEmbedding.lt_iff_lt

theorem eq_iff_eq {a b} : f a = f b ↔ a = b :=
  f.injective.eq_iff
#align order_embedding.eq_iff_eq OrderEmbedding.eq_iff_eq

protected theorem monotone : Monotone f :=
  OrderHomClass.monotone f
#align order_embedding.monotone OrderEmbedding.monotone

protected theorem strictMono : StrictMono f := fun _ _ => f.lt_iff_lt.2
#align order_embedding.strict_mono OrderEmbedding.strictMono

protected theorem acc (a : α) : Acc (· < ·) (f a) → Acc (· < ·) a :=
  f.ltEmbedding.acc a
#align order_embedding.acc OrderEmbedding.acc

protected theorem wellFounded :
    WellFounded ((· < ·) : β → β → Prop) → WellFounded ((· < ·) : α → α → Prop) :=
  f.ltEmbedding.wellFounded
#align order_embedding.well_founded OrderEmbedding.wellFounded

protected theorem isWellOrder [IsWellOrder β (· < ·)] : IsWellOrder α (· < ·) :=
  f.ltEmbedding.isWellOrder
#align order_embedding.is_well_order OrderEmbedding.isWellOrder

/-- An order embedding is also an order embedding between dual orders. -/
protected def dual : αᵒᵈ ↪o βᵒᵈ :=
  ⟨f.toEmbedding, f.map_rel_iff⟩
#align order_embedding.dual OrderEmbedding.dual

/-- A preorder which embeds into a well-founded preorder is itself well-founded. -/
protected theorem wellFoundedLT [WellFoundedLT β] : WellFoundedLT α where
  wf := f.wellFounded IsWellFounded.wf

/-- A preorder which embeds into a preorder in which `(· > ·)` is well-founded
also has `(· > ·)` well-founded. -/
protected theorem wellFoundedGT [WellFoundedGT β] : WellFoundedGT α :=
  @OrderEmbedding.wellFoundedLT αᵒᵈ _ _ _ f.dual _

/-- A version of `WithBot.map` for order embeddings. -/
@[simps (config := .asFn)]
protected def withBotMap (f : α ↪o β) : WithBot α ↪o WithBot β :=
  { f.toEmbedding.optionMap with
    toFun := WithBot.map f,
    map_rel_iff' := @fun a b => WithBot.map_le_iff f f.map_rel_iff a b }
#align order_embedding.with_bot_map OrderEmbedding.withBotMap
#align order_embedding.with_bot_map_apply OrderEmbedding.withBotMap_apply

/-- A version of `WithTop.map` for order embeddings. -/
@[simps (config := .asFn)]
protected def withTopMap (f : α ↪o β) : WithTop α ↪o WithTop β :=
  { f.dual.withBotMap.dual with toFun := WithTop.map f }
#align order_embedding.with_top_map OrderEmbedding.withTopMap
#align order_embedding.with_top_map_apply OrderEmbedding.withTopMap_apply

/-- To define an order embedding from a partial order to a preorder it suffices to give a function
together with a proof that it satisfies `f a ≤ f b ↔ a ≤ b`.
-/
def ofMapLEIff {α β} [PartialOrder α] [Preorder β] (f : α → β) (hf : ∀ a b, f a ≤ f b ↔ a ≤ b) :
    α ↪o β :=
  RelEmbedding.ofMapRelIff f hf
#align order_embedding.of_map_le_iff OrderEmbedding.ofMapLEIff

@[simp]
theorem coe_ofMapLEIff {α β} [PartialOrder α] [Preorder β] {f : α → β} (h) :
    ⇑(ofMapLEIff f h) = f :=
  rfl
#align order_embedding.coe_of_map_le_iff OrderEmbedding.coe_ofMapLEIff

/-- A strictly monotone map from a linear order is an order embedding. -/
def ofStrictMono {α β} [LinearOrder α] [Preorder β] (f : α → β) (h : StrictMono f) : α ↪o β :=
  ofMapLEIff f fun _ _ => h.le_iff_le
#align order_embedding.of_strict_mono OrderEmbedding.ofStrictMono

@[simp]
theorem coe_ofStrictMono {α β} [LinearOrder α] [Preorder β] {f : α → β} (h : StrictMono f) :
    ⇑(ofStrictMono f h) = f :=
  rfl
#align order_embedding.coe_of_strict_mono OrderEmbedding.coe_ofStrictMono

/-- Embedding of a subtype into the ambient type as an `OrderEmbedding`. -/
@[simps! (config := .asFn)]
def subtype (p : α → Prop) : Subtype p ↪o α :=
  ⟨Function.Embedding.subtype p, Iff.rfl⟩
#align order_embedding.subtype OrderEmbedding.subtype
#align order_embedding.subtype_apply OrderEmbedding.subtype_apply

/-- Convert an `OrderEmbedding` to an `OrderHom`. -/
@[simps (config := .asFn)]
def toOrderHom {X Y : Type*} [Preorder X] [Preorder Y] (f : X ↪o Y) : X →o Y where
  toFun := f
  monotone' := f.monotone
#align order_embedding.to_order_hom OrderEmbedding.toOrderHom
#align order_embedding.to_order_hom_coe OrderEmbedding.toOrderHom_coe

/-- The trivial embedding from an empty preorder to another preorder -/
@[simps] def ofIsEmpty [IsEmpty α] : α ↪o β where
  toFun := isEmptyElim
  inj' := isEmptyElim
  map_rel_iff' {a} := isEmptyElim a

@[simp, norm_cast]
lemma coe_ofIsEmpty [IsEmpty α] : (ofIsEmpty : α ↪o β) = (isEmptyElim : α → β) := rfl

end OrderEmbedding

<<<<<<< HEAD
/-- `DFunLike.coe` as an `OrderEmbedding`. -/
@[simps (config := .asFn)]
def DFunLike.orderEmbeddingCoe {F α : Type*} {β : α → Type*} [DFunLike F α β] [∀ a, LE (β a)] :
    F ↪o ∀ a, β a where
  toFun := coe
  inj' := coe_injective
  map_rel_iff' := .rfl
=======
section Disjoint

variable [PartialOrder α] [PartialOrder β] (f : OrderEmbedding α β)

/-- If the images by an order embedding of two elements are disjoint,
then they are themselves disjoint. -/
lemma Disjoint.of_orderEmbedding [OrderBot α] [OrderBot β] {a₁ a₂ : α} :
    Disjoint (f a₁) (f a₂) → Disjoint a₁ a₂ := by
  intro h x h₁ h₂
  rw [← f.le_iff_le] at h₁ h₂ ⊢
  calc
    f x ≤ ⊥ := h h₁ h₂
    _ ≤ f ⊥ := bot_le

/-- If the images by an order embedding of two elements are codisjoint,
then they are themselves codisjoint. -/
lemma Codisjoint.of_orderEmbedding [OrderTop α] [OrderTop β] {a₁ a₂ : α} :
    Codisjoint (f a₁) (f a₂) → Codisjoint a₁ a₂ :=
  Disjoint.of_orderEmbedding (α := αᵒᵈ) (β := βᵒᵈ) f.dual

/-- If the images by an order embedding of two elements are complements,
then they are themselves complements. -/
lemma IsCompl.of_orderEmbedding [BoundedOrder α] [BoundedOrder β] {a₁ a₂ : α} :
    IsCompl (f a₁) (f a₂) → IsCompl a₁ a₂ := fun ⟨hd, hcd⟩ ↦
  ⟨Disjoint.of_orderEmbedding f hd, Codisjoint.of_orderEmbedding f hcd⟩

end Disjoint
>>>>>>> b02c426e

section RelHom

variable [PartialOrder α] [Preorder β]

namespace RelHom

variable (f : ((· < ·) : α → α → Prop) →r ((· < ·) : β → β → Prop))

/-- A bundled expression of the fact that a map between partial orders that is strictly monotone
is weakly monotone. -/
@[simps (config := .asFn)]
def toOrderHom : α →o β where
  toFun := f
  monotone' := StrictMono.monotone fun _ _ => f.map_rel
#align rel_hom.to_order_hom RelHom.toOrderHom
#align rel_hom.to_order_hom_coe RelHom.toOrderHom_coe

end RelHom

theorem RelEmbedding.toOrderHom_injective
    (f : ((· < ·) : α → α → Prop) ↪r ((· < ·) : β → β → Prop)) :
    Function.Injective (f : ((· < ·) : α → α → Prop) →r ((· < ·) : β → β → Prop)).toOrderHom :=
  fun _ _ h => f.injective h
#align rel_embedding.to_order_hom_injective RelEmbedding.toOrderHom_injective

end RelHom

namespace OrderIso

section LE

variable [LE α] [LE β] [LE γ]

instance : EquivLike (α ≃o β) α β where
  coe f := f.toFun
  inv f := f.invFun
  left_inv f := f.left_inv
  right_inv f := f.right_inv
  coe_injective' f g h₁ h₂ := by
    obtain ⟨⟨_, _⟩, _⟩ := f
    obtain ⟨⟨_, _⟩, _⟩ := g
    congr

instance : OrderIsoClass (α ≃o β) α β where
  map_le_map_iff f _ _ := f.map_rel_iff'

@[simp]
theorem toFun_eq_coe {f : α ≃o β} : f.toFun = f :=
  rfl
#align order_iso.to_fun_eq_coe OrderIso.toFun_eq_coe

-- See note [partially-applied ext lemmas]
@[ext]
theorem ext {f g : α ≃o β} (h : (f : α → β) = g) : f = g :=
  DFunLike.coe_injective h
#align order_iso.ext OrderIso.ext

/-- Reinterpret an order isomorphism as an order embedding. -/
def toOrderEmbedding (e : α ≃o β) : α ↪o β :=
  e.toRelEmbedding
#align order_iso.to_order_embedding OrderIso.toOrderEmbedding

@[simp]
theorem coe_toOrderEmbedding (e : α ≃o β) : ⇑e.toOrderEmbedding = e :=
  rfl
#align order_iso.coe_to_order_embedding OrderIso.coe_toOrderEmbedding

protected theorem bijective (e : α ≃o β) : Function.Bijective e :=
  e.toEquiv.bijective
#align order_iso.bijective OrderIso.bijective

protected theorem injective (e : α ≃o β) : Function.Injective e :=
  e.toEquiv.injective
#align order_iso.injective OrderIso.injective

protected theorem surjective (e : α ≃o β) : Function.Surjective e :=
  e.toEquiv.surjective
#align order_iso.surjective OrderIso.surjective

-- Porting note (#10618): simp can prove this
-- @[simp]
theorem apply_eq_iff_eq (e : α ≃o β) {x y : α} : e x = e y ↔ x = y :=
  e.toEquiv.apply_eq_iff_eq
#align order_iso.apply_eq_iff_eq OrderIso.apply_eq_iff_eq

/-- Identity order isomorphism. -/
def refl (α : Type*) [LE α] : α ≃o α :=
  RelIso.refl (· ≤ ·)
#align order_iso.refl OrderIso.refl

@[simp]
theorem coe_refl : ⇑(refl α) = id :=
  rfl
#align order_iso.coe_refl OrderIso.coe_refl

@[simp]
theorem refl_apply (x : α) : refl α x = x :=
  rfl
#align order_iso.refl_apply OrderIso.refl_apply

@[simp]
theorem refl_toEquiv : (refl α).toEquiv = Equiv.refl α :=
  rfl
#align order_iso.refl_to_equiv OrderIso.refl_toEquiv

/-- Inverse of an order isomorphism. -/
def symm (e : α ≃o β) : β ≃o α := RelIso.symm e
#align order_iso.symm OrderIso.symm

@[simp]
theorem apply_symm_apply (e : α ≃o β) (x : β) : e (e.symm x) = x :=
  e.toEquiv.apply_symm_apply x
#align order_iso.apply_symm_apply OrderIso.apply_symm_apply

@[simp]
theorem symm_apply_apply (e : α ≃o β) (x : α) : e.symm (e x) = x :=
  e.toEquiv.symm_apply_apply x
#align order_iso.symm_apply_apply OrderIso.symm_apply_apply

@[simp]
theorem symm_refl (α : Type*) [LE α] : (refl α).symm = refl α :=
  rfl
#align order_iso.symm_refl OrderIso.symm_refl

theorem apply_eq_iff_eq_symm_apply (e : α ≃o β) (x : α) (y : β) : e x = y ↔ x = e.symm y :=
  e.toEquiv.apply_eq_iff_eq_symm_apply
#align order_iso.apply_eq_iff_eq_symm_apply OrderIso.apply_eq_iff_eq_symm_apply

theorem symm_apply_eq (e : α ≃o β) {x : α} {y : β} : e.symm y = x ↔ y = e x :=
  e.toEquiv.symm_apply_eq
#align order_iso.symm_apply_eq OrderIso.symm_apply_eq

@[simp]
theorem symm_symm (e : α ≃o β) : e.symm.symm = e := by
  ext
  rfl
#align order_iso.symm_symm OrderIso.symm_symm

theorem symm_bijective : Function.Bijective (OrderIso.symm : (α ≃o β) → β ≃o α) :=
  Function.bijective_iff_has_inverse.mpr ⟨_, symm_symm, symm_symm⟩

theorem symm_injective : Function.Injective (symm : α ≃o β → β ≃o α) :=
  symm_bijective.injective
#align order_iso.symm_injective OrderIso.symm_injective

@[simp]
theorem toEquiv_symm (e : α ≃o β) : e.toEquiv.symm = e.symm.toEquiv :=
  rfl
#align order_iso.to_equiv_symm OrderIso.toEquiv_symm

/-- Composition of two order isomorphisms is an order isomorphism. -/
@[trans]
def trans (e : α ≃o β) (e' : β ≃o γ) : α ≃o γ :=
  RelIso.trans e e'
#align order_iso.trans OrderIso.trans

@[simp]
theorem coe_trans (e : α ≃o β) (e' : β ≃o γ) : ⇑(e.trans e') = e' ∘ e :=
  rfl
#align order_iso.coe_trans OrderIso.coe_trans

@[simp]
theorem trans_apply (e : α ≃o β) (e' : β ≃o γ) (x : α) : e.trans e' x = e' (e x) :=
  rfl
#align order_iso.trans_apply OrderIso.trans_apply

@[simp]
theorem refl_trans (e : α ≃o β) : (refl α).trans e = e := by
  ext x
  rfl
#align order_iso.refl_trans OrderIso.refl_trans

@[simp]
theorem trans_refl (e : α ≃o β) : e.trans (refl β) = e := by
  ext x
  rfl
#align order_iso.trans_refl OrderIso.trans_refl

@[simp]
theorem symm_trans_apply (e₁ : α ≃o β) (e₂ : β ≃o γ) (c : γ) :
    (e₁.trans e₂).symm c = e₁.symm (e₂.symm c) :=
  rfl
#align order_iso.symm_trans_apply OrderIso.symm_trans_apply

theorem symm_trans (e₁ : α ≃o β) (e₂ : β ≃o γ) : (e₁.trans e₂).symm = e₂.symm.trans e₁.symm :=
  rfl
#align order_iso.symm_trans OrderIso.symm_trans

@[simp]
theorem self_trans_symm (e : α ≃o β) : e.trans e.symm = OrderIso.refl α :=
  RelIso.self_trans_symm e

@[simp]
theorem symm_trans_self (e : α ≃o β) : e.symm.trans e = OrderIso.refl β :=
  RelIso.symm_trans_self e

/-- An order isomorphism between the domains and codomains of two prosets of
order homomorphisms gives an order isomorphism between the two function prosets. -/
@[simps apply symm_apply]
def arrowCongr {α β γ δ} [Preorder α] [Preorder β] [Preorder γ] [Preorder δ]
    (f : α ≃o γ) (g : β ≃o δ) : (α →o β) ≃o (γ →o δ) where
  toFun  p := .comp g <| .comp p f.symm
  invFun p := .comp g.symm <| .comp p f
  left_inv p := DFunLike.coe_injective <| by
    change (g.symm ∘ g) ∘ p ∘ (f.symm ∘ f) = p
    simp only [← DFunLike.coe_eq_coe_fn, ← OrderIso.coe_trans, Function.id_comp,
               OrderIso.self_trans_symm, OrderIso.coe_refl, Function.comp_id]
  right_inv p := DFunLike.coe_injective <| by
    change (g ∘ g.symm) ∘ p ∘ (f ∘ f.symm) = p
    simp only [← DFunLike.coe_eq_coe_fn, ← OrderIso.coe_trans, Function.id_comp,
               OrderIso.symm_trans_self, OrderIso.coe_refl, Function.comp_id]
  map_rel_iff' {p q} := by
    simp only [Equiv.coe_fn_mk, OrderHom.le_def, OrderHom.comp_coe,
               OrderHomClass.coe_coe, Function.comp_apply, map_le_map_iff]
    exact Iff.symm f.forall_congr_left'

/-- If `α` and `β` are order-isomorphic then the two orders of order-homomorphisms
from `α` and `β` to themselves are order-isomorphic. -/
@[simps! apply symm_apply]
def conj {α β} [Preorder α] [Preorder β] (f : α ≃o β) : (α →o α) ≃ (β →o β) :=
  arrowCongr f f

/-- `Prod.swap` as an `OrderIso`. -/
def prodComm : α × β ≃o β × α where
  toEquiv := Equiv.prodComm α β
  map_rel_iff' := Prod.swap_le_swap
#align order_iso.prod_comm OrderIso.prodComm

@[simp]
theorem coe_prodComm : ⇑(prodComm : α × β ≃o β × α) = Prod.swap :=
  rfl
#align order_iso.coe_prod_comm OrderIso.coe_prodComm

@[simp]
theorem prodComm_symm : (prodComm : α × β ≃o β × α).symm = prodComm :=
  rfl
#align order_iso.prod_comm_symm OrderIso.prodComm_symm

variable (α)

/-- The order isomorphism between a type and its double dual. -/
def dualDual : α ≃o αᵒᵈᵒᵈ :=
  refl α
#align order_iso.dual_dual OrderIso.dualDual

@[simp]
theorem coe_dualDual : ⇑(dualDual α) = toDual ∘ toDual :=
  rfl
#align order_iso.coe_dual_dual OrderIso.coe_dualDual

@[simp]
theorem coe_dualDual_symm : ⇑(dualDual α).symm = ofDual ∘ ofDual :=
  rfl
#align order_iso.coe_dual_dual_symm OrderIso.coe_dualDual_symm

variable {α}

@[simp]
theorem dualDual_apply (a : α) : dualDual α a = toDual (toDual a) :=
  rfl
#align order_iso.dual_dual_apply OrderIso.dualDual_apply

@[simp]
theorem dualDual_symm_apply (a : αᵒᵈᵒᵈ) : (dualDual α).symm a = ofDual (ofDual a) :=
  rfl
#align order_iso.dual_dual_symm_apply OrderIso.dualDual_symm_apply

end LE

open Set

section LE

variable [LE α] [LE β] [LE γ]

--@[simp] Porting note (#10618): simp can prove it
theorem le_iff_le (e : α ≃o β) {x y : α} : e x ≤ e y ↔ x ≤ y :=
  e.map_rel_iff
#align order_iso.le_iff_le OrderIso.le_iff_le

theorem le_symm_apply (e : α ≃o β) {x : α} {y : β} : x ≤ e.symm y ↔ e x ≤ y :=
  e.rel_symm_apply
#align order_iso.le_symm_apply OrderIso.le_symm_apply

theorem symm_apply_le (e : α ≃o β) {x : α} {y : β} : e.symm y ≤ x ↔ y ≤ e x :=
  e.symm_apply_rel
#align order_iso.symm_apply_le OrderIso.symm_apply_le

end LE

variable [Preorder α] [Preorder β] [Preorder γ]

protected theorem monotone (e : α ≃o β) : Monotone e :=
  e.toOrderEmbedding.monotone
#align order_iso.monotone OrderIso.monotone

protected theorem strictMono (e : α ≃o β) : StrictMono e :=
  e.toOrderEmbedding.strictMono
#align order_iso.strict_mono OrderIso.strictMono

@[simp]
theorem lt_iff_lt (e : α ≃o β) {x y : α} : e x < e y ↔ x < y :=
  e.toOrderEmbedding.lt_iff_lt
#align order_iso.lt_iff_lt OrderIso.lt_iff_lt

/-- Converts an `OrderIso` into a `RelIso (<) (<)`. -/
def toRelIsoLT (e : α ≃o β) : ((· < ·) : α → α → Prop) ≃r ((· < ·) : β → β → Prop) :=
  ⟨e.toEquiv, lt_iff_lt e⟩
#align order_iso.to_rel_iso_lt OrderIso.toRelIsoLT

@[simp]
theorem toRelIsoLT_apply (e : α ≃o β) (x : α) : e.toRelIsoLT x = e x :=
  rfl
#align order_iso.to_rel_iso_lt_apply OrderIso.toRelIsoLT_apply

@[simp]
theorem toRelIsoLT_symm (e : α ≃o β) : e.toRelIsoLT.symm = e.symm.toRelIsoLT :=
  rfl
#align order_iso.to_rel_iso_lt_symm OrderIso.toRelIsoLT_symm

/-- Converts a `RelIso (<) (<)` into an `OrderIso`. -/
def ofRelIsoLT {α β} [PartialOrder α] [PartialOrder β]
    (e : ((· < ·) : α → α → Prop) ≃r ((· < ·) : β → β → Prop)) : α ≃o β :=
  ⟨e.toEquiv, by simp [le_iff_eq_or_lt, e.map_rel_iff, e.injective.eq_iff]⟩
#align order_iso.of_rel_iso_lt OrderIso.ofRelIsoLT

@[simp]
theorem ofRelIsoLT_apply {α β} [PartialOrder α] [PartialOrder β]
    (e : ((· < ·) : α → α → Prop) ≃r ((· < ·) : β → β → Prop)) (x : α) : ofRelIsoLT e x = e x :=
  rfl
#align order_iso.of_rel_iso_lt_apply OrderIso.ofRelIsoLT_apply

@[simp]
theorem ofRelIsoLT_symm {α β} [PartialOrder α] [PartialOrder β]
    (e : ((· < ·) : α → α → Prop) ≃r ((· < ·) : β → β → Prop)) :
    (ofRelIsoLT e).symm = ofRelIsoLT e.symm :=
  rfl
#align order_iso.of_rel_iso_lt_symm OrderIso.ofRelIsoLT_symm

@[simp]
theorem ofRelIsoLT_toRelIsoLT {α β} [PartialOrder α] [PartialOrder β] (e : α ≃o β) :
    ofRelIsoLT (toRelIsoLT e) = e := by
  ext
  simp
#align order_iso.of_rel_iso_lt_to_rel_iso_lt OrderIso.ofRelIsoLT_toRelIsoLT

@[simp]
theorem toRelIsoLT_ofRelIsoLT {α β} [PartialOrder α] [PartialOrder β]
    (e : ((· < ·) : α → α → Prop) ≃r ((· < ·) : β → β → Prop)) : toRelIsoLT (ofRelIsoLT e) = e := by
  ext
  simp
#align order_iso.to_rel_iso_lt_of_rel_iso_lt OrderIso.toRelIsoLT_ofRelIsoLT

/-- To show that `f : α → β`, `g : β → α` make up an order isomorphism of linear orders,
    it suffices to prove `cmp a (g b) = cmp (f a) b`. -/
def ofCmpEqCmp {α β} [LinearOrder α] [LinearOrder β] (f : α → β) (g : β → α)
    (h : ∀ (a : α) (b : β), cmp a (g b) = cmp (f a) b) : α ≃o β :=
  have gf : ∀ a : α, a = g (f a) := by
    intro
    rw [← cmp_eq_eq_iff, h, cmp_self_eq_eq]
  { toFun := f, invFun := g, left_inv := fun a => (gf a).symm,
    right_inv := by
      intro
      rw [← cmp_eq_eq_iff, ← h, cmp_self_eq_eq],
    map_rel_iff' := by
      intros a b
      apply le_iff_le_of_cmp_eq_cmp
      convert (h a (f b)).symm
      apply gf }
#align order_iso.of_cmp_eq_cmp OrderIso.ofCmpEqCmp

/-- To show that `f : α →o β` and `g : β →o α` make up an order isomorphism it is enough to show
    that `g` is the inverse of `f`-/
def ofHomInv {F G : Type*} [FunLike F α β] [OrderHomClass F α β] [FunLike G β α]
    [OrderHomClass G β α] (f : F) (g : G)
    (h₁ : (f : α →o β).comp (g : β →o α) = OrderHom.id)
    (h₂ : (g : β →o α).comp (f : α →o β) = OrderHom.id) :
    α ≃o β where
  toFun := f
  invFun := g
  left_inv := DFunLike.congr_fun h₂
  right_inv := DFunLike.congr_fun h₁
  map_rel_iff' := @fun a b =>
    ⟨fun h => by
      replace h := map_rel g h
      rwa [Equiv.coe_fn_mk, show g (f a) = (g : β →o α).comp (f : α →o β) a from rfl,
        show g (f b) = (g : β →o α).comp (f : α →o β) b from rfl, h₂] at h,
      fun h => (f : α →o β).monotone h⟩
#align order_iso.of_hom_inv OrderIso.ofHomInv

/-- Order isomorphism between `α → β` and `β`, where `α` has a unique element. -/
@[simps! toEquiv apply]
def funUnique (α β : Type*) [Unique α] [Preorder β] : (α → β) ≃o β where
  toEquiv := Equiv.funUnique α β
  map_rel_iff' := by simp [Pi.le_def, Unique.forall_iff]
#align order_iso.fun_unique OrderIso.funUnique
#align order_iso.fun_unique_apply OrderIso.funUnique_apply
#align order_iso.fun_unique_to_equiv OrderIso.funUnique_toEquiv

@[simp]
theorem funUnique_symm_apply {α β : Type*} [Unique α] [Preorder β] :
    ((funUnique α β).symm : β → α → β) = Function.const α :=
  rfl
#align order_iso.fun_unique_symm_apply OrderIso.funUnique_symm_apply

end OrderIso

namespace Equiv

variable [Preorder α] [Preorder β]

/-- If `e` is an equivalence with monotone forward and inverse maps, then `e` is an
order isomorphism. -/
def toOrderIso (e : α ≃ β) (h₁ : Monotone e) (h₂ : Monotone e.symm) : α ≃o β :=
  ⟨e, ⟨fun h => by simpa only [e.symm_apply_apply] using h₂ h, fun h => h₁ h⟩⟩
#align equiv.to_order_iso Equiv.toOrderIso

@[simp]
theorem coe_toOrderIso (e : α ≃ β) (h₁ : Monotone e) (h₂ : Monotone e.symm) :
    ⇑(e.toOrderIso h₁ h₂) = e :=
  rfl
#align equiv.coe_to_order_iso Equiv.coe_toOrderIso

@[simp]
theorem toOrderIso_toEquiv (e : α ≃ β) (h₁ : Monotone e) (h₂ : Monotone e.symm) :
    (e.toOrderIso h₁ h₂).toEquiv = e :=
  rfl
#align equiv.to_order_iso_to_equiv Equiv.toOrderIso_toEquiv

end Equiv

namespace StrictMono

variable [LinearOrder α] [Preorder β]
variable (f : α → β) (h_mono : StrictMono f) (h_surj : Function.Surjective f)

/-- A strictly monotone function with a right inverse is an order isomorphism. -/
@[simps (config := .asFn)]
def orderIsoOfRightInverse (g : β → α) (hg : Function.RightInverse g f) : α ≃o β :=
  { OrderEmbedding.ofStrictMono f h_mono with
    toFun := f,
    invFun := g,
    left_inv := fun _ => h_mono.injective <| hg _,
    right_inv := hg }
#align strict_mono.order_iso_of_right_inverse StrictMono.orderIsoOfRightInverse
#align strict_mono.order_iso_of_right_inverse_apply StrictMono.orderIsoOfRightInverse_apply
#align strict_mono.order_iso_of_right_inverse_symm_apply StrictMono.orderIsoOfRightInverse_symm_apply

end StrictMono

/-- An order isomorphism is also an order isomorphism between dual orders. -/
protected def OrderIso.dual [LE α] [LE β] (f : α ≃o β) : αᵒᵈ ≃o βᵒᵈ :=
  ⟨f.toEquiv, f.map_rel_iff⟩
#align order_iso.dual OrderIso.dual

section LatticeIsos

theorem OrderIso.map_bot' [LE α] [PartialOrder β] (f : α ≃o β) {x : α} {y : β} (hx : ∀ x', x ≤ x')
    (hy : ∀ y', y ≤ y') : f x = y := by
  refine' le_antisymm _ (hy _)
  rw [← f.apply_symm_apply y, f.map_rel_iff]
  apply hx
#align order_iso.map_bot' OrderIso.map_bot'

theorem OrderIso.map_bot [LE α] [PartialOrder β] [OrderBot α] [OrderBot β] (f : α ≃o β) : f ⊥ = ⊥ :=
  f.map_bot' (fun _ => bot_le) fun _ => bot_le
#align order_iso.map_bot OrderIso.map_bot

theorem OrderIso.map_top' [LE α] [PartialOrder β] (f : α ≃o β) {x : α} {y : β} (hx : ∀ x', x' ≤ x)
    (hy : ∀ y', y' ≤ y) : f x = y :=
  f.dual.map_bot' hx hy
#align order_iso.map_top' OrderIso.map_top'

theorem OrderIso.map_top [LE α] [PartialOrder β] [OrderTop α] [OrderTop β] (f : α ≃o β) : f ⊤ = ⊤ :=
  f.dual.map_bot
#align order_iso.map_top OrderIso.map_top

theorem OrderEmbedding.map_inf_le [SemilatticeInf α] [SemilatticeInf β] (f : α ↪o β) (x y : α) :
    f (x ⊓ y) ≤ f x ⊓ f y :=
  f.monotone.map_inf_le x y
#align order_embedding.map_inf_le OrderEmbedding.map_inf_le

theorem OrderEmbedding.le_map_sup [SemilatticeSup α] [SemilatticeSup β] (f : α ↪o β) (x y : α) :
    f x ⊔ f y ≤ f (x ⊔ y) :=
  f.monotone.le_map_sup x y
#align order_embedding.le_map_sup OrderEmbedding.le_map_sup

theorem OrderIso.map_inf [SemilatticeInf α] [SemilatticeInf β] (f : α ≃o β) (x y : α) :
    f (x ⊓ y) = f x ⊓ f y := by
  refine' (f.toOrderEmbedding.map_inf_le x y).antisymm _
  apply f.symm.le_iff_le.1
  simpa using f.symm.toOrderEmbedding.map_inf_le (f x) (f y)
#align order_iso.map_inf OrderIso.map_inf

theorem OrderIso.map_sup [SemilatticeSup α] [SemilatticeSup β] (f : α ≃o β) (x y : α) :
    f (x ⊔ y) = f x ⊔ f y :=
  f.dual.map_inf x y
#align order_iso.map_sup OrderIso.map_sup

/-- Note that this goal could also be stated `(Disjoint on f) a b` -/
theorem Disjoint.map_orderIso [SemilatticeInf α] [OrderBot α] [SemilatticeInf β] [OrderBot β]
    {a b : α} (f : α ≃o β) (ha : Disjoint a b) : Disjoint (f a) (f b) := by
  rw [disjoint_iff_inf_le, ← f.map_inf, ← f.map_bot]
  exact f.monotone ha.le_bot
#align disjoint.map_order_iso Disjoint.map_orderIso

/-- Note that this goal could also be stated `(Codisjoint on f) a b` -/
theorem Codisjoint.map_orderIso [SemilatticeSup α] [OrderTop α] [SemilatticeSup β] [OrderTop β]
    {a b : α} (f : α ≃o β) (ha : Codisjoint a b) : Codisjoint (f a) (f b) := by
  rw [codisjoint_iff_le_sup, ← f.map_sup, ← f.map_top]
  exact f.monotone ha.top_le
#align codisjoint.map_order_iso Codisjoint.map_orderIso

@[simp]
theorem disjoint_map_orderIso_iff [SemilatticeInf α] [OrderBot α] [SemilatticeInf β] [OrderBot β]
    {a b : α} (f : α ≃o β) : Disjoint (f a) (f b) ↔ Disjoint a b :=
  ⟨fun h => f.symm_apply_apply a ▸ f.symm_apply_apply b ▸ h.map_orderIso f.symm,
   fun h => h.map_orderIso f⟩
#align disjoint_map_order_iso_iff disjoint_map_orderIso_iff

@[simp]
theorem codisjoint_map_orderIso_iff [SemilatticeSup α] [OrderTop α] [SemilatticeSup β] [OrderTop β]
    {a b : α} (f : α ≃o β) : Codisjoint (f a) (f b) ↔ Codisjoint a b :=
  ⟨fun h => f.symm_apply_apply a ▸ f.symm_apply_apply b ▸ h.map_orderIso f.symm,
   fun h => h.map_orderIso f⟩
#align codisjoint_map_order_iso_iff codisjoint_map_orderIso_iff

namespace WithBot

/-- Taking the dual then adding `⊥` is the same as adding `⊤` then taking the dual.
This is the order iso form of `WithBot.ofDual`, as proven by `coe_toDualTopEquiv_eq`.
-/
protected def toDualTopEquiv [LE α] : WithBot αᵒᵈ ≃o (WithTop α)ᵒᵈ :=
  OrderIso.refl _
#align with_bot.to_dual_top_equiv WithBot.toDualTopEquiv

@[simp]
theorem toDualTopEquiv_coe [LE α] (a : α) :
    WithBot.toDualTopEquiv ↑(toDual a) = toDual (a : WithTop α) :=
  rfl
#align with_bot.to_dual_top_equiv_coe WithBot.toDualTopEquiv_coe

@[simp]
theorem toDualTopEquiv_symm_coe [LE α] (a : α) :
    WithBot.toDualTopEquiv.symm (toDual (a : WithTop α)) = ↑(toDual a) :=
  rfl
#align with_bot.to_dual_top_equiv_symm_coe WithBot.toDualTopEquiv_symm_coe

@[simp]
theorem toDualTopEquiv_bot [LE α] : WithBot.toDualTopEquiv (⊥ : WithBot αᵒᵈ) = ⊥ :=
  rfl
#align with_bot.to_dual_top_equiv_bot WithBot.toDualTopEquiv_bot

@[simp]
theorem toDualTopEquiv_symm_bot [LE α] : WithBot.toDualTopEquiv.symm (⊥ : (WithTop α)ᵒᵈ) = ⊥ :=
  rfl
#align with_bot.to_dual_top_equiv_symm_bot WithBot.toDualTopEquiv_symm_bot

theorem coe_toDualTopEquiv_eq [LE α] :
    (WithBot.toDualTopEquiv : WithBot αᵒᵈ → (WithTop α)ᵒᵈ) = toDual ∘ WithBot.ofDual :=
  funext fun _ => rfl
#align with_bot.coe_to_dual_top_equiv_eq WithBot.coe_toDualTopEquiv_eq

end WithBot

namespace WithTop

/-- Taking the dual then adding `⊤` is the same as adding `⊥` then taking the dual.
This is the order iso form of `WithTop.ofDual`, as proven by `coe_toDualBotEquiv_eq`. -/
protected def toDualBotEquiv [LE α] : WithTop αᵒᵈ ≃o (WithBot α)ᵒᵈ :=
  OrderIso.refl _
#align with_top.to_dual_bot_equiv WithTop.toDualBotEquiv

@[simp]
theorem toDualBotEquiv_coe [LE α] (a : α) :
    WithTop.toDualBotEquiv ↑(toDual a) = toDual (a : WithBot α) :=
  rfl
#align with_top.to_dual_bot_equiv_coe WithTop.toDualBotEquiv_coe

@[simp]
theorem toDualBotEquiv_symm_coe [LE α] (a : α) :
    WithTop.toDualBotEquiv.symm (toDual (a : WithBot α)) = ↑(toDual a) :=
  rfl
#align with_top.to_dual_bot_equiv_symm_coe WithTop.toDualBotEquiv_symm_coe

@[simp]
theorem toDualBotEquiv_top [LE α] : WithTop.toDualBotEquiv (⊤ : WithTop αᵒᵈ) = ⊤ :=
  rfl
#align with_top.to_dual_bot_equiv_top WithTop.toDualBotEquiv_top

@[simp]
theorem toDualBotEquiv_symm_top [LE α] : WithTop.toDualBotEquiv.symm (⊤ : (WithBot α)ᵒᵈ) = ⊤ :=
  rfl
#align with_top.to_dual_bot_equiv_symm_top WithTop.toDualBotEquiv_symm_top

theorem coe_toDualBotEquiv [LE α] :
    (WithTop.toDualBotEquiv : WithTop αᵒᵈ → (WithBot α)ᵒᵈ) = toDual ∘ WithTop.ofDual :=
  funext fun _ => rfl
#align with_top.coe_to_dual_bot_equiv_eq WithTop.coe_toDualBotEquiv

end WithTop

namespace OrderIso

variable [PartialOrder α] [PartialOrder β] [PartialOrder γ]

/-- A version of `Equiv.optionCongr` for `WithTop`. -/
@[simps! apply]
def withTopCongr (e : α ≃o β) : WithTop α ≃o WithTop β :=
  { e.toOrderEmbedding.withTopMap with
    toEquiv := e.toEquiv.optionCongr }
#align order_iso.with_top_congr OrderIso.withTopCongr
#align order_iso.with_top_congr_apply OrderIso.withTopCongr_apply

@[simp]
theorem withTopCongr_refl : (OrderIso.refl α).withTopCongr = OrderIso.refl _ :=
  RelIso.toEquiv_injective Equiv.optionCongr_refl
#align order_iso.with_top_congr_refl OrderIso.withTopCongr_refl

@[simp]
theorem withTopCongr_symm (e : α ≃o β) : e.withTopCongr.symm = e.symm.withTopCongr :=
  RelIso.toEquiv_injective e.toEquiv.optionCongr_symm
#align order_iso.with_top_congr_symm OrderIso.withTopCongr_symm

@[simp]
theorem withTopCongr_trans (e₁ : α ≃o β) (e₂ : β ≃o γ) :
    e₁.withTopCongr.trans e₂.withTopCongr = (e₁.trans e₂).withTopCongr :=
  RelIso.toEquiv_injective <| e₁.toEquiv.optionCongr_trans e₂.toEquiv
#align order_iso.with_top_congr_trans OrderIso.withTopCongr_trans

/-- A version of `Equiv.optionCongr` for `WithBot`. -/
@[simps! apply]
def withBotCongr (e : α ≃o β) : WithBot α ≃o WithBot β :=
  { e.toOrderEmbedding.withBotMap with toEquiv := e.toEquiv.optionCongr }
#align order_iso.with_bot_congr OrderIso.withBotCongr
#align order_iso.with_bot_congr_apply OrderIso.withBotCongr_apply

@[simp]
theorem withBotCongr_refl : (OrderIso.refl α).withBotCongr = OrderIso.refl _ :=
  RelIso.toEquiv_injective Equiv.optionCongr_refl
#align order_iso.with_bot_congr_refl OrderIso.withBotCongr_refl

@[simp]
theorem withBotCongr_symm (e : α ≃o β) : e.withBotCongr.symm = e.symm.withBotCongr :=
  RelIso.toEquiv_injective e.toEquiv.optionCongr_symm
#align order_iso.with_bot_congr_symm OrderIso.withBotCongr_symm

@[simp]
theorem withBotCongr_trans (e₁ : α ≃o β) (e₂ : β ≃o γ) :
    e₁.withBotCongr.trans e₂.withBotCongr = (e₁.trans e₂).withBotCongr :=
  RelIso.toEquiv_injective <| e₁.toEquiv.optionCongr_trans e₂.toEquiv
#align order_iso.with_bot_congr_trans OrderIso.withBotCongr_trans

end OrderIso

section BoundedOrder

variable [Lattice α] [Lattice β] [BoundedOrder α] [BoundedOrder β] (f : α ≃o β)

theorem OrderIso.isCompl {x y : α} (h : IsCompl x y) : IsCompl (f x) (f y) :=
  ⟨h.1.map_orderIso _, h.2.map_orderIso _⟩
#align order_iso.is_compl OrderIso.isCompl

theorem OrderIso.isCompl_iff {x y : α} : IsCompl x y ↔ IsCompl (f x) (f y) :=
  ⟨f.isCompl, fun h => f.symm_apply_apply x ▸ f.symm_apply_apply y ▸ f.symm.isCompl h⟩
#align order_iso.is_compl_iff OrderIso.isCompl_iff

theorem OrderIso.complementedLattice [ComplementedLattice α] : ComplementedLattice β :=
  ⟨fun x => by
    obtain ⟨y, hy⟩ := exists_isCompl (f.symm x)
    rw [← f.symm_apply_apply y] at hy
    exact ⟨f y, f.symm.isCompl_iff.2 hy⟩⟩
#align order_iso.complemented_lattice OrderIso.complementedLattice

theorem OrderIso.complementedLattice_iff : ComplementedLattice α ↔ ComplementedLattice β :=
  ⟨by intro; exact f.complementedLattice,
   by intro; exact f.symm.complementedLattice⟩
#align order_iso.complemented_lattice_iff OrderIso.complementedLattice_iff

end BoundedOrder

end LatticeIsos

-- Developments relating order homs and sets belong in `Order.Hom.Set` or later.
assert_not_exists Set.range<|MERGE_RESOLUTION|>--- conflicted
+++ resolved
@@ -740,7 +740,6 @@
 
 end OrderEmbedding
 
-<<<<<<< HEAD
 /-- `DFunLike.coe` as an `OrderEmbedding`. -/
 @[simps (config := .asFn)]
 def DFunLike.orderEmbeddingCoe {F α : Type*} {β : α → Type*} [DFunLike F α β] [∀ a, LE (β a)] :
@@ -748,7 +747,7 @@
   toFun := coe
   inj' := coe_injective
   map_rel_iff' := .rfl
-=======
+
 section Disjoint
 
 variable [PartialOrder α] [PartialOrder β] (f : OrderEmbedding α β)
@@ -776,7 +775,6 @@
   ⟨Disjoint.of_orderEmbedding f hd, Codisjoint.of_orderEmbedding f hcd⟩
 
 end Disjoint
->>>>>>> b02c426e
 
 section RelHom
 
