/-
Copyright (c) 2021 Yourong Zang. All rights reserved.
Released under Apache 2.0 license as described in the file LICENSE.
Authors: Yourong Zang
-/
import Mathlib.Analysis.Complex.Isometry
import Mathlib.Analysis.NormedSpace.ConformalLinearMap
import Mathlib.Analysis.NormedSpace.FiniteDimension

#align_import analysis.complex.conformal from "leanprover-community/mathlib"@"468b141b14016d54b479eb7a0fff1e360b7e3cf6"

/-!
# Conformal maps between complex vector spaces

We prove the sufficient and necessary conditions for a real-linear map between complex vector spaces
to be conformal.

## Main results

* `isConformalMap_complex_linear`: a nonzero complex linear map into an arbitrary complex
                                   normed space is conformal.
* `isConformalMap_complex_linear_conj`: the composition of a nonzero complex linear map with
                                        `conj` is complex linear.
* `isConformalMap_iff_is_complex_or_conj_linear`: a real linear map between the complex
                                                  plane is conformal iff it's complex
                                                  linear or the composition of
                                                  some complex linear map and `conj`.

## Warning

Antiholomorphic functions such as the complex conjugate are considered as conformal functions in
this file.
-/


noncomputable section

open Complex ContinuousLinearMap ComplexConjugate

theorem isConformalMap_conj : IsConformalMap (conjLIE : ℂ →L[ℝ] ℂ) :=
  conjLIE.toLinearIsometry.isConformalMap
#align is_conformal_map_conj isConformalMap_conj

section ConformalIntoComplexNormed

variable {E : Type*} [NormedAddCommGroup E] [NormedSpace ℝ E] [NormedSpace ℂ E] {z : ℂ}
  {g : ℂ →L[ℝ] E} {f : ℂ → E}

theorem isConformalMap_complex_linear {map : ℂ →L[ℂ] E} (nonzero : map ≠ 0) :
    IsConformalMap (map.restrictScalars ℝ) := by
  have minor₁ : ‖map 1‖ ≠ 0 := by simpa only [ext_ring_iff, Ne, norm_eq_zero] using nonzero
  refine' ⟨‖map 1‖, minor₁, ⟨‖map 1‖⁻¹ • ((map : ℂ →ₗ[ℂ] E) : ℂ →ₗ[ℝ] E), _⟩, _⟩
  · intro x
    simp only [LinearMap.smul_apply]
    have : x = x • (1 : ℂ) := by rw [smul_eq_mul, mul_one]
    nth_rw 1 [this]
    rw [LinearMap.coe_restrictScalars]
    simp only [map.coe_coe, map.map_smul, norm_smul, norm_inv, norm_norm]
    field_simp only [one_mul]
  · ext1
<<<<<<< HEAD
    -- porting note (#10745): was `simp`
=======
    -- porting note (#10745): was `simp`; explicitly supplied simp lemma
>>>>>>> fef3b89b
    simp [smul_inv_smul₀ minor₁]
#align is_conformal_map_complex_linear isConformalMap_complex_linear

theorem isConformalMap_complex_linear_conj {map : ℂ →L[ℂ] E} (nonzero : map ≠ 0) :
    IsConformalMap ((map.restrictScalars ℝ).comp (conjCLE : ℂ →L[ℝ] ℂ)) :=
  (isConformalMap_complex_linear nonzero).comp isConformalMap_conj
#align is_conformal_map_complex_linear_conj isConformalMap_complex_linear_conj

end ConformalIntoComplexNormed

section ConformalIntoComplexPlane

open ContinuousLinearMap

variable {f : ℂ → ℂ} {z : ℂ} {g : ℂ →L[ℝ] ℂ}

theorem IsConformalMap.is_complex_or_conj_linear (h : IsConformalMap g) :
    (∃ map : ℂ →L[ℂ] ℂ, map.restrictScalars ℝ = g) ∨
      ∃ map : ℂ →L[ℂ] ℂ, map.restrictScalars ℝ = g ∘L ↑conjCLE := by
  rcases h with ⟨c, -, li, rfl⟩
  obtain ⟨li, rfl⟩ : ∃ li' : ℂ ≃ₗᵢ[ℝ] ℂ, li'.toLinearIsometry = li :=
    ⟨li.toLinearIsometryEquiv rfl, by ext1; rfl⟩
  rcases linear_isometry_complex li with ⟨a, rfl | rfl⟩
  -- let rot := c • (a : ℂ) • ContinuousLinearMap.id ℂ ℂ,
  · refine' Or.inl ⟨c • (a : ℂ) • ContinuousLinearMap.id ℂ ℂ, _⟩
    ext1
    simp
  · refine' Or.inr ⟨c • (a : ℂ) • ContinuousLinearMap.id ℂ ℂ, _⟩
    ext1
    simp
#align is_conformal_map.is_complex_or_conj_linear IsConformalMap.is_complex_or_conj_linear

/-- A real continuous linear map on the complex plane is conformal if and only if the map or its
    conjugate is complex linear, and the map is nonvanishing. -/
theorem isConformalMap_iff_is_complex_or_conj_linear :
    IsConformalMap g ↔
      ((∃ map : ℂ →L[ℂ] ℂ, map.restrictScalars ℝ = g) ∨
          ∃ map : ℂ →L[ℂ] ℂ, map.restrictScalars ℝ = g ∘L ↑conjCLE) ∧
        g ≠ 0 := by
  constructor
  · exact fun h => ⟨h.is_complex_or_conj_linear, h.ne_zero⟩
  · rintro ⟨⟨map, rfl⟩ | ⟨map, hmap⟩, h₂⟩
    · refine' isConformalMap_complex_linear _
      contrapose! h₂ with w
      simp only [w, restrictScalars_zero]
    · have minor₁ : g = map.restrictScalars ℝ ∘L ↑conjCLE := by
        ext1
        simp only [hmap, coe_comp', ContinuousLinearEquiv.coe_coe, Function.comp_apply,
          conjCLE_apply, starRingEnd_self_apply]
      rw [minor₁] at h₂ ⊢
      refine' isConformalMap_complex_linear_conj _
      contrapose! h₂ with w
      simp only [w, restrictScalars_zero, zero_comp]
#align is_conformal_map_iff_is_complex_or_conj_linear isConformalMap_iff_is_complex_or_conj_linear

end ConformalIntoComplexPlane<|MERGE_RESOLUTION|>--- conflicted
+++ resolved
@@ -58,11 +58,7 @@
     simp only [map.coe_coe, map.map_smul, norm_smul, norm_inv, norm_norm]
     field_simp only [one_mul]
   · ext1
-<<<<<<< HEAD
-    -- porting note (#10745): was `simp`
-=======
     -- porting note (#10745): was `simp`; explicitly supplied simp lemma
->>>>>>> fef3b89b
     simp [smul_inv_smul₀ minor₁]
 #align is_conformal_map_complex_linear isConformalMap_complex_linear
 
