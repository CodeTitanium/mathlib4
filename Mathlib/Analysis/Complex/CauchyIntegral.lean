--- conflicted
+++ resolved
@@ -574,26 +574,15 @@
 theorem _root_.DifferentiableOn.analyticOnNhd {s : Set ℂ} {f : ℂ → E} (hd : DifferentiableOn ℂ f s)
     (hs : IsOpen s) : AnalyticOnNhd ℂ f s := fun _z hz => hd.analyticAt (hs.mem_nhds hz)
 
-<<<<<<< HEAD
 theorem _root_.DifferentiableOn.analyticOn {s : Set ℂ} {f : ℂ → E} (hd : HolomorphicOn f s)
     (hs : IsOpen s) : AnalyticOn ℂ f s := fun _z hz => hd.analyticAt (hs.mem_nhds hz)
 #align differentiable_on.analytic_on DifferentiableOn.analyticOn
-=======
-theorem _root_.DifferentiableOn.analyticOn {s : Set ℂ} {f : ℂ → E} (hd : DifferentiableOn ℂ f s)
-    (hs : IsOpen s) : AnalyticOn ℂ f s :=
-  (hd.analyticOnNhd hs).analyticOn
->>>>>>> a0408b3f
 
 /-- If `f : ℂ → E` is complex differentiable on some open set `s`, then it is continuously
 differentiable on `s`. -/
 protected theorem _root_.DifferentiableOn.contDiffOn {s : Set ℂ} {f : ℂ → E} {n : ℕ}
-<<<<<<< HEAD
     (hd : HolomorphicOn f s) (hs : IsOpen s) : ContDiffOn ℂ n f s :=
   (hd.analyticOn hs).contDiffOn
-=======
-    (hd : DifferentiableOn ℂ f s) (hs : IsOpen s) : ContDiffOn ℂ n f s :=
-  (hd.analyticOnNhd hs).contDiffOn
->>>>>>> a0408b3f
 
 /-- A complex differentiable function `f : ℂ → E` is analytic at every point. -/
 protected theorem _root_.Differentiable.analyticAt {f : ℂ → E} (hf : Differentiable ℂ f) (z : ℂ) :
