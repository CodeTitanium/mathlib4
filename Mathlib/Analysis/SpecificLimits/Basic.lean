--- conflicted
+++ resolved
@@ -192,12 +192,6 @@
   tendsto_inf.2
     ⟨tendsto_pow_atTop_nhds_zero_of_lt_one h₁.le h₂,
       tendsto_principal.2 <| Eventually.of_forall fun _ ↦ pow_pos h₁ _⟩
-<<<<<<< HEAD
-
-@[deprecated (since := "2024-01-31")]
-alias tendsto_pow_atTop_nhdsWithin_0_of_lt_1 := tendsto_pow_atTop_nhdsWithin_zero_of_lt_one
-=======
->>>>>>> d0df76bd
 
 theorem uniformity_basis_dist_pow_of_lt_one {α : Type*} [PseudoMetricSpace α] {r : ℝ} (h₀ : 0 < r)
     (h₁ : r < 1) :
@@ -273,11 +267,7 @@
     specialize h_tends (Ioi_mem_nhds one_lt_top)
     simp only [Filter.mem_map, mem_atTop_sets, ge_iff_le, Set.mem_preimage, Set.mem_Ioi] at h_tends
     obtain ⟨n, hn⟩ := h_tends
-<<<<<<< HEAD
-    exact lt_irrefl _ <| lt_of_lt_of_le (hn n le_rfl) <| pow_le_one n (zero_le _) r_le_one
-=======
     exact lt_irrefl _ <| lt_of_lt_of_le (hn n le_rfl) <| pow_le_one₀ (zero_le _) r_le_one
->>>>>>> d0df76bd
   · intro r_gt_one
     have obs := @Tendsto.inv ℝ≥0∞ ℕ _ _ _ (fun n ↦ (r⁻¹)^n) atTop 0
     simp only [ENNReal.tendsto_pow_atTop_nhds_zero_iff, inv_zero] at obs
@@ -462,19 +452,11 @@
 section LeGeometric
 
 variable [PseudoMetricSpace α] {r C : ℝ} {f : ℕ → α}
-<<<<<<< HEAD
 
 section
 variable (hr : r < 1) (hu : ∀ n, dist (f n) (f (n + 1)) ≤ C * r ^ n)
 include hr hu
 
-=======
-
-section
-variable (hr : r < 1) (hu : ∀ n, dist (f n) (f (n + 1)) ≤ C * r ^ n)
-include hr hu
-
->>>>>>> d0df76bd
 /-- If `dist (f n) (f (n+1))` is bounded by `C * r^n`, `r < 1`, then `f` is a Cauchy sequence. -/
 theorem aux_hasSum_of_le_geometric : HasSum (fun n : ℕ ↦ C * r ^ n) (C / (1 - r)) := by
   rcases sign_cases_of_C_mul_pow_nonneg fun n ↦ dist_nonneg.trans (hu n) with (rfl | ⟨_, r₀⟩)
