--- conflicted
+++ resolved
@@ -87,15 +87,14 @@
     exact ⟨fun h ↦ ⟨g, hg_an, hg_ne, h ▸ hg_eq⟩,
       AnalyticAt.unique_eventuallyEq_zpow_smul_nonzero ⟨g, hg_an, hg_ne, hg_eq⟩⟩
 
-<<<<<<< HEAD
 /-- The order of a meromorphic function `f` at `z₀` is finite iff f can locally be written as
 `f z = (z - z₀) ^ order • g z`, where `g` is analytic and does not vanish at `z₀`. -/
 theorem order_ne_top_iff {f : 𝕜 → E} {z₀ : 𝕜} (hf : MeromorphicAt f z₀) :
     hf.order ≠ ⊤ ↔ ∃ (g : 𝕜 → E), AnalyticAt 𝕜 g z₀ ∧ g z₀ ≠ 0 ∧
       f =ᶠ[𝓝[≠] z₀] fun z ↦ (z - z₀) ^ (hf.order.untopD 0) • g z :=
-  ⟨fun h ↦ (hf.order_eq_int_iff (hf.order.untopD 0)).1 (WithTop.untopD_of_ne_top h).symm,
+  ⟨fun h ↦ hf.order_eq_int_iff.1 (WithTop.untopD_of_ne_top h).symm,
     fun h ↦ Option.ne_none_iff_exists'.2 ⟨hf.order.untopD 0,
-      (hf.order_eq_int_iff (hf.order.untopD 0)).2 h⟩⟩
+      hf.order_eq_int_iff.2 h⟩⟩
 
 /-- The order of a meromorphic function `f` depends only on its behaviour on a pointed
 neighborhood. -/
@@ -106,22 +105,8 @@
     rw [hf₁.order_eq_top_iff] at hord
     exact EventuallyEq.rw hord (fun x => Eq (f₂ x)) h.symm
   · obtain ⟨n, hn : hf₁.order = n⟩ := Option.ne_none_iff_exists'.mp hord
-    obtain ⟨g, h₁g, h₂g, h₃g⟩ := (hf₁.order_eq_int_iff n).1 hn
+    obtain ⟨g, h₁g, h₂g, h₃g⟩ := hf₁.order_eq_int_iff.1 hn
     rw [hn, eq_comm, (hf₁.congr h).order_eq_int_iff]
-=======
-/-- Meromorphic functions that agree in a punctured neighborhood of `z₀` have the same order at
-`z₀`. -/
-theorem order_congr (hf₁ : MeromorphicAt f₁ x)
-    (hf₁₂ : f₁ =ᶠ[𝓝[≠] x] f₂) :
-    hf₁.order = (hf₁.congr hf₁₂).order := by
-  by_cases h₁f₁ : hf₁.order = ⊤
-  · rw [h₁f₁, eq_comm, (hf₁.congr hf₁₂).order_eq_top_iff]
-    rw [hf₁.order_eq_top_iff] at h₁f₁
-    exact EventuallyEq.rw h₁f₁ (fun x => Eq (f₂ x)) hf₁₂.symm
-  · obtain ⟨n, hn : hf₁.order = n⟩ := Option.ne_none_iff_exists'.mp h₁f₁
-    obtain ⟨g, h₁g, h₂g, h₃g⟩ := hf₁.order_eq_int_iff.1 hn
-    rw [hn, eq_comm, (hf₁.congr hf₁₂).order_eq_int_iff]
->>>>>>> 0beb5de9
     use g, h₁g, h₂g
     exact EventuallyEq.rw h₃g (fun x => Eq (f₂ x)) h.symm
 
@@ -136,19 +121,12 @@
     rcases hf.order_eq_nat_iff.mp hn.symm with ⟨g, h1, h2, h3⟩
     exact ⟨g, h1, h2, h3.filter_mono nhdsWithin_le_nhds⟩
 
-<<<<<<< HEAD
-/-- Analytic functions have non-negative orders. -/
-theorem _root_.AnalyticAt.meromorphicAt_order_nonneg {f : 𝕜 → E} {z₀ : 𝕜} (hf : AnalyticAt 𝕜 f z₀) :
-    0 ≤ hf.meromorphicAt.order := by
-  simp [hf.meromorphicAt_order, (by rfl : (0 : WithTop ℤ) = WithTop.map Nat.cast (0 : ℕ∞))]
-=======
 /--
 When seen as meromorphic functions, analytic functions have nonnegative order.
 -/
 theorem _root_.AnalyticAt.meromorphicAt_order_nonneg (hf : AnalyticAt 𝕜 f x) :
     0 ≤ hf.meromorphicAt.order := by
   simp [hf.meromorphicAt_order, (by rfl : (0 : WithTop ℤ) = (0 : ℕ∞).map _)]
->>>>>>> 0beb5de9
 
 /-!
 ## Order at a Point: Behaviour under Ring Operations
