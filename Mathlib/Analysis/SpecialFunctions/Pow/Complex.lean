/-
Copyright (c) 2018 Chris Hughes. All rights reserved.
Released under Apache 2.0 license as described in the file LICENSE.
Authors: Chris Hughes, Abhimanyu Pallavi Sudhir, Jean Lo, Calle Sönne, Sébastien Gouëzel,
  Rémy Degenne, David Loeffler
-/
import Mathlib.Analysis.SpecialFunctions.Complex.Log

/-! # Power function on `ℂ`

We construct the power functions `x ^ y`, where `x` and `y` are complex numbers.
-/

open Real Topology Filter ComplexConjugate Finset Set

namespace Complex

/-- The complex power function `x ^ y`, given by `x ^ y = exp(y log x)` (where `log` is the
principal determination of the logarithm), unless `x = 0` where one sets `0 ^ 0 = 1` and
`0 ^ y = 0` for `y ≠ 0`. -/
noncomputable def cpow (x y : ℂ) : ℂ :=
  if x = 0 then if y = 0 then 1 else 0 else exp (log x * y)

noncomputable instance : Pow ℂ ℂ :=
  ⟨cpow⟩

@[simp]
theorem cpow_eq_pow (x y : ℂ) : cpow x y = x ^ y :=
  rfl

theorem cpow_def (x y : ℂ) : x ^ y = if x = 0 then if y = 0 then 1 else 0 else exp (log x * y) :=
  rfl

theorem cpow_def_of_ne_zero {x : ℂ} (hx : x ≠ 0) (y : ℂ) : x ^ y = exp (log x * y) :=
  if_neg hx

@[simp]
theorem cpow_zero (x : ℂ) : x ^ (0 : ℂ) = 1 := by simp [cpow_def]

@[simp]
theorem cpow_eq_zero_iff (x y : ℂ) : x ^ y = 0 ↔ x = 0 ∧ y ≠ 0 := by
  simp only [cpow_def]
  split_ifs <;> simp [*, exp_ne_zero]

<<<<<<< HEAD
theorem cpow_ne_zero_iff {x y : ℂ} (hy : y ≠ 0) :
    x ^ y ≠ 0 ↔ x ≠ 0 := by
  simp only [ne_eq, cpow_eq_zero_iff, hy, not_false_eq_true, and_true]
=======
theorem cpow_ne_zero_iff {x y : ℂ} :
    x ^ y ≠ 0 ↔ x ≠ 0 ∨ y = 0 := by
  rw [ne_eq, cpow_eq_zero_iff, not_and_or, ne_eq, not_not]

theorem cpow_ne_zero_iff_of_exponent_ne_zero {x y : ℂ} (hy : y ≠ 0) :
    x ^ y ≠ 0 ↔ x ≠ 0 := by simp [hy]
>>>>>>> 01a1707b

@[simp]
theorem zero_cpow {x : ℂ} (h : x ≠ 0) : (0 : ℂ) ^ x = 0 := by simp [cpow_def, *]

theorem zero_cpow_eq_iff {x : ℂ} {a : ℂ} : (0 : ℂ) ^ x = a ↔ x ≠ 0 ∧ a = 0 ∨ x = 0 ∧ a = 1 := by
  constructor
  · intro hyp
    simp only [cpow_def, eq_self_iff_true, if_true] at hyp
    by_cases h : x = 0
    · subst h
      simp only [if_true, eq_self_iff_true] at hyp
      right
      exact ⟨rfl, hyp.symm⟩
    · rw [if_neg h] at hyp
      left
      exact ⟨h, hyp.symm⟩
  · rintro (⟨h, rfl⟩ | ⟨rfl, rfl⟩)
    · exact zero_cpow h
    · exact cpow_zero _

theorem eq_zero_cpow_iff {x : ℂ} {a : ℂ} : a = (0 : ℂ) ^ x ↔ x ≠ 0 ∧ a = 0 ∨ x = 0 ∧ a = 1 := by
  rw [← zero_cpow_eq_iff, eq_comm]

@[simp]
theorem cpow_one (x : ℂ) : x ^ (1 : ℂ) = x :=
  if hx : x = 0 then by simp [hx, cpow_def]
  else by rw [cpow_def, if_neg (one_ne_zero : (1 : ℂ) ≠ 0), if_neg hx, mul_one, exp_log hx]

@[simp]
theorem one_cpow (x : ℂ) : (1 : ℂ) ^ x = 1 := by
  rw [cpow_def]
  split_ifs <;> simp_all [one_ne_zero]

theorem cpow_add {x : ℂ} (y z : ℂ) (hx : x ≠ 0) : x ^ (y + z) = x ^ y * x ^ z := by
  simp only [cpow_def, ite_mul, boole_mul, mul_ite, mul_boole]
  simp_all [exp_add, mul_add]

theorem cpow_mul {x y : ℂ} (z : ℂ) (h₁ : -π < (log x * y).im) (h₂ : (log x * y).im ≤ π) :
    x ^ (y * z) = (x ^ y) ^ z := by
  simp only [cpow_def]
  split_ifs <;> simp_all [exp_ne_zero, log_exp h₁ h₂, mul_assoc]

theorem cpow_neg (x y : ℂ) : x ^ (-y) = (x ^ y)⁻¹ := by
  simp only [cpow_def, neg_eq_zero, mul_neg]
  split_ifs <;> simp [exp_neg]

theorem cpow_sub {x : ℂ} (y z : ℂ) (hx : x ≠ 0) : x ^ (y - z) = x ^ y / x ^ z := by
  rw [sub_eq_add_neg, cpow_add _ _ hx, cpow_neg, div_eq_mul_inv]

theorem cpow_neg_one (x : ℂ) : x ^ (-1 : ℂ) = x⁻¹ := by simpa using cpow_neg x 1

/-- See also `Complex.cpow_int_mul'`. -/
lemma cpow_int_mul (x : ℂ) (n : ℤ) (y : ℂ) : x ^ (n * y) = (x ^ y) ^ n := by
  rcases eq_or_ne x 0 with rfl | hx
  · rcases eq_or_ne n 0 with rfl | hn
    · simp
    · rcases eq_or_ne y 0 with rfl | hy <;> simp [*, zero_zpow]
  · rw [cpow_def_of_ne_zero hx, cpow_def_of_ne_zero hx, mul_left_comm, exp_int_mul]

lemma cpow_mul_int (x y : ℂ) (n : ℤ) : x ^ (y * n) = (x ^ y) ^ n := by rw [mul_comm, cpow_int_mul]

lemma cpow_nat_mul (x : ℂ) (n : ℕ) (y : ℂ) : x ^ (n * y) = (x ^ y) ^ n :=
  mod_cast cpow_int_mul x n y

lemma cpow_ofNat_mul (x : ℂ) (n : ℕ) [n.AtLeastTwo] (y : ℂ) :
    x ^ (ofNat(n) * y) = (x ^ y) ^ ofNat(n) :=
  cpow_nat_mul x n y

lemma cpow_mul_nat (x y : ℂ) (n : ℕ) : x ^ (y * n) = (x ^ y) ^ n := by
  rw [mul_comm, cpow_nat_mul]

lemma cpow_mul_ofNat (x y : ℂ) (n : ℕ) [n.AtLeastTwo] :
    x ^ (y * ofNat(n)) = (x ^ y) ^ ofNat(n) :=
  cpow_mul_nat x y n

@[simp, norm_cast]
theorem cpow_natCast (x : ℂ) (n : ℕ) : x ^ (n : ℂ) = x ^ n := by simpa using cpow_nat_mul x n 1

@[deprecated (since := "2024-04-17")]
alias cpow_nat_cast := cpow_natCast

@[simp]
lemma cpow_ofNat (x : ℂ) (n : ℕ) [n.AtLeastTwo] :
    x ^ (ofNat(n) : ℂ) = x ^ ofNat(n) :=
  cpow_natCast x n

theorem cpow_two (x : ℂ) : x ^ (2 : ℂ) = x ^ (2 : ℕ) := cpow_ofNat x 2

@[simp, norm_cast]
theorem cpow_intCast (x : ℂ) (n : ℤ) : x ^ (n : ℂ) = x ^ n := by simpa using cpow_int_mul x n 1

@[deprecated (since := "2024-04-17")]
alias cpow_int_cast := cpow_intCast

@[simp]
theorem cpow_nat_inv_pow (x : ℂ) {n : ℕ} (hn : n ≠ 0) : (x ^ (n⁻¹ : ℂ)) ^ n = x := by
  rw [← cpow_nat_mul, mul_inv_cancel₀, cpow_one]
  assumption_mod_cast

@[simp]
lemma cpow_ofNat_inv_pow (x : ℂ) (n : ℕ) [n.AtLeastTwo] :
    (x ^ ((ofNat(n) : ℂ)⁻¹)) ^ (ofNat(n) : ℕ) = x :=
  cpow_nat_inv_pow _ (NeZero.ne n)

/-- A version of `Complex.cpow_int_mul` with RHS that matches `Complex.cpow_mul`.

The assumptions on the arguments are needed
because the equality fails, e.g., for `x = -I`, `n = 2`, `y = 1/2`. -/
lemma cpow_int_mul' {x : ℂ} {n : ℤ} (hlt : -π < n * x.arg) (hle : n * x.arg ≤ π) (y : ℂ) :
    x ^ (n * y) = (x ^ n) ^ y := by
  rw [mul_comm] at hlt hle
  rw [cpow_mul, cpow_intCast] <;> simpa [log_im]

/-- A version of `Complex.cpow_nat_mul` with RHS that matches `Complex.cpow_mul`.

The assumptions on the arguments are needed
because the equality fails, e.g., for `x = -I`, `n = 2`, `y = 1/2`. -/
lemma cpow_nat_mul' {x : ℂ} {n : ℕ} (hlt : -π < n * x.arg) (hle : n * x.arg ≤ π) (y : ℂ) :
    x ^ (n * y) = (x ^ n) ^ y :=
  cpow_int_mul' hlt hle y

lemma cpow_ofNat_mul' {x : ℂ} {n : ℕ} [n.AtLeastTwo] (hlt : -π < OfNat.ofNat n * x.arg)
    (hle : OfNat.ofNat n * x.arg ≤ π) (y : ℂ) :
    x ^ (OfNat.ofNat n * y) = (x ^ ofNat(n)) ^ y :=
  cpow_nat_mul' hlt hle y

lemma pow_cpow_nat_inv {x : ℂ} {n : ℕ} (h₀ : n ≠ 0) (hlt : -(π / n) < x.arg) (hle : x.arg ≤ π / n) :
    (x ^ n) ^ (n⁻¹ : ℂ) = x := by
  rw [← cpow_nat_mul', mul_inv_cancel₀ (Nat.cast_ne_zero.2 h₀), cpow_one]
  · rwa [← div_lt_iff₀' (Nat.cast_pos.2 h₀.bot_lt), neg_div]
  · rwa [← le_div_iff₀' (Nat.cast_pos.2 h₀.bot_lt)]

lemma pow_cpow_ofNat_inv {x : ℂ} {n : ℕ} [n.AtLeastTwo] (hlt : -(π / OfNat.ofNat n) < x.arg)
    (hle : x.arg ≤ π / OfNat.ofNat n) :
    (x ^ ofNat(n)) ^ ((OfNat.ofNat n : ℂ)⁻¹) = x :=
  pow_cpow_nat_inv (NeZero.ne n) hlt hle

/-- See also `Complex.pow_cpow_ofNat_inv` for a version that also works for `x * I`, `0 ≤ x`. -/
lemma sq_cpow_two_inv {x : ℂ} (hx : 0 < x.re) : (x ^ (2 : ℕ)) ^ (2⁻¹ : ℂ) = x :=
  pow_cpow_ofNat_inv (neg_pi_div_two_lt_arg_iff.2 <| .inl hx)
    (arg_le_pi_div_two_iff.2 <| .inl hx.le)

theorem mul_cpow_ofReal_nonneg {a b : ℝ} (ha : 0 ≤ a) (hb : 0 ≤ b) (r : ℂ) :
    ((a : ℂ) * (b : ℂ)) ^ r = (a : ℂ) ^ r * (b : ℂ) ^ r := by
  rcases eq_or_ne r 0 with (rfl | hr)
  · simp only [cpow_zero, mul_one]
  rcases eq_or_lt_of_le ha with (rfl | ha')
  · rw [ofReal_zero, zero_mul, zero_cpow hr, zero_mul]
  rcases eq_or_lt_of_le hb with (rfl | hb')
  · rw [ofReal_zero, mul_zero, zero_cpow hr, mul_zero]
  have ha'' : (a : ℂ) ≠ 0 := ofReal_ne_zero.mpr ha'.ne'
  have hb'' : (b : ℂ) ≠ 0 := ofReal_ne_zero.mpr hb'.ne'
  rw [cpow_def_of_ne_zero (mul_ne_zero ha'' hb''), log_ofReal_mul ha' hb'', ofReal_log ha,
    add_mul, exp_add, ← cpow_def_of_ne_zero ha'', ← cpow_def_of_ne_zero hb'']

lemma natCast_mul_natCast_cpow (m n : ℕ) (s : ℂ) : (m * n : ℂ) ^ s = m ^ s * n ^ s :=
  ofReal_natCast m ▸ ofReal_natCast n ▸ mul_cpow_ofReal_nonneg m.cast_nonneg n.cast_nonneg s

lemma natCast_cpow_natCast_mul (n m : ℕ) (z : ℂ) : (n : ℂ) ^ (m * z) = ((n : ℂ) ^ m) ^ z := by
  refine cpow_nat_mul' (x := n) (n := m) ?_ ?_ z
  · simp only [natCast_arg, mul_zero, Left.neg_neg_iff, pi_pos]
  · simp only [natCast_arg, mul_zero, pi_pos.le]

theorem inv_cpow_eq_ite (x : ℂ) (n : ℂ) :
    x⁻¹ ^ n = if x.arg = π then conj (x ^ conj n)⁻¹ else (x ^ n)⁻¹ := by
  simp_rw [Complex.cpow_def, log_inv_eq_ite, inv_eq_zero, map_eq_zero, ite_mul, neg_mul,
    RCLike.conj_inv, apply_ite conj, apply_ite exp, apply_ite Inv.inv, map_zero, map_one, exp_neg,
    inv_one, inv_zero, ← exp_conj, map_mul, conj_conj]
  split_ifs with hx hn ha ha <;> rfl

theorem inv_cpow (x : ℂ) (n : ℂ) (hx : x.arg ≠ π) : x⁻¹ ^ n = (x ^ n)⁻¹ := by
  rw [inv_cpow_eq_ite, if_neg hx]

/-- `Complex.inv_cpow_eq_ite` with the `ite` on the other side. -/
theorem inv_cpow_eq_ite' (x : ℂ) (n : ℂ) :
    (x ^ n)⁻¹ = if x.arg = π then conj (x⁻¹ ^ conj n) else x⁻¹ ^ n := by
  rw [inv_cpow_eq_ite, apply_ite conj, conj_conj, conj_conj]
  split_ifs with h
  · rfl
  · rw [inv_cpow _ _ h]

theorem conj_cpow_eq_ite (x : ℂ) (n : ℂ) :
    conj x ^ n = if x.arg = π then x ^ n else conj (x ^ conj n) := by
  simp_rw [cpow_def, map_eq_zero, apply_ite conj, map_one, map_zero, ← exp_conj, map_mul, conj_conj,
    log_conj_eq_ite]
  split_ifs with hcx hn hx <;> rfl

theorem conj_cpow (x : ℂ) (n : ℂ) (hx : x.arg ≠ π) : conj x ^ n = conj (x ^ conj n) := by
  rw [conj_cpow_eq_ite, if_neg hx]

theorem cpow_conj (x : ℂ) (n : ℂ) (hx : x.arg ≠ π) : x ^ conj n = conj (conj x ^ n) := by
  rw [conj_cpow _ _ hx, conj_conj]

lemma natCast_add_one_cpow_ne_zero (n : ℕ) (z : ℂ) : (n + 1 : ℂ) ^ z ≠ 0 :=
  mt (cpow_eq_zero_iff ..).mp fun H ↦ by norm_cast at H; exact H.1

end Complex

-- section Tactics

-- /-!
-- ## Tactic extensions for complex powers
-- -/


-- namespace NormNum

-- theorem cpow_pos (a b : ℂ) (b' : ℕ) (c : ℂ) (hb : b = b') (h : a ^ b' = c) : a ^ b = c := by
--   rw [← h, hb, Complex.cpow_natCast]

-- theorem cpow_neg (a b : ℂ) (b' : ℕ) (c c' : ℂ) (hb : b = b') (h : a ^ b' = c) (hc : c⁻¹ = c') :
--     a ^ (-b) = c' := by rw [← hc, ← h, hb, Complex.cpow_neg, Complex.cpow_natCast]

-- open Tactic

-- /-- Generalized version of `prove_cpow`, `prove_nnrpow`, `prove_ennrpow`. -/
-- unsafe def prove_rpow' (pos neg zero : Name) (α β one a b : expr) : tactic (expr × expr) := do
--   let na ← a.to_rat
--   let icα ← mk_instance_cache α
--   let icβ ← mk_instance_cache β
--   match match_sign b with
--     | Sum.inl b => do
--       let nc ← mk_instance_cache q(ℕ)
--       let (icβ, nc, b', hb) ← prove_nat_uncast icβ nc b
--       let (icα, c, h) ← prove_pow a na icα b'
--       let cr ← c
--       let (icα, c', hc) ← prove_inv icα c cr
--       pure (c', (expr.const neg []).mk_app [a, b, b', c, c', hb, h, hc])
--     | Sum.inr ff => pure (one, expr.const zero [] a)
--     | Sum.inr tt => do
--       let nc ← mk_instance_cache q(ℕ)
--       let (icβ, nc, b', hb) ← prove_nat_uncast icβ nc b
--       let (icα, c, h) ← prove_pow a na icα b'
--       pure (c, (expr.const Pos []).mk_app [a, b, b', c, hb, h])

-- /-- Evaluate `Complex.cpow a b` where `a` is a rational numeral and `b` is an integer. -/
-- unsafe def prove_cpow : expr → expr → tactic (expr × expr) :=
--   prove_rpow' `` cpow_pos `` cpow_neg `` Complex.cpow_zero q(ℂ) q(ℂ) q((1 : ℂ))

-- /-- Evaluates expressions of the form `cpow a b` and `a ^ b` in the special case where
-- `b` is an integer and `a` is a positive rational (so it's really just a rational power). -/
-- @[norm_num]
-- unsafe def eval_cpow : expr → tactic (expr × expr)
--   | q(@Pow.pow _ _ Complex.hasPow $(a) $(b)) => b.to_int >> prove_cpow a b
--   | q(Complex.cpow $(a) $(b)) => b.to_int >> prove_cpow a b
--   | _ => tactic.failed

-- end NormNum

-- end Tactics<|MERGE_RESOLUTION|>--- conflicted
+++ resolved
@@ -42,18 +42,12 @@
   simp only [cpow_def]
   split_ifs <;> simp [*, exp_ne_zero]
 
-<<<<<<< HEAD
-theorem cpow_ne_zero_iff {x y : ℂ} (hy : y ≠ 0) :
-    x ^ y ≠ 0 ↔ x ≠ 0 := by
-  simp only [ne_eq, cpow_eq_zero_iff, hy, not_false_eq_true, and_true]
-=======
 theorem cpow_ne_zero_iff {x y : ℂ} :
     x ^ y ≠ 0 ↔ x ≠ 0 ∨ y = 0 := by
   rw [ne_eq, cpow_eq_zero_iff, not_and_or, ne_eq, not_not]
 
 theorem cpow_ne_zero_iff_of_exponent_ne_zero {x y : ℂ} (hy : y ≠ 0) :
     x ^ y ≠ 0 ↔ x ≠ 0 := by simp [hy]
->>>>>>> 01a1707b
 
 @[simp]
 theorem zero_cpow {x : ℂ} (h : x ≠ 0) : (0 : ℂ) ^ x = 0 := by simp [cpow_def, *]
