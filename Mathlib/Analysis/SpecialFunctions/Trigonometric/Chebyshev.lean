--- conflicted
+++ resolved
@@ -20,11 +20,8 @@
 
 open Polynomial
 
-<<<<<<< HEAD
-=======
 variable {R A : Type*} [CommRing R] [CommRing A] [Algebra R A]
 
->>>>>>> 850974f8
 -- Porting note: added type ascriptions to the statement
 @[simp, norm_cast]
 theorem complex_ofReal_eval_T : ∀ (x : ℝ) n, (((T ℝ n).eval x : ℝ) : ℂ) = (T ℂ n).eval (x : ℂ) :=
