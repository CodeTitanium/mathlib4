/-
Copyright (c) 2022 Floris van Doorn. All rights reserved.
Released under Apache 2.0 license as described in the file LICENSE.
Authors: Floris van Doorn
-/
import Mathlib.Analysis.Calculus.ContDiff.Basic
import Mathlib.Analysis.Calculus.ParametricIntegral
import Mathlib.MeasureTheory.Integral.Prod
import Mathlib.MeasureTheory.Function.LocallyIntegrable
import Mathlib.MeasureTheory.Group.Integral
import Mathlib.MeasureTheory.Group.Prod
import Mathlib.MeasureTheory.Integral.IntervalIntegral

/-!
# Convolution of functions

This file defines the convolution on two functions, i.e. `x ↦ ∫ f(t)g(x - t) ∂t`.
In the general case, these functions can be vector-valued, and have an arbitrary (additive)
group as domain. We use a continuous bilinear operation `L` on these function values as
"multiplication". The domain must be equipped with a Haar measure `μ`
(though many individual results have weaker conditions on `μ`).

For many applications we can take `L = ContinuousLinearMap.lsmul ℝ ℝ` or
`L = ContinuousLinearMap.mul ℝ ℝ`.

We also define `ConvolutionExists` and `ConvolutionExistsAt` to state that the convolution is
well-defined (everywhere or at a single point). These conditions are needed for pointwise
computations (e.g. `ConvolutionExistsAt.distrib_add`), but are generally not strong enough for any
local (or global) properties of the convolution. For this we need stronger assumptions on `f`
and/or `g`, and generally if we impose stronger conditions on one of the functions, we can impose
weaker conditions on the other.
We have proven many of the properties of the convolution assuming one of these functions
has compact support (in which case the other function only needs to be locally integrable).
We still need to prove the properties for other pairs of conditions (e.g. both functions are
rapidly decreasing)

# Design Decisions

We use a bilinear map `L` to "multiply" the two functions in the integrand.
This generality has several advantages

* This allows us to compute the total derivative of the convolution, in case the functions are
  multivariate. The total derivative is again a convolution, but where the codomains of the
  functions can be higher-dimensional. See `HasCompactSupport.hasFDerivAt_convolution_right`.
* This allows us to use `@[to_additive]` everywhere (which would not be possible if we would use
  `mul`/`smul` in the integral, since `@[to_additive]` will incorrectly also try to additivize
  those definitions).
* We need to support the case where at least one of the functions is vector-valued, but if we use
  `smul` to multiply the functions, that would be an asymmetric definition.

# Main Definitions
* `MeasureTheory.convolution f g L μ x = (f ⋆[L, μ] g) x = ∫ t, L (f t) (g (x - t)) ∂μ`
  is the convolution of `f` and `g` w.r.t. the continuous bilinear map `L` and measure `μ`.
* `MeasureTheory.ConvolutionExistsAt f g x L μ` states that the convolution `(f ⋆[L, μ] g) x`
  is well-defined (i.e. the integral exists).
* `MeasureTheory.ConvolutionExists f g L μ` states that the convolution `f ⋆[L, μ] g`
  is well-defined at each point.

# Main Results
* `HasCompactSupport.hasFDerivAt_convolution_right` and
  `HasCompactSupport.hasFDerivAt_convolution_left`: we can compute the total derivative
  of the convolution as a convolution with the total derivative of the right (left) function.
* `HasCompactSupport.contDiff_convolution_right` and
  `HasCompactSupport.contDiff_convolution_left`: the convolution is `𝒞ⁿ` if one of the functions
  is `𝒞ⁿ` with compact support and the other function in locally integrable.

Versions of these statements for functions depending on a parameter are also given.

* `MeasureTheory.convolution_tendsto_right`: Given a sequence of nonnegative normalized functions
  whose support tends to a small neighborhood around `0`, the convolution tends to the right
  argument. This is specialized to bump functions in `ContDiffBump.convolution_tendsto_right`.

# Notation
The following notations are localized in the locale `Convolution`:
* `f ⋆[L, μ] g` for the convolution. Note: you have to use parentheses to apply the convolution
  to an argument: `(f ⋆[L, μ] g) x`.
* `f ⋆[L] g := f ⋆[L, volume] g`
* `f ⋆ g := f ⋆[lsmul ℝ ℝ] g`

# To do
* Existence and (uniform) continuity of the convolution if
  one of the maps is in `ℒ^p` and the other in `ℒ^q` with `1 / p + 1 / q = 1`.
  This might require a generalization of `MeasureTheory.Memℒp.smul` where `smul` is generalized
  to a continuous bilinear map.
  (see e.g. [Fremlin, *Measure Theory* (volume 2)][fremlin_vol2], 255K)
* The convolution is an `AEStronglyMeasurable` function
  (see e.g. [Fremlin, *Measure Theory* (volume 2)][fremlin_vol2], 255I).
* Prove properties about the convolution if both functions are rapidly decreasing.
* Use `@[to_additive]` everywhere (this likely requires changes in `to_additive`)
-/
open Set Function Filter MeasureTheory MeasureTheory.Measure TopologicalSpace

open Bornology ContinuousLinearMap Metric Topology
open scoped Pointwise NNReal Filter

universe u𝕜 uG uE uE' uE'' uF uF' uF'' uP

variable {𝕜 : Type u𝕜} {G : Type uG} {E : Type uE} {E' : Type uE'} {E'' : Type uE''} {F : Type uF}
  {F' : Type uF'} {F'' : Type uF''} {P : Type uP}

variable [NormedAddCommGroup E] [NormedAddCommGroup E'] [NormedAddCommGroup E'']
  [NormedAddCommGroup F] {f f' : G → E} {g g' : G → E'} {x x' : G} {y y' : E}

namespace MeasureTheory
section NontriviallyNormedField

variable [NontriviallyNormedField 𝕜]
variable [NormedSpace 𝕜 E] [NormedSpace 𝕜 E'] [NormedSpace 𝕜 E''] [NormedSpace 𝕜 F]
variable (L : E →L[𝕜] E' →L[𝕜] F)

section NoMeasurability

variable [AddGroup G] [TopologicalSpace G]

theorem convolution_integrand_bound_right_of_le_of_subset {C : ℝ} (hC : ∀ i, ‖g i‖ ≤ C) {x t : G}
    {s u : Set G} (hx : x ∈ s) (hu : -tsupport g + s ⊆ u) :
    ‖L (f t) (g (x - t))‖ ≤ u.indicator (fun t => ‖L‖ * ‖f t‖ * C) t := by
  -- Porting note: had to add `f := _`
  refine le_indicator (f := fun t ↦ ‖L (f t) (g (x - t))‖) (fun t _ => ?_) (fun t ht => ?_) t
  · apply_rules [L.le_of_opNorm₂_le_of_le, le_rfl]
  · have : x - t ∉ support g := by
      refine mt (fun hxt => hu ?_) ht
      refine ⟨_, Set.neg_mem_neg.mpr (subset_closure hxt), _, hx, ?_⟩
      simp only [neg_sub, sub_add_cancel]
    simp only [nmem_support.mp this, (L _).map_zero, norm_zero, le_rfl]

theorem _root_.HasCompactSupport.convolution_integrand_bound_right_of_subset
    (hcg : HasCompactSupport g) (hg : Continuous g)
    {x t : G} {s u : Set G} (hx : x ∈ s) (hu : -tsupport g + s ⊆ u) :
    ‖L (f t) (g (x - t))‖ ≤ u.indicator (fun t => ‖L‖ * ‖f t‖ * ⨆ i, ‖g i‖) t := by
  refine convolution_integrand_bound_right_of_le_of_subset _ (fun i => ?_) hx hu
  exact le_ciSup (hg.norm.bddAbove_range_of_hasCompactSupport hcg.norm) _

theorem _root_.HasCompactSupport.convolution_integrand_bound_right (hcg : HasCompactSupport g)
    (hg : Continuous g) {x t : G} {s : Set G} (hx : x ∈ s) :
    ‖L (f t) (g (x - t))‖ ≤ (-tsupport g + s).indicator (fun t => ‖L‖ * ‖f t‖ * ⨆ i, ‖g i‖) t :=
  hcg.convolution_integrand_bound_right_of_subset L hg hx Subset.rfl

theorem _root_.Continuous.convolution_integrand_fst [ContinuousSub G] (hg : Continuous g) (t : G) :
    Continuous fun x => L (f t) (g (x - t)) :=
  L.continuous₂.comp₂ continuous_const <| hg.comp <| continuous_id.sub continuous_const

theorem _root_.HasCompactSupport.convolution_integrand_bound_left (hcf : HasCompactSupport f)
    (hf : Continuous f) {x t : G} {s : Set G} (hx : x ∈ s) :
    ‖L (f (x - t)) (g t)‖ ≤
      (-tsupport f + s).indicator (fun t => (‖L‖ * ⨆ i, ‖f i‖) * ‖g t‖) t := by
  convert hcf.convolution_integrand_bound_right L.flip hf hx using 1
  simp_rw [L.opNorm_flip, mul_right_comm]

end NoMeasurability

section Measurability
variable [MeasurableSpace G] {μ ν : Measure G}

/-- The convolution of `f` and `g` exists at `x` when the function `t ↦ L (f t) (g (x - t))` is
integrable. There are various conditions on `f` and `g` to prove this. -/
def ConvolutionExistsAt [Sub G] (f : G → E) (g : G → E') (x : G) (L : E →L[𝕜] E' →L[𝕜] F)
    (μ : Measure G := by volume_tac) : Prop :=
  Integrable (fun t => L (f t) (g (x - t))) μ

/-- The convolution of `f` and `g` exists when the function `t ↦ L (f t) (g (x - t))` is integrable
for all `x : G`. There are various conditions on `f` and `g` to prove this. -/
def ConvolutionExists [Sub G] (f : G → E) (g : G → E') (L : E →L[𝕜] E' →L[𝕜] F)
    (μ : Measure G := by volume_tac) : Prop :=
  ∀ x : G, ConvolutionExistsAt f g x L μ

section ConvolutionExists

variable {L} in
theorem ConvolutionExistsAt.integrable [Sub G] {x : G} (h : ConvolutionExistsAt f g x L μ) :
    Integrable (fun t => L (f t) (g (x - t))) μ :=
  h

section Group

variable [AddGroup G]

theorem AEStronglyMeasurable.convolution_integrand' [MeasurableAdd₂ G]
    [MeasurableNeg G] [SFinite ν] (hf : AEStronglyMeasurable f ν)
    (hg : AEStronglyMeasurable g <| map (fun p : G × G => p.1 - p.2) (μ.prod ν)) :
    AEStronglyMeasurable (fun p : G × G => L (f p.2) (g (p.1 - p.2))) (μ.prod ν) :=
  L.aestronglyMeasurable_comp₂ hf.snd <| hg.comp_measurable measurable_sub

section

variable [MeasurableAdd G] [MeasurableNeg G]

theorem AEStronglyMeasurable.convolution_integrand_snd'
    (hf : AEStronglyMeasurable f μ) {x : G}
    (hg : AEStronglyMeasurable g <| map (fun t => x - t) μ) :
    AEStronglyMeasurable (fun t => L (f t) (g (x - t))) μ :=
  L.aestronglyMeasurable_comp₂ hf <| hg.comp_measurable <| measurable_id.const_sub x

theorem AEStronglyMeasurable.convolution_integrand_swap_snd' {x : G}
    (hf : AEStronglyMeasurable f <| map (fun t => x - t) μ) (hg : AEStronglyMeasurable g μ) :
    AEStronglyMeasurable (fun t => L (f (x - t)) (g t)) μ :=
  L.aestronglyMeasurable_comp₂ (hf.comp_measurable <| measurable_id.const_sub x) hg

/-- A sufficient condition to prove that `f ⋆[L, μ] g` exists.
We assume that `f` is integrable on a set `s` and `g` is bounded and ae strongly measurable
on `x₀ - s` (note that both properties hold if `g` is continuous with compact support). -/
theorem _root_.BddAbove.convolutionExistsAt' {x₀ : G} {s : Set G}
    (hbg : BddAbove ((fun i => ‖g i‖) '' ((fun t => -t + x₀) ⁻¹' s))) (hs : MeasurableSet s)
    (h2s : (support fun t => L (f t) (g (x₀ - t))) ⊆ s) (hf : IntegrableOn f s μ)
    (hmg : AEStronglyMeasurable g <| map (fun t => x₀ - t) (μ.restrict s)) :
    ConvolutionExistsAt f g x₀ L μ := by
  rw [ConvolutionExistsAt]
  rw [← integrableOn_iff_integrable_of_support_subset h2s]
  set s' := (fun t => -t + x₀) ⁻¹' s
  have : ∀ᵐ t : G ∂μ.restrict s,
      ‖L (f t) (g (x₀ - t))‖ ≤ s.indicator (fun t => ‖L‖ * ‖f t‖ * ⨆ i : s', ‖g i‖) t := by
    filter_upwards
    refine le_indicator (fun t ht => ?_) fun t ht => ?_
    · apply_rules [L.le_of_opNorm₂_le_of_le, le_rfl]
      refine (le_ciSup_set hbg <| mem_preimage.mpr ?_)
      rwa [neg_sub, sub_add_cancel]
    · have : t ∉ support fun t => L (f t) (g (x₀ - t)) := mt (fun h => h2s h) ht
      rw [nmem_support.mp this, norm_zero]
  refine Integrable.mono' ?_ ?_ this
  · rw [integrable_indicator_iff hs]; exact ((hf.norm.const_mul _).mul_const _).integrableOn
  · exact hf.aestronglyMeasurable.convolution_integrand_snd' L hmg

/-- If `‖f‖ *[μ] ‖g‖` exists, then `f *[L, μ] g` exists. -/
theorem ConvolutionExistsAt.ofNorm' {x₀ : G}
    (h : ConvolutionExistsAt (fun x => ‖f x‖) (fun x => ‖g x‖) x₀ (mul ℝ ℝ) μ)
    (hmf : AEStronglyMeasurable f μ) (hmg : AEStronglyMeasurable g <| map (fun t => x₀ - t) μ) :
    ConvolutionExistsAt f g x₀ L μ := by
  refine (h.const_mul ‖L‖).mono'
    (hmf.convolution_integrand_snd' L hmg) (Eventually.of_forall fun x => ?_)
  rw [mul_apply', ← mul_assoc]
  apply L.le_opNorm₂

end

section Left

variable [MeasurableAdd₂ G] [MeasurableNeg G] [SFinite μ] [IsAddRightInvariant μ]

theorem AEStronglyMeasurable.convolution_integrand_snd (hf : AEStronglyMeasurable f μ)
    (hg : AEStronglyMeasurable g μ) (x : G) :
    AEStronglyMeasurable (fun t => L (f t) (g (x - t))) μ :=
  hf.convolution_integrand_snd' L <|
    hg.mono_ac <| (quasiMeasurePreserving_sub_left_of_right_invariant μ x).absolutelyContinuous

theorem AEStronglyMeasurable.convolution_integrand_swap_snd
    (hf : AEStronglyMeasurable f μ) (hg : AEStronglyMeasurable g μ) (x : G) :
    AEStronglyMeasurable (fun t => L (f (x - t)) (g t)) μ :=
  (hf.mono_ac
        (quasiMeasurePreserving_sub_left_of_right_invariant μ
            x).absolutelyContinuous).convolution_integrand_swap_snd'
    L hg

/-- If `‖f‖ *[μ] ‖g‖` exists, then `f *[L, μ] g` exists. -/
theorem ConvolutionExistsAt.ofNorm {x₀ : G}
    (h : ConvolutionExistsAt (fun x => ‖f x‖) (fun x => ‖g x‖) x₀ (mul ℝ ℝ) μ)
    (hmf : AEStronglyMeasurable f μ) (hmg : AEStronglyMeasurable g μ) :
    ConvolutionExistsAt f g x₀ L μ :=
  h.ofNorm' L hmf <|
    hmg.mono_ac (quasiMeasurePreserving_sub_left_of_right_invariant μ x₀).absolutelyContinuous

end Left

section Right

variable [MeasurableAdd₂ G] [MeasurableNeg G] [SFinite μ] [IsAddRightInvariant μ] [SFinite ν]

theorem AEStronglyMeasurable.convolution_integrand (hf : AEStronglyMeasurable f ν)
    (hg : AEStronglyMeasurable g μ) :
    AEStronglyMeasurable (fun p : G × G => L (f p.2) (g (p.1 - p.2))) (μ.prod ν) :=
  hf.convolution_integrand' L <|
    hg.mono_ac (quasiMeasurePreserving_sub_of_right_invariant μ ν).absolutelyContinuous

theorem Integrable.convolution_integrand (hf : Integrable f ν) (hg : Integrable g μ) :
    Integrable (fun p : G × G => L (f p.2) (g (p.1 - p.2))) (μ.prod ν) := by
  have h_meas : AEStronglyMeasurable (fun p : G × G => L (f p.2) (g (p.1 - p.2))) (μ.prod ν) :=
    hf.aestronglyMeasurable.convolution_integrand L hg.aestronglyMeasurable
  have h2_meas : AEStronglyMeasurable (fun y : G => ∫ x : G, ‖L (f y) (g (x - y))‖ ∂μ) ν :=
    h_meas.prod_swap.norm.integral_prod_right'
  simp_rw [integrable_prod_iff' h_meas]
  refine ⟨Eventually.of_forall fun t => (L (f t)).integrable_comp (hg.comp_sub_right t), ?_⟩
  refine Integrable.mono' ?_ h2_meas
      (Eventually.of_forall fun t => (?_ : _ ≤ ‖L‖ * ‖f t‖ * ∫ x, ‖g (x - t)‖ ∂μ))
  · simp only [integral_sub_right_eq_self (‖g ·‖)]
    exact (hf.norm.const_mul _).mul_const _
  · simp_rw [← integral_mul_left]
    rw [Real.norm_of_nonneg (by positivity)]
    exact integral_mono_of_nonneg (Eventually.of_forall fun t => norm_nonneg _)
      ((hg.comp_sub_right t).norm.const_mul _) (Eventually.of_forall fun t => L.le_opNorm₂ _ _)

theorem Integrable.ae_convolution_exists (hf : Integrable f ν) (hg : Integrable g μ) :
    ∀ᵐ x ∂μ, ConvolutionExistsAt f g x L ν :=
  ((integrable_prod_iff <|
          hf.aestronglyMeasurable.convolution_integrand L hg.aestronglyMeasurable).mp <|
      hf.convolution_integrand L hg).1

end Right

variable [TopologicalSpace G] [TopologicalAddGroup G] [BorelSpace G]

theorem _root_.HasCompactSupport.convolutionExistsAt {x₀ : G}
    (h : HasCompactSupport fun t => L (f t) (g (x₀ - t))) (hf : LocallyIntegrable f μ)
    (hg : Continuous g) : ConvolutionExistsAt f g x₀ L μ := by
  let u := (Homeomorph.neg G).trans (Homeomorph.addRight x₀)
  let v := (Homeomorph.neg G).trans (Homeomorph.addLeft x₀)
  apply ((u.isCompact_preimage.mpr h).bddAbove_image hg.norm.continuousOn).convolutionExistsAt' L
    isClosed_closure.measurableSet subset_closure (hf.integrableOn_isCompact h)
  have A : AEStronglyMeasurable (g ∘ v)
      (μ.restrict (tsupport fun t : G => L (f t) (g (x₀ - t)))) := by
    apply (hg.comp v.continuous).continuousOn.aestronglyMeasurable_of_isCompact h
    exact (isClosed_tsupport _).measurableSet
  convert ((v.continuous.measurable.measurePreserving
      (μ.restrict (tsupport fun t => L (f t) (g (x₀ - t))))).aestronglyMeasurable_comp_iff
    v.measurableEmbedding).1 A
  ext x
  simp only [v, Homeomorph.neg, sub_eq_add_neg, val_toAddUnits_apply, Homeomorph.trans_apply,
    Equiv.neg_apply, Equiv.toFun_as_coe, Homeomorph.homeomorph_mk_coe, Equiv.coe_fn_mk,
    Homeomorph.coe_addLeft]

theorem _root_.HasCompactSupport.convolutionExists_right (hcg : HasCompactSupport g)
    (hf : LocallyIntegrable f μ) (hg : Continuous g) : ConvolutionExists f g L μ := by
  intro x₀
  refine HasCompactSupport.convolutionExistsAt L ?_ hf hg
  refine (hcg.comp_homeomorph (Homeomorph.subLeft x₀)).mono ?_
  refine fun t => mt fun ht : g (x₀ - t) = 0 => ?_
  simp_rw [ht, (L _).map_zero]

theorem _root_.HasCompactSupport.convolutionExists_left_of_continuous_right
    (hcf : HasCompactSupport f) (hf : LocallyIntegrable f μ) (hg : Continuous g) :
    ConvolutionExists f g L μ := by
  intro x₀
  refine HasCompactSupport.convolutionExistsAt L ?_ hf hg
  refine hcf.mono ?_
  refine fun t => mt fun ht : f t = 0 => ?_
  simp_rw [ht, L.map_zero₂]

end Group

section CommGroup

variable [AddCommGroup G]

section MeasurableGroup

variable [MeasurableNeg G] [IsAddLeftInvariant μ]

/-- A sufficient condition to prove that `f ⋆[L, μ] g` exists.
We assume that the integrand has compact support and `g` is bounded on this support (note that
both properties hold if `g` is continuous with compact support). We also require that `f` is
integrable on the support of the integrand, and that both functions are strongly measurable.

This is a variant of `BddAbove.convolutionExistsAt'` in an abelian group with a left-invariant
measure. This allows us to state the boundedness and measurability of `g` in a more natural way. -/
theorem _root_.BddAbove.convolutionExistsAt [MeasurableAdd₂ G] [SFinite μ] {x₀ : G} {s : Set G}
    (hbg : BddAbove ((fun i => ‖g i‖) '' ((fun t => x₀ - t) ⁻¹' s))) (hs : MeasurableSet s)
    (h2s : (support fun t => L (f t) (g (x₀ - t))) ⊆ s) (hf : IntegrableOn f s μ)
    (hmg : AEStronglyMeasurable g μ) : ConvolutionExistsAt f g x₀ L μ := by
  refine BddAbove.convolutionExistsAt' L ?_ hs h2s hf ?_
  · simp_rw [← sub_eq_neg_add, hbg]
  · have : AEStronglyMeasurable g (map (fun t : G => x₀ - t) μ) :=
      hmg.mono_ac (quasiMeasurePreserving_sub_left_of_right_invariant μ x₀).absolutelyContinuous
    apply this.mono_measure
    exact map_mono restrict_le_self (measurable_const.sub measurable_id')

variable {L} [MeasurableAdd G] [IsNegInvariant μ]

theorem convolutionExistsAt_flip :
    ConvolutionExistsAt g f x L.flip μ ↔ ConvolutionExistsAt f g x L μ := by
  simp_rw [ConvolutionExistsAt, ← integrable_comp_sub_left (fun t => L (f t) (g (x - t))) x,
    sub_sub_cancel, flip_apply]

theorem ConvolutionExistsAt.integrable_swap (h : ConvolutionExistsAt f g x L μ) :
    Integrable (fun t => L (f (x - t)) (g t)) μ := by
  convert h.comp_sub_left x
  simp_rw [sub_sub_self]

theorem convolutionExistsAt_iff_integrable_swap :
    ConvolutionExistsAt f g x L μ ↔ Integrable (fun t => L (f (x - t)) (g t)) μ :=
  convolutionExistsAt_flip.symm

end MeasurableGroup

variable [TopologicalSpace G] [TopologicalAddGroup G] [BorelSpace G]
variable [IsAddLeftInvariant μ] [IsNegInvariant μ]

theorem _root_.HasCompactSupport.convolutionExistsLeft
    (hcf : HasCompactSupport f) (hf : Continuous f)
    (hg : LocallyIntegrable g μ) : ConvolutionExists f g L μ := fun x₀ =>
  convolutionExistsAt_flip.mp <| hcf.convolutionExists_right L.flip hg hf x₀

theorem _root_.HasCompactSupport.convolutionExistsRightOfContinuousLeft (hcg : HasCompactSupport g)
    (hf : Continuous f) (hg : LocallyIntegrable g μ) : ConvolutionExists f g L μ := fun x₀ =>
  convolutionExistsAt_flip.mp <| hcg.convolutionExists_left_of_continuous_right L.flip hg hf x₀

end CommGroup

end ConvolutionExists

variable [NormedSpace ℝ F]

/-- The convolution of two functions `f` and `g` with respect to a continuous bilinear map `L` and
measure `μ`. It is defined to be `(f ⋆[L, μ] g) x = ∫ t, L (f t) (g (x - t)) ∂μ`. -/
noncomputable def convolution [Sub G] (f : G → E) (g : G → E') (L : E →L[𝕜] E' →L[𝕜] F)
    (μ : Measure G := by volume_tac) : G → F := fun x =>
  ∫ t, L (f t) (g (x - t)) ∂μ

/-- The convolution of two functions with respect to a bilinear operation `L` and a measure `μ`. -/
scoped[Convolution] notation:67 f " ⋆[" L:67 ", " μ:67 "] " g:66 => convolution f g L μ

/-- The convolution of two functions with respect to a bilinear operation `L` and the volume. -/
scoped[Convolution]
  notation:67 f " ⋆[" L:67 "]" g:66 => convolution f g L MeasureSpace.volume

/-- The convolution of two real-valued functions with respect to volume. -/
scoped[Convolution]
  notation:67 f " ⋆ " g:66 =>
    convolution f g (ContinuousLinearMap.lsmul ℝ ℝ) MeasureSpace.volume

open scoped Convolution

theorem convolution_def [Sub G] : (f ⋆[L, μ] g) x = ∫ t, L (f t) (g (x - t)) ∂μ :=
  rfl

/-- The definition of convolution where the bilinear operator is scalar multiplication.
Note: it often helps the elaborator to give the type of the convolution explicitly. -/
theorem convolution_lsmul [Sub G] {f : G → 𝕜} {g : G → F} :
    (f ⋆[lsmul 𝕜 𝕜, μ] g : G → F) x = ∫ t, f t • g (x - t) ∂μ :=
  rfl

/-- The definition of convolution where the bilinear operator is multiplication. -/
theorem convolution_mul [Sub G] [NormedSpace ℝ 𝕜] {f : G → 𝕜} {g : G → 𝕜} :
    (f ⋆[mul 𝕜 𝕜, μ] g) x = ∫ t, f t * g (x - t) ∂μ :=
  rfl

section Group

variable {L} [AddGroup G]

theorem smul_convolution [SMulCommClass ℝ 𝕜 F] {y : 𝕜} : y • f ⋆[L, μ] g = y • (f ⋆[L, μ] g) := by
  ext; simp only [Pi.smul_apply, convolution_def, ← integral_smul, L.map_smul₂]

theorem convolution_smul [SMulCommClass ℝ 𝕜 F] {y : 𝕜} : f ⋆[L, μ] y • g = y • (f ⋆[L, μ] g) := by
  ext; simp only [Pi.smul_apply, convolution_def, ← integral_smul, (L _).map_smul]

@[simp]
theorem zero_convolution : 0 ⋆[L, μ] g = 0 := by
  ext
  simp_rw [convolution_def, Pi.zero_apply, L.map_zero₂, integral_zero]

@[simp]
theorem convolution_zero : f ⋆[L, μ] 0 = 0 := by
  ext
  simp_rw [convolution_def, Pi.zero_apply, (L _).map_zero, integral_zero]

theorem ConvolutionExistsAt.distrib_add {x : G} (hfg : ConvolutionExistsAt f g x L μ)
    (hfg' : ConvolutionExistsAt f g' x L μ) :
    (f ⋆[L, μ] (g + g')) x = (f ⋆[L, μ] g) x + (f ⋆[L, μ] g') x := by
  simp only [convolution_def, (L _).map_add, Pi.add_apply, integral_add hfg hfg']

theorem ConvolutionExists.distrib_add (hfg : ConvolutionExists f g L μ)
    (hfg' : ConvolutionExists f g' L μ) : f ⋆[L, μ] (g + g') = f ⋆[L, μ] g + f ⋆[L, μ] g' := by
  ext x
  exact (hfg x).distrib_add (hfg' x)

theorem ConvolutionExistsAt.add_distrib {x : G} (hfg : ConvolutionExistsAt f g x L μ)
    (hfg' : ConvolutionExistsAt f' g x L μ) :
    ((f + f') ⋆[L, μ] g) x = (f ⋆[L, μ] g) x + (f' ⋆[L, μ] g) x := by
  simp only [convolution_def, L.map_add₂, Pi.add_apply, integral_add hfg hfg']

theorem ConvolutionExists.add_distrib (hfg : ConvolutionExists f g L μ)
    (hfg' : ConvolutionExists f' g L μ) : (f + f') ⋆[L, μ] g = f ⋆[L, μ] g + f' ⋆[L, μ] g := by
  ext x
  exact (hfg x).add_distrib (hfg' x)

theorem convolution_mono_right {f g g' : G → ℝ} (hfg : ConvolutionExistsAt f g x (lsmul ℝ ℝ) μ)
    (hfg' : ConvolutionExistsAt f g' x (lsmul ℝ ℝ) μ) (hf : ∀ x, 0 ≤ f x) (hg : ∀ x, g x ≤ g' x) :
    (f ⋆[lsmul ℝ ℝ, μ] g) x ≤ (f ⋆[lsmul ℝ ℝ, μ] g') x := by
  apply integral_mono hfg hfg'
  simp only [lsmul_apply, Algebra.id.smul_eq_mul]
  intro t
  apply mul_le_mul_of_nonneg_left (hg _) (hf _)

theorem convolution_mono_right_of_nonneg {f g g' : G → ℝ}
    (hfg' : ConvolutionExistsAt f g' x (lsmul ℝ ℝ) μ) (hf : ∀ x, 0 ≤ f x) (hg : ∀ x, g x ≤ g' x)
    (hg' : ∀ x, 0 ≤ g' x) : (f ⋆[lsmul ℝ ℝ, μ] g) x ≤ (f ⋆[lsmul ℝ ℝ, μ] g') x := by
  by_cases H : ConvolutionExistsAt f g x (lsmul ℝ ℝ) μ
  · exact convolution_mono_right H hfg' hf hg
  have : (f ⋆[lsmul ℝ ℝ, μ] g) x = 0 := integral_undef H
  rw [this]
  exact integral_nonneg fun y => mul_nonneg (hf y) (hg' (x - y))

variable (L)

theorem convolution_congr [MeasurableAdd₂ G] [MeasurableNeg G] [SFinite μ]
    [IsAddRightInvariant μ] (h1 : f =ᵐ[μ] f') (h2 : g =ᵐ[μ] g') : f ⋆[L, μ] g = f' ⋆[L, μ] g' := by
  ext x
  apply integral_congr_ae
  exact (h1.prod_mk <| h2.comp_tendsto
    (quasiMeasurePreserving_sub_left_of_right_invariant μ x).tendsto_ae).fun_comp ↿fun x y ↦ L x y

theorem support_convolution_subset_swap : support (f ⋆[L, μ] g) ⊆ support g + support f := by
  intro x h2x
  by_contra hx
  apply h2x
  simp_rw [Set.mem_add, ← exists_and_left, not_exists, not_and_or, nmem_support] at hx
  rw [convolution_def]
  convert integral_zero G F using 2
  ext t
  rcases hx (x - t) t with (h | h | h)
  · rw [h, (L _).map_zero]
  · rw [h, L.map_zero₂]
  · exact (h <| sub_add_cancel x t).elim

section

variable [MeasurableAdd₂ G] [MeasurableNeg G] [SFinite μ] [IsAddRightInvariant μ]

theorem Integrable.integrable_convolution (hf : Integrable f μ)
    (hg : Integrable g μ) : Integrable (f ⋆[L, μ] g) μ :=
  (hf.convolution_integrand L hg).integral_prod_left

end

variable [TopologicalSpace G]
variable [TopologicalAddGroup G]

protected theorem _root_.HasCompactSupport.convolution [T2Space G] (hcf : HasCompactSupport f)
    (hcg : HasCompactSupport g) : HasCompactSupport (f ⋆[L, μ] g) :=
  (hcg.isCompact.add hcf).of_isClosed_subset isClosed_closure <|
    closure_minimal
      ((support_convolution_subset_swap L).trans <| add_subset_add subset_closure subset_closure)
      (hcg.isCompact.add hcf).isClosed

variable [BorelSpace G] [TopologicalSpace P]

/-- The convolution `f * g` is continuous if `f` is locally integrable and `g` is continuous and
compactly supported. Version where `g` depends on an additional parameter in a subset `s` of
a parameter space `P` (and the compact support `k` is independent of the parameter in `s`). -/
theorem continuousOn_convolution_right_with_param {g : P → G → E'} {s : Set P} {k : Set G}
    (hk : IsCompact k) (hgs : ∀ p, ∀ x, p ∈ s → x ∉ k → g p x = 0)
    (hf : LocallyIntegrable f μ) (hg : ContinuousOn (↿g) (s ×ˢ univ)) :
    ContinuousOn (fun q : P × G => (f ⋆[L, μ] g q.1) q.2) (s ×ˢ univ) := by
  /- First get rid of the case where the space is not locally compact. Then `g` vanishes everywhere
  and the conclusion is trivial. -/
  by_cases H : ∀ p ∈ s, ∀ x, g p x = 0
  · apply (continuousOn_const (c := 0)).congr
    rintro ⟨p, x⟩ ⟨hp, -⟩
    apply integral_eq_zero_of_ae (Eventually.of_forall (fun y ↦ ?_))
    simp [H p hp _]
  have : LocallyCompactSpace G := by
    push_neg at H
    rcases H with ⟨p, hp, x, hx⟩
    have A : support (g p) ⊆ k := support_subset_iff'.2 (fun y hy ↦ hgs p y hp hy)
    have B : Continuous (g p) := by
      refine hg.comp_continuous (continuous_const.prod_mk continuous_id') fun x => ?_
      simpa only [prod_mk_mem_set_prod_eq, mem_univ, and_true] using hp
    rcases eq_zero_or_locallyCompactSpace_of_support_subset_isCompact_of_addGroup hk A B with H|H
    · simp [H] at hx
    · exact H
  /- Since `G` is locally compact, one may thicken `k` a little bit into a larger compact set
  `(-k) + t`, outside of which all functions that appear in the convolution vanish. Then we can
  apply a continuity statement for integrals depending on a parameter, with respect to
  locally integrable functions and compactly supported continuous functions. -/
  rintro ⟨q₀, x₀⟩ ⟨hq₀, -⟩
  obtain ⟨t, t_comp, ht⟩ : ∃ t, IsCompact t ∧ t ∈ 𝓝 x₀ := exists_compact_mem_nhds x₀
  let k' : Set G := (-k) +ᵥ t
  have k'_comp : IsCompact k' := IsCompact.vadd_set hk.neg t_comp
  let g' : (P × G) → G → E' := fun p x ↦ g p.1 (p.2 - x)
  let s' : Set (P × G) := s ×ˢ t
  have A : ContinuousOn g'.uncurry (s' ×ˢ univ) := by
    have : g'.uncurry = g.uncurry ∘ (fun w ↦ (w.1.1, w.1.2 - w.2)) := by ext y; rfl
    rw [this]
    refine hg.comp (continuous_fst.fst.prod_mk (continuous_fst.snd.sub
      continuous_snd)).continuousOn ?_
    simp +contextual [s', MapsTo]
  have B : ContinuousOn (fun a ↦ ∫ x, L (f x) (g' a x) ∂μ) s' := by
    apply continuousOn_integral_bilinear_of_locally_integrable_of_compact_support L k'_comp A _
      (hf.integrableOn_isCompact k'_comp)
    rintro ⟨p, x⟩ y ⟨hp, hx⟩ hy
    apply hgs p _ hp
    contrapose! hy
    exact ⟨y - x, by simpa using hy, x, hx, by simp⟩
  apply ContinuousWithinAt.mono_of_mem_nhdsWithin (B (q₀, x₀) ⟨hq₀, mem_of_mem_nhds ht⟩)
  exact mem_nhdsWithin_prod_iff.2 ⟨s, self_mem_nhdsWithin, t, nhdsWithin_le_nhds ht, Subset.rfl⟩

/-- The convolution `f * g` is continuous if `f` is locally integrable and `g` is continuous and
compactly supported. Version where `g` depends on an additional parameter in an open subset `s` of
a parameter space `P` (and the compact support `k` is independent of the parameter in `s`),
given in terms of compositions with an additional continuous map. -/
theorem continuousOn_convolution_right_with_param_comp {s : Set P} {v : P → G}
    (hv : ContinuousOn v s) {g : P → G → E'} {k : Set G} (hk : IsCompact k)
    (hgs : ∀ p, ∀ x, p ∈ s → x ∉ k → g p x = 0) (hf : LocallyIntegrable f μ)
    (hg : ContinuousOn (↿g) (s ×ˢ univ)) : ContinuousOn (fun x => (f ⋆[L, μ] g x) (v x)) s := by
  apply
    (continuousOn_convolution_right_with_param L hk hgs hf hg).comp (continuousOn_id.prod hv)
  intro x hx
  simp only [hx, prod_mk_mem_set_prod_eq, mem_univ, and_self_iff, _root_.id]

/-- The convolution is continuous if one function is locally integrable and the other has compact
support and is continuous. -/
theorem _root_.HasCompactSupport.continuous_convolution_right (hcg : HasCompactSupport g)
    (hf : LocallyIntegrable f μ) (hg : Continuous g) : Continuous (f ⋆[L, μ] g) := by
  rw [continuous_iff_continuousOn_univ]
  let g' : G → G → E' := fun _ q => g q
  have : ContinuousOn (↿g') (univ ×ˢ univ) := (hg.comp continuous_snd).continuousOn
  exact continuousOn_convolution_right_with_param_comp L
    (continuous_iff_continuousOn_univ.1 continuous_id) hcg
    (fun p x _ hx => image_eq_zero_of_nmem_tsupport hx) hf this

/-- The convolution is continuous if one function is integrable and the other is bounded and
continuous. -/
theorem _root_.BddAbove.continuous_convolution_right_of_integrable
    [FirstCountableTopology G] [SecondCountableTopologyEither G E']
    (hbg : BddAbove (range fun x => ‖g x‖)) (hf : Integrable f μ) (hg : Continuous g) :
    Continuous (f ⋆[L, μ] g) := by
  refine continuous_iff_continuousAt.mpr fun x₀ => ?_
  have : ∀ᶠ x in 𝓝 x₀, ∀ᵐ t : G ∂μ, ‖L (f t) (g (x - t))‖ ≤ ‖L‖ * ‖f t‖ * ⨆ i, ‖g i‖ := by
    filter_upwards with x; filter_upwards with t
    apply_rules [L.le_of_opNorm₂_le_of_le, le_rfl, le_ciSup hbg (x - t)]
  refine continuousAt_of_dominated ?_ this ?_ ?_
  · exact Eventually.of_forall fun x =>
      hf.aestronglyMeasurable.convolution_integrand_snd' L hg.aestronglyMeasurable
  · exact (hf.norm.const_mul _).mul_const _
  · exact Eventually.of_forall fun t => (L.continuous₂.comp₂ continuous_const <|
      hg.comp <| continuous_id.sub continuous_const).continuousAt

end Group

section CommGroup

variable [AddCommGroup G]

theorem support_convolution_subset : support (f ⋆[L, μ] g) ⊆ support f + support g :=
  (support_convolution_subset_swap L).trans (add_comm _ _).subset

variable [IsAddLeftInvariant μ] [IsNegInvariant μ]

section Measurable

variable [MeasurableNeg G]
variable [MeasurableAdd G]

/-- Commutativity of convolution -/
theorem convolution_flip : g ⋆[L.flip, μ] f = f ⋆[L, μ] g := by
  ext1 x
  simp_rw [convolution_def]
  rw [← integral_sub_left_eq_self _ μ x]
  simp_rw [sub_sub_self, flip_apply]

/-- The symmetric definition of convolution. -/
theorem convolution_eq_swap : (f ⋆[L, μ] g) x = ∫ t, L (f (x - t)) (g t) ∂μ := by
  rw [← convolution_flip]; rfl

/-- The symmetric definition of convolution where the bilinear operator is scalar multiplication. -/
theorem convolution_lsmul_swap {f : G → 𝕜} {g : G → F} :
    (f ⋆[lsmul 𝕜 𝕜, μ] g : G → F) x = ∫ t, f (x - t) • g t ∂μ :=
  convolution_eq_swap _

/-- The symmetric definition of convolution where the bilinear operator is multiplication. -/
theorem convolution_mul_swap [NormedSpace ℝ 𝕜] {f : G → 𝕜} {g : G → 𝕜} :
    (f ⋆[mul 𝕜 𝕜, μ] g) x = ∫ t, f (x - t) * g t ∂μ :=
  convolution_eq_swap _

/-- The convolution of two even functions is also even. -/
theorem convolution_neg_of_neg_eq (h1 : ∀ᵐ x ∂μ, f (-x) = f x) (h2 : ∀ᵐ x ∂μ, g (-x) = g x) :
    (f ⋆[L, μ] g) (-x) = (f ⋆[L, μ] g) x :=
  calc
    ∫ t : G, (L (f t)) (g (-x - t)) ∂μ = ∫ t : G, (L (f (-t))) (g (x + t)) ∂μ := by
      apply integral_congr_ae
      filter_upwards [h1, (eventually_add_left_iff μ x).2 h2] with t ht h't
      simp_rw [ht, ← h't, neg_add']
    _ = ∫ t : G, (L (f t)) (g (x - t)) ∂μ := by
      rw [← integral_neg_eq_self]
      simp only [neg_neg, ← sub_eq_add_neg]

end Measurable

variable [TopologicalSpace G]
variable [TopologicalAddGroup G]
variable [BorelSpace G]

theorem _root_.HasCompactSupport.continuous_convolution_left
    (hcf : HasCompactSupport f) (hf : Continuous f) (hg : LocallyIntegrable g μ) :
    Continuous (f ⋆[L, μ] g) := by
  rw [← convolution_flip]
  exact hcf.continuous_convolution_right L.flip hg hf

theorem _root_.BddAbove.continuous_convolution_left_of_integrable
    [FirstCountableTopology G] [SecondCountableTopologyEither G E]
    (hbf : BddAbove (range fun x => ‖f x‖)) (hf : Continuous f) (hg : Integrable g μ) :
    Continuous (f ⋆[L, μ] g) := by
  rw [← convolution_flip]
  exact hbf.continuous_convolution_right_of_integrable L.flip hg hf

end CommGroup

section NormedAddCommGroup

variable [SeminormedAddCommGroup G]

/-- Compute `(f ⋆ g) x₀` if the support of the `f` is within `Metric.ball 0 R`, and `g` is constant
on `Metric.ball x₀ R`.

We can simplify the RHS further if we assume `f` is integrable, but also if `L = (•)` or more
generally if `L` has an `AntilipschitzWith`-condition. -/
theorem convolution_eq_right' {x₀ : G} {R : ℝ} (hf : support f ⊆ ball (0 : G) R)
    (hg : ∀ x ∈ ball x₀ R, g x = g x₀) : (f ⋆[L, μ] g) x₀ = ∫ t, L (f t) (g x₀) ∂μ := by
  have h2 : ∀ t, L (f t) (g (x₀ - t)) = L (f t) (g x₀) := fun t ↦ by
    by_cases ht : t ∈ support f
    · have h2t := hf ht
      rw [mem_ball_zero_iff] at h2t
      specialize hg (x₀ - t)
      rw [sub_eq_add_neg, add_mem_ball_iff_norm, norm_neg, ← sub_eq_add_neg] at hg
      rw [hg h2t]
    · rw [nmem_support] at ht
      simp_rw [ht, L.map_zero₂]
  simp_rw [convolution_def, h2]

variable [BorelSpace G] [SecondCountableTopology G]
variable [IsAddLeftInvariant μ] [SFinite μ]

/-- Approximate `(f ⋆ g) x₀` if the support of the `f` is bounded within a ball, and `g` is near
`g x₀` on a ball with the same radius around `x₀`. See `dist_convolution_le` for a special case.

We can simplify the second argument of `dist` further if we add some extra type-classes on `E`
and `𝕜` or if `L` is scalar multiplication. -/
theorem dist_convolution_le' {x₀ : G} {R ε : ℝ} {z₀ : E'} (hε : 0 ≤ ε) (hif : Integrable f μ)
    (hf : support f ⊆ ball (0 : G) R) (hmg : AEStronglyMeasurable g μ)
    (hg : ∀ x ∈ ball x₀ R, dist (g x) z₀ ≤ ε) :
    dist ((f ⋆[L, μ] g : G → F) x₀) (∫ t, L (f t) z₀ ∂μ) ≤ (‖L‖ * ∫ x, ‖f x‖ ∂μ) * ε := by
  have hfg : ConvolutionExistsAt f g x₀ L μ := by
    refine BddAbove.convolutionExistsAt L ?_ Metric.isOpen_ball.measurableSet (Subset.trans ?_ hf)
      hif.integrableOn hmg
    swap; · refine fun t => mt fun ht : f t = 0 => ?_; simp_rw [ht, L.map_zero₂]
    rw [bddAbove_def]
    refine ⟨‖z₀‖ + ε, ?_⟩
    rintro _ ⟨x, hx, rfl⟩
    refine norm_le_norm_add_const_of_dist_le (hg x ?_)
    rwa [mem_ball_iff_norm, norm_sub_rev, ← mem_ball_zero_iff]
  have h2 : ∀ t, dist (L (f t) (g (x₀ - t))) (L (f t) z₀) ≤ ‖L (f t)‖ * ε := by
    intro t; by_cases ht : t ∈ support f
    · have h2t := hf ht
      rw [mem_ball_zero_iff] at h2t
      specialize hg (x₀ - t)
      rw [sub_eq_add_neg, add_mem_ball_iff_norm, norm_neg, ← sub_eq_add_neg] at hg
      refine ((L (f t)).dist_le_opNorm _ _).trans ?_
      exact mul_le_mul_of_nonneg_left (hg h2t) (norm_nonneg _)
    · rw [nmem_support] at ht
      simp_rw [ht, L.map_zero₂, L.map_zero, norm_zero, zero_mul, dist_self]
      rfl
  simp_rw [convolution_def]
  simp_rw [dist_eq_norm] at h2 ⊢
  rw [← integral_sub hfg.integrable]; swap; · exact (L.flip z₀).integrable_comp hif
  refine (norm_integral_le_of_norm_le ((L.integrable_comp hif).norm.mul_const ε)
    (Eventually.of_forall h2)).trans ?_
  rw [integral_mul_right]
  refine mul_le_mul_of_nonneg_right ?_ hε
  have h3 : ∀ t, ‖L (f t)‖ ≤ ‖L‖ * ‖f t‖ := by
    intro t
    exact L.le_opNorm (f t)
  refine (integral_mono (L.integrable_comp hif).norm (hif.norm.const_mul _) h3).trans_eq ?_
  rw [integral_mul_left]

variable [NormedSpace ℝ E] [NormedSpace ℝ E'] [CompleteSpace E']

/-- Approximate `f ⋆ g` if the support of the `f` is bounded within a ball, and `g` is near `g x₀`
on a ball with the same radius around `x₀`.

This is a special case of `dist_convolution_le'` where `L` is `(•)`, `f` has integral 1 and `f` is
nonnegative. -/
theorem dist_convolution_le {f : G → ℝ} {x₀ : G} {R ε : ℝ} {z₀ : E'} (hε : 0 ≤ ε)
    (hf : support f ⊆ ball (0 : G) R) (hnf : ∀ x, 0 ≤ f x) (hintf : ∫ x, f x ∂μ = 1)
    (hmg : AEStronglyMeasurable g μ) (hg : ∀ x ∈ ball x₀ R, dist (g x) z₀ ≤ ε) :
    dist ((f ⋆[lsmul ℝ ℝ, μ] g : G → E') x₀) z₀ ≤ ε := by
  have hif : Integrable f μ := integrable_of_integral_eq_one hintf
  convert (dist_convolution_le' (lsmul ℝ ℝ) hε hif hf hmg hg).trans _
  · simp_rw [lsmul_apply, integral_smul_const, hintf, one_smul]
  · simp_rw [Real.norm_of_nonneg (hnf _), hintf, mul_one]
    exact (mul_le_mul_of_nonneg_right opNorm_lsmul_le hε).trans_eq (one_mul ε)

/-- `(φ i ⋆ g i) (k i)` tends to `z₀` as `i` tends to some filter `l` if
* `φ` is a sequence of nonnegative functions with integral `1` as `i` tends to `l`;
* The support of `φ` tends to small neighborhoods around `(0 : G)` as `i` tends to `l`;
* `g i` is `mu`-a.e. strongly measurable as `i` tends to `l`;
* `g i x` tends to `z₀` as `(i, x)` tends to `l ×ˢ 𝓝 x₀`;
* `k i` tends to `x₀`.

See also `ContDiffBump.convolution_tendsto_right`.
-/
theorem convolution_tendsto_right {ι} {g : ι → G → E'} {l : Filter ι} {x₀ : G} {z₀ : E'}
    {φ : ι → G → ℝ} {k : ι → G} (hnφ : ∀ᶠ i in l, ∀ x, 0 ≤ φ i x)
    (hiφ : ∀ᶠ i in l, ∫ x, φ i x ∂μ = 1)
    -- todo: we could weaken this to "the integral tends to 1"
    (hφ : Tendsto (fun n => support (φ n)) l (𝓝 0).smallSets)
    (hmg : ∀ᶠ i in l, AEStronglyMeasurable (g i) μ) (hcg : Tendsto (uncurry g) (l ×ˢ 𝓝 x₀) (𝓝 z₀))
    (hk : Tendsto k l (𝓝 x₀)) :
    Tendsto (fun i : ι => (φ i ⋆[lsmul ℝ ℝ, μ] g i : G → E') (k i)) l (𝓝 z₀) := by
  simp_rw [tendsto_smallSets_iff] at hφ
  rw [Metric.tendsto_nhds] at hcg ⊢
  simp_rw [Metric.eventually_prod_nhds_iff] at hcg
  intro ε hε
  have h2ε : 0 < ε / 3 := div_pos hε (by norm_num)
  obtain ⟨p, hp, δ, hδ, hgδ⟩ := hcg _ h2ε
  dsimp only [uncurry] at hgδ
  have h2k := hk.eventually (ball_mem_nhds x₀ <| half_pos hδ)
  have h2φ := hφ (ball (0 : G) _) <| ball_mem_nhds _ (half_pos hδ)
  filter_upwards [hp, h2k, h2φ, hnφ, hiφ, hmg] with i hpi hki hφi hnφi hiφi hmgi
  have hgi : dist (g i (k i)) z₀ < ε / 3 := hgδ hpi (hki.trans <| half_lt_self hδ)
  have h1 : ∀ x' ∈ ball (k i) (δ / 2), dist (g i x') (g i (k i)) ≤ ε / 3 + ε / 3 := by
    intro x' hx'
    refine (dist_triangle_right _ _ _).trans (add_le_add (hgδ hpi ?_).le hgi.le)
    exact ((dist_triangle _ _ _).trans_lt (add_lt_add hx'.out hki)).trans_eq (add_halves δ)
  have := dist_convolution_le (add_pos h2ε h2ε).le hφi hnφi hiφi hmgi h1
  refine ((dist_triangle _ _ _).trans_lt (add_lt_add_of_le_of_lt this hgi)).trans_eq ?_
  field_simp; ring_nf

end NormedAddCommGroup

end Measurability

end NontriviallyNormedField

open scoped Convolution

section RCLike
variable [RCLike 𝕜]
variable [NormedSpace 𝕜 E]
variable [NormedSpace 𝕜 E']
variable [NormedSpace 𝕜 E'']
variable [NormedSpace ℝ F] [NormedSpace 𝕜 F]
variable {n : ℕ∞}
variable [MeasurableSpace G] {μ ν : Measure G}
variable (L : E →L[𝕜] E' →L[𝕜] F)

section Assoc
variable [CompleteSpace F]
variable [NormedAddCommGroup F'] [NormedSpace ℝ F'] [NormedSpace 𝕜 F'] [CompleteSpace F']
variable [NormedAddCommGroup F''] [NormedSpace ℝ F''] [NormedSpace 𝕜 F''] [CompleteSpace F'']
variable {k : G → E''}
variable (L₂ : F →L[𝕜] E'' →L[𝕜] F')
variable (L₃ : E →L[𝕜] F'' →L[𝕜] F')
variable (L₄ : E' →L[𝕜] E'' →L[𝕜] F'')
variable [AddGroup G]
variable [SFinite μ] [SFinite ν] [IsAddRightInvariant μ]

theorem integral_convolution [MeasurableAdd₂ G] [MeasurableNeg G] [NormedSpace ℝ E]
    [NormedSpace ℝ E'] [CompleteSpace E] [CompleteSpace E'] (hf : Integrable f ν)
    (hg : Integrable g μ) : ∫ x, (f ⋆[L, ν] g) x ∂μ = L (∫ x, f x ∂ν) (∫ x, g x ∂μ) := by
  refine (integral_integral_swap (by apply hf.convolution_integrand L hg)).trans ?_
  simp_rw [integral_comp_comm _ (hg.comp_sub_right _), integral_sub_right_eq_self]
  exact (L.flip (∫ x, g x ∂μ)).integral_comp_comm hf

variable [MeasurableAdd₂ G] [IsAddRightInvariant ν] [MeasurableNeg G]

/-- Convolution is associative. This has a weak but inconvenient integrability condition.
See also `MeasureTheory.convolution_assoc`. -/
theorem convolution_assoc' (hL : ∀ (x : E) (y : E') (z : E''), L₂ (L x y) z = L₃ x (L₄ y z))
    {x₀ : G} (hfg : ∀ᵐ y ∂μ, ConvolutionExistsAt f g y L ν)
    (hgk : ∀ᵐ x ∂ν, ConvolutionExistsAt g k x L₄ μ)
    (hi : Integrable (uncurry fun x y => (L₃ (f y)) ((L₄ (g (x - y))) (k (x₀ - x)))) (μ.prod ν)) :
    ((f ⋆[L, ν] g) ⋆[L₂, μ] k) x₀ = (f ⋆[L₃, ν] g ⋆[L₄, μ] k) x₀ :=
  calc
    ((f ⋆[L, ν] g) ⋆[L₂, μ] k) x₀ = ∫ t, L₂ (∫ s, L (f s) (g (t - s)) ∂ν) (k (x₀ - t)) ∂μ := rfl
    _ = ∫ t, ∫ s, L₂ (L (f s) (g (t - s))) (k (x₀ - t)) ∂ν ∂μ :=
      (integral_congr_ae (hfg.mono fun t ht => ((L₂.flip (k (x₀ - t))).integral_comp_comm ht).symm))
    _ = ∫ t, ∫ s, L₃ (f s) (L₄ (g (t - s)) (k (x₀ - t))) ∂ν ∂μ := by simp_rw [hL]
    _ = ∫ s, ∫ t, L₃ (f s) (L₄ (g (t - s)) (k (x₀ - t))) ∂μ ∂ν := by rw [integral_integral_swap hi]
    _ = ∫ s, ∫ u, L₃ (f s) (L₄ (g u) (k (x₀ - s - u))) ∂μ ∂ν := by
      congr; ext t
      rw [eq_comm, ← integral_sub_right_eq_self _ t]
      simp_rw [sub_sub_sub_cancel_right]
    _ = ∫ s, L₃ (f s) (∫ u, L₄ (g u) (k (x₀ - s - u)) ∂μ) ∂ν := by
      refine integral_congr_ae ?_
      refine ((quasiMeasurePreserving_sub_left_of_right_invariant ν x₀).ae hgk).mono fun t ht => ?_
      exact (L₃ (f t)).integral_comp_comm ht
    _ = (f ⋆[L₃, ν] g ⋆[L₄, μ] k) x₀ := rfl

/-- Convolution is associative. This requires that
* all maps are a.e. strongly measurable w.r.t one of the measures
* `f ⋆[L, ν] g` exists almost everywhere
* `‖g‖ ⋆[μ] ‖k‖` exists almost everywhere
* `‖f‖ ⋆[ν] (‖g‖ ⋆[μ] ‖k‖)` exists at `x₀` -/
theorem convolution_assoc (hL : ∀ (x : E) (y : E') (z : E''), L₂ (L x y) z = L₃ x (L₄ y z)) {x₀ : G}
    (hf : AEStronglyMeasurable f ν) (hg : AEStronglyMeasurable g μ) (hk : AEStronglyMeasurable k μ)
    (hfg : ∀ᵐ y ∂μ, ConvolutionExistsAt f g y L ν)
    (hgk : ∀ᵐ x ∂ν, ConvolutionExistsAt (fun x => ‖g x‖) (fun x => ‖k x‖) x (mul ℝ ℝ) μ)
    (hfgk :
      ConvolutionExistsAt (fun x => ‖f x‖) ((fun x => ‖g x‖) ⋆[mul ℝ ℝ, μ] fun x => ‖k x‖) x₀
        (mul ℝ ℝ) ν) :
    ((f ⋆[L, ν] g) ⋆[L₂, μ] k) x₀ = (f ⋆[L₃, ν] g ⋆[L₄, μ] k) x₀ := by
  refine convolution_assoc' L L₂ L₃ L₄ hL hfg (hgk.mono fun x hx => hx.ofNorm L₄ hg hk) ?_
  -- the following is similar to `Integrable.convolution_integrand`
  have h_meas :
    AEStronglyMeasurable (uncurry fun x y => L₃ (f y) (L₄ (g x) (k (x₀ - y - x))))
      (μ.prod ν) := by
    refine L₃.aestronglyMeasurable_comp₂ hf.snd ?_
    refine L₄.aestronglyMeasurable_comp₂ hg.fst ?_
    refine (hk.mono_ac ?_).comp_measurable
      ((measurable_const.sub measurable_snd).sub measurable_fst)
    refine QuasiMeasurePreserving.absolutelyContinuous ?_
    refine QuasiMeasurePreserving.prod_of_left
      ((measurable_const.sub measurable_snd).sub measurable_fst) (Eventually.of_forall fun y => ?_)
    dsimp only
    exact quasiMeasurePreserving_sub_left_of_right_invariant μ _
  have h2_meas :
    AEStronglyMeasurable (fun y => ∫ x, ‖L₃ (f y) (L₄ (g x) (k (x₀ - y - x)))‖ ∂μ) ν :=
    h_meas.prod_swap.norm.integral_prod_right'
  have h3 : map (fun z : G × G => (z.1 - z.2, z.2)) (μ.prod ν) = μ.prod ν :=
    (measurePreserving_sub_prod μ ν).map_eq
  suffices Integrable (uncurry fun x y => L₃ (f y) (L₄ (g x) (k (x₀ - y - x)))) (μ.prod ν) by
    rw [← h3] at this
    convert this.comp_measurable (measurable_sub.prod_mk measurable_snd)
    ext ⟨x, y⟩
    simp (config := { unfoldPartialApp := true }) only [uncurry, Function.comp_apply,
      sub_sub_sub_cancel_right]
  simp_rw [integrable_prod_iff' h_meas]
  refine ⟨((quasiMeasurePreserving_sub_left_of_right_invariant ν x₀).ae hgk).mono fun t ht =>
    (L₃ (f t)).integrable_comp <| ht.ofNorm L₄ hg hk, ?_⟩
  refine (hfgk.const_mul (‖L₃‖ * ‖L₄‖)).mono' h2_meas
    (((quasiMeasurePreserving_sub_left_of_right_invariant ν x₀).ae hgk).mono fun t ht => ?_)
  simp_rw [convolution_def, mul_apply', mul_mul_mul_comm ‖L₃‖ ‖L₄‖, ← integral_mul_left]
  rw [Real.norm_of_nonneg (by positivity)]
  refine integral_mono_of_nonneg (Eventually.of_forall fun t => norm_nonneg _)
    ((ht.const_mul _).const_mul _) (Eventually.of_forall fun s => ?_)
  simp only [← mul_assoc ‖L₄‖]
  apply_rules [ContinuousLinearMap.le_of_opNorm₂_le_of_le, le_rfl]

end Assoc

variable [NormedAddCommGroup G] [BorelSpace G]

theorem convolution_precompR_apply {g : G → E'' →L[𝕜] E'} (hf : LocallyIntegrable f μ)
    (hcg : HasCompactSupport g) (hg : Continuous g) (x₀ : G) (x : E'') :
    (f ⋆[L.precompR E'', μ] g) x₀ x = (f ⋆[L, μ] fun a => g a x) x₀ := by
  have := hcg.convolutionExists_right (L.precompR E'' : _) hf hg x₀
  simp_rw [convolution_def, ContinuousLinearMap.integral_apply this]
  rfl

variable [NormedSpace 𝕜 G] [SFinite μ] [IsAddLeftInvariant μ]

/-- Compute the total derivative of `f ⋆ g` if `g` is `C^1` with compact support and `f` is locally
integrable. To write down the total derivative as a convolution, we use
`ContinuousLinearMap.precompR`. -/
theorem _root_.HasCompactSupport.hasFDerivAt_convolution_right (hcg : HasCompactSupport g)
    (hf : LocallyIntegrable f μ) (hg : ContDiff 𝕜 1 g) (x₀ : G) :
    HasFDerivAt (f ⋆[L, μ] g) ((f ⋆[L.precompR G, μ] fderiv 𝕜 g) x₀) x₀ := by
  rcases hcg.eq_zero_or_finiteDimensional 𝕜 hg.continuous with (rfl | fin_dim)
  · have : fderiv 𝕜 (0 : G → E') = 0 := fderiv_const (0 : E')
    simp only [this, convolution_zero, Pi.zero_apply]
    exact hasFDerivAt_const (0 : F) x₀
  have : ProperSpace G := FiniteDimensional.proper_rclike 𝕜 G
  set L' := L.precompR G
  have h1 : ∀ᶠ x in 𝓝 x₀, AEStronglyMeasurable (fun t => L (f t) (g (x - t))) μ :=
    Eventually.of_forall
      (hf.aestronglyMeasurable.convolution_integrand_snd L hg.continuous.aestronglyMeasurable)
  have h2 : ∀ x, AEStronglyMeasurable (fun t => L' (f t) (fderiv 𝕜 g (x - t))) μ :=
    hf.aestronglyMeasurable.convolution_integrand_snd L'
      (hg.continuous_fderiv le_rfl).aestronglyMeasurable
  have h3 : ∀ x t, HasFDerivAt (fun x => g (x - t)) (fderiv 𝕜 g (x - t)) x := fun x t ↦ by
    simpa using
      (hg.differentiable le_rfl).differentiableAt.hasFDerivAt.comp x
        ((hasFDerivAt_id x).sub (hasFDerivAt_const t x))
  let K' := -tsupport (fderiv 𝕜 g) + closedBall x₀ 1
  have hK' : IsCompact K' := (hcg.fderiv 𝕜).neg.add (isCompact_closedBall x₀ 1)
  -- Porting note: was
  -- `refine' hasFDerivAt_integral_of_dominated_of_fderiv_le zero_lt_one h1 _ (h2 x₀) _ _ _`
  -- but it failed; surprisingly, `apply` works
  apply hasFDerivAt_integral_of_dominated_of_fderiv_le zero_lt_one h1 _ (h2 x₀)
  · filter_upwards with t x hx using
      (hcg.fderiv 𝕜).convolution_integrand_bound_right L' (hg.continuous_fderiv le_rfl)
        (ball_subset_closedBall hx)
  · rw [integrable_indicator_iff hK'.measurableSet]
    exact ((hf.integrableOn_isCompact hK').norm.const_mul _).mul_const _
  · exact Eventually.of_forall fun t x _ => (L _).hasFDerivAt.comp x (h3 x t)
  · exact hcg.convolutionExists_right L hf hg.continuous x₀

theorem _root_.HasCompactSupport.hasFDerivAt_convolution_left [IsNegInvariant μ]
    (hcf : HasCompactSupport f) (hf : ContDiff 𝕜 1 f) (hg : LocallyIntegrable g μ) (x₀ : G) :
    HasFDerivAt (f ⋆[L, μ] g) ((fderiv 𝕜 f ⋆[L.precompL G, μ] g) x₀) x₀ := by
  simp (config := { singlePass := true }) only [← convolution_flip]
  exact hcf.hasFDerivAt_convolution_right L.flip hg hf x₀

end RCLike

section Real

/-! The one-variable case -/

variable [RCLike 𝕜]
variable [NormedSpace 𝕜 E]
variable [NormedSpace 𝕜 E']
variable [NormedSpace ℝ F] [NormedSpace 𝕜 F]
variable {f₀ : 𝕜 → E} {g₀ : 𝕜 → E'}
variable {n : ℕ∞}
variable (L : E →L[𝕜] E' →L[𝕜] F)
variable {μ : Measure 𝕜}
variable [IsAddLeftInvariant μ] [SFinite μ]

theorem _root_.HasCompactSupport.hasDerivAt_convolution_right (hf : LocallyIntegrable f₀ μ)
    (hcg : HasCompactSupport g₀) (hg : ContDiff 𝕜 1 g₀) (x₀ : 𝕜) :
    HasDerivAt (f₀ ⋆[L, μ] g₀) ((f₀ ⋆[L, μ] deriv g₀) x₀) x₀ := by
  convert (hcg.hasFDerivAt_convolution_right L hf hg x₀).hasDerivAt using 1
  rw [convolution_precompR_apply L hf (hcg.fderiv 𝕜) (hg.continuous_fderiv le_rfl)]
  rfl

theorem _root_.HasCompactSupport.hasDerivAt_convolution_left [IsNegInvariant μ]
    (hcf : HasCompactSupport f₀) (hf : ContDiff 𝕜 1 f₀) (hg : LocallyIntegrable g₀ μ) (x₀ : 𝕜) :
    HasDerivAt (f₀ ⋆[L, μ] g₀) ((deriv f₀ ⋆[L, μ] g₀) x₀) x₀ := by
  simp (config := { singlePass := true }) only [← convolution_flip]
  exact hcf.hasDerivAt_convolution_right L.flip hg hf x₀

end Real

section WithParam

variable [RCLike 𝕜] [NormedSpace 𝕜 E] [NormedSpace 𝕜 E'] [NormedSpace 𝕜 E''] [NormedSpace ℝ F]
  [NormedSpace 𝕜 F] [MeasurableSpace G] [NormedAddCommGroup G] [BorelSpace G]
  [NormedSpace 𝕜 G] [NormedAddCommGroup P] [NormedSpace 𝕜 P] {μ : Measure G}
  (L : E →L[𝕜] E' →L[𝕜] F)

/-- The derivative of the convolution `f * g` is given by `f * Dg`, when `f` is locally integrable
and `g` is `C^1` and compactly supported. Version where `g` depends on an additional parameter in an
open subset `s` of a parameter space `P` (and the compact support `k` is independent of the
parameter in `s`). -/
theorem hasFDerivAt_convolution_right_with_param {g : P → G → E'} {s : Set P} {k : Set G}
    (hs : IsOpen s) (hk : IsCompact k) (hgs : ∀ p, ∀ x, p ∈ s → x ∉ k → g p x = 0)
    (hf : LocallyIntegrable f μ) (hg : ContDiffOn 𝕜 1 (↿g) (s ×ˢ univ)) (q₀ : P × G)
    (hq₀ : q₀.1 ∈ s) :
    HasFDerivAt (fun q : P × G => (f ⋆[L, μ] g q.1) q.2)
      ((f ⋆[L.precompR (P × G), μ] fun x : G => fderiv 𝕜 (↿g) (q₀.1, x)) q₀.2) q₀ := by
  let g' := fderiv 𝕜 ↿g
  have A : ∀ p ∈ s, Continuous (g p) := fun p hp ↦ by
    refine hg.continuousOn.comp_continuous (continuous_const.prod_mk continuous_id') fun x => ?_
    simpa only [prod_mk_mem_set_prod_eq, mem_univ, and_true] using hp
  have A' : ∀ q : P × G, q.1 ∈ s → s ×ˢ univ ∈ 𝓝 q := fun q hq ↦ by
    apply (hs.prod isOpen_univ).mem_nhds
    simpa only [mem_prod, mem_univ, and_true] using hq
  -- The derivative of `g` vanishes away from `k`.
  have g'_zero : ∀ p x, p ∈ s → x ∉ k → g' (p, x) = 0 := by
    intro p x hp hx
    refine (hasFDerivAt_zero_of_eventually_const 0 ?_).fderiv
    have M2 : kᶜ ∈ 𝓝 x := hk.isClosed.isOpen_compl.mem_nhds hx
    have M1 : s ∈ 𝓝 p := hs.mem_nhds hp
    rw [nhds_prod_eq]
    filter_upwards [prod_mem_prod M1 M2]
    rintro ⟨p, y⟩ ⟨hp, hy⟩
    exact hgs p y hp hy
  /- We find a small neighborhood of `{q₀.1} × k` on which the derivative is uniformly bounded. This
    follows from the continuity at all points of the compact set `k`. -/
  obtain ⟨ε, C, εpos, h₀ε, hε⟩ :
      ∃ ε C, 0 < ε ∧ ball q₀.1 ε ⊆ s ∧ ∀ p x, ‖p - q₀.1‖ < ε → ‖g' (p, x)‖ ≤ C := by
    have A : IsCompact ({q₀.1} ×ˢ k) := isCompact_singleton.prod hk
    obtain ⟨t, kt, t_open, ht⟩ : ∃ t, {q₀.1} ×ˢ k ⊆ t ∧ IsOpen t ∧ IsBounded (g' '' t) := by
      have B : ContinuousOn g' (s ×ˢ univ) :=
        hg.continuousOn_fderiv_of_isOpen (hs.prod isOpen_univ) le_rfl
      apply exists_isOpen_isBounded_image_of_isCompact_of_continuousOn A (hs.prod isOpen_univ) _ B
      simp only [prod_subset_prod_iff, hq₀, singleton_subset_iff, subset_univ, and_self_iff,
        true_or]
    obtain ⟨ε, εpos, hε, h'ε⟩ :
      ∃ ε : ℝ, 0 < ε ∧ thickening ε ({q₀.fst} ×ˢ k) ⊆ t ∧ ball q₀.1 ε ⊆ s := by
      obtain ⟨ε, εpos, hε⟩ : ∃ ε : ℝ, 0 < ε ∧ thickening ε (({q₀.fst} : Set P) ×ˢ k) ⊆ t :=
        A.exists_thickening_subset_open t_open kt
      obtain ⟨δ, δpos, hδ⟩ : ∃ δ : ℝ, 0 < δ ∧ ball q₀.1 δ ⊆ s := Metric.isOpen_iff.1 hs _ hq₀
      refine ⟨min ε δ, lt_min εpos δpos, ?_, ?_⟩
      · exact Subset.trans (thickening_mono (min_le_left _ _) _) hε
      · exact Subset.trans (ball_subset_ball (min_le_right _ _)) hδ
    obtain ⟨C, Cpos, hC⟩ : ∃ C, 0 < C ∧ g' '' t ⊆ closedBall 0 C := ht.subset_closedBall_lt 0 0
    refine ⟨ε, C, εpos, h'ε, fun p x hp => ?_⟩
    have hps : p ∈ s := h'ε (mem_ball_iff_norm.2 hp)
    by_cases hx : x ∈ k
    · have H : (p, x) ∈ t := by
        apply hε
        refine mem_thickening_iff.2 ⟨(q₀.1, x), ?_, ?_⟩
        · simp only [hx, singleton_prod, mem_image, Prod.mk.inj_iff, eq_self_iff_true, true_and,
            exists_eq_right]
        · rw [← dist_eq_norm] at hp
          simpa only [Prod.dist_eq, εpos, dist_self, max_lt_iff, and_true] using hp
      have : g' (p, x) ∈ closedBall (0 : P × G →L[𝕜] E') C := hC (mem_image_of_mem _ H)
      rwa [mem_closedBall_zero_iff] at this
    · have : g' (p, x) = 0 := g'_zero _ _ hps hx
      rw [this]
      simpa only [norm_zero] using Cpos.le
  /- Now, we wish to apply a theorem on differentiation of integrals. For this, we need to check
    trivial measurability or integrability assumptions (in `I1`, `I2`, `I3`), as well as a uniform
    integrability assumption over the derivative (in `I4` and `I5`) and pointwise differentiability
    in `I6`. -/
  have I1 :
    ∀ᶠ x : P × G in 𝓝 q₀, AEStronglyMeasurable (fun a : G => L (f a) (g x.1 (x.2 - a))) μ := by
    filter_upwards [A' q₀ hq₀]
    rintro ⟨p, x⟩ ⟨hp, -⟩
    refine (HasCompactSupport.convolutionExists_right L ?_ hf (A _ hp) _).1
    apply hk.of_isClosed_subset (isClosed_tsupport _)
    exact closure_minimal (support_subset_iff'.2 fun z hz => hgs _ _ hp hz) hk.isClosed
  have I2 : Integrable (fun a : G => L (f a) (g q₀.1 (q₀.2 - a))) μ := by
    have M : HasCompactSupport (g q₀.1) := HasCompactSupport.intro hk fun x hx => hgs q₀.1 x hq₀ hx
    apply M.convolutionExists_right L hf (A q₀.1 hq₀) q₀.2
  have I3 : AEStronglyMeasurable (fun a : G => (L (f a)).comp (g' (q₀.fst, q₀.snd - a))) μ := by
    have T : HasCompactSupport fun y => g' (q₀.1, y) :=
      HasCompactSupport.intro hk fun x hx => g'_zero q₀.1 x hq₀ hx
    apply (HasCompactSupport.convolutionExists_right (L.precompR (P × G) : _) T hf _ q₀.2).1
    have : ContinuousOn g' (s ×ˢ univ) :=
      hg.continuousOn_fderiv_of_isOpen (hs.prod isOpen_univ) le_rfl
    apply this.comp_continuous (continuous_const.prod_mk continuous_id')
    intro x
    simpa only [prod_mk_mem_set_prod_eq, mem_univ, and_true] using hq₀
  set K' := (-k + {q₀.2} : Set G) with K'_def
  have hK' : IsCompact K' := hk.neg.add isCompact_singleton
  obtain ⟨U, U_open, K'U, hU⟩ : ∃ U, IsOpen U ∧ K' ⊆ U ∧ IntegrableOn f U μ :=
    hf.integrableOn_nhds_isCompact hK'
  obtain ⟨δ, δpos, δε, hδ⟩ : ∃ δ, (0 : ℝ) < δ ∧ δ ≤ ε ∧ K' + ball 0 δ ⊆ U := by
    obtain ⟨V, V_mem, hV⟩ : ∃ V ∈ 𝓝 (0 : G), K' + V ⊆ U :=
      compact_open_separated_add_right hK' U_open K'U
    rcases Metric.mem_nhds_iff.1 V_mem with ⟨δ, δpos, hδ⟩
    refine ⟨min δ ε, lt_min δpos εpos, min_le_right δ ε, ?_⟩
    exact (add_subset_add_left ((ball_subset_ball (min_le_left _ _)).trans hδ)).trans hV
  -- Porting note: added to speed up the line below.
  letI := ContinuousLinearMap.hasOpNorm (𝕜 := 𝕜) (𝕜₂ := 𝕜) (E := E)
    (F := (P × G →L[𝕜] E') →L[𝕜] P × G →L[𝕜] F) (σ₁₂ := RingHom.id 𝕜)
  let bound : G → ℝ := indicator U fun t => ‖(L.precompR (P × G))‖ * ‖f t‖ * C
  have I4 : ∀ᵐ a : G ∂μ, ∀ x : P × G, dist x q₀ < δ →
      ‖L.precompR (P × G) (f a) (g' (x.fst, x.snd - a))‖ ≤ bound a := by
    filter_upwards with a x hx
    rw [Prod.dist_eq, dist_eq_norm, dist_eq_norm] at hx
    have : (-tsupport fun a => g' (x.1, a)) + ball q₀.2 δ ⊆ U := by
      apply Subset.trans _ hδ
      rw [K'_def, add_assoc]
      apply add_subset_add
      · rw [neg_subset_neg]
        refine closure_minimal (support_subset_iff'.2 fun z hz => ?_) hk.isClosed
        apply g'_zero x.1 z (h₀ε _) hz
        rw [mem_ball_iff_norm]
        exact ((le_max_left _ _).trans_lt hx).trans_le δε
      · simp only [add_ball, thickening_singleton, zero_vadd, subset_rfl]
    apply convolution_integrand_bound_right_of_le_of_subset _ _ _ this
    · intro y
      exact hε _ _ (((le_max_left _ _).trans_lt hx).trans_le δε)
    · rw [mem_ball_iff_norm]
      exact (le_max_right _ _).trans_lt hx
  have I5 : Integrable bound μ := by
    rw [integrable_indicator_iff U_open.measurableSet]
    exact (hU.norm.const_mul _).mul_const _
  have I6 : ∀ᵐ a : G ∂μ, ∀ x : P × G, dist x q₀ < δ →
      HasFDerivAt (fun x : P × G => L (f a) (g x.1 (x.2 - a)))
        ((L (f a)).comp (g' (x.fst, x.snd - a))) x := by
    filter_upwards with a x hx
    apply (L _).hasFDerivAt.comp x
    have N : s ×ˢ univ ∈ 𝓝 (x.1, x.2 - a) := by
      apply A'
      apply h₀ε
      rw [Prod.dist_eq] at hx
      exact lt_of_lt_of_le (lt_of_le_of_lt (le_max_left _ _) hx) δε
    have Z := ((hg.differentiableOn le_rfl).differentiableAt N).hasFDerivAt
    have Z' :
        HasFDerivAt (fun x : P × G => (x.1, x.2 - a)) (ContinuousLinearMap.id 𝕜 (P × G)) x := by
      have : (fun x : P × G => (x.1, x.2 - a)) = _root_.id - fun x => (0, a) := by
        ext x <;> simp only [Pi.sub_apply, _root_.id, Prod.fst_sub, sub_zero, Prod.snd_sub]
      rw [this]
      exact (hasFDerivAt_id x).sub_const (0, a)
    exact Z.comp x Z'
  exact hasFDerivAt_integral_of_dominated_of_fderiv_le δpos I1 I2 I3 I4 I5 I6

/-- The convolution `f * g` is `C^n` when `f` is locally integrable and `g` is `C^n` and compactly
supported. Version where `g` depends on an additional parameter in an open subset `s` of a
parameter space `P` (and the compact support `k` is independent of the parameter in `s`).
In this version, all the types belong to the same universe (to get an induction working in the
proof). Use instead `contDiffOn_convolution_right_with_param`, which removes this restriction. -/
theorem contDiffOn_convolution_right_with_param_aux {G : Type uP} {E' : Type uP} {F : Type uP}
    {P : Type uP} [NormedAddCommGroup E'] [NormedAddCommGroup F] [NormedSpace 𝕜 E']
    [NormedSpace ℝ F] [NormedSpace 𝕜 F] [MeasurableSpace G]
    {μ : Measure G}
    [NormedAddCommGroup G] [BorelSpace G] [NormedSpace 𝕜 G] [NormedAddCommGroup P] [NormedSpace 𝕜 P]
    {f : G → E} {n : ℕ∞} (L : E →L[𝕜] E' →L[𝕜] F) {g : P → G → E'} {s : Set P} {k : Set G}
    (hs : IsOpen s) (hk : IsCompact k) (hgs : ∀ p, ∀ x, p ∈ s → x ∉ k → g p x = 0)
    (hf : LocallyIntegrable f μ) (hg : ContDiffOn 𝕜 n (↿g) (s ×ˢ univ)) :
    ContDiffOn 𝕜 n (fun q : P × G => (f ⋆[L, μ] g q.1) q.2) (s ×ˢ univ) := by
  /- We have a formula for the derivation of `f * g`, which is of the same form, thanks to
    `hasFDerivAt_convolution_right_with_param`. Therefore, we can prove the result by induction on
    `n` (but for this we need the spaces at the different steps of the induction to live in the same
    universe, which is why we make the assumption in the lemma that all the relevant spaces
    come from the same universe). -/
  induction n using ENat.nat_induction generalizing g E' F with
  | h0 =>
    rw [contDiffOn_zero] at hg ⊢
    exact continuousOn_convolution_right_with_param L hk hgs hf hg
  | hsuc n ih =>
    let f' : P → G → P × G →L[𝕜] F := fun p a =>
      (f ⋆[L.precompR (P × G), μ] fun x : G => fderiv 𝕜 (uncurry g) (p, x)) a
    have A : ∀ q₀ : P × G, q₀.1 ∈ s →
        HasFDerivAt (fun q : P × G => (f ⋆[L, μ] g q.1) q.2) (f' q₀.1 q₀.2) q₀ :=
      hasFDerivAt_convolution_right_with_param L hs hk hgs hf hg.one_of_succ
    rw [contDiffOn_succ_iff_fderiv_of_isOpen (hs.prod (@isOpen_univ G _))] at hg ⊢
    constructor
    · rintro ⟨p, x⟩ ⟨hp, -⟩
      exact (A (p, x) hp).differentiableAt.differentiableWithinAt
    · suffices H : ContDiffOn 𝕜 n (↿f') (s ×ˢ univ) by
        apply H.congr
        rintro ⟨p, x⟩ ⟨hp, -⟩
        exact (A (p, x) hp).fderiv
      have B : ∀ (p : P) (x : G), p ∈ s → x ∉ k → fderiv 𝕜 (uncurry g) (p, x) = 0 := by
        intro p x hp hx
        apply (hasFDerivAt_zero_of_eventually_const (0 : E') _).fderiv
        have M2 : kᶜ ∈ 𝓝 x := IsOpen.mem_nhds hk.isClosed.isOpen_compl hx
        have M1 : s ∈ 𝓝 p := hs.mem_nhds hp
        rw [nhds_prod_eq]
        filter_upwards [prod_mem_prod M1 M2]
        rintro ⟨p, y⟩ ⟨hp, hy⟩
        exact hgs p y hp hy
      apply ih (L.precompR (P × G) : _) B
      convert hg.2
  | htop ih =>
    rw [contDiffOn_top] at hg ⊢
    exact fun n ↦ ih n L hgs (hg n)

/-- The convolution `f * g` is `C^n` when `f` is locally integrable and `g` is `C^n` and compactly
supported. Version where `g` depends on an additional parameter in an open subset `s` of a
parameter space `P` (and the compact support `k` is independent of the parameter in `s`). -/
theorem contDiffOn_convolution_right_with_param {f : G → E} {n : ℕ∞} (L : E →L[𝕜] E' →L[𝕜] F)
    {g : P → G → E'} {s : Set P} {k : Set G} (hs : IsOpen s) (hk : IsCompact k)
    (hgs : ∀ p, ∀ x, p ∈ s → x ∉ k → g p x = 0) (hf : LocallyIntegrable f μ)
    (hg : ContDiffOn 𝕜 n (↿g) (s ×ˢ univ)) :
    ContDiffOn 𝕜 n (fun q : P × G => (f ⋆[L, μ] g q.1) q.2) (s ×ˢ univ) := by
  /- The result is known when all the universes are the same, from
    `contDiffOn_convolution_right_with_param_aux`. We reduce to this situation by pushing
    everything through `ULift` continuous linear equivalences. -/
  let eG : Type max uG uE' uF uP := ULift.{max uE' uF uP} G
  borelize eG
  let eE' : Type max uE' uG uF uP := ULift.{max uG uF uP} E'
  let eF : Type max uF uG uE' uP := ULift.{max uG uE' uP} F
  let eP : Type max uP uG uE' uF := ULift.{max uG uE' uF} P
  let isoG : eG ≃L[𝕜] G := ContinuousLinearEquiv.ulift
  let isoE' : eE' ≃L[𝕜] E' := ContinuousLinearEquiv.ulift
  let isoF : eF ≃L[𝕜] F := ContinuousLinearEquiv.ulift
  let isoP : eP ≃L[𝕜] P := ContinuousLinearEquiv.ulift
  let ef := f ∘ isoG
  let eμ : Measure eG := Measure.map isoG.symm μ
  let eg : eP → eG → eE' := fun ep ex => isoE'.symm (g (isoP ep) (isoG ex))
  let eL :=
    ContinuousLinearMap.comp
      ((ContinuousLinearEquiv.arrowCongr isoE' isoF).symm : (E' →L[𝕜] F) →L[𝕜] eE' →L[𝕜] eF) L
  let R := fun q : eP × eG => (ef ⋆[eL, eμ] eg q.1) q.2
  have R_contdiff : ContDiffOn 𝕜 n R ((isoP ⁻¹' s) ×ˢ univ) := by
    have hek : IsCompact (isoG ⁻¹' k) := isoG.toHomeomorph.isClosedEmbedding.isCompact_preimage hk
    have hes : IsOpen (isoP ⁻¹' s) := isoP.continuous.isOpen_preimage _ hs
    refine contDiffOn_convolution_right_with_param_aux eL hes hek ?_ ?_ ?_
    · intro p x hp hx
      simp only [eg, (· ∘ ·), ContinuousLinearEquiv.prod_apply, LinearIsometryEquiv.coe_coe,
        ContinuousLinearEquiv.map_eq_zero_iff]
      exact hgs _ _ hp hx
    · exact (locallyIntegrable_map_homeomorph isoG.symm.toHomeomorph).2 hf
    · apply isoE'.symm.contDiff.comp_contDiffOn
      apply hg.comp (isoP.prod isoG).contDiff.contDiffOn
      rintro ⟨p, x⟩ ⟨hp, -⟩
      simpa only [mem_preimage, ContinuousLinearEquiv.prod_apply, prod_mk_mem_set_prod_eq, mem_univ,
        and_true] using hp
  have A : ContDiffOn 𝕜 n (isoF ∘ R ∘ (isoP.prod isoG).symm) (s ×ˢ univ) := by
    apply isoF.contDiff.comp_contDiffOn
    apply R_contdiff.comp (ContinuousLinearEquiv.contDiff _).contDiffOn
    rintro ⟨p, x⟩ ⟨hp, -⟩
    simpa only [mem_preimage, mem_prod, mem_univ, and_true, ContinuousLinearEquiv.prod_symm,
      ContinuousLinearEquiv.prod_apply, ContinuousLinearEquiv.apply_symm_apply] using hp
  have : isoF ∘ R ∘ (isoP.prod isoG).symm = fun q : P × G => (f ⋆[L, μ] g q.1) q.2 := by
    apply funext
    rintro ⟨p, x⟩
    simp only [LinearIsometryEquiv.coe_coe, (· ∘ ·), ContinuousLinearEquiv.prod_symm,
      ContinuousLinearEquiv.prod_apply]
    simp only [R, convolution, coe_comp', ContinuousLinearEquiv.coe_coe, (· ∘ ·)]
<<<<<<< HEAD
    rw [ClosedEmbedding.integral_map, ← isoF.integral_comp_comm]
    · rfl
    · exact isoG.symm.toHomeomorph.closedEmbedding
=======
    rw [IsClosedEmbedding.integral_map, ← isoF.integral_comp_comm]
    · rfl
    · exact isoG.symm.toHomeomorph.isClosedEmbedding
>>>>>>> d0df76bd
  simp_rw [this] at A
  exact A

/-- The convolution `f * g` is `C^n` when `f` is locally integrable and `g` is `C^n` and compactly
supported. Version where `g` depends on an additional parameter in an open subset `s` of a
parameter space `P` (and the compact support `k` is independent of the parameter in `s`),
given in terms of composition with an additional smooth function. -/
theorem contDiffOn_convolution_right_with_param_comp {n : ℕ∞} (L : E →L[𝕜] E' →L[𝕜] F) {s : Set P}
    {v : P → G} (hv : ContDiffOn 𝕜 n v s) {f : G → E} {g : P → G → E'} {k : Set G} (hs : IsOpen s)
    (hk : IsCompact k) (hgs : ∀ p, ∀ x, p ∈ s → x ∉ k → g p x = 0) (hf : LocallyIntegrable f μ)
    (hg : ContDiffOn 𝕜 n (↿g) (s ×ˢ univ)) : ContDiffOn 𝕜 n (fun x => (f ⋆[L, μ] g x) (v x)) s := by
  apply (contDiffOn_convolution_right_with_param L hs hk hgs hf hg).comp (contDiffOn_id.prod hv)
  intro x hx
  simp only [hx, mem_preimage, prod_mk_mem_set_prod_eq, mem_univ, and_self_iff, _root_.id]

/-- The convolution `g * f` is `C^n` when `f` is locally integrable and `g` is `C^n` and compactly
supported. Version where `g` depends on an additional parameter in an open subset `s` of a
parameter space `P` (and the compact support `k` is independent of the parameter in `s`). -/
theorem contDiffOn_convolution_left_with_param [μ.IsAddLeftInvariant] [μ.IsNegInvariant]
    (L : E' →L[𝕜] E →L[𝕜] F) {f : G → E} {n : ℕ∞} {g : P → G → E'} {s : Set P} {k : Set G}
    (hs : IsOpen s) (hk : IsCompact k) (hgs : ∀ p, ∀ x, p ∈ s → x ∉ k → g p x = 0)
    (hf : LocallyIntegrable f μ) (hg : ContDiffOn 𝕜 n (↿g) (s ×ˢ univ)) :
    ContDiffOn 𝕜 n (fun q : P × G => (g q.1 ⋆[L, μ] f) q.2) (s ×ˢ univ) := by
  simpa only [convolution_flip] using contDiffOn_convolution_right_with_param L.flip hs hk hgs hf hg

/-- The convolution `g * f` is `C^n` when `f` is locally integrable and `g` is `C^n` and compactly
supported. Version where `g` depends on an additional parameter in an open subset `s` of a
parameter space `P` (and the compact support `k` is independent of the parameter in `s`),
given in terms of composition with additional smooth functions. -/
theorem contDiffOn_convolution_left_with_param_comp [μ.IsAddLeftInvariant] [μ.IsNegInvariant]
    (L : E' →L[𝕜] E →L[𝕜] F) {s : Set P} {n : ℕ∞} {v : P → G} (hv : ContDiffOn 𝕜 n v s) {f : G → E}
    {g : P → G → E'} {k : Set G} (hs : IsOpen s) (hk : IsCompact k)
    (hgs : ∀ p, ∀ x, p ∈ s → x ∉ k → g p x = 0) (hf : LocallyIntegrable f μ)
    (hg : ContDiffOn 𝕜 n (↿g) (s ×ˢ univ)) : ContDiffOn 𝕜 n (fun x => (g x ⋆[L, μ] f) (v x)) s := by
  apply (contDiffOn_convolution_left_with_param L hs hk hgs hf hg).comp (contDiffOn_id.prod hv)
  intro x hx
  simp only [hx, mem_preimage, prod_mk_mem_set_prod_eq, mem_univ, and_self_iff, _root_.id]

theorem _root_.HasCompactSupport.contDiff_convolution_right {n : ℕ∞} (hcg : HasCompactSupport g)
    (hf : LocallyIntegrable f μ) (hg : ContDiff 𝕜 n g) : ContDiff 𝕜 n (f ⋆[L, μ] g) := by
  rcases exists_compact_iff_hasCompactSupport.2 hcg with ⟨k, hk, h'k⟩
  rw [← contDiffOn_univ]
  exact contDiffOn_convolution_right_with_param_comp L contDiffOn_id isOpen_univ hk
    (fun p x _ hx => h'k x hx) hf (hg.comp contDiff_snd).contDiffOn

theorem _root_.HasCompactSupport.contDiff_convolution_left [μ.IsAddLeftInvariant] [μ.IsNegInvariant]
    {n : ℕ∞} (hcf : HasCompactSupport f) (hf : ContDiff 𝕜 n f) (hg : LocallyIntegrable g μ) :
    ContDiff 𝕜 n (f ⋆[L, μ] g) := by
  rw [← convolution_flip]
  exact hcf.contDiff_convolution_right L.flip hg hf

end WithParam

section Nonneg

variable [NormedSpace ℝ E] [NormedSpace ℝ E'] [NormedSpace ℝ F]

/-- The forward convolution of two functions `f` and `g` on `ℝ`, with respect to a continuous
bilinear map `L` and measure `ν`. It is defined to be the function mapping `x` to
`∫ t in 0..x, L (f t) (g (x - t)) ∂ν` if `0 < x`, and 0 otherwise. -/
noncomputable def posConvolution (f : ℝ → E) (g : ℝ → E') (L : E →L[ℝ] E' →L[ℝ] F)
    (ν : Measure ℝ := by volume_tac) : ℝ → F :=
  indicator (Ioi (0 : ℝ)) fun x => ∫ t in (0)..x, L (f t) (g (x - t)) ∂ν

theorem posConvolution_eq_convolution_indicator (f : ℝ → E) (g : ℝ → E') (L : E →L[ℝ] E' →L[ℝ] F)
    (ν : Measure ℝ := by volume_tac) [NoAtoms ν] :
    posConvolution f g L ν = convolution (indicator (Ioi 0) f) (indicator (Ioi 0) g) L ν := by
  ext1 x
  -- Porting note: was `rw [convolution, posConvolution, indicator]`, now `rw` can't do it
  -- the `rw` unfolded only one `indicator`; now we unfold it everywhere, so we need to adjust
  -- `rw`s below
  unfold convolution posConvolution indicator; simp only
  split_ifs with h
  · rw [intervalIntegral.integral_of_le (le_of_lt h), integral_Ioc_eq_integral_Ioo, ←
      integral_indicator (measurableSet_Ioo : MeasurableSet (Ioo 0 x))]
    congr 1 with t : 1
    have : t ≤ 0 ∨ t ∈ Ioo 0 x ∨ x ≤ t := by
      rcases le_or_lt t 0 with (h | h)
      · exact Or.inl h
      · rcases lt_or_le t x with (h' | h')
        exacts [Or.inr (Or.inl ⟨h, h'⟩), Or.inr (Or.inr h')]
    rcases this with (ht | ht | ht)
    · -- Porting note: was
      -- rw [indicator_of_not_mem (not_mem_Ioo_of_le ht), indicator_of_not_mem (not_mem_Ioi.mpr ht),
      --   ContinuousLinearMap.map_zero, ContinuousLinearMap.zero_apply]
      rw [indicator_of_not_mem (not_mem_Ioo_of_le ht), if_neg (not_mem_Ioi.mpr ht),
        ContinuousLinearMap.map_zero, ContinuousLinearMap.zero_apply]
    · -- Porting note: was
      -- rw [indicator_of_mem ht, indicator_of_mem (mem_Ioi.mpr ht.1),
      --     indicator_of_mem (mem_Ioi.mpr <| sub_pos.mpr ht.2)]
      rw [indicator_of_mem ht, if_pos (mem_Ioi.mpr ht.1),
        if_pos (mem_Ioi.mpr <| sub_pos.mpr ht.2)]
    · -- Porting note: was
      -- rw [indicator_of_not_mem (not_mem_Ioo_of_ge ht),
      --     indicator_of_not_mem (not_mem_Ioi.mpr (sub_nonpos_of_le ht)),
      --     ContinuousLinearMap.map_zero]
      rw [indicator_of_not_mem (not_mem_Ioo_of_ge ht),
        if_neg (not_mem_Ioi.mpr (sub_nonpos_of_le ht)), ContinuousLinearMap.map_zero]
  · convert (integral_zero ℝ F).symm with t
    by_cases ht : 0 < t
    · -- Porting note: was
      -- rw [indicator_of_not_mem (_ : x - t ∉ Ioi 0), ContinuousLinearMap.map_zero]
      rw [if_neg (_ : x - t ∉ Ioi 0), ContinuousLinearMap.map_zero]
      rw [not_mem_Ioi] at h ⊢
      exact sub_nonpos.mpr (h.trans ht.le)
    · -- Porting note: was
      -- rw [indicator_of_not_mem (mem_Ioi.not.mpr ht), ContinuousLinearMap.map_zero,
      --  ContinuousLinearMap.zero_apply]
      rw [if_neg (mem_Ioi.not.mpr ht), ContinuousLinearMap.map_zero,
        ContinuousLinearMap.zero_apply]

theorem integrable_posConvolution {f : ℝ → E} {g : ℝ → E'} {μ ν : Measure ℝ} [SFinite μ]
    [SFinite ν] [IsAddRightInvariant μ] [NoAtoms ν] (hf : IntegrableOn f (Ioi 0) ν)
    (hg : IntegrableOn g (Ioi 0) μ) (L : E →L[ℝ] E' →L[ℝ] F) :
    Integrable (posConvolution f g L ν) μ := by
  rw [← integrable_indicator_iff (measurableSet_Ioi : MeasurableSet (Ioi (0 : ℝ)))] at hf hg
  rw [posConvolution_eq_convolution_indicator f g L ν]
  exact (hf.convolution_integrand L hg).integral_prod_left

/-- The integral over `Ioi 0` of a forward convolution of two functions is equal to the product
of their integrals over this set. (Compare `integral_convolution` for the two-sided convolution.) -/
theorem integral_posConvolution [CompleteSpace E] [CompleteSpace E'] [CompleteSpace F]
    {μ ν : Measure ℝ}
    [SFinite μ] [SFinite ν] [IsAddRightInvariant μ] [NoAtoms ν] {f : ℝ → E} {g : ℝ → E'}
    (hf : IntegrableOn f (Ioi 0) ν) (hg : IntegrableOn g (Ioi 0) μ) (L : E →L[ℝ] E' →L[ℝ] F) :
    ∫ x : ℝ in Ioi 0, ∫ t : ℝ in (0)..x, L (f t) (g (x - t)) ∂ν ∂μ =
      L (∫ x : ℝ in Ioi 0, f x ∂ν) (∫ x : ℝ in Ioi 0, g x ∂μ) := by
  rw [← integrable_indicator_iff measurableSet_Ioi] at hf hg
  simp_rw [← integral_indicator measurableSet_Ioi]
  convert integral_convolution L hf hg using 4 with x
  apply posConvolution_eq_convolution_indicator

end Nonneg
end MeasureTheory<|MERGE_RESOLUTION|>--- conflicted
+++ resolved
@@ -1263,15 +1263,9 @@
     simp only [LinearIsometryEquiv.coe_coe, (· ∘ ·), ContinuousLinearEquiv.prod_symm,
       ContinuousLinearEquiv.prod_apply]
     simp only [R, convolution, coe_comp', ContinuousLinearEquiv.coe_coe, (· ∘ ·)]
-<<<<<<< HEAD
-    rw [ClosedEmbedding.integral_map, ← isoF.integral_comp_comm]
-    · rfl
-    · exact isoG.symm.toHomeomorph.closedEmbedding
-=======
     rw [IsClosedEmbedding.integral_map, ← isoF.integral_comp_comm]
     · rfl
     · exact isoG.symm.toHomeomorph.isClosedEmbedding
->>>>>>> d0df76bd
   simp_rw [this] at A
   exact A
 
