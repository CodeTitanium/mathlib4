/-
Copyright (c) 2019 Gabriel Ebner. All rights reserved.
Released under Apache 2.0 license as described in the file LICENSE.
Authors: Gabriel Ebner, Sébastien Gouëzel, Yury Kudryashov, Anatole Dedecker
-/
import Mathlib.Analysis.Calculus.Deriv.Basic
import Mathlib.Analysis.Calculus.FDeriv.Add

/-!
# One-dimensional derivatives of sums etc

In this file we prove formulas about derivatives of `f + g`, `-f`, `f - g`, and `∑ i, f i x` for
functions from the base field to a normed space over this field.

For a more detailed overview of one-dimensional derivatives in mathlib, see the module docstring of
`Analysis/Calculus/Deriv/Basic`.

## Keywords

derivative
-/

universe u v w

open scoped Classical
open scoped Topology Filter ENNReal

open Asymptotics Set

variable {𝕜 : Type u} [NontriviallyNormedField 𝕜]
variable {F : Type v} [NormedAddCommGroup F] [NormedSpace 𝕜 F]
variable {f g : 𝕜 → F}
variable {f' g' : F}
variable {x : 𝕜} {s : Set 𝕜} {L : Filter 𝕜}

section Add

/-! ### Derivative of the sum of two functions -/


nonrec theorem HasDerivAtFilter.add (hf : HasDerivAtFilter f f' x L)
    (hg : HasDerivAtFilter g g' x L) : HasDerivAtFilter (fun y => f y + g y) (f' + g') x L := by
  simpa using (hf.add hg).hasDerivAtFilter

nonrec theorem HasStrictDerivAt.add (hf : HasStrictDerivAt f f' x) (hg : HasStrictDerivAt g g' x) :
    HasStrictDerivAt (fun y => f y + g y) (f' + g') x := by simpa using (hf.add hg).hasStrictDerivAt

nonrec theorem HasDerivWithinAt.add (hf : HasDerivWithinAt f f' s x)
    (hg : HasDerivWithinAt g g' s x) : HasDerivWithinAt (fun y => f y + g y) (f' + g') s x :=
  hf.add hg

nonrec theorem HasDerivAt.add (hf : HasDerivAt f f' x) (hg : HasDerivAt g g' x) :
    HasDerivAt (fun x => f x + g x) (f' + g') x :=
  hf.add hg

theorem derivWithin_add (hxs : UniqueDiffWithinAt 𝕜 s x) (hf : DifferentiableWithinAt 𝕜 f s x)
    (hg : DifferentiableWithinAt 𝕜 g s x) :
    derivWithin (fun y => f y + g y) s x = derivWithin f s x + derivWithin g s x :=
  (hf.hasDerivWithinAt.add hg.hasDerivWithinAt).derivWithin hxs

@[simp]
theorem deriv_add (hf : DifferentiableAt 𝕜 f x) (hg : DifferentiableAt 𝕜 g x) :
    deriv (fun y => f y + g y) x = deriv f x + deriv g x :=
  (hf.hasDerivAt.add hg.hasDerivAt).deriv

theorem HasStrictDerivAt.add_const (c : F) (hf : HasStrictDerivAt f f' x) :
    HasStrictDerivAt (fun y ↦ f y + c) f' x :=
  add_zero f' ▸ hf.add (hasStrictDerivAt_const x c)

theorem HasDerivAtFilter.add_const (hf : HasDerivAtFilter f f' x L) (c : F) :
    HasDerivAtFilter (fun y => f y + c) f' x L :=
  add_zero f' ▸ hf.add (hasDerivAtFilter_const x L c)

nonrec theorem HasDerivWithinAt.add_const (hf : HasDerivWithinAt f f' s x) (c : F) :
    HasDerivWithinAt (fun y => f y + c) f' s x :=
  hf.add_const c

nonrec theorem HasDerivAt.add_const (hf : HasDerivAt f f' x) (c : F) :
    HasDerivAt (fun x => f x + c) f' x :=
  hf.add_const c

theorem derivWithin_add_const (hxs : UniqueDiffWithinAt 𝕜 s x) (c : F) :
    derivWithin (fun y => f y + c) s x = derivWithin f s x := by
  simp only [derivWithin, fderivWithin_add_const hxs]

theorem deriv_add_const (c : F) : deriv (fun y => f y + c) x = deriv f x := by
  simp only [deriv, fderiv_add_const]

@[simp]
theorem deriv_add_const' (c : F) : (deriv fun y => f y + c) = deriv f :=
  funext fun _ => deriv_add_const c

theorem HasStrictDerivAt.const_add (c : F) (hf : HasStrictDerivAt f f' x) :
    HasStrictDerivAt (fun y ↦ c + f y) f' x :=
  zero_add f' ▸ (hasStrictDerivAt_const x c).add hf

theorem HasDerivAtFilter.const_add (c : F) (hf : HasDerivAtFilter f f' x L) :
    HasDerivAtFilter (fun y => c + f y) f' x L :=
  zero_add f' ▸ (hasDerivAtFilter_const x L c).add hf

nonrec theorem HasDerivWithinAt.const_add (c : F) (hf : HasDerivWithinAt f f' s x) :
    HasDerivWithinAt (fun y => c + f y) f' s x :=
  hf.const_add c

nonrec theorem HasDerivAt.const_add (c : F) (hf : HasDerivAt f f' x) :
    HasDerivAt (fun x => c + f x) f' x :=
  hf.const_add c

theorem derivWithin_const_add (hxs : UniqueDiffWithinAt 𝕜 s x) (c : F) :
    derivWithin (fun y => c + f y) s x = derivWithin f s x := by
  simp only [derivWithin, fderivWithin_const_add hxs]

theorem deriv_const_add (c : F) : deriv (fun y => c + f y) x = deriv f x := by
  simp only [deriv, fderiv_const_add]

@[simp]
theorem deriv_const_add' (c : F) : (deriv fun y => c + f y) = deriv f :=
  funext fun _ => deriv_const_add c

lemma differentiableAt_comp_const_add {a b : 𝕜} :
    DifferentiableAt 𝕜 (fun x ↦ f (b + x)) a ↔ DifferentiableAt 𝕜 f (b + a) := by
  refine ⟨fun H ↦ ?_, fun H ↦ H.comp _ (differentiable_id.const_add _).differentiableAt⟩
  convert DifferentiableAt.comp (b + a) (by simpa)
    (differentiable_id.const_add (-b)).differentiableAt
  ext
  simp

lemma differentiableAt_comp_add_const {a b : 𝕜} :
    DifferentiableAt 𝕜 (fun x ↦ f (x + b)) a ↔ DifferentiableAt 𝕜 f (a + b) := by
  simpa [add_comm b] using differentiableAt_comp_const_add (f := f) (b := b)

lemma differentiableAt_iff_comp_const_add {a b : 𝕜} :
    DifferentiableAt 𝕜 f a ↔ DifferentiableAt 𝕜 (fun x ↦ f (b + x)) (-b + a) := by
  simp [differentiableAt_comp_const_add]

lemma differentiableAt_iff_comp_add_const {a b : 𝕜} :
    DifferentiableAt 𝕜 f a ↔ DifferentiableAt 𝕜 (fun x ↦ f (x + b)) (a - b) := by
  simp [differentiableAt_comp_add_const]

end Add

section Sum

/-! ### Derivative of a finite sum of functions -/

variable {ι : Type*} {u : Finset ι} {A : ι → 𝕜 → F} {A' : ι → F}

theorem HasDerivAtFilter.sum (h : ∀ i ∈ u, HasDerivAtFilter (A i) (A' i) x L) :
    HasDerivAtFilter (fun y => ∑ i ∈ u, A i y) (∑ i ∈ u, A' i) x L := by
  simpa [ContinuousLinearMap.sum_apply] using (HasFDerivAtFilter.sum h).hasDerivAtFilter

theorem HasStrictDerivAt.sum (h : ∀ i ∈ u, HasStrictDerivAt (A i) (A' i) x) :
    HasStrictDerivAt (fun y => ∑ i ∈ u, A i y) (∑ i ∈ u, A' i) x := by
  simpa [ContinuousLinearMap.sum_apply] using (HasStrictFDerivAt.sum h).hasStrictDerivAt

theorem HasDerivWithinAt.sum (h : ∀ i ∈ u, HasDerivWithinAt (A i) (A' i) s x) :
    HasDerivWithinAt (fun y => ∑ i ∈ u, A i y) (∑ i ∈ u, A' i) s x :=
  HasDerivAtFilter.sum h

theorem HasDerivAt.sum (h : ∀ i ∈ u, HasDerivAt (A i) (A' i) x) :
    HasDerivAt (fun y => ∑ i ∈ u, A i y) (∑ i ∈ u, A' i) x :=
  HasDerivAtFilter.sum h

theorem derivWithin_sum (hxs : UniqueDiffWithinAt 𝕜 s x)
    (h : ∀ i ∈ u, DifferentiableWithinAt 𝕜 (A i) s x) :
    derivWithin (fun y => ∑ i ∈ u, A i y) s x = ∑ i ∈ u, derivWithin (A i) s x :=
  (HasDerivWithinAt.sum fun i hi => (h i hi).hasDerivWithinAt).derivWithin hxs

@[simp]
theorem deriv_sum (h : ∀ i ∈ u, DifferentiableAt 𝕜 (A i) x) :
    deriv (fun y => ∑ i ∈ u, A i y) x = ∑ i ∈ u, deriv (A i) x :=
  (HasDerivAt.sum fun i hi => (h i hi).hasDerivAt).deriv

end Sum

section Neg

/-! ### Derivative of the negative of a function -/

nonrec theorem HasDerivAtFilter.neg (h : HasDerivAtFilter f f' x L) :
    HasDerivAtFilter (fun x => -f x) (-f') x L := by simpa using h.neg.hasDerivAtFilter

nonrec theorem HasDerivWithinAt.neg (h : HasDerivWithinAt f f' s x) :
    HasDerivWithinAt (fun x => -f x) (-f') s x :=
  h.neg

nonrec theorem HasDerivAt.neg (h : HasDerivAt f f' x) : HasDerivAt (fun x => -f x) (-f') x :=
  h.neg

nonrec theorem HasStrictDerivAt.neg (h : HasStrictDerivAt f f' x) :
    HasStrictDerivAt (fun x => -f x) (-f') x := by simpa using h.neg.hasStrictDerivAt

theorem derivWithin.neg (hxs : UniqueDiffWithinAt 𝕜 s x) :
    derivWithin (fun y => -f y) s x = -derivWithin f s x := by
  simp only [derivWithin, fderivWithin_neg hxs, ContinuousLinearMap.neg_apply]

theorem deriv.neg : deriv (fun y => -f y) x = -deriv f x := by
  simp only [deriv, fderiv_neg, ContinuousLinearMap.neg_apply]

@[simp]
theorem deriv.neg' : (deriv fun y => -f y) = fun x => -deriv f x :=
  funext fun _ => deriv.neg

end Neg

section Neg2

/-! ### Derivative of the negation function (i.e `Neg.neg`) -/

variable (s x L)

theorem hasDerivAtFilter_neg : HasDerivAtFilter Neg.neg (-1) x L :=
  HasDerivAtFilter.neg <| hasDerivAtFilter_id _ _

theorem hasDerivWithinAt_neg : HasDerivWithinAt Neg.neg (-1) s x :=
  hasDerivAtFilter_neg _ _

theorem hasDerivAt_neg : HasDerivAt Neg.neg (-1) x :=
  hasDerivAtFilter_neg _ _

theorem hasDerivAt_neg' : HasDerivAt (fun x => -x) (-1) x :=
  hasDerivAtFilter_neg _ _

theorem hasStrictDerivAt_neg : HasStrictDerivAt Neg.neg (-1) x :=
  HasStrictDerivAt.neg <| hasStrictDerivAt_id _

theorem deriv_neg : deriv Neg.neg x = -1 :=
  HasDerivAt.deriv (hasDerivAt_neg x)

@[simp]
theorem deriv_neg' : deriv (Neg.neg : 𝕜 → 𝕜) = fun _ => -1 :=
  funext deriv_neg

@[simp]
theorem deriv_neg'' : deriv (fun x : 𝕜 => -x) x = -1 :=
  deriv_neg x

theorem derivWithin_neg (hxs : UniqueDiffWithinAt 𝕜 s x) : derivWithin Neg.neg s x = -1 :=
  (hasDerivWithinAt_neg x s).derivWithin hxs

theorem differentiable_neg : Differentiable 𝕜 (Neg.neg : 𝕜 → 𝕜) :=
  Differentiable.neg differentiable_id

theorem differentiableOn_neg : DifferentiableOn 𝕜 (Neg.neg : 𝕜 → 𝕜) s :=
  DifferentiableOn.neg differentiableOn_id

<<<<<<< HEAD
theorem not_differentiableAt_abs_zero : ¬ DifferentiableAt ℝ (abs : ℝ → ℝ) 0 := by
  intro h
  have h₁ : deriv abs (0 : ℝ) = 1 :=
    (uniqueDiffOn_Ici _ _ Set.left_mem_Ici).eq_deriv _ h.hasDerivAt.hasDerivWithinAt <|
      (hasDerivWithinAt_id _ _).congr_of_mem (fun _ h ↦ abs_of_nonneg h) Set.left_mem_Ici
  have h₂ : deriv abs (0 : ℝ) = -1 :=
    (uniqueDiffOn_Iic _ _ Set.right_mem_Iic).eq_deriv _ h.hasDerivAt.hasDerivWithinAt <|
      (hasDerivWithinAt_neg _ _).congr_of_mem (fun _ h ↦ abs_of_nonpos h) Set.right_mem_Iic
  linarith

=======
>>>>>>> d0df76bd
lemma differentiableAt_comp_neg {a : 𝕜} :
    DifferentiableAt 𝕜 (fun x ↦ f (-x)) a ↔ DifferentiableAt 𝕜 f (-a) := by
  refine ⟨fun H ↦ ?_, fun H ↦ H.comp a differentiable_neg.differentiableAt⟩
  convert ((neg_neg a).symm ▸ H).comp (-a) differentiable_neg.differentiableAt
  ext
  simp only [Function.comp_apply, neg_neg]

lemma differentiableAt_iff_comp_neg {a : 𝕜} :
    DifferentiableAt 𝕜 f a ↔ DifferentiableAt 𝕜 (fun x ↦ f (-x)) (-a) := by
  simp_rw [← differentiableAt_comp_neg, neg_neg]

end Neg2

section Sub

/-! ### Derivative of the difference of two functions -/

theorem HasDerivAtFilter.sub (hf : HasDerivAtFilter f f' x L) (hg : HasDerivAtFilter g g' x L) :
    HasDerivAtFilter (fun x => f x - g x) (f' - g') x L := by
  simpa only [sub_eq_add_neg] using hf.add hg.neg

nonrec theorem HasDerivWithinAt.sub (hf : HasDerivWithinAt f f' s x)
    (hg : HasDerivWithinAt g g' s x) : HasDerivWithinAt (fun x => f x - g x) (f' - g') s x :=
  hf.sub hg

nonrec theorem HasDerivAt.sub (hf : HasDerivAt f f' x) (hg : HasDerivAt g g' x) :
    HasDerivAt (fun x => f x - g x) (f' - g') x :=
  hf.sub hg

theorem HasStrictDerivAt.sub (hf : HasStrictDerivAt f f' x) (hg : HasStrictDerivAt g g' x) :
    HasStrictDerivAt (fun x => f x - g x) (f' - g') x := by
  simpa only [sub_eq_add_neg] using hf.add hg.neg

theorem derivWithin_sub (hxs : UniqueDiffWithinAt 𝕜 s x) (hf : DifferentiableWithinAt 𝕜 f s x)
    (hg : DifferentiableWithinAt 𝕜 g s x) :
    derivWithin (fun y => f y - g y) s x = derivWithin f s x - derivWithin g s x :=
  (hf.hasDerivWithinAt.sub hg.hasDerivWithinAt).derivWithin hxs

@[simp]
theorem deriv_sub (hf : DifferentiableAt 𝕜 f x) (hg : DifferentiableAt 𝕜 g x) :
    deriv (fun y => f y - g y) x = deriv f x - deriv g x :=
  (hf.hasDerivAt.sub hg.hasDerivAt).deriv

theorem HasDerivAtFilter.sub_const (hf : HasDerivAtFilter f f' x L) (c : F) :
    HasDerivAtFilter (fun x => f x - c) f' x L := by
  simpa only [sub_eq_add_neg] using hf.add_const (-c)

nonrec theorem HasDerivWithinAt.sub_const (hf : HasDerivWithinAt f f' s x) (c : F) :
    HasDerivWithinAt (fun x => f x - c) f' s x :=
  hf.sub_const c

nonrec theorem HasDerivAt.sub_const (hf : HasDerivAt f f' x) (c : F) :
    HasDerivAt (fun x => f x - c) f' x :=
  hf.sub_const c

theorem derivWithin_sub_const (hxs : UniqueDiffWithinAt 𝕜 s x) (c : F) :
    derivWithin (fun y => f y - c) s x = derivWithin f s x := by
  simp only [derivWithin, fderivWithin_sub_const hxs]

theorem deriv_sub_const (c : F) : deriv (fun y => f y - c) x = deriv f x := by
  simp only [deriv, fderiv_sub_const]

theorem HasDerivAtFilter.const_sub (c : F) (hf : HasDerivAtFilter f f' x L) :
    HasDerivAtFilter (fun x => c - f x) (-f') x L := by
  simpa only [sub_eq_add_neg] using hf.neg.const_add c

nonrec theorem HasDerivWithinAt.const_sub (c : F) (hf : HasDerivWithinAt f f' s x) :
    HasDerivWithinAt (fun x => c - f x) (-f') s x :=
  hf.const_sub c

theorem HasStrictDerivAt.const_sub (c : F) (hf : HasStrictDerivAt f f' x) :
    HasStrictDerivAt (fun x => c - f x) (-f') x := by
  simpa only [sub_eq_add_neg] using hf.neg.const_add c

nonrec theorem HasDerivAt.const_sub (c : F) (hf : HasDerivAt f f' x) :
    HasDerivAt (fun x => c - f x) (-f') x :=
  hf.const_sub c

theorem derivWithin_const_sub (hxs : UniqueDiffWithinAt 𝕜 s x) (c : F) :
    derivWithin (fun y => c - f y) s x = -derivWithin f s x := by
  simp [derivWithin, fderivWithin_const_sub hxs]

theorem deriv_const_sub (c : F) : deriv (fun y => c - f y) x = -deriv f x := by
  simp only [← derivWithin_univ,
    derivWithin_const_sub (uniqueDiffWithinAt_univ : UniqueDiffWithinAt 𝕜 _ _)]

lemma differentiableAt_comp_sub_const {a b : 𝕜} :
    DifferentiableAt 𝕜 (fun x ↦ f (x - b)) a ↔ DifferentiableAt 𝕜 f (a - b) := by
  simp [sub_eq_add_neg, differentiableAt_comp_add_const]

lemma differentiableAt_comp_const_sub {a b : 𝕜} :
    DifferentiableAt 𝕜 (fun x ↦ f (b - x)) a ↔ DifferentiableAt 𝕜 f (b - a) := by
  refine ⟨fun H ↦ ?_, fun H ↦ H.comp a (differentiable_id.const_sub _).differentiableAt⟩
  convert ((sub_sub_cancel _ a).symm ▸ H).comp (b - a)
    (differentiable_id.const_sub _).differentiableAt
  ext
  simp

lemma differentiableAt_iff_comp_sub_const {a b : 𝕜} :
    DifferentiableAt 𝕜 f a ↔ DifferentiableAt 𝕜 (fun x ↦ f (x - b)) (a + b) := by
  simp [sub_eq_add_neg, differentiableAt_comp_add_const]

lemma differentiableAt_iff_comp_const_sub {a b : 𝕜} :
    DifferentiableAt 𝕜 f a ↔ DifferentiableAt 𝕜 (fun x ↦ f (b - x)) (b - a) := by
  simp [differentiableAt_comp_const_sub]

end Sub<|MERGE_RESOLUTION|>--- conflicted
+++ resolved
@@ -244,19 +244,6 @@
 theorem differentiableOn_neg : DifferentiableOn 𝕜 (Neg.neg : 𝕜 → 𝕜) s :=
   DifferentiableOn.neg differentiableOn_id
 
-<<<<<<< HEAD
-theorem not_differentiableAt_abs_zero : ¬ DifferentiableAt ℝ (abs : ℝ → ℝ) 0 := by
-  intro h
-  have h₁ : deriv abs (0 : ℝ) = 1 :=
-    (uniqueDiffOn_Ici _ _ Set.left_mem_Ici).eq_deriv _ h.hasDerivAt.hasDerivWithinAt <|
-      (hasDerivWithinAt_id _ _).congr_of_mem (fun _ h ↦ abs_of_nonneg h) Set.left_mem_Ici
-  have h₂ : deriv abs (0 : ℝ) = -1 :=
-    (uniqueDiffOn_Iic _ _ Set.right_mem_Iic).eq_deriv _ h.hasDerivAt.hasDerivWithinAt <|
-      (hasDerivWithinAt_neg _ _).congr_of_mem (fun _ h ↦ abs_of_nonpos h) Set.right_mem_Iic
-  linarith
-
-=======
->>>>>>> d0df76bd
 lemma differentiableAt_comp_neg {a : 𝕜} :
     DifferentiableAt 𝕜 (fun x ↦ f (-x)) a ↔ DifferentiableAt 𝕜 f (-a) := by
   refine ⟨fun H ↦ ?_, fun H ↦ H.comp a differentiable_neg.differentiableAt⟩
