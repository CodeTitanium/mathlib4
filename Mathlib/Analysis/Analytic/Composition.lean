/-
Copyright (c) 2020 Sébastien Gouëzel. All rights reserved.
Released under Apache 2.0 license as described in the file LICENSE.
Authors: Sébastien Gouëzel, Johan Commelin
-/
import Mathlib.Analysis.Analytic.Basic
import Mathlib.Analysis.Analytic.CPolynomialDef
import Mathlib.Combinatorics.Enumerative.Composition

/-!
# Composition of analytic functions

In this file we prove that the composition of analytic functions is analytic.

The argument is the following. Assume `g z = ∑' qₙ (z, ..., z)` and `f y = ∑' pₖ (y, ..., y)`. Then

`g (f y) = ∑' qₙ (∑' pₖ (y, ..., y), ..., ∑' pₖ (y, ..., y))
= ∑' qₙ (p_{i₁} (y, ..., y), ..., p_{iₙ} (y, ..., y))`.

For each `n` and `i₁, ..., iₙ`, define a `i₁ + ... + iₙ` multilinear function mapping
`(y₀, ..., y_{i₁ + ... + iₙ - 1})` to
`qₙ (p_{i₁} (y₀, ..., y_{i₁-1}), p_{i₂} (y_{i₁}, ..., y_{i₁ + i₂ - 1}), ..., p_{iₙ} (....)))`.
Then `g ∘ f` is obtained by summing all these multilinear functions.

To formalize this, we use compositions of an integer `N`, i.e., its decompositions into
a sum `i₁ + ... + iₙ` of positive integers. Given such a composition `c` and two formal
multilinear series `q` and `p`, let `q.compAlongComposition p c` be the above multilinear
function. Then the `N`-th coefficient in the power series expansion of `g ∘ f` is the sum of these
terms over all `c : Composition N`.

To complete the proof, we need to show that this power series has a positive radius of convergence.
This follows from the fact that `Composition N` has cardinality `2^(N-1)` and estimates on
the norm of `qₙ` and `pₖ`, which give summability. We also need to show that it indeed converges to
`g ∘ f`. For this, we note that the composition of partial sums converges to `g ∘ f`, and that it
corresponds to a part of the whole sum, on a subset that increases to the whole space. By
summability of the norms, this implies the overall convergence.

## Main results

* `q.comp p` is the formal composition of the formal multilinear series `q` and `p`.
* `HasFPowerSeriesAt.comp` states that if two functions `g` and `f` admit power series expansions
  `q` and `p`, then `g ∘ f` admits a power series expansion given by `q.comp p`.
* `AnalyticAt.comp` states that the composition of analytic functions is analytic.
* `FormalMultilinearSeries.comp_assoc` states that composition is associative on formal
  multilinear series.

## Implementation details

The main technical difficulty is to write down things. In particular, we need to define precisely
`q.compAlongComposition p c` and to show that it is indeed a continuous multilinear
function. This requires a whole interface built on the class `Composition`. Once this is set,
the main difficulty is to reorder the sums, writing the composition of the partial sums as a sum
over some subset of `Σ n, Composition n`. We need to check that the reordering is a bijection,
running over difficulties due to the dependent nature of the types under consideration, that are
controlled thanks to the interface for `Composition`.

The associativity of composition on formal multilinear series is a nontrivial result: it does not
follow from the associativity of composition of analytic functions, as there is no uniqueness for
the formal multilinear series representing a function (and also, it holds even when the radius of
convergence of the series is `0`). Instead, we give a direct proof, which amounts to reordering
double sums in a careful way. The change of variables is a canonical (combinatorial) bijection
`Composition.sigmaEquivSigmaPi` between `(Σ (a : Composition n), Composition a.length)` and
`(Σ (c : Composition n), Π (i : Fin c.length), Composition (c.blocksFun i))`, and is described
in more details below in the paragraph on associativity.
-/


noncomputable section

variable {𝕜 : Type*} {E F G H : Type*}

open Filter List

open scoped Topology NNReal ENNReal

section Topological

variable [CommRing 𝕜] [AddCommGroup E] [AddCommGroup F] [AddCommGroup G]
variable [Module 𝕜 E] [Module 𝕜 F] [Module 𝕜 G]
variable [TopologicalSpace E] [TopologicalSpace F] [TopologicalSpace G]

/-! ### Composing formal multilinear series -/


namespace FormalMultilinearSeries

variable [IsTopologicalAddGroup E] [ContinuousConstSMul 𝕜 E]
variable [IsTopologicalAddGroup F] [ContinuousConstSMul 𝕜 F]
variable [IsTopologicalAddGroup G] [ContinuousConstSMul 𝕜 G]

/-!
In this paragraph, we define the composition of formal multilinear series, by summing over all
possible compositions of `n`.
-/


/-- Given a formal multilinear series `p`, a composition `c` of `n` and the index `i` of a
block of `c`, we may define a function on `Fin n → E` by picking the variables in the `i`-th block
of `n`, and applying the corresponding coefficient of `p` to these variables. This function is
called `p.applyComposition c v i` for `v : Fin n → E` and `i : Fin c.length`. -/
def applyComposition (p : FormalMultilinearSeries 𝕜 E F) {n : ℕ} (c : Composition n) :
    (Fin n → E) → Fin c.length → F := fun v i => p (c.blocksFun i) (v ∘ c.embedding i)

theorem applyComposition_ones (p : FormalMultilinearSeries 𝕜 E F) (n : ℕ) :
    p.applyComposition (Composition.ones n) = fun v i =>
      p 1 fun _ => v (Fin.castLE (Composition.length_le _) i) := by
  funext v i
  apply p.congr (Composition.ones_blocksFun _ _)
  intro j hjn hj1
  obtain rfl : j = 0 := by omega
  refine congr_arg v ?_
  rw [Fin.ext_iff, Fin.coe_castLE, Composition.ones_embedding, Fin.val_mk]

theorem applyComposition_single (p : FormalMultilinearSeries 𝕜 E F) {n : ℕ} (hn : 0 < n)
    (v : Fin n → E) : p.applyComposition (Composition.single n hn) v = fun _j => p n v := by
  ext j
  refine p.congr (by simp) fun i hi1 hi2 => ?_
  dsimp
  congr 1
  convert Composition.single_embedding hn ⟨i, hi2⟩ using 1
  obtain ⟨j_val, j_property⟩ := j
  have : j_val = 0 := le_bot_iff.1 (Nat.lt_succ_iff.1 j_property)
  congr!
  simp

@[simp]
theorem removeZero_applyComposition (p : FormalMultilinearSeries 𝕜 E F) {n : ℕ}
    (c : Composition n) : p.removeZero.applyComposition c = p.applyComposition c := by
  ext v i
  simp [applyComposition, zero_lt_one.trans_le (c.one_le_blocksFun i), removeZero_of_pos]

/-- Technical lemma stating how `p.applyComposition` commutes with updating variables. This
will be the key point to show that functions constructed from `applyComposition` retain
multilinearity. -/
theorem applyComposition_update (p : FormalMultilinearSeries 𝕜 E F) {n : ℕ} (c : Composition n)
    (j : Fin n) (v : Fin n → E) (z : E) :
    p.applyComposition c (Function.update v j z) =
      Function.update (p.applyComposition c v) (c.index j)
        (p (c.blocksFun (c.index j))
          (Function.update (v ∘ c.embedding (c.index j)) (c.invEmbedding j) z)) := by
  ext k
  by_cases h : k = c.index j
  · rw [h]
    let r : Fin (c.blocksFun (c.index j)) → Fin n := c.embedding (c.index j)
    simp only [Function.update_self]
    change p (c.blocksFun (c.index j)) (Function.update v j z ∘ r) = _
    let j' := c.invEmbedding j
    suffices B : Function.update v j z ∘ r = Function.update (v ∘ r) j' z by rw [B]
    suffices C : Function.update v (r j') z ∘ r = Function.update (v ∘ r) j' z by
      convert C; exact (c.embedding_comp_inv j).symm
    exact Function.update_comp_eq_of_injective _ (c.embedding _).injective _ _
  · simp only [h, Function.update_eq_self, Function.update_of_ne, Ne, not_false_iff]
    let r : Fin (c.blocksFun k) → Fin n := c.embedding k
    change p (c.blocksFun k) (Function.update v j z ∘ r) = p (c.blocksFun k) (v ∘ r)
    suffices B : Function.update v j z ∘ r = v ∘ r by rw [B]
    apply Function.update_comp_eq_of_not_mem_range
    rwa [c.mem_range_embedding_iff']

@[simp]
theorem compContinuousLinearMap_applyComposition {n : ℕ} (p : FormalMultilinearSeries 𝕜 F G)
    (f : E →L[𝕜] F) (c : Composition n) (v : Fin n → E) :
    (p.compContinuousLinearMap f).applyComposition c v = p.applyComposition c (f ∘ v) := by
  simp (config := {unfoldPartialApp := true}) [applyComposition]; rfl

end FormalMultilinearSeries

namespace ContinuousMultilinearMap

open FormalMultilinearSeries

variable [IsTopologicalAddGroup E] [ContinuousConstSMul 𝕜 E]
variable [IsTopologicalAddGroup F] [ContinuousConstSMul 𝕜 F]

/-- Given a formal multilinear series `p`, a composition `c` of `n` and a continuous multilinear
map `f` in `c.length` variables, one may form a continuous multilinear map in `n` variables by
applying the right coefficient of `p` to each block of the composition, and then applying `f` to
the resulting vector. It is called `f.compAlongComposition p c`. -/
def compAlongComposition {n : ℕ} (p : FormalMultilinearSeries 𝕜 E F) (c : Composition n)
    (f : F [×c.length]→L[𝕜] G) : E [×n]→L[𝕜] G where
  toFun v := f (p.applyComposition c v)
  map_update_add' v i x y := by
    cases Subsingleton.elim ‹_› (instDecidableEqFin _)
    simp only [applyComposition_update, ContinuousMultilinearMap.map_update_add]
  map_update_smul' v i c x := by
    cases Subsingleton.elim ‹_› (instDecidableEqFin _)
    simp only [applyComposition_update, ContinuousMultilinearMap.map_update_smul]
  cont :=
    f.cont.comp <|
      continuous_pi fun _ => (coe_continuous _).comp <| continuous_pi fun _ => continuous_apply _

@[simp]
theorem compAlongComposition_apply {n : ℕ} (p : FormalMultilinearSeries 𝕜 E F) (c : Composition n)
    (f : F [×c.length]→L[𝕜] G) (v : Fin n → E) :
    (f.compAlongComposition p c) v = f (p.applyComposition c v) :=
  rfl

end ContinuousMultilinearMap

namespace FormalMultilinearSeries

variable [IsTopologicalAddGroup E] [ContinuousConstSMul 𝕜 E]
variable [IsTopologicalAddGroup F] [ContinuousConstSMul 𝕜 F]
variable [IsTopologicalAddGroup G] [ContinuousConstSMul 𝕜 G]

/-- Given two formal multilinear series `q` and `p` and a composition `c` of `n`, one may
form a continuous multilinear map in `n` variables by applying the right coefficient of `p` to each
block of the composition, and then applying `q c.length` to the resulting vector. It is
called `q.compAlongComposition p c`. -/
def compAlongComposition {n : ℕ} (q : FormalMultilinearSeries 𝕜 F G)
    (p : FormalMultilinearSeries 𝕜 E F) (c : Composition n) : (E [×n]→L[𝕜] G) :=
  (q c.length).compAlongComposition p c

@[simp]
theorem compAlongComposition_apply {n : ℕ} (q : FormalMultilinearSeries 𝕜 F G)
    (p : FormalMultilinearSeries 𝕜 E F) (c : Composition n) (v : Fin n → E) :
    (q.compAlongComposition p c) v = q c.length (p.applyComposition c v) :=
  rfl

/-- Formal composition of two formal multilinear series. The `n`-th coefficient in the composition
is defined to be the sum of `q.compAlongComposition p c` over all compositions of
`n`. In other words, this term (as a multilinear function applied to `v_0, ..., v_{n-1}`) is
`∑'_{k} ∑'_{i₁ + ... + iₖ = n} qₖ (p_{i_1} (...), ..., p_{i_k} (...))`, where one puts all variables
`v_0, ..., v_{n-1}` in increasing order in the dots.

In general, the composition `q ∘ p` only makes sense when the constant coefficient of `p` vanishes.
We give a general formula but which ignores the value of `p 0` instead.
-/
protected def comp (q : FormalMultilinearSeries 𝕜 F G) (p : FormalMultilinearSeries 𝕜 E F) :
    FormalMultilinearSeries 𝕜 E G := fun n => ∑ c : Composition n, q.compAlongComposition p c

/-- The `0`-th coefficient of `q.comp p` is `q 0`. Since these maps are multilinear maps in zero
variables, but on different spaces, we can not state this directly, so we state it when applied to
arbitrary vectors (which have to be the zero vector). -/
theorem comp_coeff_zero (q : FormalMultilinearSeries 𝕜 F G) (p : FormalMultilinearSeries 𝕜 E F)
    (v : Fin 0 → E) (v' : Fin 0 → F) : (q.comp p) 0 v = q 0 v' := by
  let c : Composition 0 := Composition.ones 0
  dsimp [FormalMultilinearSeries.comp]
  have : {c} = (Finset.univ : Finset (Composition 0)) := by
    apply Finset.eq_of_subset_of_card_le <;> simp [Finset.card_univ, composition_card 0]
  rw [← this, Finset.sum_singleton, compAlongComposition_apply]
  symm; congr! -- Porting note: needed the stronger `congr!`!

@[simp]
theorem comp_coeff_zero' (q : FormalMultilinearSeries 𝕜 F G) (p : FormalMultilinearSeries 𝕜 E F)
    (v : Fin 0 → E) : (q.comp p) 0 v = q 0 fun _i => 0 :=
  q.comp_coeff_zero p v _

/-- The `0`-th coefficient of `q.comp p` is `q 0`. When `p` goes from `E` to `E`, this can be
expressed as a direct equality -/
theorem comp_coeff_zero'' (q : FormalMultilinearSeries 𝕜 E F) (p : FormalMultilinearSeries 𝕜 E E) :
    (q.comp p) 0 = q 0 := by ext v; exact q.comp_coeff_zero p _ _

/-- The first coefficient of a composition of formal multilinear series is the composition of the
first coefficients seen as continuous linear maps. -/
theorem comp_coeff_one (q : FormalMultilinearSeries 𝕜 F G) (p : FormalMultilinearSeries 𝕜 E F)
    (v : Fin 1 → E) : (q.comp p) 1 v = q 1 fun _i => p 1 v := by
  have : {Composition.ones 1} = (Finset.univ : Finset (Composition 1)) :=
    Finset.eq_univ_of_card _ (by simp [composition_card])
  simp only [FormalMultilinearSeries.comp, compAlongComposition_apply, ← this,
    Finset.sum_singleton]
  refine q.congr (by simp) fun i hi1 hi2 => ?_
  simp only [applyComposition_ones]
  exact p.congr rfl fun j _hj1 hj2 => by congr! -- Porting note: needed the stronger `congr!`

/-- Only `0`-th coefficient of `q.comp p` depends on `q 0`. -/
theorem removeZero_comp_of_pos (q : FormalMultilinearSeries 𝕜 F G)
    (p : FormalMultilinearSeries 𝕜 E F) {n : ℕ} (hn : 0 < n) :
    q.removeZero.comp p n = q.comp p n := by
  ext v
  simp only [FormalMultilinearSeries.comp, compAlongComposition,
    ContinuousMultilinearMap.compAlongComposition_apply, ContinuousMultilinearMap.sum_apply]
  refine Finset.sum_congr rfl fun c _hc => ?_
  rw [removeZero_of_pos _ (c.length_pos_of_pos hn)]

@[simp]
theorem comp_removeZero (q : FormalMultilinearSeries 𝕜 F G) (p : FormalMultilinearSeries 𝕜 E F) :
    q.comp p.removeZero = q.comp p := by ext n; simp [FormalMultilinearSeries.comp]

end FormalMultilinearSeries

end Topological

variable [NontriviallyNormedField 𝕜] [NormedAddCommGroup E] [NormedSpace 𝕜 E] [NormedAddCommGroup F]
  [NormedSpace 𝕜 F] [NormedAddCommGroup G] [NormedSpace 𝕜 G] [NormedAddCommGroup H]
  [NormedSpace 𝕜 H]

namespace FormalMultilinearSeries

/-- The norm of `f.compAlongComposition p c` is controlled by the product of
the norms of the relevant bits of `f` and `p`. -/
theorem compAlongComposition_bound {n : ℕ} (p : FormalMultilinearSeries 𝕜 E F) (c : Composition n)
    (f : F [×c.length]→L[𝕜] G) (v : Fin n → E) :
    ‖f.compAlongComposition p c v‖ ≤ (‖f‖ * ∏ i, ‖p (c.blocksFun i)‖) * ∏ i : Fin n, ‖v i‖ :=
  calc
    ‖f.compAlongComposition p c v‖ = ‖f (p.applyComposition c v)‖ := rfl
    _ ≤ ‖f‖ * ∏ i, ‖p.applyComposition c v i‖ := ContinuousMultilinearMap.le_opNorm _ _
    _ ≤ ‖f‖ * ∏ i, ‖p (c.blocksFun i)‖ * ∏ j : Fin (c.blocksFun i), ‖(v ∘ c.embedding i) j‖ := by
      apply mul_le_mul_of_nonneg_left _ (norm_nonneg _)
      refine Finset.prod_le_prod (fun i _hi => norm_nonneg _) fun i _hi => ?_
      apply ContinuousMultilinearMap.le_opNorm
    _ = (‖f‖ * ∏ i, ‖p (c.blocksFun i)‖) *
        ∏ i, ∏ j : Fin (c.blocksFun i), ‖(v ∘ c.embedding i) j‖ := by
      rw [Finset.prod_mul_distrib, mul_assoc]
    _ = (‖f‖ * ∏ i, ‖p (c.blocksFun i)‖) * ∏ i : Fin n, ‖v i‖ := by
      rw [← c.blocksFinEquiv.prod_comp, ← Finset.univ_sigma_univ, Finset.prod_sigma]
      congr

/-- The norm of `q.compAlongComposition p c` is controlled by the product of
the norms of the relevant bits of `q` and `p`. -/
theorem compAlongComposition_norm {n : ℕ} (q : FormalMultilinearSeries 𝕜 F G)
    (p : FormalMultilinearSeries 𝕜 E F) (c : Composition n) :
    ‖q.compAlongComposition p c‖ ≤ ‖q c.length‖ * ∏ i, ‖p (c.blocksFun i)‖ :=
  ContinuousMultilinearMap.opNorm_le_bound (by positivity) (compAlongComposition_bound _ _ _)

theorem compAlongComposition_nnnorm {n : ℕ} (q : FormalMultilinearSeries 𝕜 F G)
    (p : FormalMultilinearSeries 𝕜 E F) (c : Composition n) :
    ‖q.compAlongComposition p c‖₊ ≤ ‖q c.length‖₊ * ∏ i, ‖p (c.blocksFun i)‖₊ := by
  rw [← NNReal.coe_le_coe]; push_cast; exact q.compAlongComposition_norm p c

/-!
### The identity formal power series

We will now define the identity power series, and show that it is a neutral element for left and
right composition.
-/


section

variable (𝕜 E)

/-- The identity formal multilinear series, with all coefficients equal to `0` except for `n = 1`
where it is (the continuous multilinear version of) the identity. We allow an arbitrary
constant coefficient `x`. -/
def id (x : E) : FormalMultilinearSeries 𝕜 E E
  | 0 => ContinuousMultilinearMap.uncurry0 𝕜 _ x
  | 1 => (continuousMultilinearCurryFin1 𝕜 E E).symm (ContinuousLinearMap.id 𝕜 E)
  | _ => 0

@[simp] theorem id_apply_zero (x : E) (v : Fin 0 → E) :
    (FormalMultilinearSeries.id 𝕜 E x) 0 v = x := rfl

/-- The first coefficient of `id 𝕜 E` is the identity. -/
@[simp]
theorem id_apply_one (x : E) (v : Fin 1 → E) : (FormalMultilinearSeries.id 𝕜 E x) 1 v = v 0 :=
  rfl

/-- The `n`th coefficient of `id 𝕜 E` is the identity when `n = 1`. We state this in a dependent
way, as it will often appear in this form. -/
theorem id_apply_one' (x : E) {n : ℕ} (h : n = 1) (v : Fin n → E) :
    (id 𝕜 E x) n v = v ⟨0, h.symm ▸ zero_lt_one⟩ := by
  subst n
  apply id_apply_one

/-- For `n ≠ 1`, the `n`-th coefficient of `id 𝕜 E` is zero, by definition. -/
@[simp]
theorem id_apply_of_one_lt (x : E) {n : ℕ} (h : 1 < n) :
    (FormalMultilinearSeries.id 𝕜 E x) n = 0 := by
  match n with
    | 0 => contradiction
    | 1 => contradiction
    | n + 2 => rfl

end

@[simp]
theorem comp_id (p : FormalMultilinearSeries 𝕜 E F) (x : E) : p.comp (id 𝕜 E x) = p := by
  ext1 n
  dsimp [FormalMultilinearSeries.comp]
  rw [Finset.sum_eq_single (Composition.ones n)]
  · show compAlongComposition p (id 𝕜 E x) (Composition.ones n) = p n
    ext v
    rw [compAlongComposition_apply]
    apply p.congr (Composition.ones_length n)
    intros
    rw [applyComposition_ones]
    refine congr_arg v ?_
    rw [Fin.ext_iff, Fin.coe_castLE, Fin.val_mk]
  · show
    ∀ b : Composition n,
      b ∈ Finset.univ → b ≠ Composition.ones n → compAlongComposition p (id 𝕜 E x) b = 0
    intro b _ hb
    obtain ⟨k, hk, lt_k⟩ : ∃ (k : ℕ), k ∈ Composition.blocks b ∧ 1 < k :=
      Composition.ne_ones_iff.1 hb
    obtain ⟨i, hi⟩ : ∃ (i : Fin b.blocks.length), b.blocks[i] = k :=
      List.get_of_mem hk
    let j : Fin b.length := ⟨i.val, b.blocks_length ▸ i.prop⟩
    have A : 1 < b.blocksFun j := by convert lt_k
    ext v
    rw [compAlongComposition_apply, ContinuousMultilinearMap.zero_apply]
    apply ContinuousMultilinearMap.map_coord_zero _ j
    dsimp [applyComposition]
    rw [id_apply_of_one_lt _ _ _ A, ContinuousMultilinearMap.zero_apply]
  · simp

@[simp]
theorem id_comp (p : FormalMultilinearSeries 𝕜 E F) (v0 : Fin 0 → E) :
    (id 𝕜 F (p 0 v0)).comp p = p := by
  ext1 n
  obtain rfl | n_pos := n.eq_zero_or_pos
  · ext v
    simp only [comp_coeff_zero', id_apply_zero]
    congr with i
    exact i.elim0
  · dsimp [FormalMultilinearSeries.comp]
    rw [Finset.sum_eq_single (Composition.single n n_pos)]
    · show compAlongComposition (id 𝕜 F (p 0 v0)) p (Composition.single n n_pos) = p n
      ext v
      rw [compAlongComposition_apply, id_apply_one' _ _ _ (Composition.single_length n_pos)]
      dsimp [applyComposition]
      refine p.congr rfl fun i him hin => congr_arg v <| ?_
      ext; simp
    · show
      ∀ b : Composition n, b ∈ Finset.univ → b ≠ Composition.single n n_pos →
        compAlongComposition (id 𝕜 F (p 0 v0)) p b = 0
      intro b _ hb
      have A : 1 < b.length := by
        have : b.length ≠ 1 := by simpa [Composition.eq_single_iff_length] using hb
        have : 0 < b.length := Composition.length_pos_of_pos b n_pos
        omega
      ext v
      rw [compAlongComposition_apply, id_apply_of_one_lt _ _ _ A,
        ContinuousMultilinearMap.zero_apply, ContinuousMultilinearMap.zero_apply]
    · simp

/-- Variant of `id_comp` in which the zero coefficient is given by an equality hypothesis instead
of a definitional equality. Useful for rewriting or simplifying out in some situations. -/
theorem id_comp' (p : FormalMultilinearSeries 𝕜 E F) (x : F) (v0 : Fin 0 → E) (h : x = p 0 v0) :
    (id 𝕜 F x).comp p = p := by
  simp [h]

/-! ### Summability properties of the composition of formal power series -/


section

/-- If two formal multilinear series have positive radius of convergence, then the terms appearing
in the definition of their composition are also summable (when multiplied by a suitable positive
geometric term). -/
theorem comp_summable_nnreal (q : FormalMultilinearSeries 𝕜 F G) (p : FormalMultilinearSeries 𝕜 E F)
    (hq : 0 < q.radius) (hp : 0 < p.radius) :
    ∃ r > (0 : ℝ≥0),
      Summable fun i : Σ n, Composition n => ‖q.compAlongComposition p i.2‖₊ * r ^ i.1 := by
  /- This follows from the fact that the growth rate of `‖qₙ‖` and `‖pₙ‖` is at most geometric,
    giving a geometric bound on each `‖q.compAlongComposition p op‖`, together with the
    fact that there are `2^(n-1)` compositions of `n`, giving at most a geometric loss. -/
  rcases ENNReal.lt_iff_exists_nnreal_btwn.1 (lt_min zero_lt_one hq) with ⟨rq, rq_pos, hrq⟩
  rcases ENNReal.lt_iff_exists_nnreal_btwn.1 (lt_min zero_lt_one hp) with ⟨rp, rp_pos, hrp⟩
  simp only [lt_min_iff, ENNReal.coe_lt_one_iff, ENNReal.coe_pos] at hrp hrq rp_pos rq_pos
  obtain ⟨Cq, _hCq0, hCq⟩ : ∃ Cq > 0, ∀ n, ‖q n‖₊ * rq ^ n ≤ Cq :=
    q.nnnorm_mul_pow_le_of_lt_radius hrq.2
  obtain ⟨Cp, hCp1, hCp⟩ : ∃ Cp ≥ 1, ∀ n, ‖p n‖₊ * rp ^ n ≤ Cp := by
    rcases p.nnnorm_mul_pow_le_of_lt_radius hrp.2 with ⟨Cp, -, hCp⟩
    exact ⟨max Cp 1, le_max_right _ _, fun n => (hCp n).trans (le_max_left _ _)⟩
  let r0 : ℝ≥0 := (4 * Cp)⁻¹
  have r0_pos : 0 < r0 := inv_pos.2 (mul_pos zero_lt_four (zero_lt_one.trans_le hCp1))
  set r : ℝ≥0 := rp * rq * r0
  have r_pos : 0 < r := mul_pos (mul_pos rp_pos rq_pos) r0_pos
  have I :
    ∀ i : Σ n : ℕ, Composition n, ‖q.compAlongComposition p i.2‖₊ * r ^ i.1 ≤ Cq / 4 ^ i.1 := by
    rintro ⟨n, c⟩
    have A := calc
      ‖q c.length‖₊ * rq ^ n ≤ ‖q c.length‖₊ * rq ^ c.length :=
        mul_le_mul' le_rfl (pow_le_pow_of_le_one rq.2 hrq.1.le c.length_le)
      _ ≤ Cq := hCq _
    have B := calc
      (∏ i, ‖p (c.blocksFun i)‖₊) * rp ^ n = ∏ i, ‖p (c.blocksFun i)‖₊ * rp ^ c.blocksFun i := by
        simp only [Finset.prod_mul_distrib, Finset.prod_pow_eq_pow_sum, c.sum_blocksFun]
      _ ≤ ∏ _i : Fin c.length, Cp := Finset.prod_le_prod' fun i _ => hCp _
      _ = Cp ^ c.length := by simp
      _ ≤ Cp ^ n := pow_right_mono₀ hCp1 c.length_le
    calc
      ‖q.compAlongComposition p c‖₊ * r ^ n ≤
          (‖q c.length‖₊ * ∏ i, ‖p (c.blocksFun i)‖₊) * r ^ n :=
        mul_le_mul' (q.compAlongComposition_nnnorm p c) le_rfl
      _ = ‖q c.length‖₊ * rq ^ n * ((∏ i, ‖p (c.blocksFun i)‖₊) * rp ^ n) * r0 ^ n := by
        ring
      _ ≤ Cq * Cp ^ n * r0 ^ n := mul_le_mul' (mul_le_mul' A B) le_rfl
      _ = Cq / 4 ^ n := by
        simp only [r0]
        field_simp [mul_pow, (zero_lt_one.trans_le hCp1).ne']
        ring
  refine ⟨r, r_pos, NNReal.summable_of_le I ?_⟩
  simp_rw [div_eq_mul_inv]
  refine Summable.mul_left _ ?_
  have : ∀ n : ℕ, HasSum (fun c : Composition n => (4 ^ n : ℝ≥0)⁻¹) (2 ^ (n - 1) / 4 ^ n) := by
    intro n
    convert hasSum_fintype fun c : Composition n => (4 ^ n : ℝ≥0)⁻¹
    simp [Finset.card_univ, composition_card, div_eq_mul_inv]
  refine NNReal.summable_sigma.2 ⟨fun n => (this n).summable, (NNReal.summable_nat_add_iff 1).1 ?_⟩
  convert (NNReal.summable_geometric (NNReal.div_lt_one_of_lt one_lt_two)).mul_left (1 / 4) using 1
  ext1 n
  rw [(this _).tsum_eq, add_tsub_cancel_right]
  field_simp [← mul_assoc, pow_succ, mul_pow, show (4 : ℝ≥0) = 2 * 2 by norm_num,
    mul_right_comm]

end

/-- Bounding below the radius of the composition of two formal multilinear series assuming
summability over all compositions. -/
theorem le_comp_radius_of_summable (q : FormalMultilinearSeries 𝕜 F G)
    (p : FormalMultilinearSeries 𝕜 E F) (r : ℝ≥0)
    (hr : Summable fun i : Σ n, Composition n => ‖q.compAlongComposition p i.2‖₊ * r ^ i.1) :
    (r : ℝ≥0∞) ≤ (q.comp p).radius := by
  refine
    le_radius_of_bound_nnreal _
      (∑' i : Σ n, Composition n, ‖compAlongComposition q p i.snd‖₊ * r ^ i.fst) fun n => ?_
  calc
    ‖FormalMultilinearSeries.comp q p n‖₊ * r ^ n ≤
        ∑' c : Composition n, ‖compAlongComposition q p c‖₊ * r ^ n := by
      rw [tsum_fintype, ← Finset.sum_mul]
      exact mul_le_mul' (nnnorm_sum_le _ _) le_rfl
    _ ≤ ∑' i : Σ n : ℕ, Composition n, ‖compAlongComposition q p i.snd‖₊ * r ^ i.fst :=
      NNReal.tsum_comp_le_tsum_of_inj hr sigma_mk_injective

/-!
### Composing analytic functions

Now, we will prove that the composition of the partial sums of `q` and `p` up to order `N` is
given by a sum over some large subset of `Σ n, Composition n` of `q.compAlongComposition p`, to
deduce that the series for `q.comp p` indeed converges to `g ∘ f` when `q` is a power series for
`g` and `p` is a power series for `f`.

This proof is a big reindexing argument of a sum. Since it is a bit involved, we define first
the source of the change of variables (`compPartialSumSource`), its target
(`compPartialSumTarget`) and the change of variables itself (`compChangeOfVariables`) before
giving the main statement in `comp_partialSum`. -/


/-- Source set in the change of variables to compute the composition of partial sums of formal
power series.
See also `comp_partialSum`. -/
def compPartialSumSource (m M N : ℕ) : Finset (Σ n, Fin n → ℕ) :=
  Finset.sigma (Finset.Ico m M) (fun n : ℕ => Fintype.piFinset fun _i : Fin n => Finset.Ico 1 N :)

@[simp]
theorem mem_compPartialSumSource_iff (m M N : ℕ) (i : Σ n, Fin n → ℕ) :
    i ∈ compPartialSumSource m M N ↔
      (m ≤ i.1 ∧ i.1 < M) ∧ ∀ a : Fin i.1, 1 ≤ i.2 a ∧ i.2 a < N := by
  simp only [compPartialSumSource, Finset.mem_Ico, Fintype.mem_piFinset, Finset.mem_sigma]

/-- Change of variables appearing to compute the composition of partial sums of formal
power series -/
def compChangeOfVariables (m M N : ℕ) (i : Σ n, Fin n → ℕ) (hi : i ∈ compPartialSumSource m M N) :
    Σ n, Composition n := by
  rcases i with ⟨n, f⟩
  rw [mem_compPartialSumSource_iff] at hi
  refine ⟨∑ j, f j, ofFn fun a => f a, fun {i} hi' => ?_, by simp [sum_ofFn]⟩
  obtain ⟨j, rfl⟩ : ∃ j : Fin n, f j = i := by rwa [mem_ofFn', Set.mem_range] at hi'
  exact (hi.2 j).1

@[simp]
theorem compChangeOfVariables_length (m M N : ℕ) {i : Σ n, Fin n → ℕ}
    (hi : i ∈ compPartialSumSource m M N) :
    Composition.length (compChangeOfVariables m M N i hi).2 = i.1 := by
  rcases i with ⟨k, blocks_fun⟩
  dsimp [compChangeOfVariables]
  simp only [Composition.length, map_ofFn, length_ofFn]

theorem compChangeOfVariables_blocksFun (m M N : ℕ) {i : Σ n, Fin n → ℕ}
    (hi : i ∈ compPartialSumSource m M N) (j : Fin i.1) :
    (compChangeOfVariables m M N i hi).2.blocksFun
        ⟨j, (compChangeOfVariables_length m M N hi).symm ▸ j.2⟩ =
      i.2 j := by
  rcases i with ⟨n, f⟩
  dsimp [Composition.blocksFun, Composition.blocks, compChangeOfVariables]
  simp only [map_ofFn, List.getElem_ofFn, Function.comp_apply]

/-- Target set in the change of variables to compute the composition of partial sums of formal
power series, here given a a set. -/
def compPartialSumTargetSet (m M N : ℕ) : Set (Σ n, Composition n) :=
  {i | m ≤ i.2.length ∧ i.2.length < M ∧ ∀ j : Fin i.2.length, i.2.blocksFun j < N}

theorem compPartialSumTargetSet_image_compPartialSumSource (m M N : ℕ)
    (i : Σ n, Composition n) (hi : i ∈ compPartialSumTargetSet m M N) :
    ∃ (j : _) (hj : j ∈ compPartialSumSource m M N), compChangeOfVariables m M N j hj = i := by
  rcases i with ⟨n, c⟩
  refine ⟨⟨c.length, c.blocksFun⟩, ?_, ?_⟩
  · simp only [compPartialSumTargetSet, Set.mem_setOf_eq] at hi
    simp only [mem_compPartialSumSource_iff, hi.left, hi.right, true_and, and_true]
    exact fun a => c.one_le_blocks' _
  · dsimp [compChangeOfVariables]
    rw [Composition.sigma_eq_iff_blocks_eq]
    simp only [Composition.blocksFun, Composition.blocks, Subtype.coe_eta]
    conv_rhs => rw [← List.ofFn_get c.blocks]

/-- Target set in the change of variables to compute the composition of partial sums of formal
power series, here given a a finset.
See also `comp_partialSum`. -/
def compPartialSumTarget (m M N : ℕ) : Finset (Σ n, Composition n) :=
  Set.Finite.toFinset <|
    ((Finset.finite_toSet _).dependent_image _).subset <|
      compPartialSumTargetSet_image_compPartialSumSource m M N

@[simp]
theorem mem_compPartialSumTarget_iff {m M N : ℕ} {a : Σ n, Composition n} :
    a ∈ compPartialSumTarget m M N ↔
      m ≤ a.2.length ∧ a.2.length < M ∧ ∀ j : Fin a.2.length, a.2.blocksFun j < N := by
  simp [compPartialSumTarget, compPartialSumTargetSet]

/-- `compChangeOfVariables m M N` is a bijection between `compPartialSumSource m M N`
and `compPartialSumTarget m M N`, yielding equal sums for functions that correspond to each
other under the bijection. As `compChangeOfVariables m M N` is a dependent function, stating
that it is a bijection is not directly possible, but the consequence on sums can be stated
more easily. -/
theorem compChangeOfVariables_sum {α : Type*} [AddCommMonoid α] (m M N : ℕ)
    (f : (Σ n : ℕ, Fin n → ℕ) → α) (g : (Σ n, Composition n) → α)
    (h : ∀ (e) (he : e ∈ compPartialSumSource m M N), f e = g (compChangeOfVariables m M N e he)) :
    ∑ e ∈ compPartialSumSource m M N, f e = ∑ e ∈ compPartialSumTarget m M N, g e := by
  apply Finset.sum_bij (compChangeOfVariables m M N)
  -- We should show that the correspondence we have set up is indeed a bijection
  -- between the index sets of the two sums.
  -- 1 - show that the image belongs to `compPartialSumTarget m N N`
  · rintro ⟨k, blocks_fun⟩ H
    rw [mem_compPartialSumSource_iff] at H
    simp only [mem_compPartialSumTarget_iff, Composition.length, Composition.blocks, H.left,
      map_ofFn, length_ofFn, true_and, compChangeOfVariables]
    intro j
    simp only [Composition.blocksFun, (H.right _).right, List.get_ofFn]
  -- 2 - show that the map is injective
  · rintro ⟨k, blocks_fun⟩ H ⟨k', blocks_fun'⟩ H' heq
    obtain rfl : k = k' := by
      have := (compChangeOfVariables_length m M N H).symm
      rwa [heq, compChangeOfVariables_length] at this
    congr
    funext i
    calc
      blocks_fun i = (compChangeOfVariables m M N _ H).2.blocksFun _ :=
        (compChangeOfVariables_blocksFun m M N H i).symm
      _ = (compChangeOfVariables m M N _ H').2.blocksFun _ := by
        apply Composition.blocksFun_congr <;>
        first | rw [heq] | rfl
      _ = blocks_fun' i := compChangeOfVariables_blocksFun m M N H' i
  -- 3 - show that the map is surjective
  · intro i hi
    apply compPartialSumTargetSet_image_compPartialSumSource m M N i
    simpa [compPartialSumTarget] using hi
  -- 4 - show that the composition gives the `compAlongComposition` application
  · rintro ⟨k, blocks_fun⟩ H
    rw [h]

/-- The auxiliary set corresponding to the composition of partial sums asymptotically contains
all possible compositions. -/
theorem compPartialSumTarget_tendsto_prod_atTop :
    Tendsto (fun (p : ℕ × ℕ) => compPartialSumTarget 0 p.1 p.2) atTop atTop := by
  apply Monotone.tendsto_atTop_finset
  · intro m n hmn a ha
    have : ∀ i, i < m.1 → i < n.1 := fun i hi => lt_of_lt_of_le hi hmn.1
    have : ∀ i, i < m.2 → i < n.2 := fun i hi => lt_of_lt_of_le hi hmn.2
    aesop
  · rintro ⟨n, c⟩
    simp only [mem_compPartialSumTarget_iff]
    obtain ⟨n, hn⟩ : BddAbove ((Finset.univ.image fun i : Fin c.length => c.blocksFun i) : Set ℕ) :=
      Finset.bddAbove _
    refine
      ⟨max n c.length + 1, bot_le, lt_of_le_of_lt (le_max_right n c.length) (lt_add_one _), fun j =>
        lt_of_le_of_lt (le_trans ?_ (le_max_left _ _)) (lt_add_one _)⟩
    apply hn
    simp only [Finset.mem_image_of_mem, Finset.mem_coe, Finset.mem_univ]

/-- The auxiliary set corresponding to the composition of partial sums asymptotically contains
all possible compositions. -/
theorem compPartialSumTarget_tendsto_atTop :
    Tendsto (fun N => compPartialSumTarget 0 N N) atTop atTop := by
  apply Tendsto.comp compPartialSumTarget_tendsto_prod_atTop tendsto_atTop_diagonal

/-- Composing the partial sums of two multilinear series coincides with the sum over all
compositions in `compPartialSumTarget 0 N N`. This is precisely the motivation for the
definition of `compPartialSumTarget`. -/
theorem comp_partialSum (q : FormalMultilinearSeries 𝕜 F G) (p : FormalMultilinearSeries 𝕜 E F)
    (M N : ℕ) (z : E) :
    q.partialSum M (∑ i ∈ Finset.Ico 1 N, p i fun _j => z) =
      ∑ i ∈ compPartialSumTarget 0 M N, q.compAlongComposition p i.2 fun _j => z := by
  -- we expand the composition, using the multilinearity of `q` to expand along each coordinate.
  suffices H :
    (∑ n ∈ Finset.range M,
        ∑ r ∈ Fintype.piFinset fun i : Fin n => Finset.Ico 1 N,
          q n fun i : Fin n => p (r i) fun _j => z) =
      ∑ i ∈ compPartialSumTarget 0 M N, q.compAlongComposition p i.2 fun _j => z by
    simpa only [FormalMultilinearSeries.partialSum, ContinuousMultilinearMap.map_sum_finset] using H
  -- rewrite the first sum as a big sum over a sigma type, in the finset
  -- `compPartialSumTarget 0 N N`
  rw [Finset.range_eq_Ico, Finset.sum_sigma']
  -- use `compChangeOfVariables_sum`, saying that this change of variables respects sums
  apply compChangeOfVariables_sum 0 M N
  rintro ⟨k, blocks_fun⟩ H
  apply congr _ (compChangeOfVariables_length 0 M N H).symm
  intros
  rw [← compChangeOfVariables_blocksFun 0 M N H, applyComposition, Function.comp_def]

end FormalMultilinearSeries

open FormalMultilinearSeries

/-- If two functions `g` and `f` have power series `q` and `p` respectively at `f x` and `x`, within
two sets `s` and `t` such that `f` maps `s` to `t`, then `g ∘ f` admits the power
series `q.comp p` at `x` within `s`. -/
theorem HasFPowerSeriesWithinAt.comp {g : F → G} {f : E → F} {q : FormalMultilinearSeries 𝕜 F G}
    {p : FormalMultilinearSeries 𝕜 E F} {x : E} {t : Set F} {s : Set E}
    (hg : HasFPowerSeriesWithinAt g q t (f x)) (hf : HasFPowerSeriesWithinAt f p s x)
    (hs : Set.MapsTo f s t) : HasFPowerSeriesWithinAt (g ∘ f) (q.comp p) s x := by
  /- Consider `rf` and `rg` such that `f` and `g` have power series expansion on the disks
    of radius `rf` and `rg`. -/
  rcases hg with ⟨rg, Hg⟩
  rcases hf with ⟨rf, Hf⟩
  -- The terms defining `q.comp p` are geometrically summable in a disk of some radius `r`.
  rcases q.comp_summable_nnreal p Hg.radius_pos Hf.radius_pos with ⟨r, r_pos : 0 < r, hr⟩
  /- We will consider `y` which is smaller than `r` and `rf`, and also small enough that
    `f (x + y)` is close enough to `f x` to be in the disk where `g` is well behaved. Let
    `min (r, rf, δ)` be this new radius. -/
  obtain ⟨δ, δpos, hδ⟩ :
    ∃ δ : ℝ≥0∞, 0 < δ ∧ ∀ {z : E}, z ∈ insert x s ∩ EMetric.ball x δ
      → f z ∈ insert (f x) t ∩ EMetric.ball (f x) rg := by
    have : insert (f x) t ∩ EMetric.ball (f x) rg ∈ 𝓝[insert (f x) t] (f x) := by
      apply inter_mem_nhdsWithin
      exact EMetric.ball_mem_nhds _ Hg.r_pos
    have := Hf.analyticWithinAt.continuousWithinAt_insert.tendsto_nhdsWithin (hs.insert x) this
    rcases EMetric.mem_nhdsWithin_iff.1 this with ⟨δ, δpos, Hδ⟩
    exact ⟨δ, δpos, fun {z} hz => Hδ (by rwa [Set.inter_comm])⟩
  let rf' := min rf δ
  have min_pos : 0 < min rf' r := by
    simp only [rf', r_pos, Hf.r_pos, δpos, lt_min_iff, ENNReal.coe_pos, and_self_iff]
  /- We will show that `g ∘ f` admits the power series `q.comp p` in the disk of
    radius `min (r, rf', δ)`. -/
  refine ⟨min rf' r, ?_⟩
  refine
    ⟨le_trans (min_le_right rf' r) (FormalMultilinearSeries.le_comp_radius_of_summable q p r hr),
      min_pos, fun {y} h'y hy ↦ ?_⟩
  /- Let `y` satisfy `‖y‖ < min (r, rf', δ)`. We want to show that `g (f (x + y))` is the sum of
    `q.comp p` applied to `y`. -/
  -- First, check that `y` is small enough so that estimates for `f` and `g` apply.
  have y_mem : y ∈ EMetric.ball (0 : E) rf :=
    (EMetric.ball_subset_ball (le_trans (min_le_left _ _) (min_le_left _ _))) hy
  have fy_mem : f (x + y) ∈ insert (f x) t ∩ EMetric.ball (f x) rg := by
    apply hδ
    have : y ∈ EMetric.ball (0 : E) δ :=
      (EMetric.ball_subset_ball (le_trans (min_le_left _ _) (min_le_right _ _))) hy
    simpa [-Set.mem_insert_iff, edist_eq_enorm_sub, h'y]
  /- Now the proof starts. To show that the sum of `q.comp p` at `y` is `g (f (x + y))`,
    we will write `q.comp p` applied to `y` as a big sum over all compositions.
    Since the sum is summable, to get its convergence it suffices to get
    the convergence along some increasing sequence of sets.
    We will use the sequence of sets `compPartialSumTarget 0 n n`,
    along which the sum is exactly the composition of the partial sums of `q` and `p`, by design.
    To show that it converges to `g (f (x + y))`, pointwise convergence would not be enough,
    but we have uniform convergence to save the day. -/
  -- First step: the partial sum of `p` converges to `f (x + y)`.
  have A : Tendsto (fun n ↦ (n, ∑ a ∈ Finset.Ico 1 n, p a fun _ ↦ y))
      atTop (atTop ×ˢ 𝓝 (f (x + y) - f x)) := by
    apply Tendsto.prodMk tendsto_id
    have L : ∀ᶠ n in atTop, (∑ a ∈ Finset.range n, p a fun _b ↦ y) - f x
        = ∑ a ∈ Finset.Ico 1 n, p a fun _b ↦ y := by
      rw [eventually_atTop]
      refine ⟨1, fun n hn => ?_⟩
      symm
      rw [eq_sub_iff_add_eq', Finset.range_eq_Ico, ← Hf.coeff_zero fun _i => y,
        Finset.sum_eq_sum_Ico_succ_bot hn]
    have :
      Tendsto (fun n => (∑ a ∈ Finset.range n, p a fun _b => y) - f x) atTop
        (𝓝 (f (x + y) - f x)) :=
      (Hf.hasSum h'y y_mem).tendsto_sum_nat.sub tendsto_const_nhds
    exact Tendsto.congr' L this
  -- Second step: the composition of the partial sums of `q` and `p` converges to `g (f (x + y))`.
  have B : Tendsto (fun n => q.partialSum n (∑ a ∈ Finset.Ico 1 n, p a fun _b ↦ y)) atTop
      (𝓝 (g (f (x + y)))) := by
    -- we use the fact that the partial sums of `q` converge to `g (f (x + y))`, uniformly on a
    -- neighborhood of `f (x + y)`.
    have : Tendsto (fun (z : ℕ × F) ↦ q.partialSum z.1 z.2)
        (atTop ×ˢ 𝓝 (f (x + y) - f x)) (𝓝 (g (f x + (f (x + y) - f x)))) := by
      apply Hg.tendsto_partialSum_prod (y := f (x + y) - f x)
      · simpa [edist_eq_enorm_sub] using fy_mem.2
      · simpa using fy_mem.1
    simpa using this.comp A
  -- Third step: the sum over all compositions in `compPartialSumTarget 0 n n` converges to
  -- `g (f (x + y))`. As this sum is exactly the composition of the partial sum, this is a direct
  -- consequence of the second step
  have C :
    Tendsto
      (fun n => ∑ i ∈ compPartialSumTarget 0 n n, q.compAlongComposition p i.2 fun _j => y)
      atTop (𝓝 (g (f (x + y)))) := by
    simpa [comp_partialSum] using B
  -- Fourth step: the sum over all compositions is `g (f (x + y))`. This follows from the
  -- convergence along a subsequence proved in the third step, and the fact that the sum is Cauchy
  -- thanks to the summability properties.
  have D :
    HasSum (fun i : Σ n, Composition n => q.compAlongComposition p i.2 fun _j => y)
      (g (f (x + y))) :=
    haveI cau :
      CauchySeq fun s : Finset (Σ n, Composition n) =>
        ∑ i ∈ s, q.compAlongComposition p i.2 fun _j => y := by
      apply cauchySeq_finset_of_norm_bounded _ (NNReal.summable_coe.2 hr) _
      simp only [coe_nnnorm, NNReal.coe_mul, NNReal.coe_pow]
      rintro ⟨n, c⟩
      calc
        ‖(compAlongComposition q p c) fun _j : Fin n => y‖ ≤
            ‖compAlongComposition q p c‖ * ∏ _j : Fin n, ‖y‖ := by
          apply ContinuousMultilinearMap.le_opNorm
        _ ≤ ‖compAlongComposition q p c‖ * (r : ℝ) ^ n := by
          rw [Finset.prod_const, Finset.card_fin]
          gcongr
          rw [EMetric.mem_ball, edist_zero_eq_enorm] at hy
          have := le_trans (le_of_lt hy) (min_le_right _ _)
          rwa [enorm_le_coe, ← NNReal.coe_le_coe, coe_nnnorm] at this
    tendsto_nhds_of_cauchySeq_of_subseq cau compPartialSumTarget_tendsto_atTop C
  -- Fifth step: the sum over `n` of `q.comp p n` can be expressed as a particular resummation of
  -- the sum over all compositions, by grouping together the compositions of the same
  -- integer `n`. The convergence of the whole sum therefore implies the converence of the sum
  -- of `q.comp p n`
  have E : HasSum (fun n => (q.comp p) n fun _j => y) (g (f (x + y))) := by
    apply D.sigma
    intro n
    simp only [compAlongComposition_apply, FormalMultilinearSeries.comp,
      ContinuousMultilinearMap.sum_apply]
    exact hasSum_fintype _
  rw [Function.comp_apply]
  exact E

/-- If two functions `g` and `f` have power series `q` and `p` respectively at `f x` and `x`,
then `g ∘ f` admits the power series `q.comp p` at `x`. -/
theorem HasFPowerSeriesAt.comp {g : F → G} {f : E → F} {q : FormalMultilinearSeries 𝕜 F G}
    {p : FormalMultilinearSeries 𝕜 E F} {x : E}
    (hg : HasFPowerSeriesAt g q (f x)) (hf : HasFPowerSeriesAt f p x) :
    HasFPowerSeriesAt (g ∘ f) (q.comp p) x := by
  rw [← hasFPowerSeriesWithinAt_univ] at hf hg ⊢
  apply hg.comp hf (by simp)

/-- If two functions `g` and `f` are analytic respectively at `f x` and `x`, within
two sets `s` and `t` such that `f` maps `s` to `t`, then `g ∘ f` is analytic at `x` within `s`. -/
theorem AnalyticWithinAt.comp {g : F → G} {f : E → F} {x : E} {t : Set F} {s : Set E}
    (hg : AnalyticWithinAt 𝕜 g t (f x)) (hf : AnalyticWithinAt 𝕜 f s x) (h : Set.MapsTo f s t) :
    AnalyticWithinAt 𝕜 (g ∘ f) s x := by
  let ⟨_q, hq⟩ := hg
  let ⟨_p, hp⟩ := hf
  exact (hq.comp hp h).analyticWithinAt

/-- Version of `AnalyticWithinAt.comp` where point equality is a separate hypothesis. -/
theorem AnalyticWithinAt.comp_of_eq {g : F → G} {f : E → F} {y : F} {x : E} {t : Set F} {s : Set E}
    (hg : AnalyticWithinAt 𝕜 g t y) (hf : AnalyticWithinAt 𝕜 f s x) (h : Set.MapsTo f s t)
    (hy : f x = y) :
    AnalyticWithinAt 𝕜 (g ∘ f) s x := by
  rw [← hy] at hg
  exact hg.comp hf h

lemma AnalyticOn.comp {f : F → G} {g : E → F} {s : Set F}
    {t : Set E} (hf : AnalyticOn 𝕜 f s) (hg : AnalyticOn 𝕜 g t) (h : Set.MapsTo g t s) :
    AnalyticOn 𝕜 (f ∘ g) t :=
  fun x m ↦ (hf _ (h m)).comp (hg x m) h

/-- If two functions `g` and `f` are analytic respectively at `f x` and `x`, then `g ∘ f` is
analytic at `x`. -/
@[fun_prop]
theorem AnalyticAt.comp {g : F → G} {f : E → F} {x : E} (hg : AnalyticAt 𝕜 g (f x))
    (hf : AnalyticAt 𝕜 f x) : AnalyticAt 𝕜 (g ∘ f) x := by
  rw [← analyticWithinAt_univ] at hg hf ⊢
  apply hg.comp hf (by simp)

/-- If two functions `g` and `f` are analytic respectively at `f x` and `x`, then `g ∘ f` is
analytic at `x`. -/
@[fun_prop]
theorem AnalyticAt.comp' {g : F → G} {f : E → F} {x : E} (hg : AnalyticAt 𝕜 g (f x))
    (hf : AnalyticAt 𝕜 f x) : AnalyticAt 𝕜 (fun z ↦ g (f z)) x :=
  hg.comp hf

/-- Version of `AnalyticAt.comp` where point equality is a separate hypothesis. -/
theorem AnalyticAt.comp_of_eq {g : F → G} {f : E → F} {y : F} {x : E} (hg : AnalyticAt 𝕜 g y)
    (hf : AnalyticAt 𝕜 f x) (hy : f x = y) : AnalyticAt 𝕜 (g ∘ f) x := by
  rw [← hy] at hg
  exact hg.comp hf

/-- Version of `AnalyticAt.comp` where point equality is a separate hypothesis. -/
theorem AnalyticAt.comp_of_eq' {g : F → G} {f : E → F} {y : F} {x : E} (hg : AnalyticAt 𝕜 g y)
    (hf : AnalyticAt 𝕜 f x) (hy : f x = y) : AnalyticAt 𝕜 (fun z ↦ g (f z)) x := by
  apply hg.comp_of_eq hf hy

theorem AnalyticAt.comp_analyticWithinAt {g : F → G} {f : E → F} {x : E} {s : Set E}
    (hg : AnalyticAt 𝕜 g (f x)) (hf : AnalyticWithinAt 𝕜 f s x) :
    AnalyticWithinAt 𝕜 (g ∘ f) s x := by
  rw [← analyticWithinAt_univ] at hg
  exact hg.comp hf (Set.mapsTo_univ _ _)

theorem AnalyticAt.comp_analyticWithinAt_of_eq {g : F → G} {f : E → F} {x : E} {y : F} {s : Set E}
    (hg : AnalyticAt 𝕜 g y) (hf : AnalyticWithinAt 𝕜 f s x) (h : f x = y) :
    AnalyticWithinAt 𝕜 (g ∘ f) s x := by
  rw [← h] at hg
  exact hg.comp_analyticWithinAt hf

/-- If two functions `g` and `f` are analytic respectively on `s.image f` and `s`, then `g ∘ f` is
analytic on `s`. -/
theorem AnalyticOnNhd.comp' {s : Set E} {g : F → G} {f : E → F} (hg : AnalyticOnNhd 𝕜 g (s.image f))
    (hf : AnalyticOnNhd 𝕜 f s) : AnalyticOnNhd 𝕜 (g ∘ f) s :=
  fun z hz => (hg (f z) (Set.mem_image_of_mem f hz)).comp (hf z hz)

theorem AnalyticOnNhd.comp {s : Set E} {t : Set F} {g : F → G} {f : E → F}
    (hg : AnalyticOnNhd 𝕜 g t) (hf : AnalyticOnNhd 𝕜 f s) (st : Set.MapsTo f s t) :
    AnalyticOnNhd 𝕜 (g ∘ f) s :=
  comp' (mono hg (Set.mapsTo'.mp st)) hf

lemma AnalyticOnNhd.comp_analyticOn {f : F → G} {g : E → F} {s : Set F}
    {t : Set E} (hf : AnalyticOnNhd 𝕜 f s) (hg : AnalyticOn 𝕜 g t) (h : Set.MapsTo g t s) :
    AnalyticOn 𝕜 (f ∘ g) t :=
  fun x m ↦ (hf _ (h m)).comp_analyticWithinAt (hg x m)

<<<<<<< HEAD
@[deprecated (since := "2024-09-26")]
alias AnalyticOn.comp_analyticWithinOn := AnalyticOnNhd.comp_analyticOn

/-- If two functions `g` and `f` have finite power series `q` and `p` respectively at `f x` and `x`,
then `g ∘ f` admits the finite power series `q.comp p` at `x`. -/
theorem HasFiniteFPowerSeriesAt.comp {m n : ℕ} {g : F → G} {f : E → F}
    {q : FormalMultilinearSeries 𝕜 F G} {p : FormalMultilinearSeries 𝕜 E F} {x : E}
    (hg : HasFiniteFPowerSeriesAt g q (f x) m) (hf : HasFiniteFPowerSeriesAt f p x n) (hn : 0 < n) :
    HasFiniteFPowerSeriesAt (g ∘ f) (q.comp p) x (m * n) := by
  rcases hg.hasFPowerSeriesAt.comp hf.hasFPowerSeriesAt with ⟨r, hr⟩
  refine ⟨r, hr, fun i hi ↦ ?_⟩
  apply Finset.sum_eq_zero
  rintro c -
  ext v
  simp only [compAlongComposition_apply, ContinuousMultilinearMap.zero_apply]
  rcases le_or_lt m c.length with hc | hc
  · simp [hg.finite _ hc]
  obtain ⟨j, hj⟩ : ∃ j, n ≤ c.blocksFun j := by
    contrapose! hi
    rw [← c.sum_blocksFun]
    rcases eq_zero_or_pos c.length with h'c | h'c
    · have : ∑ j : Fin c.length, c.blocksFun j = 0 := by
        apply Finset.sum_eq_zero (fun j hj ↦ ?_)
        have := j.2
        omega
      rw [this]
      apply mul_pos (by omega) hn
    · calc
      ∑ j : Fin c.length, c.blocksFun j
      _ < ∑ j : Fin c.length, n := by
        apply Finset.sum_lt_sum (fun j hj ↦ (hi j).le)
        exact ⟨⟨0, h'c⟩, Finset.mem_univ _, hi _⟩
      _ = c.length * n := by simp
      _ ≤ m * n := by gcongr
  apply ContinuousMultilinearMap.map_coord_zero _ j
  simp [applyComposition, hf.finite _ hj]

/-- If two functions `g` and `f` are continuously polynomial respectively at `f x` and `x`,
then `g ∘ f` is continuously polynomial at `x`. -/
theorem CPolynomialAt.comp {g : F → G} {f : E → F} {x : E}
    (hg : CPolynomialAt 𝕜 g (f x)) (hf : CPolynomialAt 𝕜 f x) :
    CPolynomialAt 𝕜 (g ∘ f) x := by
  rcases hg with ⟨q, m, hm⟩
  rcases hf with ⟨p, n, hn⟩
  refine ⟨q.comp p, m * (n + 1), ?_⟩
  exact hm.comp (hn.of_le (Nat.le_succ n)) (Nat.zero_lt_succ n)

/-- If two functions `g` and `f` are continuously polynomial respectively at `f x` and `x`,
then `g ∘ f` is continuously polynomial at `x`. -/
theorem CPolynomialAt.fun_comp {g : F → G} {f : E → F} {x : E}
    (hg : CPolynomialAt 𝕜 g (f x)) (hf : CPolynomialAt 𝕜 f x) :
    CPolynomialAt 𝕜 (fun z ↦ g (f z)) x :=
  hg.comp hf

/-- Version of `CPolynomialAt.comp` where point equality is a separate hypothesis. -/
theorem CPolynomialAt.comp_of_eq {g : F → G} {f : E → F} {y : F} {x : E} (hg : CPolynomialAt 𝕜 g y)
    (hf : CPolynomialAt 𝕜 f x) (hy : f x = y) : CPolynomialAt 𝕜 (g ∘ f) x := by
  rw [← hy] at hg
  exact hg.comp hf

/-- Version of `CPolynomialAt.comp` where point equality is a separate hypothesis. -/
theorem CPolynomialAt.fun_comp_of_eq {g : F → G} {f : E → F} {y : F} {x : E}
    (hg : CPolynomialAt 𝕜 g y) (hf : CPolynomialAt 𝕜 f x) (hy : f x = y) :
    CPolynomialAt 𝕜 (fun z ↦ g (f z)) x :=
  hg.comp_of_eq hf hy

/-- If two functions `g` and `f` are continuously polynomial respectively on `s.image f` and `s`,
then `g ∘ f` is continuously polynomial on `s`. -/
theorem CPolynomialOn.comp' {s : Set E} {g : F → G} {f : E → F} (hg : CPolynomialOn 𝕜 g (s.image f))
    (hf : CPolynomialOn 𝕜 f s) : CPolynomialOn 𝕜 (g ∘ f) s :=
  fun z hz => (hg (f z) (Set.mem_image_of_mem f hz)).comp (hf z hz)

theorem CPolynomialOn.comp {s : Set E} {t : Set F} {g : F → G} {f : E → F}
    (hg : CPolynomialOn 𝕜 g t) (hf : CPolynomialOn 𝕜 f s) (st : Set.MapsTo f s t) :
    CPolynomialOn 𝕜 (g ∘ f) s :=
  comp' (mono hg (Set.mapsTo'.mp st)) hf

=======
>>>>>>> 388a6d19
/-!
### Associativity of the composition of formal multilinear series

In this paragraph, we prove the associativity of the composition of formal power series.
By definition,
```
(r.comp q).comp p n v
= ∑_{i₁ + ... + iₖ = n} (r.comp q)ₖ (p_{i₁} (v₀, ..., v_{i₁ -1}), p_{i₂} (...), ..., p_{iₖ}(...))
= ∑_{a : Composition n} (r.comp q) a.length (applyComposition p a v)
```
decomposing `r.comp q` in the same way, we get
```
(r.comp q).comp p n v
= ∑_{a : Composition n} ∑_{b : Composition a.length}
  r b.length (applyComposition q b (applyComposition p a v))
```
On the other hand,
```
r.comp (q.comp p) n v = ∑_{c : Composition n} r c.length (applyComposition (q.comp p) c v)
```
Here, `applyComposition (q.comp p) c v` is a vector of length `c.length`, whose `i`-th term is
given by `(q.comp p) (c.blocksFun i) (v_l, v_{l+1}, ..., v_{m-1})` where `{l, ..., m-1}` is the
`i`-th block in the composition `c`, of length `c.blocksFun i` by definition. To compute this term,
we expand it as `∑_{dᵢ : Composition (c.blocksFun i)} q dᵢ.length (applyComposition p dᵢ v')`,
where `v' = (v_l, v_{l+1}, ..., v_{m-1})`. Therefore, we get
```
r.comp (q.comp p) n v =
∑_{c : Composition n} ∑_{d₀ : Composition (c.blocksFun 0),
  ..., d_{c.length - 1} : Composition (c.blocksFun (c.length - 1))}
  r c.length (fun i ↦ q dᵢ.length (applyComposition p dᵢ v'ᵢ))
```
To show that these terms coincide, we need to explain how to reindex the sums to put them in
bijection (and then the terms we are summing will correspond to each other). Suppose we have a
composition `a` of `n`, and a composition `b` of `a.length`. Then `b` indicates how to group
together some blocks of `a`, giving altogether `b.length` blocks of blocks. These blocks of blocks
can be called `d₀, ..., d_{a.length - 1}`, and one obtains a composition `c` of `n` by saying that
each `dᵢ` is one single block. Conversely, if one starts from `c` and the `dᵢ`s, one can concatenate
the `dᵢ`s to obtain a composition `a` of `n`, and register the lengths of the `dᵢ`s in a composition
`b` of `a.length`.

An example might be enlightening. Suppose `a = [2, 2, 3, 4, 2]`. It is a composition of
length 5 of 13. The content of the blocks may be represented as `0011222333344`.
Now take `b = [2, 3]` as a composition of `a.length = 5`. It says that the first 2 blocks of `a`
should be merged, and the last 3 blocks of `a` should be merged, giving a new composition of `13`
made of two blocks of length `4` and `9`, i.e., `c = [4, 9]`. But one can also remember that
the new first block was initially made of two blocks of size `2`, so `d₀ = [2, 2]`, and the new
second block was initially made of three blocks of size `3`, `4` and `2`, so `d₁ = [3, 4, 2]`.

This equivalence is called `Composition.sigmaEquivSigmaPi n` below.

We start with preliminary results on compositions, of a very specialized nature, then define the
equivalence `Composition.sigmaEquivSigmaPi n`, and we deduce finally the associativity of
composition of formal multilinear series in `FormalMultilinearSeries.comp_assoc`.
-/


namespace Composition

variable {n : ℕ}

/-- Rewriting equality in the dependent type `Σ (a : Composition n), Composition a.length)` in
non-dependent terms with lists, requiring that the blocks coincide. -/
theorem sigma_composition_eq_iff (i j : Σ a : Composition n, Composition a.length) :
    i = j ↔ i.1.blocks = j.1.blocks ∧ i.2.blocks = j.2.blocks := by
  refine ⟨by rintro rfl; exact ⟨rfl, rfl⟩, ?_⟩
  rcases i with ⟨a, b⟩
  rcases j with ⟨a', b'⟩
  rintro ⟨h, h'⟩
  obtain rfl : a = a' := by ext1; exact h
  obtain rfl : b = b' := by ext1; exact h'
  rfl

/-- Rewriting equality in the dependent type
`Σ (c : Composition n), Π (i : Fin c.length), Composition (c.blocksFun i)` in
non-dependent terms with lists, requiring that the lists of blocks coincide. -/
theorem sigma_pi_composition_eq_iff
    (u v : Σ c : Composition n, ∀ i : Fin c.length, Composition (c.blocksFun i)) :
    u = v ↔ (ofFn fun i => (u.2 i).blocks) = ofFn fun i => (v.2 i).blocks := by
  refine ⟨fun H => by rw [H], fun H => ?_⟩
  rcases u with ⟨a, b⟩
  rcases v with ⟨a', b'⟩
  dsimp at H
  obtain rfl : a = a' := by
    ext1
    have :
      map List.sum (ofFn fun i : Fin (Composition.length a) => (b i).blocks) =
        map List.sum (ofFn fun i : Fin (Composition.length a') => (b' i).blocks) := by
      rw [H]
    simp only [map_ofFn] at this
    change
      (ofFn fun i : Fin (Composition.length a) => (b i).blocks.sum) =
        ofFn fun i : Fin (Composition.length a') => (b' i).blocks.sum at this
    simpa [Composition.blocks_sum, Composition.ofFn_blocksFun] using this
  ext1
  · rfl
  · simp only [heq_eq_eq, ofFn_inj] at H ⊢
    ext1 i
    ext1
    exact congrFun H i

/-- When `a` is a composition of `n` and `b` is a composition of `a.length`, `a.gather b` is the
composition of `n` obtained by gathering all the blocks of `a` corresponding to a block of `b`.
For instance, if `a = [6, 5, 3, 5, 2]` and `b = [2, 3]`, one should gather together
the first two blocks of `a` and its last three blocks, giving `a.gather b = [11, 10]`. -/
def gather (a : Composition n) (b : Composition a.length) : Composition n where
  blocks := (a.blocks.splitWrtComposition b).map sum
  blocks_pos := by
    rw [forall_mem_map]
    intro j hj
    suffices H : ∀ i ∈ j, 1 ≤ i from calc
      0 < j.length := length_pos_of_mem_splitWrtComposition hj
      _ ≤ j.sum := length_le_sum_of_one_le _ H
    intro i hi
    apply a.one_le_blocks
    rw [← a.blocks.flatten_splitWrtComposition b]
    exact mem_flatten_of_mem hj hi
  blocks_sum := by rw [← sum_flatten, flatten_splitWrtComposition, a.blocks_sum]

theorem length_gather (a : Composition n) (b : Composition a.length) :
    length (a.gather b) = b.length :=
  show (map List.sum (a.blocks.splitWrtComposition b)).length = b.blocks.length by
    rw [length_map, length_splitWrtComposition]

/-- An auxiliary function used in the definition of `sigmaEquivSigmaPi` below, associating to
two compositions `a` of `n` and `b` of `a.length`, and an index `i` bounded by the length of
`a.gather b`, the subcomposition of `a` made of those blocks belonging to the `i`-th block of
`a.gather b`. -/
def sigmaCompositionAux (a : Composition n) (b : Composition a.length)
    (i : Fin (a.gather b).length) : Composition ((a.gather b).blocksFun i) where
  blocks :=
    (a.blocks.splitWrtComposition b)[i.val]'(by
      rw [length_splitWrtComposition, ← length_gather]; exact i.2)
  blocks_pos {i} hi :=
    a.blocks_pos
      (by
        rw [← a.blocks.flatten_splitWrtComposition b]
        exact mem_flatten_of_mem (List.getElem_mem _) hi)
  blocks_sum := by simp [Composition.blocksFun, getElem_map, Composition.gather]

theorem length_sigmaCompositionAux (a : Composition n) (b : Composition a.length)
    (i : Fin b.length) :
    Composition.length (Composition.sigmaCompositionAux a b ⟨i, (length_gather a b).symm ▸ i.2⟩) =
      Composition.blocksFun b i :=
  show List.length ((splitWrtComposition a.blocks b)[i.1]) = blocksFun b i by
    rw [getElem_map_rev List.length, getElem_of_eq (map_length_splitWrtComposition _ _), blocksFun,
      get_eq_getElem]

theorem blocksFun_sigmaCompositionAux (a : Composition n) (b : Composition a.length)
    (i : Fin b.length) (j : Fin (blocksFun b i)) :
    blocksFun (sigmaCompositionAux a b ⟨i, (length_gather a b).symm ▸ i.2⟩)
        ⟨j, (length_sigmaCompositionAux a b i).symm ▸ j.2⟩ =
      blocksFun a (embedding b i j) := by
  unfold sigmaCompositionAux
  rw [blocksFun, get_eq_getElem, getElem_of_eq (getElem_splitWrtComposition _ _ _ _),
    getElem_drop, getElem_take]; rfl

/-- Auxiliary lemma to prove that the composition of formal multilinear series is associative.

Consider a composition `a` of `n` and a composition `b` of `a.length`. Grouping together some
blocks of `a` according to `b` as in `a.gather b`, one can compute the total size of the blocks
of `a` up to an index `sizeUpTo b i + j` (where the `j` corresponds to a set of blocks of `a`
that do not fill a whole block of `a.gather b`). The first part corresponds to a sum of blocks
in `a.gather b`, and the second one to a sum of blocks in the next block of
`sigmaCompositionAux a b`. This is the content of this lemma. -/
theorem sizeUpTo_sizeUpTo_add (a : Composition n) (b : Composition a.length) {i j : ℕ}
    (hi : i < b.length) (hj : j < blocksFun b ⟨i, hi⟩) :
    sizeUpTo a (sizeUpTo b i + j) =
      sizeUpTo (a.gather b) i +
        sizeUpTo (sigmaCompositionAux a b ⟨i, (length_gather a b).symm ▸ hi⟩) j := by
  induction j with
  | zero =>
    show
      sum (take (b.blocks.take i).sum a.blocks) =
        sum (take i (map sum (splitWrtComposition a.blocks b)))
    induction' i with i IH
    · rfl
    · have A : i < b.length := Nat.lt_of_succ_lt hi
      have B : i < List.length (map List.sum (splitWrtComposition a.blocks b)) := by simp [A]
      have C : 0 < blocksFun b ⟨i, A⟩ := Composition.blocks_pos' _ _ _
      rw [sum_take_succ _ _ B, ← IH A C]
      have :
        take (sum (take i b.blocks)) a.blocks =
          take (sum (take i b.blocks)) (take (sum (take (i + 1) b.blocks)) a.blocks) := by
        rw [take_take, min_eq_left]
        apply monotone_sum_take _ (Nat.le_succ _)
      rw [this, getElem_map, getElem_splitWrtComposition, ←
        take_append_drop (sum (take i b.blocks)) (take (sum (take (Nat.succ i) b.blocks)) a.blocks),
        sum_append]
      congr
      rw [take_append_drop]
  | succ j IHj =>
    have A : j < blocksFun b ⟨i, hi⟩ := lt_trans (lt_add_one j) hj
    have B : j < length (sigmaCompositionAux a b ⟨i, (length_gather a b).symm ▸ hi⟩) := by
      convert A; rw [← length_sigmaCompositionAux]
    have C : sizeUpTo b i + j < sizeUpTo b (i + 1) := by
      simp only [sizeUpTo_succ b hi, add_lt_add_iff_left]
      exact A
    have D : sizeUpTo b i + j < length a := lt_of_lt_of_le C (b.sizeUpTo_le _)
    have : sizeUpTo b i + Nat.succ j = (sizeUpTo b i + j).succ := rfl
    rw [this, sizeUpTo_succ _ D, IHj A, sizeUpTo_succ _ B]
    simp only [sigmaCompositionAux, add_assoc, add_left_inj, Fin.val_mk]
    rw [getElem_of_eq (getElem_splitWrtComposition _ _ _ _), getElem_drop, getElem_take' _ _ C]

/-- Natural equivalence between `(Σ (a : Composition n), Composition a.length)` and
`(Σ (c : Composition n), Π (i : Fin c.length), Composition (c.blocksFun i))`, that shows up as a
change of variables in the proof that composition of formal multilinear series is associative.

Consider a composition `a` of `n` and a composition `b` of `a.length`. Then `b` indicates how to
group together some blocks of `a`, giving altogether `b.length` blocks of blocks. These blocks of
blocks can be called `d₀, ..., d_{a.length - 1}`, and one obtains a composition `c` of `n` by
saying that each `dᵢ` is one single block. The map `⟨a, b⟩ → ⟨c, (d₀, ..., d_{a.length - 1})⟩` is
the direct map in the equiv.

Conversely, if one starts from `c` and the `dᵢ`s, one can join the `dᵢ`s to obtain a composition
`a` of `n`, and register the lengths of the `dᵢ`s in a composition `b` of `a.length`. This is the
inverse map of the equiv.
-/
def sigmaEquivSigmaPi (n : ℕ) :
    (Σ a : Composition n, Composition a.length) ≃
      Σ c : Composition n, ∀ i : Fin c.length, Composition (c.blocksFun i) where
  toFun i := ⟨i.1.gather i.2, i.1.sigmaCompositionAux i.2⟩
  invFun i :=
    ⟨{  blocks := (ofFn fun j => (i.2 j).blocks).flatten
        blocks_pos := by
          simp only [and_imp, List.mem_flatten, exists_imp, forall_mem_ofFn_iff]
          exact fun {i} j hj => Composition.blocks_pos _ hj
        blocks_sum := by simp [sum_ofFn, Composition.blocks_sum, Composition.sum_blocksFun] },
      { blocks := ofFn fun j => (i.2 j).length
        blocks_pos := by
          intro k hk
          refine ((forall_mem_ofFn_iff (P := fun i => 0 < i)).2 fun j => ?_) k hk
          exact Composition.length_pos_of_pos _ (Composition.blocks_pos' _ _ _)
        blocks_sum := by dsimp only [Composition.length]; simp [sum_ofFn] }⟩
  left_inv := by
    -- the fact that we have a left inverse is essentially `join_splitWrtComposition`,
    -- but we need to massage it to take care of the dependent setting.
    rintro ⟨a, b⟩
    rw [sigma_composition_eq_iff]
    dsimp
    constructor
    · conv_rhs =>
        rw [← flatten_splitWrtComposition a.blocks b, ← ofFn_get (splitWrtComposition a.blocks b)]
      have A : length (gather a b) = List.length (splitWrtComposition a.blocks b) := by
        simp only [length, gather, length_map, length_splitWrtComposition]
      congr! 2
      exact (Fin.heq_fun_iff A (α := List ℕ)).2 fun i => rfl
    · have B : Composition.length (Composition.gather a b) = List.length b.blocks :=
        Composition.length_gather _ _
      conv_rhs => rw [← ofFn_getElem b.blocks]
      congr 1
      refine (Fin.heq_fun_iff B).2 fun i => ?_
      rw [sigmaCompositionAux, Composition.length, List.getElem_map_rev List.length,
        List.getElem_of_eq (map_length_splitWrtComposition _ _)]
  right_inv := by
    -- the fact that we have a right inverse is essentially `splitWrtComposition_join`,
    -- but we need to massage it to take care of the dependent setting.
    rintro ⟨c, d⟩
    have : map List.sum (ofFn fun i : Fin (Composition.length c) => (d i).blocks) = c.blocks := by
      simp [map_ofFn, Function.comp_def, Composition.blocks_sum, Composition.ofFn_blocksFun]
    rw [sigma_pi_composition_eq_iff]
    dsimp
    congr! 1
    · congr
      ext1
      dsimp [Composition.gather]
      rwa [splitWrtComposition_flatten]
      simp only [map_ofFn, Function.comp_def]
    · rw [Fin.heq_fun_iff]
      · intro i
        dsimp [Composition.sigmaCompositionAux]
        rw [getElem_of_eq (splitWrtComposition_flatten _ _ _)]
        · simp only [List.getElem_ofFn]
        · simp only [map_ofFn, Function.comp_def]
      · congr

end Composition

namespace FormalMultilinearSeries

open Composition

theorem comp_assoc (r : FormalMultilinearSeries 𝕜 G H) (q : FormalMultilinearSeries 𝕜 F G)
    (p : FormalMultilinearSeries 𝕜 E F) : (r.comp q).comp p = r.comp (q.comp p) := by
  ext n v
  /- First, rewrite the two compositions appearing in the theorem as two sums over complicated
    sigma types, as in the description of the proof above. -/
  let f : (Σ a : Composition n, Composition a.length) → H := fun c =>
    r c.2.length (applyComposition q c.2 (applyComposition p c.1 v))
  let g : (Σ c : Composition n, ∀ i : Fin c.length, Composition (c.blocksFun i)) → H := fun c =>
    r c.1.length fun i : Fin c.1.length =>
      q (c.2 i).length (applyComposition p (c.2 i) (v ∘ c.1.embedding i))
  suffices ∑ c, f c = ∑ c, g c by
    simpa (config := { unfoldPartialApp := true }) only [FormalMultilinearSeries.comp,
      ContinuousMultilinearMap.sum_apply, compAlongComposition_apply, Finset.sum_sigma',
      applyComposition, ContinuousMultilinearMap.map_sum]
  /- Now, we use `Composition.sigmaEquivSigmaPi n` to change
    variables in the second sum, and check that we get exactly the same sums. -/
  rw [← (sigmaEquivSigmaPi n).sum_comp]
  /- To check that we have the same terms, we should check that we apply the same component of
    `r`, and the same component of `q`, and the same component of `p`, to the same coordinate of
    `v`. This is true by definition, but at each step one needs to convince Lean that the types
    one considers are the same, using a suitable congruence lemma to avoid dependent type issues.
    This dance has to be done three times, one for `r`, one for `q` and one for `p`. -/
  apply Finset.sum_congr rfl
  rintro ⟨a, b⟩ _
  dsimp [sigmaEquivSigmaPi]
  -- check that the `r` components are the same. Based on `Composition.length_gather`
  apply r.congr (Composition.length_gather a b).symm
  intro i hi1 hi2
  -- check that the `q` components are the same. Based on `length_sigmaCompositionAux`
  apply q.congr (length_sigmaCompositionAux a b _).symm
  intro j hj1 hj2
  -- check that the `p` components are the same. Based on `blocksFun_sigmaCompositionAux`
  apply p.congr (blocksFun_sigmaCompositionAux a b _ _).symm
  intro k hk1 hk2
  -- finally, check that the coordinates of `v` one is using are the same. Based on
  -- `sizeUpTo_sizeUpTo_add`.
  refine congr_arg v (Fin.ext ?_)
  dsimp [Composition.embedding]
  rw [sizeUpTo_sizeUpTo_add _ _ hi1 hj1, add_assoc]

end FormalMultilinearSeries<|MERGE_RESOLUTION|>--- conflicted
+++ resolved
@@ -900,7 +900,6 @@
     AnalyticOn 𝕜 (f ∘ g) t :=
   fun x m ↦ (hf _ (h m)).comp_analyticWithinAt (hg x m)
 
-<<<<<<< HEAD
 @[deprecated (since := "2024-09-26")]
 alias AnalyticOn.comp_analyticWithinOn := AnalyticOnNhd.comp_analyticOn
 
@@ -978,8 +977,6 @@
     CPolynomialOn 𝕜 (g ∘ f) s :=
   comp' (mono hg (Set.mapsTo'.mp st)) hf
 
-=======
->>>>>>> 388a6d19
 /-!
 ### Associativity of the composition of formal multilinear series
 
