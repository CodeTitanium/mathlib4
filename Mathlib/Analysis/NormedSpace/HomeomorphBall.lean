/-
Copyright (c) 2021 Yury Kudryashov. All rights reserved.
Released under Apache 2.0 license as described in the file LICENSE.
Authors: Yury Kudryashov, Oliver Nash
-/
import Mathlib.Topology.PartialHomeomorph
import Mathlib.Analysis.Normed.Group.AddTorsor
import Mathlib.Analysis.NormedSpace.Pointwise
import Mathlib.Data.Real.Sqrt

#align_import analysis.normed_space.basic from "leanprover-community/mathlib"@"bc91ed7093bf098d253401e69df601fc33dde156"

/-!
# (Local) homeomorphism between a normed space and a ball

In this file we show that a real (semi)normed vector space is homeomorphic to the unit ball.

We formalize it in two ways:

- as a `Homeomorph`, see `Homeomorph.unitBall`;
- as a `PartialHomeomorph` with `source = Set.univ` and `target = Metric.ball (0 : E) 1`.

While the former approach is more natural, the latter approach provides us
with a globally defined inverse function which makes it easier to say
that this homeomorphism is in fact a diffeomorphism.

We also show that the unit ball `Metric.ball (0 : E) 1` is homeomorphic
to a ball of positive radius in an affine space over `E`, see `PartialHomeomorph.unitBallBall`.

## Tags

homeomorphism, ball
-/

open Set Metric Pointwise
variable {E : Type*} [SeminormedAddCommGroup E] [NormedSpace ℝ E]

noncomputable section

/-- Local homeomorphism between a real (semi)normed space and the unit ball.
See also `Homeomorph.unitBall`. -/
@[simps (config := .lemmasOnly)]
<<<<<<< HEAD
def LocalHomeomorph.univUnitBall : LocalHomeomorph E E where
  toFun x := (√(1 + ‖x‖ ^ 2))⁻¹ • x
  invFun y := (√(1 - ‖(y : E)‖ ^ 2))⁻¹ • (y : E)
=======
def PartialHomeomorph.univUnitBall : PartialHomeomorph E E where
  toFun x := (1 + ‖x‖ ^ 2).sqrt⁻¹ • x
  invFun y := (1 - ‖(y : E)‖ ^ 2).sqrt⁻¹ • (y : E)
>>>>>>> a6a17daf
  source := univ
  target := ball 0 1
  map_source' x _ := by
    have : 0 < 1 + ‖x‖ ^ 2 := by positivity
    rw [mem_ball_zero_iff, norm_smul, Real.norm_eq_abs, abs_inv, ← _root_.div_eq_inv_mul,
      div_lt_one (abs_pos.mpr <| Real.sqrt_ne_zero'.mpr this), ← abs_norm x, ← sq_lt_sq,
      abs_norm, Real.sq_sqrt this.le]
    exact lt_one_add _
  map_target' _ _ := trivial
  left_inv' x _ := by
    field_simp [norm_smul, smul_smul, (zero_lt_one_add_norm_sq x).ne', sq_abs,
      Real.sq_sqrt (zero_lt_one_add_norm_sq x).le, ← Real.sqrt_div (zero_lt_one_add_norm_sq x).le]
  right_inv' y hy := by
    have : 0 < 1 - ‖y‖ ^ 2 := by nlinarith [norm_nonneg y, mem_ball_zero_iff.1 hy]
    field_simp [norm_smul, smul_smul, this.ne', sq_abs, Real.sq_sqrt this.le,
      ← Real.sqrt_div this.le]
  open_source := isOpen_univ
  open_target := isOpen_ball
<<<<<<< HEAD
  continuous_toFun := by
    suffices Continuous fun (x:E) => (√(1 + ‖x‖ ^ 2))⁻¹
     from (this.smul continuous_id).continuousOn
    refine' Continuous.inv₀ _ fun x => Real.sqrt_ne_zero'.mpr (by positivity)
    continuity
  continuous_invFun := by
    have : ∀ y ∈ ball (0 : E) 1, √(1 - ‖(y : E)‖ ^ 2) ≠ 0 := fun y hy ↦ by
=======
  continuousOn_toFun := by
    suffices Continuous fun (x:E) => (1 + ‖x‖ ^ 2).sqrt⁻¹
     from (this.smul continuous_id).continuousOn
    refine' Continuous.inv₀ _ fun x => Real.sqrt_ne_zero'.mpr (by positivity)
    continuity
  continuousOn_invFun := by
    have : ∀ y ∈ ball (0 : E) 1, (1 - ‖(y : E)‖ ^ 2).sqrt ≠ 0 := fun y hy ↦ by
>>>>>>> a6a17daf
      rw [Real.sqrt_ne_zero']
      nlinarith [norm_nonneg y, mem_ball_zero_iff.1 hy]
    exact ContinuousOn.smul (ContinuousOn.inv₀
      (continuousOn_const.sub (continuous_norm.continuousOn.pow _)).sqrt this) continuousOn_id

@[simp]
theorem PartialHomeomorph.univUnitBall_apply_zero : univUnitBall (0 : E) = 0 := by
  simp [PartialHomeomorph.univUnitBall_apply]

@[simp]
theorem PartialHomeomorph.univUnitBall_symm_apply_zero : univUnitBall.symm (0 : E) = 0 := by
  simp [PartialHomeomorph.univUnitBall_symm_apply]

/-- A (semi) normed real vector space is homeomorphic to the unit ball in the same space.
This homeomorphism sends `x : E` to `(1 + ‖x‖²)^(- ½) • x`.

In many cases the actual implementation is not important, so we don't mark the projection lemmas
`Homeomorph.unitBall_apply_coe` and `Homeomorph.unitBall_symm_apply` as `@[simp]`.

See also `Homeomorph.contDiff_unitBall` and `PartialHomeomorph.contDiffOn_unitBall_symm`
for smoothness properties that hold when `E` is an inner-product space. -/
@[simps! (config := .lemmasOnly)]
def Homeomorph.unitBall : E ≃ₜ ball (0 : E) 1 :=
  (Homeomorph.Set.univ _).symm.trans PartialHomeomorph.univUnitBall.toHomeomorphSourceTarget
#align homeomorph_unit_ball Homeomorph.unitBall

@[simp]
theorem Homeomorph.coe_unitBall_apply_zero :
    (Homeomorph.unitBall (0 : E) : E) = 0 :=
  PartialHomeomorph.univUnitBall_apply_zero
#align coe_homeomorph_unit_ball_apply_zero Homeomorph.coe_unitBall_apply_zero

variable {P : Type*} [PseudoMetricSpace P] [NormedAddTorsor E P]

namespace PartialHomeomorph

/-- Affine homeomorphism `(r • · +ᵥ c)` between a normed space and an add torsor over this space,
interpreted as a `PartialHomeomorph` between `Metric.ball 0 1` and `Metric.ball c r`. -/
@[simps!]
def unitBallBall (c : P) (r : ℝ) (hr : 0 < r) : PartialHomeomorph E P :=
  ((Homeomorph.smulOfNeZero r hr.ne').trans
      (IsometryEquiv.vaddConst c).toHomeomorph).toPartialHomeomorphOfImageEq
      (ball 0 1) isOpen_ball (ball c r) <| by
    change (IsometryEquiv.vaddConst c) ∘ (r • ·) '' ball (0 : E) 1 = ball c r
    rw [image_comp, image_smul, smul_unitBall hr.ne', IsometryEquiv.image_ball]
    simp [abs_of_pos hr]

/-- If `r > 0`, then `PartialHomeomorph.univBall c r` is a smooth partial homeomorphism
with `source = Set.univ` and `target = Metric.ball c r`.
Otherwise, it is the translation by `c`.
Thus in all cases, it sends `0` to `c`, see `PartialHomeomorph.univBall_apply_zero`. -/
def univBall (c : P) (r : ℝ) : PartialHomeomorph E P :=
  if h : 0 < r then univUnitBall.trans' (unitBallBall c r h) rfl
  else (IsometryEquiv.vaddConst c).toHomeomorph.toPartialHomeomorph

@[simp]
theorem univBall_source (c : P) (r : ℝ) : (univBall c r).source = univ := by
  unfold univBall; split_ifs <;> rfl

theorem univBall_target (c : P) {r : ℝ} (hr : 0 < r) : (univBall c r).target = ball c r := by
  rw [univBall, dif_pos hr]; rfl

theorem ball_subset_univBall_target (c : P) (r : ℝ) : ball c r ⊆ (univBall c r).target := by
  by_cases hr : 0 < r
  · rw [univBall_target c hr]
  · rw [univBall, dif_neg hr]
    exact subset_univ _

@[simp]
theorem univBall_apply_zero (c : P) (r : ℝ) : univBall c r 0 = c := by
  unfold univBall; split_ifs <;> simp

@[simp]
theorem univBall_symm_apply_center (c : P) (r : ℝ) : (univBall c r).symm c = 0 := by
  have : 0 ∈ (univBall c r).source := by simp
  simpa only [univBall_apply_zero] using (univBall c r).left_inv this

@[continuity]
theorem continuous_univBall (c : P) (r : ℝ) : Continuous (univBall c r) := by
  simpa [continuous_iff_continuousOn_univ] using (univBall c r).continuousOn

theorem continuousOn_univBall_symm (c : P) (r : ℝ) : ContinuousOn (univBall c r).symm (ball c r) :=
  (univBall c r).symm.continuousOn.mono <| ball_subset_univBall_target c r<|MERGE_RESOLUTION|>--- conflicted
+++ resolved
@@ -40,15 +40,9 @@
 /-- Local homeomorphism between a real (semi)normed space and the unit ball.
 See also `Homeomorph.unitBall`. -/
 @[simps (config := .lemmasOnly)]
-<<<<<<< HEAD
-def LocalHomeomorph.univUnitBall : LocalHomeomorph E E where
+def PartialHomeomorph.univUnitBall : PartialHomeomorph E E where
   toFun x := (√(1 + ‖x‖ ^ 2))⁻¹ • x
   invFun y := (√(1 - ‖(y : E)‖ ^ 2))⁻¹ • (y : E)
-=======
-def PartialHomeomorph.univUnitBall : PartialHomeomorph E E where
-  toFun x := (1 + ‖x‖ ^ 2).sqrt⁻¹ • x
-  invFun y := (1 - ‖(y : E)‖ ^ 2).sqrt⁻¹ • (y : E)
->>>>>>> a6a17daf
   source := univ
   target := ball 0 1
   map_source' x _ := by
@@ -67,23 +61,13 @@
       ← Real.sqrt_div this.le]
   open_source := isOpen_univ
   open_target := isOpen_ball
-<<<<<<< HEAD
-  continuous_toFun := by
+  continuousOn_toFun := by
     suffices Continuous fun (x:E) => (√(1 + ‖x‖ ^ 2))⁻¹
      from (this.smul continuous_id).continuousOn
     refine' Continuous.inv₀ _ fun x => Real.sqrt_ne_zero'.mpr (by positivity)
     continuity
-  continuous_invFun := by
+  continuousOn_invFun := by
     have : ∀ y ∈ ball (0 : E) 1, √(1 - ‖(y : E)‖ ^ 2) ≠ 0 := fun y hy ↦ by
-=======
-  continuousOn_toFun := by
-    suffices Continuous fun (x:E) => (1 + ‖x‖ ^ 2).sqrt⁻¹
-     from (this.smul continuous_id).continuousOn
-    refine' Continuous.inv₀ _ fun x => Real.sqrt_ne_zero'.mpr (by positivity)
-    continuity
-  continuousOn_invFun := by
-    have : ∀ y ∈ ball (0 : E) 1, (1 - ‖(y : E)‖ ^ 2).sqrt ≠ 0 := fun y hy ↦ by
->>>>>>> a6a17daf
       rw [Real.sqrt_ne_zero']
       nlinarith [norm_nonneg y, mem_ball_zero_iff.1 hy]
     exact ContinuousOn.smul (ContinuousOn.inv₀
