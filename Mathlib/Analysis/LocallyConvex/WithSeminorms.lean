--- conflicted
+++ resolved
@@ -641,13 +641,8 @@
     simpa only [closedBall_iSup bdd _ one_pos, mem_iInter, mem_closedBall_zero] using hx
   tfae_have 5 → 4 := fun H ↦ ⟨⨆ k, (q i).comp (f k), Seminorm.coe_iSup_eq H.1 ▸ H.2, le_ciSup H.1⟩
   tfae_have 4 → 1 -- This would work over any `NormedField`
-<<<<<<< HEAD
-  · intro ⟨p, hp, hfp⟩
-    exact Metric.equicontinuousAt_of_continuity_modulus p (map_zero p ▸ hp.tendsto 0) _ <|
-=======
   | ⟨p, hp, hfp⟩ =>
     Metric.equicontinuousAt_of_continuity_modulus p (map_zero p ▸ hp.tendsto 0) _ <|
->>>>>>> d0df76bd
       Eventually.of_forall fun x k ↦ by simpa using hfp k x
   tfae_finish
 
