/-
Copyright (c) 2022 Eric Wieser. All rights reserved.
Released under Apache 2.0 license as described in the file LICENSE.
Authors: Eric Wieser
-/
import Mathlib.Analysis.Normed.Algebra.Exponential
import Mathlib.Analysis.Matrix
import Mathlib.LinearAlgebra.Matrix.ZPow
import Mathlib.LinearAlgebra.Matrix.Hermitian
import Mathlib.LinearAlgebra.Matrix.Symmetric
import Mathlib.Topology.UniformSpace.Matrix

/-!
# Lemmas about the matrix exponential

In this file, we provide results about `NormedSpace.exp` on `Matrix`s
over a topological or normed algebra.
Note that generic results over all topological spaces such as `NormedSpace.exp_zero`
can be used on matrices without issue, so are not repeated here.
The topological results specific to matrices are:

* `Matrix.exp_transpose`
* `Matrix.exp_conjTranspose`
* `Matrix.exp_diagonal`
* `Matrix.exp_blockDiagonal`
* `Matrix.exp_blockDiagonal'`

Lemmas like `NormedSpace.exp_add_of_commute` require a canonical norm on the type;
while there are multiple sensible choices for the norm of a `Matrix` (`Matrix.normedAddCommGroup`,
`Matrix.frobeniusNormedAddCommGroup`, `Matrix.linftyOpNormedAddCommGroup`), none of them
are canonical. In an application where a particular norm is chosen using
`attribute [local instance]`, then the usual lemmas about `NormedSpace.exp` are fine.
When choosing a norm is undesirable, the results in this file can be used.

In this file, we copy across the lemmas about `NormedSpace.exp`,
but hide the requirement for a norm inside the proof.

* `Matrix.exp_add_of_commute`
* `Matrix.exp_sum_of_commute`
* `Matrix.exp_nsmul`
* `Matrix.isUnit_exp`
* `Matrix.exp_units_conj`
* `Matrix.exp_units_conj'`

Additionally, we prove some results about `matrix.has_inv` and `matrix.div_inv_monoid`, as the
results for general rings are instead stated about `Ring.inverse`:

* `Matrix.exp_neg`
* `Matrix.exp_zsmul`
* `Matrix.exp_conj`
* `Matrix.exp_conj'`

## TODO

* Show that `Matrix.det (NormedSpace.exp A) = NormedSpace.exp (Matrix.trace A)`

## References

* https://en.wikipedia.org/wiki/Matrix_exponential
-/


open scoped Matrix

open NormedSpace -- For `exp`.

variable (𝕂 : Type*) {m n : Type*} {n' : m → Type*} {𝔸 : Type*}

namespace Matrix

section Topological

section Ring

variable [Fintype m] [DecidableEq m] [Fintype n] [DecidableEq n] [∀ i, Fintype (n' i)]
  [∀ i, DecidableEq (n' i)] [Ring 𝔸] [TopologicalSpace 𝔸] [TopologicalRing 𝔸]
  [Algebra ℚ 𝔸] [T2Space 𝔸]

theorem exp_diagonal (v : m → 𝔸) : exp (diagonal v) = diagonal (exp v) := by
  simp_rw [exp_eq_tsum, diagonal_pow, ← diagonal_smul, ← diagonal_tsum]

theorem exp_blockDiagonal (v : m → Matrix n n 𝔸) :
    exp (blockDiagonal v) = blockDiagonal (exp v) := by
  simp_rw [exp_eq_tsum, ← blockDiagonal_pow, ← blockDiagonal_smul, ← blockDiagonal_tsum]

theorem exp_blockDiagonal' (v : ∀ i, Matrix (n' i) (n' i) 𝔸) :
    exp (blockDiagonal' v) = blockDiagonal' (exp v) := by
  simp_rw [exp_eq_tsum, ← blockDiagonal'_pow, ← blockDiagonal'_smul, ← blockDiagonal'_tsum]

theorem exp_conjTranspose [StarRing 𝔸] [ContinuousStar 𝔸] (A : Matrix m m 𝔸) :
    exp Aᴴ = (exp A)ᴴ :=
  (star_exp A).symm

theorem IsHermitian.exp [StarRing 𝔸] [ContinuousStar 𝔸] {A : Matrix m m 𝔸} (h : A.IsHermitian) :
    (exp A).IsHermitian :=
  (exp_conjTranspose _).symm.trans <| congr_arg _ h

end Ring

section CommRing

variable [Fintype m] [DecidableEq m] [CommRing 𝔸] [TopologicalSpace 𝔸] [TopologicalRing 𝔸]
  [Algebra ℚ 𝔸] [T2Space 𝔸]

theorem exp_transpose (A : Matrix m m 𝔸) : exp Aᵀ = (exp A)ᵀ := by
  simp_rw [exp_eq_tsum, transpose_tsum, transpose_smul, transpose_pow]

theorem IsSymm.exp {A : Matrix m m 𝔸} (h : A.IsSymm) : (exp A).IsSymm :=
  (exp_transpose _).symm.trans <| congr_arg _ h

end CommRing

end Topological

section Normed

variable [RCLike 𝕂] [Fintype m] [DecidableEq m]
  [NormedRing 𝔸] [Algebra ℚ 𝔸] [NormedAlgebra 𝕂 𝔸] [CompleteSpace 𝔸]

nonrec theorem exp_add_of_commute (A B : Matrix m m 𝔸) (h : Commute A B) :
    exp (A + B) = exp A * exp B := by
  letI : SeminormedRing (Matrix m m 𝔸) := Matrix.linftyOpSemiNormedRing
  letI : NormedRing (Matrix m m 𝔸) := Matrix.linftyOpNormedRing
  letI : NormedAlgebra 𝕂 (Matrix m m 𝔸) := Matrix.linftyOpNormedAlgebra
  exact exp_add_of_commute 𝕂 h

nonrec theorem exp_sum_of_commute {ι} (s : Finset ι) (f : ι → Matrix m m 𝔸)
<<<<<<< HEAD
    (h : (s : Set ι).Pairwise fun i j => Commute (f i) (f j)) :
    exp (∑ i ∈ s, f i) =
      s.noncommProd (fun i => exp (f i)) fun _ hi _ hj _ => (h.of_refl hi hj).exp := by
=======
    (h : (s : Set ι).Pairwise (Commute on f)) :
    exp 𝕂 (∑ i ∈ s, f i) =
      s.noncommProd (fun i => exp 𝕂 (f i)) fun _ hi _ hj _ => (h.of_refl hi hj).exp 𝕂 := by
>>>>>>> 4bbdccd9
  letI : SeminormedRing (Matrix m m 𝔸) := Matrix.linftyOpSemiNormedRing
  letI : NormedRing (Matrix m m 𝔸) := Matrix.linftyOpNormedRing
  letI : NormedAlgebra 𝕂 (Matrix m m 𝔸) := Matrix.linftyOpNormedAlgebra
  exact exp_sum_of_commute 𝕂 s f h

nonrec theorem exp_nsmul (n : ℕ) (A : Matrix m m 𝔸) : exp (n • A) = exp A ^ n := by
  letI : SeminormedRing (Matrix m m 𝔸) := Matrix.linftyOpSemiNormedRing
  letI : NormedRing (Matrix m m 𝔸) := Matrix.linftyOpNormedRing
  letI : NormedAlgebra 𝕂 (Matrix m m 𝔸) := Matrix.linftyOpNormedAlgebra
  exact exp_nsmul 𝕂 n A

nonrec theorem isUnit_exp (A : Matrix m m 𝔸) : IsUnit (exp A) := by
  letI : SeminormedRing (Matrix m m 𝔸) := Matrix.linftyOpSemiNormedRing
  letI : NormedRing (Matrix m m 𝔸) := Matrix.linftyOpNormedRing
  letI : NormedAlgebra 𝕂 (Matrix m m 𝔸) := Matrix.linftyOpNormedAlgebra
  exact isUnit_exp 𝕂 A

nonrec theorem exp_units_conj (U : (Matrix m m 𝔸)ˣ) (A : Matrix m m 𝔸) :
    exp (U * A * U⁻¹) = U * exp A * U⁻¹ := by
  letI : SeminormedRing (Matrix m m 𝔸) := Matrix.linftyOpSemiNormedRing
  letI : NormedRing (Matrix m m 𝔸) := Matrix.linftyOpNormedRing
  letI : NormedAlgebra 𝕂 (Matrix m m 𝔸) := Matrix.linftyOpNormedAlgebra
  exact exp_units_conj 𝕂 U A

theorem exp_units_conj' (U : (Matrix m m 𝔸)ˣ) (A : Matrix m m 𝔸) :
    exp (U⁻¹ * A * U) = U⁻¹ * exp A * U :=
  exp_units_conj 𝕂 U⁻¹ A

end Normed

section NormedComm

variable [RCLike 𝕂] [Fintype m] [DecidableEq m]
  [NormedCommRing 𝔸] [Algebra ℚ 𝔸] [NormedAlgebra 𝕂 𝔸] [CompleteSpace 𝔸]

theorem exp_neg (A : Matrix m m 𝔸) : exp (-A) = (exp A)⁻¹ := by
  rw [nonsing_inv_eq_ring_inverse]
  letI : SeminormedRing (Matrix m m 𝔸) := Matrix.linftyOpSemiNormedRing
  letI : NormedRing (Matrix m m 𝔸) := Matrix.linftyOpNormedRing
  letI : NormedAlgebra 𝕂 (Matrix m m 𝔸) := Matrix.linftyOpNormedAlgebra
  exact (Ring.inverse_exp 𝕂 A).symm

theorem exp_zsmul (z : ℤ) (A : Matrix m m 𝔸) : exp (z • A) = exp A ^ z := by
  obtain ⟨n, rfl | rfl⟩ := z.eq_nat_or_neg
  · rw [zpow_natCast, natCast_zsmul, exp_nsmul 𝕂]
  · have : IsUnit (exp A).det := (Matrix.isUnit_iff_isUnit_det _).mp (isUnit_exp 𝕂 _)
    rw [Matrix.zpow_neg this, zpow_natCast, neg_smul, exp_neg 𝕂, natCast_zsmul, exp_nsmul 𝕂]

theorem exp_conj (U : Matrix m m 𝔸) (A : Matrix m m 𝔸) (hy : IsUnit U) :
    exp (U * A * U⁻¹) = U * exp A * U⁻¹ :=
  let ⟨u, hu⟩ := hy
  hu ▸ by simpa only [Matrix.coe_units_inv] using exp_units_conj 𝕂 u A

theorem exp_conj' (U : Matrix m m 𝔸) (A : Matrix m m 𝔸) (hy : IsUnit U) :
    exp (U⁻¹ * A * U) = U⁻¹ * exp A * U :=
  let ⟨u, hu⟩ := hy
  hu ▸ by simpa only [Matrix.coe_units_inv] using exp_units_conj' 𝕂 u A

end NormedComm

end Matrix<|MERGE_RESOLUTION|>--- conflicted
+++ resolved
@@ -125,15 +125,9 @@
   exact exp_add_of_commute 𝕂 h
 
 nonrec theorem exp_sum_of_commute {ι} (s : Finset ι) (f : ι → Matrix m m 𝔸)
-<<<<<<< HEAD
-    (h : (s : Set ι).Pairwise fun i j => Commute (f i) (f j)) :
+    (h : (s : Set ι).Pairwise (Commute on f)) :
     exp (∑ i ∈ s, f i) =
       s.noncommProd (fun i => exp (f i)) fun _ hi _ hj _ => (h.of_refl hi hj).exp := by
-=======
-    (h : (s : Set ι).Pairwise (Commute on f)) :
-    exp 𝕂 (∑ i ∈ s, f i) =
-      s.noncommProd (fun i => exp 𝕂 (f i)) fun _ hi _ hj _ => (h.of_refl hi hj).exp 𝕂 := by
->>>>>>> 4bbdccd9
   letI : SeminormedRing (Matrix m m 𝔸) := Matrix.linftyOpSemiNormedRing
   letI : NormedRing (Matrix m m 𝔸) := Matrix.linftyOpNormedRing
   letI : NormedAlgebra 𝕂 (Matrix m m 𝔸) := Matrix.linftyOpNormedAlgebra
