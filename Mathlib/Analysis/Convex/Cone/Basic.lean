/-
Copyright (c) 2020 Yury Kudryashov. All rights reserved.
Released under Apache 2.0 license as described in the file LICENSE.
Authors: Yury Kudryashov, Frédéric Dupuis
-/
import Mathlib.Analysis.Convex.Hull

/-!
# Convex cones

In a `𝕜`-module `E`, we define a convex cone as a set `s` such that `a • x + b • y ∈ s` whenever
`x, y ∈ s` and `a, b > 0`. We prove that convex cones form a `CompleteLattice`, and define their
images (`ConvexCone.map`) and preimages (`ConvexCone.comap`) under linear maps.

We define pointed, blunt, flat and salient cones, and prove the correspondence between
convex cones and ordered modules.

We define `Convex.toCone` to be the minimal cone that includes a given convex set.

## Main statements

In `Mathlib/Analysis/Convex/Cone/Extension.lean` we prove
the M. Riesz extension theorem and a form of the Hahn-Banach theorem.

In `Mathlib/Analysis/Convex/Cone/Dual.lean` we prove
a variant of the hyperplane separation theorem.

## Implementation notes

While `Convex 𝕜` is a predicate on sets, `ConvexCone 𝕜 E` is a bundled convex cone.

## References

* https://en.wikipedia.org/wiki/Convex_cone
* [Stephen P. Boyd and Lieven Vandenberghe, *Convex Optimization*][boydVandenberghe2004]
* [Emo Welzl and Bernd Gärtner, *Cone Programming*][welzl_garter]
-/


assert_not_exists NormedSpace Real Cardinal

open Set LinearMap Pointwise

variable {𝕜 E F G : Type*}

/-! ### Definition of `ConvexCone` and basic properties -/

section Definitions

variable (𝕜 E)
<<<<<<< HEAD
variable [Semiring 𝕜] [PartialOrder 𝕜] [IsOrderedRing 𝕜]
=======
variable [Semiring 𝕜] [PartialOrder 𝕜]
>>>>>>> d28737c0

/-- A convex cone is a subset `s` of a `𝕜`-module such that `a • x + b • y ∈ s` whenever `a, b > 0`
and `x, y ∈ s`. -/
@[nolint unusedArguments]
structure ConvexCone [IsOrderedRing 𝕜] [AddCommMonoid E] [SMul 𝕜 E] where
  /-- The **carrier set** underlying this cone: the set of points contained in it -/
  carrier : Set E
  smul_mem' : ∀ ⦃c : 𝕜⦄, 0 < c → ∀ ⦃x : E⦄, x ∈ carrier → c • x ∈ carrier
  add_mem' : ∀ ⦃x⦄ (_ : x ∈ carrier) ⦃y⦄ (_ : y ∈ carrier), x + y ∈ carrier

end Definitions

namespace ConvexCone

section OrderedSemiring

<<<<<<< HEAD
variable [Semiring 𝕜] [PartialOrder 𝕜] [AddCommMonoid E]
=======
variable [Semiring 𝕜] [PartialOrder 𝕜] [IsOrderedRing 𝕜] [AddCommMonoid E]
>>>>>>> d28737c0

section SMul

variable [SMul 𝕜 E] (S T : ConvexCone 𝕜 E)

instance : SetLike (ConvexCone 𝕜 E) E where
  coe := carrier
  coe_injective' S T h := by cases S; cases T; congr

@[simp]
theorem coe_mk {s : Set E} {h₁ h₂} : ↑(mk (𝕜 := 𝕜) s h₁ h₂) = s :=
  rfl

@[simp]
theorem mem_mk {s : Set E} {h₁ h₂ x} : x ∈ mk (𝕜 := 𝕜) s h₁ h₂ ↔ x ∈ s :=
  Iff.rfl

/-- Two `ConvexCone`s are equal if they have the same elements. -/
@[ext]
theorem ext {S T : ConvexCone 𝕜 E} (h : ∀ x, x ∈ S ↔ x ∈ T) : S = T :=
  SetLike.ext h

@[aesop safe apply (rule_sets := [SetLike])]
theorem smul_mem {c : 𝕜} {x : E} (hc : 0 < c) (hx : x ∈ S) : c • x ∈ S :=
  S.smul_mem' hc hx

theorem add_mem ⦃x⦄ (hx : x ∈ S) ⦃y⦄ (hy : y ∈ S) : x + y ∈ S :=
  S.add_mem' hx hy

instance : AddMemClass (ConvexCone 𝕜 E) E where add_mem ha hb := add_mem _ ha hb

instance : Min (ConvexCone 𝕜 E) :=
  ⟨fun S T =>
    ⟨S ∩ T, fun _ hc _ hx => ⟨S.smul_mem hc hx.1, T.smul_mem hc hx.2⟩, fun _ hx _ hy =>
      ⟨S.add_mem hx.1 hy.1, T.add_mem hx.2 hy.2⟩⟩⟩

@[simp]
theorem coe_inf : ((S ⊓ T : ConvexCone 𝕜 E) : Set E) = ↑S ∩ ↑T :=
  rfl

theorem mem_inf {x} : x ∈ S ⊓ T ↔ x ∈ S ∧ x ∈ T :=
  Iff.rfl

instance : InfSet (ConvexCone 𝕜 E) :=
  ⟨fun S =>
    ⟨⋂ s ∈ S, ↑s, fun _ hc _ hx => mem_biInter fun s hs => s.smul_mem hc <| mem_iInter₂.1 hx s hs,
      fun _ hx _ hy =>
      mem_biInter fun s hs => s.add_mem (mem_iInter₂.1 hx s hs) (mem_iInter₂.1 hy s hs)⟩⟩

@[simp]
theorem coe_sInf (S : Set (ConvexCone 𝕜 E)) : ↑(sInf S) = ⋂ s ∈ S, (s : Set E) :=
  rfl

theorem mem_sInf {x : E} {S : Set (ConvexCone 𝕜 E)} : x ∈ sInf S ↔ ∀ s ∈ S, x ∈ s :=
  mem_iInter₂

@[simp]
theorem coe_iInf {ι : Sort*} (f : ι → ConvexCone 𝕜 E) : ↑(iInf f) = ⋂ i, (f i : Set E) := by
  simp [iInf]

theorem mem_iInf {ι : Sort*} {x : E} {f : ι → ConvexCone 𝕜 E} : x ∈ iInf f ↔ ∀ i, x ∈ f i :=
  mem_iInter₂.trans <| by simp

variable (𝕜)

instance : Bot (ConvexCone 𝕜 E) :=
  ⟨⟨∅, fun _ _ _ => False.elim, fun _ => False.elim⟩⟩

theorem mem_bot (x : E) : (x ∈ (⊥ : ConvexCone 𝕜 E)) = False :=
  rfl

@[simp]
theorem coe_bot : ↑(⊥ : ConvexCone 𝕜 E) = (∅ : Set E) :=
  rfl

instance : Top (ConvexCone 𝕜 E) :=
  ⟨⟨univ, fun _ _ _ _ => mem_univ _, fun _ _ _ _ => mem_univ _⟩⟩

theorem mem_top (x : E) : x ∈ (⊤ : ConvexCone 𝕜 E) :=
  mem_univ x

@[simp]
theorem coe_top : ↑(⊤ : ConvexCone 𝕜 E) = (univ : Set E) :=
  rfl

instance : CompleteLattice (ConvexCone 𝕜 E) :=
  { SetLike.instPartialOrder with
    le := (· ≤ ·)
    lt := (· < ·)
    bot := ⊥
    bot_le := fun _ _ => False.elim
    top := ⊤
    le_top := fun _ x _ => mem_top 𝕜 x
    inf := (· ⊓ ·)
    sInf := InfSet.sInf
    sup := fun a b => sInf { x | a ≤ x ∧ b ≤ x }
    sSup := fun s => sInf { T | ∀ S ∈ s, S ≤ T }
    le_sup_left := fun _ _ => fun _ hx => mem_sInf.2 fun _ hs => hs.1 hx
    le_sup_right := fun _ _ => fun _ hx => mem_sInf.2 fun _ hs => hs.2 hx
    sup_le := fun _ _ c ha hb _ hx => mem_sInf.1 hx c ⟨ha, hb⟩
    le_inf := fun _ _ _ ha hb _ hx => ⟨ha hx, hb hx⟩
    inf_le_left := fun _ _ _ => And.left
    inf_le_right := fun _ _ _ => And.right
    le_sSup := fun _ p hs _ hx => mem_sInf.2 fun _ ht => ht p hs hx
    sSup_le := fun _ p hs _ hx => mem_sInf.1 hx p hs
    le_sInf := fun _ _ ha _ hx => mem_sInf.2 fun t ht => ha t ht hx
    sInf_le := fun _ _ ha _ hx => mem_sInf.1 hx _ ha }

instance : Inhabited (ConvexCone 𝕜 E) :=
  ⟨⊥⟩

end SMul

section Module

variable [IsOrderedRing 𝕜] [Module 𝕜 E] (S : ConvexCone 𝕜 E)

protected theorem convex : Convex 𝕜 (S : Set E) :=
  convex_iff_forall_pos.2 fun _ hx _ hy _ _ ha hb _ =>
    S.add_mem (S.smul_mem ha hx) (S.smul_mem hb hy)

end Module

section Maps

variable [AddCommMonoid F] [AddCommMonoid G]
variable [Module 𝕜 E] [Module 𝕜 F] [Module 𝕜 G]

/-- The image of a convex cone under a `𝕜`-linear map is a convex cone. -/
def map (f : E →ₗ[𝕜] F) (S : ConvexCone 𝕜 E) : ConvexCone 𝕜 F where
  carrier := f '' S
  smul_mem' := fun c hc _ ⟨x, hx, hy⟩ => hy ▸ f.map_smul c x ▸ mem_image_of_mem f (S.smul_mem hc hx)
  add_mem' := fun _ ⟨x₁, hx₁, hy₁⟩ _ ⟨x₂, hx₂, hy₂⟩ =>
    hy₁ ▸ hy₂ ▸ f.map_add x₁ x₂ ▸ mem_image_of_mem f (S.add_mem hx₁ hx₂)

@[simp, norm_cast]
theorem coe_map (S : ConvexCone 𝕜 E) (f : E →ₗ[𝕜] F) : (S.map f : Set F) = f '' S :=
  rfl

@[simp]
theorem mem_map {f : E →ₗ[𝕜] F} {S : ConvexCone 𝕜 E} {y : F} : y ∈ S.map f ↔ ∃ x ∈ S, f x = y :=
  Set.mem_image f S y

theorem map_map (g : F →ₗ[𝕜] G) (f : E →ₗ[𝕜] F) (S : ConvexCone 𝕜 E) :
    (S.map f).map g = S.map (g.comp f) :=
  SetLike.coe_injective <| image_image g f S

@[simp]
theorem map_id (S : ConvexCone 𝕜 E) : S.map LinearMap.id = S :=
  SetLike.coe_injective <| image_id _

/-- The preimage of a convex cone under a `𝕜`-linear map is a convex cone. -/
def comap (f : E →ₗ[𝕜] F) (S : ConvexCone 𝕜 F) : ConvexCone 𝕜 E where
  carrier := f ⁻¹' S
  smul_mem' c hc x hx := by
    rw [mem_preimage, f.map_smul c]
    exact S.smul_mem hc hx
  add_mem' x hx y hy := by
    rw [mem_preimage, f.map_add]
    exact S.add_mem hx hy

@[simp]
theorem coe_comap (f : E →ₗ[𝕜] F) (S : ConvexCone 𝕜 F) : (S.comap f : Set E) = f ⁻¹' S :=
  rfl

@[simp]
theorem comap_id (S : ConvexCone 𝕜 E) : S.comap LinearMap.id = S :=
  rfl

theorem comap_comap (g : F →ₗ[𝕜] G) (f : E →ₗ[𝕜] F) (S : ConvexCone 𝕜 G) :
    (S.comap g).comap f = S.comap (g.comp f) :=
  rfl

@[simp]
theorem mem_comap {f : E →ₗ[𝕜] F} {S : ConvexCone 𝕜 F} {x : E} : x ∈ S.comap f ↔ f x ∈ S :=
  Iff.rfl

end Maps

end OrderedSemiring

section LinearOrderedField

variable [Field 𝕜] [LinearOrder 𝕜] [IsStrictOrderedRing 𝕜]

section MulAction

variable [AddCommMonoid E]
variable [MulAction 𝕜 E] (S : ConvexCone 𝕜 E)

theorem smul_mem_iff {c : 𝕜} (hc : 0 < c) {x : E} : c • x ∈ S ↔ x ∈ S :=
  ⟨fun h => inv_smul_smul₀ hc.ne' x ▸ S.smul_mem (inv_pos.2 hc) h, S.smul_mem hc⟩

end MulAction

section OrderedAddCommGroup

variable [AddCommGroup E] [PartialOrder E] [Module 𝕜 E]

/-- Constructs an ordered module given an `OrderedAddCommGroup`, a cone, and a proof that
the order relation is the one defined by the cone.
-/
theorem to_orderedSMul (S : ConvexCone 𝕜 E) (h : ∀ x y : E, x ≤ y ↔ y - x ∈ S) : OrderedSMul 𝕜 E :=
  OrderedSMul.mk'
    (by
      intro x y z xy hz
      rw [h (z • x) (z • y), ← smul_sub z y x]
      exact smul_mem S hz ((h x y).mp xy.le))

end OrderedAddCommGroup

end LinearOrderedField

/-! ### Convex cones with extra properties -/


section OrderedSemiring

<<<<<<< HEAD
variable [Semiring 𝕜] [PartialOrder 𝕜]
=======
variable [Semiring 𝕜] [PartialOrder 𝕜] [IsOrderedRing 𝕜]
>>>>>>> d28737c0

section AddCommMonoid

variable [AddCommMonoid E] [SMul 𝕜 E] (S : ConvexCone 𝕜 E)

/-- A convex cone is pointed if it includes `0`. -/
def Pointed (S : ConvexCone 𝕜 E) : Prop :=
  (0 : E) ∈ S

/-- A convex cone is blunt if it doesn't include `0`. -/
def Blunt (S : ConvexCone 𝕜 E) : Prop :=
  (0 : E) ∉ S

theorem pointed_iff_not_blunt (S : ConvexCone 𝕜 E) : S.Pointed ↔ ¬S.Blunt :=
  ⟨fun h₁ h₂ => h₂ h₁, Classical.not_not.mp⟩

theorem blunt_iff_not_pointed (S : ConvexCone 𝕜 E) : S.Blunt ↔ ¬S.Pointed := by
  rw [pointed_iff_not_blunt, Classical.not_not]

theorem Pointed.mono {S T : ConvexCone 𝕜 E} (h : S ≤ T) : S.Pointed → T.Pointed :=
  @h _

theorem Blunt.anti {S T : ConvexCone 𝕜 E} (h : T ≤ S) : S.Blunt → T.Blunt :=
  (· ∘ @h 0)

end AddCommMonoid

section AddCommGroup

variable [AddCommGroup E] [SMul 𝕜 E] (S : ConvexCone 𝕜 E)

/-- A convex cone is flat if it contains some nonzero vector `x` and its opposite `-x`. -/
def Flat : Prop :=
  ∃ x ∈ S, x ≠ (0 : E) ∧ -x ∈ S

/-- A convex cone is salient if it doesn't include `x` and `-x` for any nonzero `x`. -/
def Salient : Prop :=
  ∀ x ∈ S, x ≠ (0 : E) → -x ∉ S

theorem salient_iff_not_flat (S : ConvexCone 𝕜 E) : S.Salient ↔ ¬S.Flat := by
  simp [Salient, Flat]

theorem Flat.mono {S T : ConvexCone 𝕜 E} (h : S ≤ T) : S.Flat → T.Flat
  | ⟨x, hxS, hx, hnxS⟩ => ⟨x, h hxS, hx, h hnxS⟩

theorem Salient.anti {S T : ConvexCone 𝕜 E} (h : T ≤ S) : S.Salient → T.Salient :=
  fun hS x hxT hx hnT => hS x (h hxT) hx (h hnT)

/-- A flat cone is always pointed (contains `0`). -/
theorem Flat.pointed {S : ConvexCone 𝕜 E} (hS : S.Flat) : S.Pointed := by
  obtain ⟨x, hx, _, hxneg⟩ := hS
  rw [Pointed, ← add_neg_cancel x]
  exact add_mem S hx hxneg

/-- A blunt cone (one not containing `0`) is always salient. -/
theorem Blunt.salient {S : ConvexCone 𝕜 E} : S.Blunt → S.Salient := by
  rw [salient_iff_not_flat, blunt_iff_not_pointed]
  exact mt Flat.pointed

/-- A pointed convex cone defines a preorder. -/
def toPreorder (h₁ : S.Pointed) : Preorder E where
  le x y := y - x ∈ S
  le_refl x := by change x - x ∈ S; rw [sub_self x]; exact h₁
  le_trans x y z xy zy := by simpa using add_mem S zy xy

/-- A pointed and salient cone defines a partial order. -/
def toPartialOrder (h₁ : S.Pointed) (h₂ : S.Salient) : PartialOrder E :=
  { toPreorder S h₁ with
    le_antisymm := by
      intro a b ab ba
      by_contra h
      have h' : b - a ≠ 0 := fun h'' => h (eq_of_sub_eq_zero h'').symm
      have H := h₂ (b - a) ab h'
      rw [neg_sub b a] at H
      exact H ba }

/-- A pointed and salient cone defines an `IsOrderedAddMonoid`. -/
lemma toIsOrderedAddMonoid (h₁ : S.Pointed) (h₂ : S.Salient) :
    let _ := toPartialOrder S h₁ h₂
    IsOrderedAddMonoid E :=
  let _ := toPartialOrder S h₁ h₂
  { add_le_add_left := by
      intro a b hab c
      change c + b - (c + a) ∈ S
      rw [add_sub_add_left_eq_sub]
      exact hab }

end AddCommGroup

section Module

variable [AddCommMonoid E] [Module 𝕜 E]

instance : Zero (ConvexCone 𝕜 E) :=
  ⟨⟨0, fun _ _ => by simp, fun _ => by simp⟩⟩

@[simp]
theorem mem_zero (x : E) : x ∈ (0 : ConvexCone 𝕜 E) ↔ x = 0 :=
  Iff.rfl

@[simp]
theorem coe_zero : ((0 : ConvexCone 𝕜 E) : Set E) = 0 :=
  rfl

theorem pointed_zero : (0 : ConvexCone 𝕜 E).Pointed := by rw [Pointed, mem_zero]

instance instAdd : Add (ConvexCone 𝕜 E) :=
  ⟨fun K₁ K₂ =>
    { carrier := { z | ∃ x ∈ K₁, ∃ y ∈ K₂, x + y = z }
      smul_mem' := by
        rintro c hc _ ⟨x, hx, y, hy, rfl⟩
        rw [smul_add]
        use c • x, K₁.smul_mem hc hx, c • y, K₂.smul_mem hc hy
      add_mem' := by
        rintro _ ⟨x₁, hx₁, x₂, hx₂, rfl⟩ y ⟨y₁, hy₁, y₂, hy₂, rfl⟩
        use x₁ + y₁, K₁.add_mem hx₁ hy₁, x₂ + y₂, K₂.add_mem hx₂ hy₂
        abel }⟩

@[simp]
theorem mem_add {K₁ K₂ : ConvexCone 𝕜 E} {a : E} :
    a ∈ K₁ + K₂ ↔ ∃ x ∈ K₁, ∃ y ∈ K₂, x + y = a :=
  Iff.rfl

instance instAddZeroClass : AddZeroClass (ConvexCone 𝕜 E) where
  zero_add _ := by ext; simp
  add_zero _ := by ext; simp

instance instAddCommSemigroup : AddCommSemigroup (ConvexCone 𝕜 E) where
  add := Add.add
  add_assoc _ _ _ := SetLike.coe_injective <| add_assoc _ _ _
  add_comm _ _ := SetLike.coe_injective <| add_comm _ _

end Module

end OrderedSemiring

end ConvexCone

namespace Submodule

/-! ### Submodules are cones -/


section OrderedSemiring

<<<<<<< HEAD
variable [Semiring 𝕜] [PartialOrder 𝕜]
=======
variable [Semiring 𝕜] [PartialOrder 𝕜] [IsOrderedRing 𝕜]
>>>>>>> d28737c0

section AddCommMonoid

variable [AddCommMonoid E] [Module 𝕜 E]

/-- Every submodule is trivially a convex cone. -/
def toConvexCone (S : Submodule 𝕜 E) : ConvexCone 𝕜 E where
  carrier := S
  smul_mem' c _ _ hx := S.smul_mem c hx
  add_mem' _ hx _ hy := S.add_mem hx hy

@[simp]
theorem coe_toConvexCone (S : Submodule 𝕜 E) : ↑S.toConvexCone = (S : Set E) :=
  rfl

@[simp]
theorem mem_toConvexCone {x : E} {S : Submodule 𝕜 E} : x ∈ S.toConvexCone ↔ x ∈ S :=
  Iff.rfl

@[simp]
theorem toConvexCone_le_iff {S T : Submodule 𝕜 E} : S.toConvexCone ≤ T.toConvexCone ↔ S ≤ T :=
  Iff.rfl

@[simp]
theorem toConvexCone_bot : (⊥ : Submodule 𝕜 E).toConvexCone = 0 :=
  rfl

@[simp]
theorem toConvexCone_top : (⊤ : Submodule 𝕜 E).toConvexCone = ⊤ :=
  rfl

@[simp]
theorem toConvexCone_inf (S T : Submodule 𝕜 E) :
    (S ⊓ T).toConvexCone = S.toConvexCone ⊓ T.toConvexCone :=
  rfl

@[simp]
theorem pointed_toConvexCone (S : Submodule 𝕜 E) : S.toConvexCone.Pointed :=
  S.zero_mem

end AddCommMonoid

end OrderedSemiring

end Submodule

namespace ConvexCone

/-! ### Positive cone of an ordered module -/


section PositiveCone

<<<<<<< HEAD
variable (𝕜 E) [Semiring 𝕜] [PartialOrder 𝕜]
=======
variable (𝕜 E) [Semiring 𝕜] [PartialOrder 𝕜] [IsOrderedRing 𝕜]
>>>>>>> d28737c0
  [AddCommGroup E] [PartialOrder E] [IsOrderedAddMonoid E] [Module 𝕜 E] [OrderedSMul 𝕜 E]

/-- The positive cone is the convex cone formed by the set of nonnegative elements in an ordered
module.
-/
def positive : ConvexCone 𝕜 E where
  carrier := Set.Ici 0
  smul_mem' _ hc _ (hx : _ ≤ _) := smul_nonneg hc.le hx
  add_mem' _ (hx : _ ≤ _) _ (hy : _ ≤ _) := add_nonneg hx hy

@[simp]
theorem mem_positive {x : E} : x ∈ positive 𝕜 E ↔ 0 ≤ x :=
  Iff.rfl

@[simp]
theorem coe_positive : ↑(positive 𝕜 E) = Set.Ici (0 : E) :=
  rfl

/-- The positive cone of an ordered module is always salient. -/
theorem salient_positive : Salient (positive 𝕜 E) := fun x xs hx hx' =>
  lt_irrefl (0 : E)
    (calc
      0 < x := lt_of_le_of_ne xs hx.symm
      _ ≤ x + -x := le_add_of_nonneg_right hx'
      _ = 0 := add_neg_cancel x
      )

/-- The positive cone of an ordered module is always pointed. -/
theorem pointed_positive : Pointed (positive 𝕜 E) :=
  le_refl 0

/-- The cone of strictly positive elements.

Note that this naming diverges from the mathlib convention of `pos` and `nonneg` due to "positive
cone" (`ConvexCone.positive`) being established terminology for the non-negative elements. -/
def strictlyPositive : ConvexCone 𝕜 E where
  carrier := Set.Ioi 0
  smul_mem' _ hc _ (hx : _ < _) := smul_pos hc hx
  add_mem' _ hx _ hy := add_pos hx hy

@[simp]
theorem mem_strictlyPositive {x : E} : x ∈ strictlyPositive 𝕜 E ↔ 0 < x :=
  Iff.rfl

@[simp]
theorem coe_strictlyPositive : ↑(strictlyPositive 𝕜 E) = Set.Ioi (0 : E) :=
  rfl

theorem positive_le_strictlyPositive : strictlyPositive 𝕜 E ≤ positive 𝕜 E := fun _ => le_of_lt

/-- The strictly positive cone of an ordered module is always salient. -/
theorem salient_strictlyPositive : Salient (strictlyPositive 𝕜 E) :=
  (salient_positive 𝕜 E).anti <| positive_le_strictlyPositive 𝕜 E

/-- The strictly positive cone of an ordered module is always blunt. -/
theorem blunt_strictlyPositive : Blunt (strictlyPositive 𝕜 E) :=
  lt_irrefl 0

end PositiveCone

end ConvexCone

/-! ### Cone over a convex set -/


section ConeFromConvex

variable [Field 𝕜] [LinearOrder 𝕜] [IsStrictOrderedRing 𝕜] [AddCommGroup E] [Module 𝕜 E]

namespace Convex

/-- The set of vectors proportional to those in a convex set forms a convex cone. -/
def toCone (s : Set E) (hs : Convex 𝕜 s) : ConvexCone 𝕜 E := by
  apply ConvexCone.mk (⋃ (c : 𝕜) (_ : 0 < c), c • s) <;> simp only [mem_iUnion, mem_smul_set]
  · rintro c c_pos _ ⟨c', c'_pos, x, hx, rfl⟩
    exact ⟨c * c', mul_pos c_pos c'_pos, x, hx, (smul_smul _ _ _).symm⟩
  · rintro _ ⟨cx, cx_pos, x, hx, rfl⟩ _ ⟨cy, cy_pos, y, hy, rfl⟩
    have : 0 < cx + cy := add_pos cx_pos cy_pos
    refine ⟨_, this, _, convex_iff_div.1 hs hx hy cx_pos.le cy_pos.le this, ?_⟩
    simp only [smul_add, smul_smul, mul_div_assoc', mul_div_cancel_left₀ _ this.ne']

variable {s : Set E} (hs : Convex 𝕜 s) {x : E}

theorem mem_toCone : x ∈ hs.toCone s ↔ ∃ c : 𝕜, 0 < c ∧ ∃ y ∈ s, c • y = x := by
  simp only [toCone, ConvexCone.mem_mk, mem_iUnion, mem_smul_set, eq_comm, exists_prop]

theorem mem_toCone' : x ∈ hs.toCone s ↔ ∃ c : 𝕜, 0 < c ∧ c • x ∈ s := by
  refine hs.mem_toCone.trans ⟨?_, ?_⟩
  · rintro ⟨c, hc, y, hy, rfl⟩
    exact ⟨c⁻¹, inv_pos.2 hc, by rwa [smul_smul, inv_mul_cancel₀ hc.ne', one_smul]⟩
  · rintro ⟨c, hc, hcx⟩
    exact ⟨c⁻¹, inv_pos.2 hc, _, hcx, by rw [smul_smul, inv_mul_cancel₀ hc.ne', one_smul]⟩

theorem subset_toCone : s ⊆ hs.toCone s := fun x hx =>
  hs.mem_toCone'.2 ⟨1, zero_lt_one, by rwa [one_smul]⟩

/-- `hs.toCone s` is the least cone that includes `s`. -/
theorem toCone_isLeast : IsLeast { t : ConvexCone 𝕜 E | s ⊆ t } (hs.toCone s) := by
  refine ⟨hs.subset_toCone, fun t ht x hx => ?_⟩
  rcases hs.mem_toCone.1 hx with ⟨c, hc, y, hy, rfl⟩
  exact t.smul_mem hc (ht hy)

theorem toCone_eq_sInf : hs.toCone s = sInf { t : ConvexCone 𝕜 E | s ⊆ t } :=
  hs.toCone_isLeast.isGLB.sInf_eq.symm

end Convex

theorem convexHull_toCone_isLeast (s : Set E) :
    IsLeast { t : ConvexCone 𝕜 E | s ⊆ t } ((convex_convexHull 𝕜 s).toCone _) := by
  convert (convex_convexHull 𝕜 s).toCone_isLeast using 1
  ext t
  exact ⟨fun h => convexHull_min h t.convex, (subset_convexHull 𝕜 s).trans⟩

theorem convexHull_toCone_eq_sInf (s : Set E) :
    (convex_convexHull 𝕜 s).toCone _ = sInf { t : ConvexCone 𝕜 E | s ⊆ t } :=
  Eq.symm <| IsGLB.sInf_eq <| IsLeast.isGLB <| convexHull_toCone_isLeast s

end ConeFromConvex<|MERGE_RESOLUTION|>--- conflicted
+++ resolved
@@ -48,11 +48,7 @@
 section Definitions
 
 variable (𝕜 E)
-<<<<<<< HEAD
-variable [Semiring 𝕜] [PartialOrder 𝕜] [IsOrderedRing 𝕜]
-=======
 variable [Semiring 𝕜] [PartialOrder 𝕜]
->>>>>>> d28737c0
 
 /-- A convex cone is a subset `s` of a `𝕜`-module such that `a • x + b • y ∈ s` whenever `a, b > 0`
 and `x, y ∈ s`. -/
@@ -69,11 +65,7 @@
 
 section OrderedSemiring
 
-<<<<<<< HEAD
-variable [Semiring 𝕜] [PartialOrder 𝕜] [AddCommMonoid E]
-=======
 variable [Semiring 𝕜] [PartialOrder 𝕜] [IsOrderedRing 𝕜] [AddCommMonoid E]
->>>>>>> d28737c0
 
 section SMul
 
@@ -189,7 +181,7 @@
 
 section Module
 
-variable [IsOrderedRing 𝕜] [Module 𝕜 E] (S : ConvexCone 𝕜 E)
+variable [Module 𝕜 E] (S : ConvexCone 𝕜 E)
 
 protected theorem convex : Convex 𝕜 (S : Set E) :=
   convex_iff_forall_pos.2 fun _ hx _ hy _ _ ha hb _ =>
@@ -292,11 +284,7 @@
 
 section OrderedSemiring
 
-<<<<<<< HEAD
-variable [Semiring 𝕜] [PartialOrder 𝕜]
-=======
 variable [Semiring 𝕜] [PartialOrder 𝕜] [IsOrderedRing 𝕜]
->>>>>>> d28737c0
 
 section AddCommMonoid
 
@@ -442,11 +430,7 @@
 
 section OrderedSemiring
 
-<<<<<<< HEAD
-variable [Semiring 𝕜] [PartialOrder 𝕜]
-=======
 variable [Semiring 𝕜] [PartialOrder 𝕜] [IsOrderedRing 𝕜]
->>>>>>> d28737c0
 
 section AddCommMonoid
 
@@ -500,11 +484,7 @@
 
 section PositiveCone
 
-<<<<<<< HEAD
-variable (𝕜 E) [Semiring 𝕜] [PartialOrder 𝕜]
-=======
 variable (𝕜 E) [Semiring 𝕜] [PartialOrder 𝕜] [IsOrderedRing 𝕜]
->>>>>>> d28737c0
   [AddCommGroup E] [PartialOrder E] [IsOrderedAddMonoid E] [Module 𝕜 E] [OrderedSMul 𝕜 E]
 
 /-- The positive cone is the convex cone formed by the set of nonnegative elements in an ordered
