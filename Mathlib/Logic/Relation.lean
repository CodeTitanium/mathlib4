/-
Copyright (c) 2018 Johannes Hölzl. All rights reserved.
Released under Apache 2.0 license as described in the file LICENSE.
Authors: Johannes Hölzl
-/
import Mathlib.Logic.Function.Basic
import Mathlib.Logic.Relator
import Mathlib.Init.Data.Quot
import Mathlib.Tactic.Cases
import Mathlib.Tactic.Use
import Mathlib.Tactic.MkIffOfInductiveProp
import Mathlib.Tactic.SimpRw

/-!
# Relation closures

This file defines the reflexive, transitive, and reflexive transitive closures of relations.
It also proves some basic results on definitions such as `EqvGen`.

Note that this is about unbundled relations, that is terms of types of the form `α → β → Prop`. For
the bundled version, see `Rel`.

## Definitions

* `Relation.ReflGen`: Reflexive closure. `ReflGen r` relates everything `r` related, plus for all
  `a` it relates `a` with itself. So `ReflGen r a b ↔ r a b ∨ a = b`.
* `Relation.TransGen`: Transitive closure. `TransGen r` relates everything `r` related
  transitively. So `TransGen r a b ↔ ∃ x₀ ... xₙ, r a x₀ ∧ r x₀ x₁ ∧ ... ∧ r xₙ b`.
* `Relation.ReflTransGen`: Reflexive transitive closure. `ReflTransGen r` relates everything
  `r` related transitively, plus for all `a` it relates `a` with itself. So
  `ReflTransGen r a b ↔ (∃ x₀ ... xₙ, r a x₀ ∧ r x₀ x₁ ∧ ... ∧ r xₙ b) ∨ a = b`. It is the same as
  the reflexive closure of the transitive closure, or the transitive closure of the reflexive
  closure. In terms of rewriting systems, this means that `a` can be rewritten to `b` in a number of
  rewrites.
* `Relation.Comp`:  Relation composition. We provide notation `∘r`. For `r : α → β → Prop` and
  `s : β → γ → Prop`, `r ∘r s`relates `a : α` and `c : γ` iff there exists `b : β` that's related to
  both.
* `Relation.Map`: Image of a relation under a pair of maps. For `r : α → β → Prop`, `f : α → γ`,
  `g : β → δ`, `Map r f g` is the relation `γ → δ → Prop` relating `f a` and `g b` for all `a`, `b`
  related by `r`.
* `Relation.Join`: Join of a relation. For `r : α → α → Prop`, `Join r a b ↔ ∃ c, r a c ∧ r b c`. In
  terms of rewriting systems, this means that `a` and `b` can be rewritten to the same term.
-/


open Function

variable {α β γ δ ε ζ : Type*}

section NeImp

variable {r : α → α → Prop}

theorem IsRefl.reflexive [IsRefl α r] : Reflexive r := fun x ↦ IsRefl.refl x

/-- To show a reflexive relation `r : α → α → Prop` holds over `x y : α`,
it suffices to show it holds when `x ≠ y`. -/
theorem Reflexive.rel_of_ne_imp (h : Reflexive r) {x y : α} (hr : x ≠ y → r x y) : r x y := by
  by_cases hxy : x = y
  · exact hxy ▸ h x
  · exact hr hxy


/-- If a reflexive relation `r : α → α → Prop` holds over `x y : α`,
then it holds whether or not `x ≠ y`. -/
theorem Reflexive.ne_imp_iff (h : Reflexive r) {x y : α} : x ≠ y → r x y ↔ r x y :=
  ⟨h.rel_of_ne_imp, fun hr _ ↦ hr⟩

/-- If a reflexive relation `r : α → α → Prop` holds over `x y : α`,
then it holds whether or not `x ≠ y`. Unlike `Reflexive.ne_imp_iff`, this uses `[IsRefl α r]`. -/
theorem reflexive_ne_imp_iff [IsRefl α r] {x y : α} : x ≠ y → r x y ↔ r x y :=
  IsRefl.reflexive.ne_imp_iff

protected theorem Symmetric.iff (H : Symmetric r) (x y : α) : r x y ↔ r y x :=
  ⟨fun h ↦ H h, fun h ↦ H h⟩

theorem Symmetric.flip_eq (h : Symmetric r) : flip r = r :=
  funext₂ fun _ _ ↦ propext <| h.iff _ _

theorem Symmetric.swap_eq : Symmetric r → swap r = r :=
  Symmetric.flip_eq

theorem flip_eq_iff : flip r = r ↔ Symmetric r :=
  ⟨fun h _ _ ↦ (congr_fun₂ h _ _).mp, Symmetric.flip_eq⟩

theorem swap_eq_iff : swap r = r ↔ Symmetric r :=
  flip_eq_iff

end NeImp

section Comap

variable {r : β → β → Prop}

theorem Reflexive.comap (h : Reflexive r) (f : α → β) : Reflexive (r on f) := fun a ↦ h (f a)

theorem Symmetric.comap (h : Symmetric r) (f : α → β) : Symmetric (r on f) := fun _ _ hab ↦ h hab

theorem Transitive.comap (h : Transitive r) (f : α → β) : Transitive (r on f) :=
  fun _ _ _ hab hbc ↦ h hab hbc

theorem Equivalence.comap (h : Equivalence r) (f : α → β) : Equivalence (r on f) :=
  ⟨h.reflexive.comap f, @(h.symmetric.comap f), @(h.transitive.comap f)⟩

end Comap

namespace Relation

section Comp

variable {r : α → β → Prop} {p : β → γ → Prop} {q : γ → δ → Prop}

/-- The composition of two relations, yielding a new relation.  The result
relates a term of `α` and a term of `γ` if there is an intermediate
term of `β` related to both.
-/
def Comp (r : α → β → Prop) (p : β → γ → Prop) (a : α) (c : γ) : Prop :=
  ∃ b, r a b ∧ p b c

@[inherit_doc]
local infixr:80 " ∘r " => Relation.Comp

theorem comp_eq : r ∘r (· = ·) = r :=
  funext fun _ ↦ funext fun b ↦ propext <|
  Iff.intro (fun ⟨_, h, Eq⟩ ↦ Eq ▸ h) fun h ↦ ⟨b, h, rfl⟩

theorem eq_comp : (· = ·) ∘r r = r :=
  funext fun a ↦ funext fun _ ↦ propext <|
  Iff.intro (fun ⟨_, Eq, h⟩ ↦ Eq.symm ▸ h) fun h ↦ ⟨a, rfl, h⟩

theorem iff_comp {r : Prop → α → Prop} : (· ↔ ·) ∘r r = r := by
  have : (· ↔ ·) = (· = ·) := by funext a b; exact iff_eq_eq
  rw [this, eq_comp]

theorem comp_iff {r : α → Prop → Prop} : r ∘r (· ↔ ·) = r := by
  have : (· ↔ ·) = (· = ·) := by funext a b; exact iff_eq_eq
  rw [this, comp_eq]

theorem comp_assoc : (r ∘r p) ∘r q = r ∘r p ∘r q := by
  funext a d
  apply propext
  constructor
  · exact fun ⟨c, ⟨b, hab, hbc⟩, hcd⟩ ↦ ⟨b, hab, c, hbc, hcd⟩
  · exact fun ⟨b, hab, c, hbc, hcd⟩ ↦ ⟨c, ⟨b, hab, hbc⟩, hcd⟩

theorem flip_comp : flip (r ∘r p) = flip p ∘r flip r := by
  funext c a
  apply propext
  constructor
  · exact fun ⟨b, hab, hbc⟩ ↦ ⟨b, hbc, hab⟩
  · exact fun ⟨b, hbc, hab⟩ ↦ ⟨b, hab, hbc⟩

end Comp

section Fibration

variable (rα : α → α → Prop) (rβ : β → β → Prop) (f : α → β)

/-- A function `f : α → β` is a fibration between the relation `rα` and `rβ` if for all
  `a : α` and `b : β`, whenever `b : β` and `f a` are related by `rβ`, `b` is the image
  of some `a' : α` under `f`, and `a'` and `a` are related by `rα`. -/
def Fibration :=
  ∀ ⦃a b⦄, rβ b (f a) → ∃ a', rα a' a ∧ f a' = b

variable {rα rβ}

/-- If `f : α → β` is a fibration between relations `rα` and `rβ`, and `a : α` is
  accessible under `rα`, then `f a` is accessible under `rβ`. -/
theorem _root_.Acc.of_fibration (fib : Fibration rα rβ f) {a} (ha : Acc rα a) : Acc rβ (f a) := by
  induction' ha with a _ ih
  refine Acc.intro (f a) fun b hr ↦ ?_
  obtain ⟨a', hr', rfl⟩ := fib hr
  exact ih a' hr'

theorem _root_.Acc.of_downward_closed (dc : ∀ {a b}, rβ b (f a) → ∃ c, f c = b) (a : α)
    (ha : Acc (InvImage rβ f) a) : Acc rβ (f a) :=
  ha.of_fibration f fun a _ h ↦
    let ⟨a', he⟩ := dc h
    -- Porting note: Lean 3 did not need the motive
    ⟨a', he.substr (p := fun x ↦ rβ x (f a)) h, he⟩

end Fibration

section Map
variable {r : α → β → Prop} {f : α → γ} {g : β → δ} {c : γ} {d : δ}

/-- The map of a relation `r` through a pair of functions pushes the
relation to the codomains of the functions.  The resulting relation is
defined by having pairs of terms related if they have preimages
related by `r`.
-/
protected def Map (r : α → β → Prop) (f : α → γ) (g : β → δ) : γ → δ → Prop := fun c d ↦
  ∃ a b, r a b ∧ f a = c ∧ g b = d

lemma map_apply : Relation.Map r f g c d ↔ ∃ a b, r a b ∧ f a = c ∧ g b = d := Iff.rfl

@[simp] lemma map_map (r : α → β → Prop) (f₁ : α → γ) (g₁ : β → δ) (f₂ : γ → ε) (g₂ : δ → ζ) :
    Relation.Map (Relation.Map r f₁ g₁) f₂ g₂ = Relation.Map r (f₂ ∘ f₁) (g₂ ∘ g₁) := by
  ext a b
  simp_rw [Relation.Map, Function.comp_apply, ← exists_and_right, @exists_comm γ, @exists_comm δ]
  refine exists₂_congr fun a b ↦ ⟨?_, fun h ↦ ⟨_, _, ⟨⟨h.1, rfl, rfl⟩, h.2⟩⟩⟩
  rintro ⟨_, _, ⟨hab, rfl, rfl⟩, h⟩
  exact ⟨hab, h⟩

@[simp]
lemma map_apply_apply (hf : Injective f) (hg : Injective g) (r : α → β → Prop) (a : α) (b : β) :
    Relation.Map r f g (f a) (g b) ↔ r a b := by simp [Relation.Map, hf.eq_iff, hg.eq_iff]

@[simp] lemma map_id_id (r : α → β → Prop) : Relation.Map r id id = r := by ext; simp [Relation.Map]

instance [Decidable (∃ a b, r a b ∧ f a = c ∧ g b = d)] : Decidable (Relation.Map r f g c d) :=
  ‹Decidable _›

end Map

variable {r : α → α → Prop} {a b c d : α}

/-- `ReflTransGen r`: reflexive transitive closure of `r` -/
@[mk_iff ReflTransGen.cases_tail_iff]
inductive ReflTransGen (r : α → α → Prop) (a : α) : α → Prop
  | refl : ReflTransGen r a a
  | tail {b c} : ReflTransGen r a b → r b c → ReflTransGen r a c

attribute [refl] ReflTransGen.refl

/-- `ReflGen r`: reflexive closure of `r` -/
@[mk_iff]
inductive ReflGen (r : α → α → Prop) (a : α) : α → Prop
  | refl : ReflGen r a a
  | single {b} : r a b → ReflGen r a b

<<<<<<< HEAD
attribute [mk_iff] TransGen

#align relation.trans_gen Relation.TransGen
#align relation.trans_gen_iff Relation.transGen_iff
=======
/-- `TransGen r`: transitive closure of `r` -/
@[mk_iff]
inductive TransGen (r : α → α → Prop) (a : α) : α → Prop
  | single {b} : r a b → TransGen r a b
  | tail {b c} : TransGen r a b → r b c → TransGen r a c
>>>>>>> 2fc87a94

attribute [refl] ReflGen.refl

namespace ReflGen

theorem to_reflTransGen : ∀ {a b}, ReflGen r a b → ReflTransGen r a b
  | a, _, refl => by rfl
  | a, b, single h => ReflTransGen.tail ReflTransGen.refl h

theorem mono {p : α → α → Prop} (hp : ∀ a b, r a b → p a b) : ∀ {a b}, ReflGen r a b → ReflGen p a b
  | a, _, ReflGen.refl => by rfl
  | a, b, single h => single (hp a b h)

instance : IsRefl α (ReflGen r) :=
  ⟨@refl α r⟩

end ReflGen

namespace ReflTransGen

@[trans]
theorem trans (hab : ReflTransGen r a b) (hbc : ReflTransGen r b c) : ReflTransGen r a c := by
  induction hbc with
  | refl => assumption
  | tail _ hcd hac => exact hac.tail hcd

theorem single (hab : r a b) : ReflTransGen r a b :=
  refl.tail hab

theorem head (hab : r a b) (hbc : ReflTransGen r b c) : ReflTransGen r a c := by
  induction hbc with
  | refl => exact refl.tail hab
  | tail _ hcd hac => exact hac.tail hcd

theorem symmetric (h : Symmetric r) : Symmetric (ReflTransGen r) := by
  intro x y h
  induction' h with z w _ b c
  · rfl
  · apply Relation.ReflTransGen.head (h b) c

theorem cases_tail : ReflTransGen r a b → b = a ∨ ∃ c, ReflTransGen r a c ∧ r c b :=
  (cases_tail_iff r a b).1

@[elab_as_elim]
theorem head_induction_on {P : ∀ a : α, ReflTransGen r a b → Prop} {a : α} (h : ReflTransGen r a b)
    (refl : P b refl)
    (head : ∀ {a c} (h' : r a c) (h : ReflTransGen r c b), P c h → P a (h.head h')) : P a h := by
  induction h with
  | refl => exact refl
  | @tail b c _ hbc ih =>
  apply ih
  · exact head hbc _ refl
  · exact fun h1 h2 ↦ head h1 (h2.tail hbc)

@[elab_as_elim]
theorem trans_induction_on {P : ∀ {a b : α}, ReflTransGen r a b → Prop} {a b : α}
    (h : ReflTransGen r a b) (ih₁ : ∀ a, @P a a refl) (ih₂ : ∀ {a b} (h : r a b), P (single h))
    (ih₃ : ∀ {a b c} (h₁ : ReflTransGen r a b) (h₂ : ReflTransGen r b c), P h₁ → P h₂ →
     P (h₁.trans h₂)) : P h := by
  induction h with
  | refl => exact ih₁ a
  | tail hab hbc ih => exact ih₃ hab (single hbc) ih (ih₂ hbc)

theorem cases_head (h : ReflTransGen r a b) : a = b ∨ ∃ c, r a c ∧ ReflTransGen r c b := by
  induction h using Relation.ReflTransGen.head_induction_on
  · left
    rfl
  · right
    exact ⟨_, by assumption, by assumption⟩

theorem cases_head_iff : ReflTransGen r a b ↔ a = b ∨ ∃ c, r a c ∧ ReflTransGen r c b := by
  use cases_head
  rintro (rfl | ⟨c, hac, hcb⟩)
  · rfl
  · exact head hac hcb

theorem total_of_right_unique (U : Relator.RightUnique r) (ab : ReflTransGen r a b)
    (ac : ReflTransGen r a c) : ReflTransGen r b c ∨ ReflTransGen r c b := by
  induction' ab with b d _ bd IH
  · exact Or.inl ac
  · rcases IH with (IH | IH)
    · rcases cases_head IH with (rfl | ⟨e, be, ec⟩)
      · exact Or.inr (single bd)
      · cases U bd be
        exact Or.inl ec
    · exact Or.inr (IH.tail bd)

end ReflTransGen

namespace TransGen

theorem to_reflTransGen {a b} (h : TransGen r a b) : ReflTransGen r a b := by
  induction' h with b h b c _ bc ab
  · exact ReflTransGen.single h
  · exact ReflTransGen.tail ab bc
-- Porting note: in Lean 3 this function was called `to_refl` which seems wrong.

theorem trans_left (hab : TransGen r a b) (hbc : ReflTransGen r b c) : TransGen r a c := by
  induction hbc with
  | refl => assumption
  | tail _ hcd hac => exact hac.tail hcd

instance : Trans (TransGen r) (ReflTransGen r) (TransGen r) :=
  ⟨trans_left⟩

@[trans]
theorem trans (hab : TransGen r a b) (hbc : TransGen r b c) : TransGen r a c :=
  trans_left hab hbc.to_reflTransGen

instance : Trans (TransGen r) (TransGen r) (TransGen r) :=
  ⟨trans⟩

theorem head' (hab : r a b) (hbc : ReflTransGen r b c) : TransGen r a c :=
  trans_left (single hab) hbc

theorem tail' (hab : ReflTransGen r a b) (hbc : r b c) : TransGen r a c := by
  induction hab generalizing c with
  | refl => exact single hbc
  | tail _ hdb IH => exact tail (IH hdb) hbc

theorem head (hab : r a b) (hbc : TransGen r b c) : TransGen r a c :=
  head' hab hbc.to_reflTransGen

@[elab_as_elim]
theorem head_induction_on {P : ∀ a : α, TransGen r a b → Prop} {a : α} (h : TransGen r a b)
    (base : ∀ {a} (h : r a b), P a (single h))
    (ih : ∀ {a c} (h' : r a c) (h : TransGen r c b), P c h → P a (h.head h')) : P a h := by
  induction h with
  | single h => exact base h
  | @tail b c _ hbc h_ih =>
  apply h_ih
  · exact fun h ↦ ih h (single hbc) (base hbc)
  · exact fun hab hbc ↦ ih hab _

@[elab_as_elim]
theorem trans_induction_on {P : ∀ {a b : α}, TransGen r a b → Prop} {a b : α} (h : TransGen r a b)
    (base : ∀ {a b} (h : r a b), P (single h))
    (ih : ∀ {a b c} (h₁ : TransGen r a b) (h₂ : TransGen r b c), P h₁ → P h₂ → P (h₁.trans h₂)) :
    P h := by
  induction h with
  | single h => exact base h
  | tail hab hbc h_ih => exact ih hab (single hbc) h_ih (base hbc)

theorem trans_right (hab : ReflTransGen r a b) (hbc : TransGen r b c) : TransGen r a c := by
  induction hbc with
  | single hbc => exact tail' hab hbc
  | tail _ hcd hac => exact hac.tail hcd

instance : Trans (ReflTransGen r) (TransGen r) (TransGen r) :=
  ⟨trans_right⟩

theorem tail'_iff : TransGen r a c ↔ ∃ b, ReflTransGen r a b ∧ r b c := by
  refine ⟨fun h ↦ ?_, fun ⟨b, hab, hbc⟩ ↦ tail' hab hbc⟩
  cases' h with _ hac b _ hab hbc
  · exact ⟨_, by rfl, hac⟩
  · exact ⟨_, hab.to_reflTransGen, hbc⟩

theorem head'_iff : TransGen r a c ↔ ∃ b, r a b ∧ ReflTransGen r b c := by
  refine ⟨fun h ↦ ?_, fun ⟨b, hab, hbc⟩ ↦ head' hab hbc⟩
  induction h with
  | single hac => exact ⟨_, hac, by rfl⟩
  | tail _ hbc IH =>
  rcases IH with ⟨d, had, hdb⟩
  exact ⟨_, had, hdb.tail hbc⟩

end TransGen

<<<<<<< HEAD
#align acc.trans_gen Acc.transGen
#align acc_trans_gen_iff acc_transGen_iff
#align well_founded.trans_gen WellFounded.transGen
=======
theorem _root_.Acc.TransGen (h : Acc r a) : Acc (TransGen r) a := by
  induction' h with x _ H
  refine Acc.intro x fun y hy ↦ ?_
  cases' hy with _ hyx z _ hyz hzx
  exacts [H y hyx, (H z hzx).inv hyz]

theorem _root_.acc_transGen_iff : Acc (TransGen r) a ↔ Acc r a :=
  ⟨Subrelation.accessible TransGen.single, Acc.TransGen⟩

theorem _root_.WellFounded.transGen (h : WellFounded r) : WellFounded (TransGen r) :=
  ⟨fun a ↦ (h.apply a).TransGen⟩
>>>>>>> 2fc87a94

section reflGen

lemma reflGen_eq_self (hr : Reflexive r) : ReflGen r = r := by
  ext x y
  simpa only [reflGen_iff, or_iff_right_iff_imp] using fun h ↦ h ▸ hr y

lemma reflexive_reflGen : Reflexive (ReflGen r) := fun _ ↦ .refl

lemma reflGen_minimal {r' : α → α → Prop} (hr' : Reflexive r') (h : ∀ x y, r x y → r' x y) {x y : α}
    (hxy : ReflGen r x y) : r' x y := by
  simpa [reflGen_eq_self hr'] using ReflGen.mono h hxy

end reflGen

section TransGen

theorem transGen_eq_self (trans : Transitive r) : TransGen r = r :=
  funext fun a ↦ funext fun b ↦ propext <|
    ⟨fun h ↦ by
      induction h with
      | single hc => exact hc
      | tail _ hcd hac => exact trans hac hcd, TransGen.single⟩

theorem transitive_transGen : Transitive (TransGen r) := fun _ _ _ ↦ TransGen.trans

instance : IsTrans α (TransGen r) :=
  ⟨@TransGen.trans α r⟩

theorem transGen_idem : TransGen (TransGen r) = TransGen r :=
  transGen_eq_self transitive_transGen

theorem TransGen.lift {p : β → β → Prop} {a b : α} (f : α → β) (h : ∀ a b, r a b → p (f a) (f b))
    (hab : TransGen r a b) : TransGen p (f a) (f b) := by
  induction hab with
  | single hac => exact TransGen.single (h a _ hac)
  | tail _ hcd hac => exact TransGen.tail hac (h _ _ hcd)

theorem TransGen.lift' {p : β → β → Prop} {a b : α} (f : α → β)
    (h : ∀ a b, r a b → TransGen p (f a) (f b)) (hab : TransGen r a b) :
    TransGen p (f a) (f b) := by
simpa [transGen_idem] using hab.lift f h

theorem TransGen.closed {p : α → α → Prop} :
    (∀ a b, r a b → TransGen p a b) → TransGen r a b → TransGen p a b :=
  TransGen.lift' id

lemma TransGen.closed' {P : α → Prop} (dc : ∀ {a b}, r a b → P b → P a)
    {a b : α} (h : TransGen r a b) : P b → P a :=
  h.head_induction_on dc fun hr _ hi ↦ dc hr ∘ hi

theorem TransGen.mono {p : α → α → Prop} :
    (∀ a b, r a b → p a b) → TransGen r a b → TransGen p a b :=
  TransGen.lift id

lemma transGen_minimal {r' : α → α → Prop} (hr' : Transitive r') (h : ∀ x y, r x y → r' x y)
    {x y : α} (hxy : TransGen r x y) : r' x y := by
  simpa [transGen_eq_self hr'] using TransGen.mono h hxy

theorem TransGen.swap (h : TransGen r b a) : TransGen (swap r) a b := by
  induction' h with b h b c _ hbc ih
  · exact TransGen.single h
  · exact ih.head hbc

theorem transGen_swap : TransGen (swap r) a b ↔ TransGen r b a :=
  ⟨TransGen.swap, TransGen.swap⟩

end TransGen

section ReflTransGen

open ReflTransGen

theorem reflTransGen_iff_eq (h : ∀ b, ¬r a b) : ReflTransGen r a b ↔ b = a := by
  rw [cases_head_iff]; simp [h, eq_comm]

theorem reflTransGen_iff_eq_or_transGen : ReflTransGen r a b ↔ b = a ∨ TransGen r a b := by
  refine ⟨fun h ↦ ?_, fun h ↦ ?_⟩
  · cases' h with c _ hac hcb
    · exact Or.inl rfl
    · exact Or.inr (TransGen.tail' hac hcb)
  · rcases h with (rfl | h)
    · rfl
    · exact h.to_reflTransGen

theorem ReflTransGen.lift {p : β → β → Prop} {a b : α} (f : α → β)
    (h : ∀ a b, r a b → p (f a) (f b)) (hab : ReflTransGen r a b) : ReflTransGen p (f a) (f b) :=
  ReflTransGen.trans_induction_on hab (fun _ ↦ refl) (ReflTransGen.single ∘ h _ _) fun _ _ ↦ trans

theorem ReflTransGen.mono {p : α → α → Prop} : (∀ a b, r a b → p a b) →
    ReflTransGen r a b → ReflTransGen p a b :=
  ReflTransGen.lift id

theorem reflTransGen_eq_self (refl : Reflexive r) (trans : Transitive r) : ReflTransGen r = r :=
  funext fun a ↦ funext fun b ↦ propext <|
    ⟨fun h ↦ by
      induction' h with b c _ h₂ IH
      · apply refl
      · exact trans IH h₂, single⟩

lemma reflTransGen_minimal {r' : α → α → Prop} (hr₁ : Reflexive r') (hr₂ : Transitive r')
    (h : ∀ x y, r x y → r' x y) {x y : α} (hxy : ReflTransGen r x y) : r' x y := by
  simpa [reflTransGen_eq_self hr₁ hr₂] using ReflTransGen.mono h hxy

theorem reflexive_reflTransGen : Reflexive (ReflTransGen r) := fun _ ↦ refl

theorem transitive_reflTransGen : Transitive (ReflTransGen r) := fun _ _ _ ↦ trans

instance : IsRefl α (ReflTransGen r) :=
  ⟨@ReflTransGen.refl α r⟩

instance : IsTrans α (ReflTransGen r) :=
  ⟨@ReflTransGen.trans α r⟩

theorem reflTransGen_idem : ReflTransGen (ReflTransGen r) = ReflTransGen r :=
  reflTransGen_eq_self reflexive_reflTransGen transitive_reflTransGen

theorem ReflTransGen.lift' {p : β → β → Prop} {a b : α} (f : α → β)
    (h : ∀ a b, r a b → ReflTransGen p (f a) (f b))
    (hab : ReflTransGen r a b) : ReflTransGen p (f a) (f b) := by
  simpa [reflTransGen_idem] using hab.lift f h

theorem reflTransGen_closed {p : α → α → Prop} :
    (∀ a b, r a b → ReflTransGen p a b) → ReflTransGen r a b → ReflTransGen p a b :=
  ReflTransGen.lift' id

theorem ReflTransGen.swap (h : ReflTransGen r b a) : ReflTransGen (swap r) a b := by
  induction' h with b c _ hbc ih
  · rfl
  · exact ih.head hbc

theorem reflTransGen_swap : ReflTransGen (swap r) a b ↔ ReflTransGen r b a :=
  ⟨ReflTransGen.swap, ReflTransGen.swap⟩

@[simp] lemma reflGen_transGen : ReflGen (TransGen r) = ReflTransGen r := by
  ext x y
  simp_rw [reflTransGen_iff_eq_or_transGen, reflGen_iff]

@[simp] lemma transGen_reflGen : TransGen (ReflGen r) = ReflTransGen r := by
  ext x y
  refine ⟨fun h ↦ ?_, fun h ↦ ?_⟩
  · simpa [reflTransGen_idem]
      using TransGen.to_reflTransGen <| TransGen.mono (fun _ _ ↦ ReflGen.to_reflTransGen) h
  · obtain (rfl | h) := reflTransGen_iff_eq_or_transGen.mp h
    · exact .single .refl
    · exact TransGen.mono (fun _ _ ↦ .single) h

@[simp] lemma reflTransGen_reflGen : ReflTransGen (ReflGen r) = ReflTransGen r := by
  simp only [← transGen_reflGen, reflGen_eq_self reflexive_reflGen]

@[simp] lemma reflTransGen_transGen : ReflTransGen (TransGen r) = ReflTransGen r := by
  simp only [← reflGen_transGen, transGen_idem]

lemma reflTransGen_eq_transGen (hr : Reflexive r) :
    ReflTransGen r = TransGen r := by
  rw [← transGen_reflGen, reflGen_eq_self hr]

lemma reflTransGen_eq_reflGen (hr : Transitive r) :
    ReflTransGen r = ReflGen r := by
  rw [← reflGen_transGen, transGen_eq_self hr]

end ReflTransGen

/-- The join of a relation on a single type is a new relation for which
pairs of terms are related if there is a third term they are both
related to.  For example, if `r` is a relation representing rewrites
in a term rewriting system, then *confluence* is the property that if
`a` rewrites to both `b` and `c`, then `join r` relates `b` and `c`
(see `Relation.church_rosser`).
-/
def Join (r : α → α → Prop) : α → α → Prop := fun a b ↦ ∃ c, r a c ∧ r b c

section Join

open ReflTransGen ReflGen

/-- A sufficient condition for the Church-Rosser property. -/
theorem church_rosser (h : ∀ a b c, r a b → r a c → ∃ d, ReflGen r b d ∧ ReflTransGen r c d)
    (hab : ReflTransGen r a b) (hac : ReflTransGen r a c) : Join (ReflTransGen r) b c := by
  induction hab with
  | refl => exact ⟨c, hac, refl⟩
  | @tail d e _ hde ih =>
    rcases ih with ⟨b, hdb, hcb⟩
    have : ∃ a, ReflTransGen r e a ∧ ReflGen r b a := by
      clear hcb
      induction hdb with
      | refl => exact ⟨e, refl, ReflGen.single hde⟩
      | @tail f b _ hfb ih =>
        rcases ih with ⟨a, hea, hfa⟩
        cases' hfa with _ hfa
        · exact ⟨b, hea.tail hfb, ReflGen.refl⟩
        · rcases h _ _ _ hfb hfa with ⟨c, hbc, hac⟩
          exact ⟨c, hea.trans hac, hbc⟩
    rcases this with ⟨a, hea, hba⟩
    cases' hba with _ hba
    · exact ⟨b, hea, hcb⟩
    · exact ⟨a, hea, hcb.tail hba⟩


theorem join_of_single (h : Reflexive r) (hab : r a b) : Join r a b :=
  ⟨b, hab, h b⟩

theorem symmetric_join : Symmetric (Join r) := fun _ _ ⟨c, hac, hcb⟩ ↦ ⟨c, hcb, hac⟩

theorem reflexive_join (h : Reflexive r) : Reflexive (Join r) := fun a ↦ ⟨a, h a, h a⟩

theorem transitive_join (ht : Transitive r) (h : ∀ a b c, r a b → r a c → Join r b c) :
    Transitive (Join r) :=
  fun _ b _ ⟨x, hax, hbx⟩ ⟨y, hby, hcy⟩ ↦
  let ⟨z, hxz, hyz⟩ := h b x y hbx hby
  ⟨z, ht hax hxz, ht hcy hyz⟩

theorem equivalence_join (hr : Reflexive r) (ht : Transitive r)
    (h : ∀ a b c, r a b → r a c → Join r b c) : Equivalence (Join r) :=
  ⟨reflexive_join hr, @symmetric_join _ _, @transitive_join _ _ ht h⟩

theorem equivalence_join_reflTransGen
    (h : ∀ a b c, r a b → r a c → ∃ d, ReflGen r b d ∧ ReflTransGen r c d) :
    Equivalence (Join (ReflTransGen r)) :=
  equivalence_join reflexive_reflTransGen transitive_reflTransGen fun _ _ _ ↦ church_rosser h

theorem join_of_equivalence {r' : α → α → Prop} (hr : Equivalence r) (h : ∀ a b, r' a b → r a b) :
    Join r' a b → r a b
  | ⟨_, hac, hbc⟩ => hr.trans (h _ _ hac) (hr.symm <| h _ _ hbc)

theorem reflTransGen_of_transitive_reflexive {r' : α → α → Prop} (hr : Reflexive r)
    (ht : Transitive r) (h : ∀ a b, r' a b → r a b) (h' : ReflTransGen r' a b) : r a b := by
  induction' h' with b c _ hbc ih
  · exact hr _
  · exact ht ih (h _ _ hbc)

theorem reflTransGen_of_equivalence {r' : α → α → Prop} (hr : Equivalence r) :
    (∀ a b, r' a b → r a b) → ReflTransGen r' a b → r a b :=
  reflTransGen_of_transitive_reflexive hr.1 (fun _ _ _ ↦ hr.trans)

end Join

end Relation

section EqvGen

variable {r : α → α → Prop} {a b : α}

theorem Equivalence.eqvGen_iff (h : Equivalence r) : EqvGen r a b ↔ r a b :=
  Iff.intro
    (by
      intro h
      induction h with
      | rel => assumption
      | refl => exact h.1 _
      | symm => apply h.symm; assumption
      | trans _ _ _ _ _ hab hbc => exact h.trans hab hbc)
    (EqvGen.rel a b)

theorem Equivalence.eqvGen_eq (h : Equivalence r) : EqvGen r = r :=
  funext fun _ ↦ funext fun _ ↦ propext <| h.eqvGen_iff

theorem EqvGen.mono {r p : α → α → Prop} (hrp : ∀ a b, r a b → p a b) (h : EqvGen r a b) :
    EqvGen p a b := by
  induction h with
  | rel a b h => exact EqvGen.rel _ _ (hrp _ _ h)
  | refl => exact EqvGen.refl _
  | symm a b _ ih => exact EqvGen.symm _ _ ih
  | trans a b c _ _ hab hbc => exact EqvGen.trans _ _ _ hab hbc

end EqvGen<|MERGE_RESOLUTION|>--- conflicted
+++ resolved
@@ -229,18 +229,11 @@
   | refl : ReflGen r a a
   | single {b} : r a b → ReflGen r a b
 
-<<<<<<< HEAD
-attribute [mk_iff] TransGen
-
-#align relation.trans_gen Relation.TransGen
-#align relation.trans_gen_iff Relation.transGen_iff
-=======
 /-- `TransGen r`: transitive closure of `r` -/
 @[mk_iff]
 inductive TransGen (r : α → α → Prop) (a : α) : α → Prop
   | single {b} : r a b → TransGen r a b
   | tail {b c} : TransGen r a b → r b c → TransGen r a c
->>>>>>> 2fc87a94
 
 attribute [refl] ReflGen.refl
 
@@ -408,11 +401,6 @@
 
 end TransGen
 
-<<<<<<< HEAD
-#align acc.trans_gen Acc.transGen
-#align acc_trans_gen_iff acc_transGen_iff
-#align well_founded.trans_gen WellFounded.transGen
-=======
 theorem _root_.Acc.TransGen (h : Acc r a) : Acc (TransGen r) a := by
   induction' h with x _ H
   refine Acc.intro x fun y hy ↦ ?_
@@ -424,7 +412,6 @@
 
 theorem _root_.WellFounded.transGen (h : WellFounded r) : WellFounded (TransGen r) :=
   ⟨fun a ↦ (h.apply a).TransGen⟩
->>>>>>> 2fc87a94
 
 section reflGen
 
