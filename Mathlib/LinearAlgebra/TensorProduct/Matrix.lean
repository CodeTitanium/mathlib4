--- conflicted
+++ resolved
@@ -59,11 +59,7 @@
       (1 : Matrix (ι × κ) (ι × κ) R).submatrix Prod.swap _root_.id := by
   ext ⟨i, j⟩ ⟨i', j'⟩
   simp_rw [toMatrix_apply, Basis.tensorProduct_apply, LinearEquiv.coe_coe, TensorProduct.comm_tmul,
-<<<<<<< HEAD
-    Basis.tensorProduct_repr_tmul_apply, Matrix.submatrix_apply, Prod.swap_prod_mk, id.eq_def,
-=======
     Basis.tensorProduct_repr_tmul_apply, Matrix.submatrix_apply, Prod.swap_prod_mk, _root_.id,
->>>>>>> 252575a0
     Basis.repr_self_apply, Matrix.one_apply, Prod.ext_iff, ite_and, @eq_comm _ i', @eq_comm _ j']
   split_ifs <;> simp
 #align tensor_product.to_matrix_comm TensorProduct.toMatrix_comm
@@ -76,11 +72,7 @@
   ext ⟨i, j, k⟩ ⟨⟨i', j'⟩, k'⟩
   simp_rw [toMatrix_apply, Basis.tensorProduct_apply, LinearEquiv.coe_coe,
     TensorProduct.assoc_tmul, Basis.tensorProduct_repr_tmul_apply, Matrix.submatrix_apply,
-<<<<<<< HEAD
-    Equiv.prodAssoc_apply, id.eq_def, Basis.repr_self_apply, Matrix.one_apply, Prod.ext_iff,
-=======
     Equiv.prodAssoc_apply, _root_.id, Basis.repr_self_apply, Matrix.one_apply, Prod.ext_iff,
->>>>>>> 252575a0
     ite_and, @eq_comm _ i', @eq_comm _ j', @eq_comm _ k']
   split_ifs <;> simp
 #align tensor_product.to_matrix_assoc TensorProduct.toMatrix_assoc