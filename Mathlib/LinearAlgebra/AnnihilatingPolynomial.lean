/-
Copyright (c) 2022 Justin Thomas. All rights reserved.
Released under Apache 2.0 license as described in the file LICENSE.
Authors: Justin Thomas
-/
import Mathlib.FieldTheory.Minpoly.Field
import Mathlib.RingTheory.PrincipalIdealDomain
import Mathlib.Algebra.Polynomial.Module.AEval

/-!
# Annihilating Ideal

Given a commutative ring `R` and an `R`-algebra `A`
Every element `a : A` defines
an ideal `Polynomial.annIdeal a ⊆ R[X]`.
Simply put, this is the set of polynomials `p` where
the polynomial evaluation `p(a)` is 0.

## Special case where the ground ring is a field

In the special case that `R` is a field, we use the notation `R = 𝕜`.
Here `𝕜[X]` is a PID, so there is a polynomial `g ∈ Polynomial.annIdeal a`
which generates the ideal. We show that if this generator is
chosen to be monic, then it is the minimal polynomial of `a`,
as defined in `FieldTheory.Minpoly`.

## Special case: endomorphism algebra

Given an `R`-module `M` (`[AddCommGroup M] [Module R M]`)
there are some common specializations which may be more familiar.
* Example 1: `A = M →ₗ[R] M`, the endomorphism algebra of an `R`-module M.
* Example 2: `A = n × n` matrices with entries in `R`.
-/


open Polynomial

namespace Polynomial

section Semiring

variable {R A : Type*} [CommSemiring R] [Semiring A] [Algebra R A]
<<<<<<< HEAD

variable (R) in
=======
>>>>>>> b1dd56b9

variable (R) in
/-- `annIdeal R a` is the *annihilating ideal* of all `p : R[X]` such that `p(a) = 0`.

The informal notation `p(a)` stand for `Polynomial.aeval a p`.
Again informally, the annihilating ideal of `a` is
`{ p ∈ R[X] | p(a) = 0 }`. This is an ideal in `R[X]`.
The formal definition uses the kernel of the aeval map. -/
noncomputable def annIdeal (a : A) : Ideal R[X] :=
  RingHom.ker ((aeval a).toRingHom : R[X] →+* A)

/-- It is useful to refer to ideal membership sometimes
 and the annihilation condition other times. -/
theorem mem_annIdeal_iff_aeval_eq_zero {a : A} {p : R[X]} : p ∈ annIdeal R a ↔ aeval a p = 0 :=
  Iff.rfl

end Semiring

section Field

variable {𝕜 A : Type*} [Field 𝕜] [Ring A] [Algebra 𝕜 A]
variable (𝕜)

open Submodule

/-- `annIdealGenerator 𝕜 a` is the monic generator of `annIdeal 𝕜 a`
if one exists, otherwise `0`.

Since `𝕜[X]` is a principal ideal domain there is a polynomial `g` such that
 `span 𝕜 {g} = annIdeal a`. This picks some generator.
 We prefer the monic generator of the ideal. -/
noncomputable def annIdealGenerator (a : A) : 𝕜[X] :=
  let g := IsPrincipal.generator <| annIdeal 𝕜 a
  g * C g.leadingCoeff⁻¹

section

variable {𝕜}

@[simp]
theorem annIdealGenerator_eq_zero_iff {a : A} : annIdealGenerator 𝕜 a = 0 ↔ annIdeal 𝕜 a = ⊥ := by
  simp only [annIdealGenerator, mul_eq_zero, IsPrincipal.eq_bot_iff_generator_eq_zero,
    Polynomial.C_eq_zero, inv_eq_zero, Polynomial.leadingCoeff_eq_zero, or_self_iff]

end

/-- `annIdealGenerator 𝕜 a` is indeed a generator. -/
@[simp]
theorem span_singleton_annIdealGenerator (a : A) :
    Ideal.span {annIdealGenerator 𝕜 a} = annIdeal 𝕜 a := by
  by_cases h : annIdealGenerator 𝕜 a = 0
  · rw [h, annIdealGenerator_eq_zero_iff.mp h, Set.singleton_zero, Ideal.span_zero]
  · rw [annIdealGenerator, Ideal.span_singleton_mul_right_unit, Ideal.span_singleton_generator]
    apply Polynomial.isUnit_C.mpr
    apply IsUnit.mk0
    apply inv_eq_zero.not.mpr
    apply Polynomial.leadingCoeff_eq_zero.not.mpr
    apply (mul_ne_zero_iff.mp h).1

/-- The annihilating ideal generator is a member of the annihilating ideal. -/
theorem annIdealGenerator_mem (a : A) : annIdealGenerator 𝕜 a ∈ annIdeal 𝕜 a :=
  Ideal.mul_mem_right _ _ (Submodule.IsPrincipal.generator_mem _)

theorem mem_iff_eq_smul_annIdealGenerator {p : 𝕜[X]} (a : A) :
    p ∈ annIdeal 𝕜 a ↔ ∃ s : 𝕜[X], p = s • annIdealGenerator 𝕜 a := by
  simp_rw [@eq_comm _ p, ← mem_span_singleton, ← span_singleton_annIdealGenerator 𝕜 a, Ideal.span]

/-- The generator we chose for the annihilating ideal is monic when the ideal is non-zero. -/
theorem monic_annIdealGenerator (a : A) (hg : annIdealGenerator 𝕜 a ≠ 0) :
    Monic (annIdealGenerator 𝕜 a) :=
  monic_mul_leadingCoeff_inv (mul_ne_zero_iff.mp hg).1

/-! We are working toward showing the generator of the annihilating ideal
in the field case is the minimal polynomial. We are going to use a uniqueness
theorem of the minimal polynomial.

This is the first condition: it must annihilate the original element `a : A`. -/


theorem annIdealGenerator_aeval_eq_zero (a : A) : aeval a (annIdealGenerator 𝕜 a) = 0 :=
  mem_annIdeal_iff_aeval_eq_zero.mp (annIdealGenerator_mem 𝕜 a)

variable {𝕜}

theorem mem_iff_annIdealGenerator_dvd {p : 𝕜[X]} {a : A} :
    p ∈ annIdeal 𝕜 a ↔ annIdealGenerator 𝕜 a ∣ p := by
  rw [← Ideal.mem_span_singleton, span_singleton_annIdealGenerator]

/-- The generator of the annihilating ideal has minimal degree among
 the non-zero members of the annihilating ideal -/
theorem degree_annIdealGenerator_le_of_mem (a : A) (p : 𝕜[X]) (hp : p ∈ annIdeal 𝕜 a)
    (hpn0 : p ≠ 0) : degree (annIdealGenerator 𝕜 a) ≤ degree p :=
  degree_le_of_dvd (mem_iff_annIdealGenerator_dvd.1 hp) hpn0

variable (𝕜)

/-- The generator of the annihilating ideal is the minimal polynomial. -/
theorem annIdealGenerator_eq_minpoly (a : A) : annIdealGenerator 𝕜 a = minpoly 𝕜 a := by
  by_cases h : annIdealGenerator 𝕜 a = 0
  · rw [h, minpoly.eq_zero]
    rintro ⟨p, p_monic, hp : aeval a p = 0⟩
    refine p_monic.ne_zero (Ideal.mem_bot.mp ?_)
    simpa only [annIdealGenerator_eq_zero_iff.mp h] using mem_annIdeal_iff_aeval_eq_zero.mpr hp
  · exact minpoly.unique _ _ (monic_annIdealGenerator _ _ h) (annIdealGenerator_aeval_eq_zero _ _)
      fun q q_monic hq =>
        degree_annIdealGenerator_le_of_mem a q (mem_annIdeal_iff_aeval_eq_zero.mpr hq)
          q_monic.ne_zero

/-- If a monic generates the annihilating ideal, it must match our choice
 of the annihilating ideal generator. -/
theorem monic_generator_eq_minpoly (a : A) (p : 𝕜[X]) (p_monic : p.Monic)
    (p_gen : Ideal.span {p} = annIdeal 𝕜 a) : annIdealGenerator 𝕜 a = p := by
  by_cases h : p = 0
  · rwa [h, annIdealGenerator_eq_zero_iff, ← p_gen, Ideal.span_singleton_eq_bot.mpr]
  · rw [← span_singleton_annIdealGenerator, Ideal.span_singleton_eq_span_singleton] at p_gen
    rw [eq_comm]
    apply eq_of_monic_of_associated p_monic _ p_gen
    apply monic_annIdealGenerator _ _ ((Associated.ne_zero_iff p_gen).mp h)

theorem span_minpoly_eq_annihilator {M} [AddCommGroup M] [Module 𝕜 M] (f : Module.End 𝕜 M) :
    Ideal.span {minpoly 𝕜 f} = Module.annihilator 𝕜[X] (Module.AEval' f) := by
  rw [← annIdealGenerator_eq_minpoly, span_singleton_annIdealGenerator]; ext
  rw [mem_annIdeal_iff_aeval_eq_zero, DFunLike.ext_iff, Module.mem_annihilator]; rfl

end Field

end Polynomial<|MERGE_RESOLUTION|>--- conflicted
+++ resolved
@@ -40,11 +40,6 @@
 section Semiring
 
 variable {R A : Type*} [CommSemiring R] [Semiring A] [Algebra R A]
-<<<<<<< HEAD
-
-variable (R) in
-=======
->>>>>>> b1dd56b9
 
 variable (R) in
 /-- `annIdeal R a` is the *annihilating ideal* of all `p : R[X]` such that `p(a) = 0`.
