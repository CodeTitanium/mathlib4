--- conflicted
+++ resolved
@@ -332,14 +332,9 @@
 
 section IsValuedInOrdered
 
-<<<<<<< HEAD
-variable (S : Type*) [LinearOrderedCommRing S] [Algebra S R] [FaithfulSMul S R] [Module S M]
+variable (S : Type*) [CommRing S] [LinearOrder S] [IsStrictOrderedRing S]
+  [Algebra S R] [FaithfulSMul S R] [Module S M]
 [IsScalarTower S R M] [Module S N] [IsScalarTower S R N] [P.IsValuedIn S] [Fintype ι] {i j : ι}
-=======
-variable (S : Type*) [CommRing S] [LinearOrder S] [IsStrictOrderedRing S]
-  [Algebra S R] [FaithfulSMul S R]
-  [Module S M] [IsScalarTower S R M] [P.IsValuedIn S] {i j : ι}
->>>>>>> c3f2f2d8
 
 /-- The bilinear form of a finite root pairing taking values in a linearly-ordered ring, as a
 root-positive form. -/
