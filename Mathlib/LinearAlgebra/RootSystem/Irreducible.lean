--- conflicted
+++ resolved
@@ -138,207 +138,6 @@
   apply IsIrreducible.eq_top_of_invtSubmodule_reflection _ hq
   simpa using ⟨hne.choose, hne.choose_spec, P.ne_zero _⟩
 
-<<<<<<< HEAD
-lemma l1 {K : Type*} [Field K] [Module K M] [Module K N]
-    (P : RootPairing ι K M N) (q : Submodule K M) (i : ι)
-      (hq : q ∈ invtSubmodule (P.reflection i)) :
-        P.root i ∈ q ∨ q ≤ LinearMap.ker (P.coroot' i) := by
-  by_cases h₀ : P.root i ∈ q
-  · simp_all only [PerfectPairing.flip_apply_apply, Subtype.forall, true_or]
-  right
-  intro v
-  intro v1
-  by_cases h₁ : v = 0
-  · subst h₁
-    simp_all only [Submodule.zero_mem]
-  simp_all
-  have ttt : ((P.reflection i) v) ∈ q := by
-    have xxx := (Module.End.mem_invtSubmodule (R := K) (M := M) (P.reflection i) (p := q)).1 hq
-    simp at xxx
-    exact xxx v1
-  have x := (P.reflection_apply i) v
-  rw [x] at ttt
-  simp_all
-  have rrr : (P.coroot' i) v • P.root i ∈ q := by
-    have h3 : - (v - (P.coroot' i) v • P.root i) ∈ q := Submodule.neg_mem q ttt
-    have h4 : (P.coroot' i) v • P.root i - v ∈ q := by rwa [neg_sub] at h3
-    have h5 : ((P.coroot' i) v • P.root i - v) + v ∈ q := Submodule.add_mem q h4 v1
-    simp at h5
-    simp
-    exact h5
-  simp at rrr
-  by_contra h_ne_zero
-  have : IsUnit ((P.coroot' i) v) := by
-    simp_all only [ne_eq, PerfectPairing.flip_apply_apply, isUnit_iff_ne_zero, not_false_eq_true]
-  have a_inv : ((P.coroot' i) v)⁻¹ * ((P.coroot' i) v) = 1 := by
-    simp_all only [ne_eq, PerfectPairing.flip_apply_apply,
-      isUnit_iff_ne_zero, not_false_eq_true, IsUnit.inv_mul_cancel]
-  have : P.root i ∈ q := by
-    have := Submodule.smul_mem (M := M) q (((P.coroot' i) v)⁻¹) rrr
-    simp at this
-    simp_all only [ne_eq, PerfectPairing.flip_apply_apply,
-      isUnit_iff_ne_zero, not_false_eq_true, IsUnit.inv_mul_cancel,
-      inv_smul_smul₀]
-  contradiction
-
-lemma l2 {K : Type*} [Field K] [Module K M] [Module K N]
-    (P : RootPairing ι K M N) (q : Submodule K M) (ha : ∀ i, q ∈ invtSubmodule (P.reflection i)):
-      ∃ (Φ : Set ι), (∀ i ∈ Φ, P.root i ∈ q) ∧ (∀ i ∉ Φ, q ≤ LinearMap.ker (P.coroot' i)) := by
-  let Φ := {i | P.root i ∈ q}
-  use Φ
-  constructor
-  · intro i hi
-    exact hi
-  · intro i hi
-    cases l1 P q i (ha i) with
-    | inl h_root_in_q =>
-      contradiction
-    | inr h_kernel =>
-      exact h_kernel
-
-lemma l21 {K : Type*} [Field K] [Module K M] [Module K M] [Module K N]
-    (P : RootSystem ι K M N) : span K (range P.coroot') = ⊤ := by
-  --simp
-  have h0 := P.span_root_eq_top
-  have h1 := P.span_coroot_eq_top
-  unfold RootPairing.coroot'
-  let Q := P.flip
-  have h2 := Q.span_root_eq_top
-  have h3 := Q.span_coroot_eq_top
-  --simp_all only [RootSystem.span_root_eq_top, RootSystem.span_coroot_eq_top, Q]
-  have (i : ι) : P.toPerfectPairing.flip (P.coroot i) = Q.toDualLeft (Q.root i) := by
-    simp_all only [RootSystem.span_root_eq_top, RootSystem.span_coroot_eq_top,
-        PerfectPairing.toDualLeft_apply, Q]
-    rfl
-  have h2 := Q.span_root_eq_top
-  have rrrr : span K (range fun i ↦ P.toPerfectPairing.flip (P.coroot i)) =
-      span K (range fun i ↦ Q.toDualLeft (Q.root i)) := by
-    simp_all only [RootSystem.span_root_eq_top, RootSystem.span_coroot_eq_top,
-      PerfectPairing.toDualLeft_apply, Q]
-  rw [rrrr]
-  let s := (range fun i ↦ (Q.root i))
-  let g := Q.toDualLeft '' s
-  let r := Q.toDualLeft
-  have needed : span K s = ⊤ := by
-    simp_all only [RootSystem.span_root_eq_top, RootSystem.span_coroot_eq_top,
-      PerfectPairing.toDualLeft_apply, Q, s]
-  have needed2 : (range fun i ↦ Q.toDualLeft (Q.root i)) = Q.toDualLeft '' s := by
-    simp_all only [RootSystem.span_root_eq_top, RootSystem.span_coroot_eq_top,
-      PerfectPairing.toDualLeft_apply, Q, s]
-    ext x : 1
-    simp_all only [mem_range, mem_image, exists_exists_eq_and, Q, s]
-
-  have key (d : Module.Dual K M) : d ∈ span K (range fun i ↦ Q.toDualLeft (Q.root i)) := by
-    have rrrr5 := Submodule.apply_mem_span_image_iff_mem_span (s := s)
-      (x := (Q.toDualLeft.invFun d)) Q.toDualLeft.injective
-    --simp at rrrr5
-    --simp at rrrr5
-    have mmm : Q.toDualLeft.symm d ∈ span K s := by
-      rw [needed]
-      simp_all only [RootSystem.span_root_eq_top, RootSystem.span_coroot_eq_top,
-        PerfectPairing.toDualLeft_apply, Submodule.mem_top, iff_true, Q, s]
-    have := rrrr5.2 mmm
-    --simp [s] at this
-    have helpme11 : Q.toDualLeft (Q.toDualLeft.invFun d) = d := by
-      simp_all only [RootSystem.span_root_eq_top, RootSystem.span_coroot_eq_top,
-        PerfectPairing.toDualLeft_apply, LinearEquiv.invFun_eq_symm, LinearEquiv.apply_symm_apply,
-          Submodule.mem_top, iff_true, Q, s]
-    rw [helpme11] at this
-    rw [needed2]
-    exact this
-  simp_all only [RootSystem.span_root_eq_top, RootSystem.span_coroot_eq_top,
-    PerfectPairing.toDualLeft_apply, Q]
-  ext x : 1
-  simp_all only [Submodule.mem_top, Q]
-
-
-lemma l25 {K : Type*} [Field K] [Module K M] [Module K M] [Module K N]
-    (P : RootSystem ι K M N) (v : M) (hx : ∀ (i : ι), v ∈ ker (P.coroot' i))
-      (hy : span K (range P.coroot') = ⊤) (d : Module.Dual K M) : d v = 0 := by
-  have : d ∈ span K (range P.coroot') := by
-    simp_all only [LinearMap.mem_ker, PerfectPairing.flip_apply_apply, Submodule.mem_top]
-  refine Submodule.span_induction ?_ ?_ ?_ ?_ this
-  · intro x h
-    simp_all only [LinearMap.mem_ker, PerfectPairing.flip_apply_apply, Submodule.mem_top, mem_range]
-    obtain ⟨w, h⟩ := h
-    subst h
-    simp_all only [PerfectPairing.flip_apply_apply]
-  · simp_all only [LinearMap.mem_ker, PerfectPairing.flip_apply_apply, Submodule.mem_top,
-      LinearMap.zero_apply]
-  · intro x y hx_1 hy_1 a a_1
-    simp_all only [LinearMap.mem_ker, PerfectPairing.flip_apply_apply, Submodule.mem_top,
-      LinearMap.add_apply, add_zero]
-  · intro a x hx_1 a_1
-    simp_all only [LinearMap.mem_ker, PerfectPairing.flip_apply_apply, Submodule.mem_top,
-      LinearMap.smul_apply, smul_eq_mul, mul_zero]
-
-lemma l3 {K : Type*} [Field K] [Module K M] [Module K N]
-    (P : RootSystem ι K M N) (q : Submodule K M) (ha : ∀ i, q ∈ invtSubmodule (P.reflection i))
-      (h_bot: q ≠ ⊥) (h_top: q ≠ ⊤):
-        ∃ (Φ : Set ι), (∀ i ∈ Φ, P.root i ∈ q) ∧ (∀ i ∉ Φ, q ≤ LinearMap.ker (P.coroot' i)) ∧
-          Φ ≠ univ ∧ Φ ≠ ∅ := by
-  obtain ⟨Φ, b, c⟩ := l2 P.toRootPairing q ha
-  use Φ
-  constructor
-  · exact b
-  constructor
-  · exact c
-  constructor
-  · by_contra hu
-    have lll (i : ι) : P.root i ∈ q := by
-      subst hu
-      simp_all only [ne_eq, mem_univ, forall_const, not_true_eq_false, IsEmpty.forall_iff,
-        implies_true]
-    have : span K (P.root '' univ) ≤ q := by
-      subst hu
-      simp_all only [ne_eq, mem_univ, implies_true, forall_const, not_true_eq_false,
-        IsEmpty.forall_iff, image_univ]
-      rw [span_le]
-      exact range_subset_iff.mpr b
-    have : span K (P.root '' univ) = ⊤ := by
-      subst hu
-      simp_all only [ne_eq, mem_univ, implies_true, image_univ, RootSystem.span_root_eq_top,
-        top_le_iff]
-    have : q = ⊤ := by
-      subst hu
-      simp_all only [ne_eq, mem_univ, implies_true, image_univ, RootSystem.span_root_eq_top,
-        top_le_iff]
-    · contradiction
-  by_contra hn
-  have lll (i : ι) : q ≤ ker (P.coroot' i) := by
-    subst hn
-    simp_all only [ne_eq, mem_empty_iff_false, IsEmpty.forall_iff, implies_true, not_false_eq_true,
-      forall_const]
-  have : ∃ v ∈ q, v ≠ 0 := by
-    exact (Submodule.ne_bot_iff q).1 h_bot
-  obtain ⟨v1, ⟨v21, v22⟩⟩ := this
-  --have : ∃ d : Module.Dual K M, d v1 ≠ 0 := by
-    --search_proof
-  have xxx (i : ι) : v1 ∈ ker (P.coroot' i) := by
-    subst hn
-    simp_all only [ne_eq, mem_empty_iff_false, not_false_eq_true, implies_true, IsEmpty.forall_iff,
-      forall_const, LinearMap.mem_ker, PerfectPairing.flip_apply_apply]
-    apply c
-    simp_all only
-  have yyy : span K (range  P.coroot') = ⊤ := by
-    exact l21 P
-    --search_proof
-  have help (d : Module.Dual K M) : d v1 = 0 := by
-    exact l25 P v1 xxx yyy d
-  have : q.dualAnnihilator ≠ ⊤ := by
-    subst hn
-    simp_all only [ne_eq, mem_empty_iff_false, not_false_eq_true, implies_true, LinearMap.mem_ker,
-      image_univ, RootSystem.span_coroot_eq_top, IsEmpty.forall_iff, forall_const,
-        Submodule.dualAnnihilator_eq_top_iff]
-  have := (Module.forall_dual_apply_eq_zero_iff K v1).1 help
-  contradiction
-
-
-
-
-
-end RootPairing
-=======
 section FieldCharacterization
 
 lemma root_mem_or_subset_ker_coroot {K : Type*} [Field K] [Module K M] [Module K N]
@@ -399,5 +198,4 @@
   rw [eq_top_mono (span_le.mpr (image_subset_iff.mpr b))
   (by rw [image_univ, span_root_eq_top])]
 
-end RootSystem
->>>>>>> a417ca72
+end RootSystem