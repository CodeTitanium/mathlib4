/-
Copyright (c) 2019 Johannes Hölzl. All rights reserved.
Released under Apache 2.0 license as described in the file LICENSE.
Authors: Johannes Hölzl, Patrick Massot, Casper Putz, Anne Baanen
-/
import Mathlib.LinearAlgebra.FreeModule.StrongRankCondition
import Mathlib.LinearAlgebra.GeneralLinearGroup
import Mathlib.LinearAlgebra.Matrix.Reindex
import Mathlib.Tactic.FieldSimp
import Mathlib.LinearAlgebra.Matrix.NonsingularInverse
import Mathlib.LinearAlgebra.Matrix.Basis

/-!
# Determinant of families of vectors

This file defines the determinant of an endomorphism, and of a family of vectors
with respect to some basis. For the determinant of a matrix, see the file
`LinearAlgebra.Matrix.Determinant`.

## Main definitions

In the list below, and in all this file, `R` is a commutative ring (semiring
is sometimes enough), `M` and its variations are `R`-modules, `ι`, `κ`, `n` and `m` are finite
types used for indexing.

 * `Basis.det`: the determinant of a family of vectors with respect to a basis,
   as a multilinear map
 * `LinearMap.det`: the determinant of an endomorphism `f : End R M` as a
   multiplicative homomorphism (if `M` does not have a finite `R`-basis, the
   result is `1` instead)
 * `LinearEquiv.det`: the determinant of an isomorphism `f : M ≃ₗ[R] M` as a
   multiplicative homomorphism (if `M` does not have a finite `R`-basis, the
   result is `1` instead)

## Tags

basis, det, determinant
-/


noncomputable section

open Matrix LinearMap Submodule Set Function

universe u v w

variable {R : Type*} [CommRing R]
variable {M : Type*} [AddCommGroup M] [Module R M]
variable {M' : Type*} [AddCommGroup M'] [Module R M']
variable {ι : Type*} [DecidableEq ι] [Fintype ι]
variable (e : Basis ι R M)

section Conjugate

variable {A : Type*} [CommRing A]
variable {m n : Type*}

/-- If `R^m` and `R^n` are linearly equivalent, then `m` and `n` are also equivalent. -/
def equivOfPiLEquivPi {R : Type*} [Finite m] [Finite n] [CommRing R] [Nontrivial R]
    (e : (m → R) ≃ₗ[R] n → R) : m ≃ n :=
  Basis.indexEquiv (Basis.ofEquivFun e.symm) (Pi.basisFun _ _)

namespace Matrix

variable [Fintype m] [Fintype n]

/-- If `M` and `M'` are each other's inverse matrices, they are square matrices up to
equivalence of types. -/
def indexEquivOfInv [Nontrivial A] [DecidableEq m] [DecidableEq n] {M : Matrix m n A}
    {M' : Matrix n m A} (hMM' : M * M' = 1) (hM'M : M' * M = 1) : m ≃ n :=
  equivOfPiLEquivPi (toLin'OfInv hMM' hM'M)

theorem det_comm [DecidableEq n] (M N : Matrix n n A) : det (M * N) = det (N * M) := by
  rw [det_mul, det_mul, mul_comm]

/-- If there exists a two-sided inverse `M'` for `M` (indexed differently),
then `det (N * M) = det (M * N)`. -/
theorem det_comm' [DecidableEq m] [DecidableEq n] {M : Matrix n m A} {N : Matrix m n A}
    {M' : Matrix m n A} (hMM' : M * M' = 1) (hM'M : M' * M = 1) : det (M * N) = det (N * M) := by
  nontriviality A
  -- Although `m` and `n` are different a priori, we will show they have the same cardinality.
  -- This turns the problem into one for square matrices, which is easy.
  let e := indexEquivOfInv hMM' hM'M
  rw [← det_submatrix_equiv_self e, ← submatrix_mul_equiv _ _ _ (Equiv.refl n) _, det_comm,
    submatrix_mul_equiv, Equiv.coe_refl, submatrix_id_id]

/-- If `M'` is a two-sided inverse for `M` (indexed differently), `det (M * N * M') = det N`.

See `Matrix.det_conj` and `Matrix.det_conj'` for the case when `M' = M⁻¹` or vice versa. -/
theorem det_conj_of_mul_eq_one [DecidableEq m] [DecidableEq n] {M : Matrix m n A}
    {M' : Matrix n m A} {N : Matrix n n A} (hMM' : M * M' = 1) (hM'M : M' * M = 1) :
    det (M * N * M') = det N := by
  rw [← det_comm' hM'M hMM', ← Matrix.mul_assoc, hM'M, Matrix.one_mul]

end Matrix

end Conjugate

namespace LinearMap

/-! ### Determinant of a linear map -/


variable {A : Type*} [CommRing A] [Module A M]
variable {κ : Type*} [Fintype κ]

/-- The determinant of `LinearMap.toMatrix` does not depend on the choice of basis. -/
theorem det_toMatrix_eq_det_toMatrix [DecidableEq κ] (b : Basis ι A M) (c : Basis κ A M)
    (f : M →ₗ[A] M) : det (LinearMap.toMatrix b b f) = det (LinearMap.toMatrix c c f) := by
  rw [← linearMap_toMatrix_mul_basis_toMatrix c b c, ← basis_toMatrix_mul_linearMap_toMatrix b c b,
      Matrix.det_conj_of_mul_eq_one] <;>
    rw [Basis.toMatrix_mul_toMatrix, Basis.toMatrix_self]


/-- The determinant of an endomorphism given a basis.

See `LinearMap.det` for a version that populates the basis non-computably.

Although the `Trunc (Basis ι A M)` parameter makes it slightly more convenient to switch bases,
there is no good way to generalize over universe parameters, so we can't fully state in `detAux`'s
type that it does not depend on the choice of basis. Instead you can use the `detAux_def''` lemma,
or avoid mentioning a basis at all using `LinearMap.det`.
-/
irreducible_def detAux : Trunc (Basis ι A M) → (M →ₗ[A] M) →* A :=
  Trunc.lift
    (fun b : Basis ι A M => detMonoidHom.comp (toMatrixAlgEquiv b : (M →ₗ[A] M) →* Matrix ι ι A))
    fun b c => MonoidHom.ext <| det_toMatrix_eq_det_toMatrix b c

/-- Unfold lemma for `detAux`.

See also `detAux_def''` which allows you to vary the basis.
-/
theorem detAux_def' (b : Basis ι A M) (f : M →ₗ[A] M) :
    LinearMap.detAux (Trunc.mk b) f = Matrix.det (LinearMap.toMatrix b b f) := by
  rw [detAux]
  rfl

theorem detAux_def'' {ι' : Type*} [Fintype ι'] [DecidableEq ι'] (tb : Trunc <| Basis ι A M)
    (b' : Basis ι' A M) (f : M →ₗ[A] M) :
    LinearMap.detAux tb f = Matrix.det (LinearMap.toMatrix b' b' f) := by
  induction tb using Trunc.induction_on with
  | h b => rw [detAux_def', det_toMatrix_eq_det_toMatrix b b']

@[simp]
theorem detAux_id (b : Trunc <| Basis ι A M) : LinearMap.detAux b LinearMap.id = 1 :=
  (LinearMap.detAux b).map_one

@[simp]
theorem detAux_comp (b : Trunc <| Basis ι A M) (f g : M →ₗ[A] M) :
    LinearMap.detAux b (f.comp g) = LinearMap.detAux b f * LinearMap.detAux b g :=
  (LinearMap.detAux b).map_mul f g

section

open scoped Classical in
-- Discourage the elaborator from unfolding `det` and producing a huge term by marking it
-- as irreducible.
/-- The determinant of an endomorphism independent of basis.

If there is no finite basis on `M`, the result is `1` instead.
-/
protected irreducible_def det : (M →ₗ[A] M) →* A :=
  if H : ∃ s : Finset M, Nonempty (Basis s A M) then LinearMap.detAux (Trunc.mk H.choose_spec.some)
  else 1

open scoped Classical in
theorem coe_det [DecidableEq M] :
    ⇑(LinearMap.det : (M →ₗ[A] M) →* A) =
      if H : ∃ s : Finset M, Nonempty (Basis s A M) then
        LinearMap.detAux (Trunc.mk H.choose_spec.some)
      else 1 := by
  ext
  rw [LinearMap.det_def]
  split_ifs
  · congr -- use the correct `DecidableEq` instance
  rfl

end

-- Auxiliary lemma, the `simp` normal form goes in the other direction
-- (using `LinearMap.det_toMatrix`)
theorem det_eq_det_toMatrix_of_finset [DecidableEq M] {s : Finset M} (b : Basis s A M)
    (f : M →ₗ[A] M) : LinearMap.det f = Matrix.det (LinearMap.toMatrix b b f) := by
  have : ∃ s : Finset M, Nonempty (Basis s A M) := ⟨s, ⟨b⟩⟩
  rw [LinearMap.coe_det, dif_pos, detAux_def'' _ b] <;> assumption

@[simp]
theorem det_toMatrix (b : Basis ι A M) (f : M →ₗ[A] M) :
    Matrix.det (toMatrix b b f) = LinearMap.det f := by
  haveI := Classical.decEq M
  rw [det_eq_det_toMatrix_of_finset b.reindexFinsetRange]
  -- Porting note: moved out of `rw` due to error
  -- typeclass instance problem is stuck, it is often due to metavariables `DecidableEq ?m.628881`
  apply det_toMatrix_eq_det_toMatrix b

@[simp]
theorem det_toMatrix' {ι : Type*} [Fintype ι] [DecidableEq ι] (f : (ι → A) →ₗ[A] ι → A) :
    Matrix.det (LinearMap.toMatrix' f) = LinearMap.det f := by simp [← toMatrix_eq_toMatrix']

@[simp]
theorem det_toLin (b : Basis ι R M) (f : Matrix ι ι R) :
    LinearMap.det (Matrix.toLin b b f) = f.det := by
  rw [← LinearMap.det_toMatrix b, LinearMap.toMatrix_toLin]

@[simp]
theorem det_toLin' (f : Matrix ι ι R) : LinearMap.det (Matrix.toLin' f) = Matrix.det f := by
  simp only [← toLin_eq_toLin', det_toLin]

/-- To show `P (LinearMap.det f)` it suffices to consider `P (Matrix.det (toMatrix _ _ f))` and
`P 1`. -/
@[elab_as_elim]
theorem det_cases [DecidableEq M] {P : A → Prop} (f : M →ₗ[A] M)
    (hb : ∀ (s : Finset M) (b : Basis s A M), P (Matrix.det (toMatrix b b f))) (h1 : P 1) :
    P (LinearMap.det f) := by
  rw [LinearMap.det_def]
  split_ifs with h
  · convert hb _ h.choose_spec.some
    -- Porting note: was `apply det_aux_def'`
    convert detAux_def'' (Trunc.mk h.choose_spec.some) h.choose_spec.some f
  · exact h1

@[simp]
theorem det_comp (f g : M →ₗ[A] M) :
    LinearMap.det (f.comp g) = LinearMap.det f * LinearMap.det g :=
  LinearMap.det.map_mul f g

@[simp]
theorem det_id : LinearMap.det (LinearMap.id : M →ₗ[A] M) = 1 :=
  LinearMap.det.map_one

/-- Multiplying a map by a scalar `c` multiplies its determinant by `c ^ dim M`. -/
@[simp]
theorem det_smul [Module.Free A M] (c : A) (f : M →ₗ[A] M) :
    LinearMap.det (c • f) = c ^ Module.finrank A M * LinearMap.det f := by
  nontriviality A
  by_cases H : ∃ s : Finset M, Nonempty (Basis s A M)
  · have : Module.Finite A M := by
      rcases H with ⟨s, ⟨hs⟩⟩
      exact Module.Finite.of_basis hs
    simp only [← det_toMatrix (Module.finBasis A M), LinearEquiv.map_smul,
      Fintype.card_fin, Matrix.det_smul]
  · classical
      have : Module.finrank A M = 0 := finrank_eq_zero_of_not_exists_basis H
      simp [coe_det, H, this]

theorem det_zero' {ι : Type*} [Finite ι] [Nonempty ι] (b : Basis ι A M) :
    LinearMap.det (0 : M →ₗ[A] M) = 0 := by
  haveI := Classical.decEq ι
  cases nonempty_fintype ι
  rwa [← det_toMatrix b, LinearEquiv.map_zero, det_zero]

/-- In a finite-dimensional vector space, the zero map has determinant `1` in dimension `0`,
and `0` otherwise. We give a formula that also works in infinite dimension, where we define
the determinant to be `1`. -/
@[simp]
theorem det_zero [Module.Free A M] :
    LinearMap.det (0 : M →ₗ[A] M) = (0 : A) ^ Module.finrank A M := by
  simp only [← zero_smul A (1 : M →ₗ[A] M), det_smul, mul_one, MonoidHom.map_one]

theorem det_eq_one_of_not_module_finite (h : ¬Module.Finite R M) (f : M →ₗ[R] M) : f.det = 1 := by
  rw [LinearMap.det, dif_neg, MonoidHom.one_apply]
  exact fun ⟨_, ⟨b⟩⟩ ↦ h (Module.Finite.of_basis b)

theorem det_eq_one_of_subsingleton [Subsingleton M] (f : M →ₗ[R] M) :
    LinearMap.det (f : M →ₗ[R] M) = 1 := by
  have b : Basis (Fin 0) R M := Basis.empty M
  rw [← f.det_toMatrix b]
  exact Matrix.det_isEmpty

theorem det_eq_one_of_finrank_eq_zero {𝕜 : Type*} [Field 𝕜] {M : Type*} [AddCommGroup M]
    [Module 𝕜 M] (h : Module.finrank 𝕜 M = 0) (f : M →ₗ[𝕜] M) :
    LinearMap.det (f : M →ₗ[𝕜] M) = 1 := by
  classical
    refine @LinearMap.det_cases M _ 𝕜 _ _ _ (fun t => t = 1) f ?_ rfl
    intro s b
    have : IsEmpty s := by
      rw [← Fintype.card_eq_zero_iff]
      exact (Module.finrank_eq_card_basis b).symm.trans h
    exact Matrix.det_isEmpty

/-- Conjugating a linear map by a linear equiv does not change its determinant. -/
@[simp]
theorem det_conj {N : Type*} [AddCommGroup N] [Module A N] (f : M →ₗ[A] M) (e : M ≃ₗ[A] N) :
    LinearMap.det ((e : M →ₗ[A] N) ∘ₗ f ∘ₗ (e.symm : N →ₗ[A] M)) = LinearMap.det f := by
  classical
    by_cases H : ∃ s : Finset M, Nonempty (Basis s A M)
    · rcases H with ⟨s, ⟨b⟩⟩
      rw [← det_toMatrix b f, ← det_toMatrix (b.map e), toMatrix_comp (b.map e) b (b.map e),
        toMatrix_comp (b.map e) b b, ← Matrix.mul_assoc, Matrix.det_conj_of_mul_eq_one]
      · rw [← toMatrix_comp, LinearEquiv.comp_coe, e.symm_trans_self, LinearEquiv.refl_toLinearMap,
          toMatrix_id]
      · rw [← toMatrix_comp, LinearEquiv.comp_coe, e.self_trans_symm, LinearEquiv.refl_toLinearMap,
          toMatrix_id]
    · have H' : ¬∃ t : Finset N, Nonempty (Basis t A N) := by
        contrapose! H
        rcases H with ⟨s, ⟨b⟩⟩
        exact ⟨_, ⟨(b.map e.symm).reindexFinsetRange⟩⟩
      simp only [coe_det, H, H', MonoidHom.one_apply, dif_neg, not_false_eq_true]

/-- If a linear map is invertible, so is its determinant. -/
theorem isUnit_det {A : Type*} [CommRing A] [Module A M] (f : M →ₗ[A] M) (hf : IsUnit f) :
    IsUnit (LinearMap.det f) := by
  obtain ⟨g, hg⟩ : ∃ g, f.comp g = 1 := hf.exists_right_inv
  have : LinearMap.det f * LinearMap.det g = 1 := by
    simp only [← LinearMap.det_comp, hg, MonoidHom.map_one]
  exact isUnit_of_mul_eq_one _ _ this

/-- If a linear map has determinant different from `1`, then the space is finite-dimensional. -/
theorem finiteDimensional_of_det_ne_one {𝕜 : Type*} [Field 𝕜] [Module 𝕜 M] (f : M →ₗ[𝕜] M)
    (hf : LinearMap.det f ≠ 1) : FiniteDimensional 𝕜 M := by
  by_cases H : ∃ s : Finset M, Nonempty (Basis s 𝕜 M)
  · rcases H with ⟨s, ⟨hs⟩⟩
    exact FiniteDimensional.of_fintype_basis hs
  · classical simp [LinearMap.coe_det, H] at hf

/-- If the determinant of a map vanishes, then the map is not onto. -/
theorem range_lt_top_of_det_eq_zero {𝕜 : Type*} [Field 𝕜] [Module 𝕜 M] {f : M →ₗ[𝕜] M}
    (hf : LinearMap.det f = 0) : LinearMap.range f < ⊤ := by
  have : FiniteDimensional 𝕜 M := by simp [f.finiteDimensional_of_det_ne_one, hf]
  contrapose hf
  simp only [lt_top_iff_ne_top, Classical.not_not, ← isUnit_iff_range_eq_top] at hf
  exact isUnit_iff_ne_zero.1 (f.isUnit_det hf)

/-- If the determinant of a map vanishes, then the map is not injective. -/
theorem bot_lt_ker_of_det_eq_zero {𝕜 : Type*} [Field 𝕜] [Module 𝕜 M] {f : M →ₗ[𝕜] M}
    (hf : LinearMap.det f = 0) : ⊥ < LinearMap.ker f := by
  have : FiniteDimensional 𝕜 M := by simp [f.finiteDimensional_of_det_ne_one, hf]
  contrapose hf
  simp only [bot_lt_iff_ne_bot, Classical.not_not, ← isUnit_iff_ker_eq_bot] at hf
  exact isUnit_iff_ne_zero.1 (f.isUnit_det hf)

/-- When the function is over the base ring, the determinant is the evaluation at `1`. -/
@[simp] lemma det_ring (f : R →ₗ[R] R) : f.det = f 1 := by
  simp [← det_toMatrix (Basis.singleton Unit R)]

lemma det_mulLeft (a : R) : (mulLeft R a).det = a := by simp
lemma det_mulRight (a : R) : (mulRight R a).det = a := by simp

theorem det_prodMap [Module.Free R M] [Module.Free R M'] [Module.Finite R M] [Module.Finite R M']
    (f : Module.End R M) (f' : Module.End R M') :
    (prodMap f f').det = f.det * f'.det := by
<<<<<<< HEAD
  classical
=======
>>>>>>> bdbbf57a
  let b  := Module.Free.chooseBasis R M
  let b' := Module.Free.chooseBasis R M'
  rw [← det_toMatrix (b.prod b'), ← det_toMatrix b, ← det_toMatrix b', toMatrix_prodMap,
    det_fromBlocks_zero₂₁, det_toMatrix]

omit [DecidableEq ι] in
theorem det_pi [Module.Free R M] [Module.Finite R M] (f : ι → M →ₗ[R] M) :
    (LinearMap.pi (fun i ↦ (f i).comp (LinearMap.proj i))).det = ∏ i, (f i).det := by
  classical
  let b := Module.Free.chooseBasis R M
  let B := (Pi.basis (fun _ : ι ↦ b)).reindex <|
    (Equiv.sigmaEquivProd _ _).trans (Equiv.prodComm _ _)
  simp_rw [← LinearMap.det_toMatrix B, ← LinearMap.det_toMatrix b]
  have : ((LinearMap.toMatrix B B) (LinearMap.pi fun i ↦ f i ∘ₗ LinearMap.proj i)) =
      Matrix.blockDiagonal (fun i ↦ LinearMap.toMatrix b b (f i)) := by
    ext ⟨i₁, i₂⟩ ⟨j₁, j₂⟩
    unfold B
    simp_rw [LinearMap.toMatrix_apply', Matrix.blockDiagonal_apply, Basis.coe_reindex,
      Function.comp_apply, Basis.repr_reindex_apply, Equiv.symm_trans_apply, Equiv.prodComm_symm,
      Equiv.prodComm_apply, Equiv.sigmaEquivProd_symm_apply, Prod.swap_prod_mk, Pi.basis_apply,
      Pi.basis_repr, LinearMap.pi_apply, LinearMap.coe_comp, Function.comp_apply,
      LinearMap.toMatrix_apply', LinearMap.coe_proj, Function.eval, Pi.single_apply]
    split_ifs with h
    · rw [h]
    · simp only [map_zero, Finsupp.coe_zero, Pi.zero_apply]
  rw [this, Matrix.det_blockDiagonal]

end LinearMap


namespace LinearEquiv

/-- On a `LinearEquiv`, the domain of `LinearMap.det` can be promoted to `Rˣ`. -/
protected def det : (M ≃ₗ[R] M) →* Rˣ :=
  (Units.map (LinearMap.det : (M →ₗ[R] M) →* R)).comp
    (LinearMap.GeneralLinearGroup.generalLinearEquiv R M).symm.toMonoidHom

@[simp]
theorem coe_det (f : M ≃ₗ[R] M) : ↑(LinearEquiv.det f) = LinearMap.det (f : M →ₗ[R] M) :=
  rfl

@[simp]
theorem coe_inv_det (f : M ≃ₗ[R] M) : ↑(LinearEquiv.det f)⁻¹ = LinearMap.det (f.symm : M →ₗ[R] M) :=
  rfl

@[simp]
theorem det_refl : LinearEquiv.det (LinearEquiv.refl R M) = 1 :=
  Units.ext <| LinearMap.det_id

@[simp]
theorem det_trans (f g : M ≃ₗ[R] M) :
    LinearEquiv.det (f.trans g) = LinearEquiv.det g * LinearEquiv.det f :=
  map_mul _ g f

@[simp]
theorem det_symm (f : M ≃ₗ[R] M) : LinearEquiv.det f.symm = LinearEquiv.det f⁻¹ :=
  map_inv _ f

/-- Conjugating a linear equiv by a linear equiv does not change its determinant. -/
@[simp]
theorem det_conj (f : M ≃ₗ[R] M) (e : M ≃ₗ[R] M') :
    LinearEquiv.det ((e.symm.trans f).trans e) = LinearEquiv.det f := by
  rw [← Units.eq_iff, coe_det, coe_det, ← comp_coe, ← comp_coe, LinearMap.det_conj]

attribute [irreducible] LinearEquiv.det

end LinearEquiv

/-- The determinants of a `LinearEquiv` and its inverse multiply to 1. -/
@[simp]
theorem LinearEquiv.det_mul_det_symm {A : Type*} [CommRing A] [Module A M] (f : M ≃ₗ[A] M) :
    LinearMap.det (f : M →ₗ[A] M) * LinearMap.det (f.symm : M →ₗ[A] M) = 1 := by
  simp [← LinearMap.det_comp]

/-- The determinants of a `LinearEquiv` and its inverse multiply to 1. -/
@[simp]
theorem LinearEquiv.det_symm_mul_det {A : Type*} [CommRing A] [Module A M] (f : M ≃ₗ[A] M) :
    LinearMap.det (f.symm : M →ₗ[A] M) * LinearMap.det (f : M →ₗ[A] M) = 1 := by
  simp [← LinearMap.det_comp]

-- Cannot be stated using `LinearMap.det` because `f` is not an endomorphism.
theorem LinearEquiv.isUnit_det (f : M ≃ₗ[R] M') (v : Basis ι R M) (v' : Basis ι R M') :
    IsUnit (LinearMap.toMatrix v v' f).det := by
  apply isUnit_det_of_left_inverse
  simpa using (LinearMap.toMatrix_comp v v' v f.symm f).symm

/-- Specialization of `LinearEquiv.isUnit_det` -/
theorem LinearEquiv.isUnit_det' {A : Type*} [CommRing A] [Module A M] (f : M ≃ₗ[A] M) :
    IsUnit (LinearMap.det (f : M →ₗ[A] M)) :=
  isUnit_of_mul_eq_one _ _ f.det_mul_det_symm

/-- The determinant of `f.symm` is the inverse of that of `f` when `f` is a linear equiv. -/
theorem LinearEquiv.det_coe_symm {𝕜 : Type*} [Field 𝕜] [Module 𝕜 M] (f : M ≃ₗ[𝕜] M) :
    LinearMap.det (f.symm : M →ₗ[𝕜] M) = (LinearMap.det (f : M →ₗ[𝕜] M))⁻¹ := by
  field_simp [IsUnit.ne_zero f.isUnit_det']

/-- Builds a linear equivalence from a linear map whose determinant in some bases is a unit. -/
@[simps]
def LinearEquiv.ofIsUnitDet {f : M →ₗ[R] M'} {v : Basis ι R M} {v' : Basis ι R M'}
    (h : IsUnit (LinearMap.toMatrix v v' f).det) : M ≃ₗ[R] M' where
  toFun := f
  map_add' := f.map_add
  map_smul' := f.map_smul
  invFun := toLin v' v (toMatrix v v' f)⁻¹
  left_inv x :=
    calc toLin v' v (toMatrix v v' f)⁻¹ (f x)
      _ = toLin v v ((toMatrix v v' f)⁻¹ * toMatrix v v' f) x := by
        rw [toLin_mul v v' v, toLin_toMatrix, LinearMap.comp_apply]
      _ = x := by simp [h]
  right_inv x :=
    calc f (toLin v' v (toMatrix v v' f)⁻¹ x)
      _ = toLin v' v' (toMatrix v v' f * (toMatrix v v' f)⁻¹) x := by
        rw [toLin_mul v' v v', LinearMap.comp_apply, toLin_toMatrix v v']
      _ = x := by simp [h]

@[simp]
theorem LinearEquiv.coe_ofIsUnitDet {f : M →ₗ[R] M'} {v : Basis ι R M} {v' : Basis ι R M'}
    (h : IsUnit (LinearMap.toMatrix v v' f).det) :
    (LinearEquiv.ofIsUnitDet h : M →ₗ[R] M') = f := by
  ext x
  rfl

/-- Builds a linear equivalence from a linear map on a finite-dimensional vector space whose
determinant is nonzero. -/
abbrev LinearMap.equivOfDetNeZero {𝕜 : Type*} [Field 𝕜] {M : Type*} [AddCommGroup M] [Module 𝕜 M]
    [FiniteDimensional 𝕜 M] (f : M →ₗ[𝕜] M) (hf : LinearMap.det f ≠ 0) : M ≃ₗ[𝕜] M :=
  have : IsUnit (LinearMap.toMatrix (Module.finBasis 𝕜 M)
      (Module.finBasis 𝕜 M) f).det := by
    rw [LinearMap.det_toMatrix]
    exact isUnit_iff_ne_zero.2 hf
  LinearEquiv.ofIsUnitDet this

theorem LinearMap.associated_det_of_eq_comp (e : M ≃ₗ[R] M) (f f' : M →ₗ[R] M)
    (h : ∀ x, f x = f' (e x)) : Associated (LinearMap.det f) (LinearMap.det f') := by
  suffices Associated (LinearMap.det (f' ∘ₗ ↑e)) (LinearMap.det f') by
    convert this using 2
    ext x
    exact h x
  rw [← mul_one (LinearMap.det f'), LinearMap.det_comp]
  exact Associated.mul_left _ (associated_one_iff_isUnit.mpr e.isUnit_det')

theorem LinearMap.associated_det_comp_equiv {N : Type*} [AddCommGroup N] [Module R N]
    (f : N →ₗ[R] M) (e e' : M ≃ₗ[R] N) :
    Associated (LinearMap.det (f ∘ₗ ↑e)) (LinearMap.det (f ∘ₗ ↑e')) := by
  refine LinearMap.associated_det_of_eq_comp (e.trans e'.symm) _ _ ?_
  intro x
  simp only [LinearMap.comp_apply, LinearEquiv.coe_coe, LinearEquiv.trans_apply,
    LinearEquiv.apply_symm_apply]

/-- The determinant of a family of vectors with respect to some basis, as an alternating
multilinear map. -/
nonrec def Basis.det : M [⋀^ι]→ₗ[R] R where
  toFun v := det (e.toMatrix v)
  map_update_add' := by
    intro inst v i x y
    cases Subsingleton.elim inst ‹_›
    simp only [e.toMatrix_update, LinearEquiv.map_add, Finsupp.coe_add]
    -- Porting note: was `exact det_update_column_add _ _ _ _`
    convert det_updateCol_add (e.toMatrix v) i (e.repr x) (e.repr y)
  map_update_smul' := by
    intro inst u i c x
    cases Subsingleton.elim inst ‹_›
    simp only [e.toMatrix_update, Algebra.id.smul_eq_mul, LinearEquiv.map_smul]
    -- Porting note: was `apply det_update_column_smul`
    convert det_updateCol_smul (e.toMatrix u) i c (e.repr x)
  map_eq_zero_of_eq' := by
    intro v i j h hij
    -- Porting note: added
    simp only
    rw [← Function.update_eq_self i v, h, ← det_transpose, e.toMatrix_update, ← updateRow_transpose,
      ← e.toMatrix_transpose_apply]
    apply det_zero_of_row_eq hij
    rw [updateRow_ne hij.symm, updateRow_self]

theorem Basis.det_apply (v : ι → M) : e.det v = Matrix.det (e.toMatrix v) :=
  rfl

theorem Basis.det_self : e.det e = 1 := by simp [e.det_apply]

@[simp]
theorem Basis.det_isEmpty [IsEmpty ι] : e.det = AlternatingMap.constOfIsEmpty R M ι 1 := by
  ext v
  exact Matrix.det_isEmpty

/-- `Basis.det` is not the zero map. -/
theorem Basis.det_ne_zero [Nontrivial R] : e.det ≠ 0 := fun h => by simpa [h] using e.det_self

theorem Basis.smul_det {G} [Group G] [DistribMulAction G M] [SMulCommClass G R M]
    (g : G) (v : ι → M) :
    (g • e).det v = e.det (g⁻¹ • v) := by
  simp_rw [det_apply, toMatrix_smul_left]

theorem is_basis_iff_det {v : ι → M} :
    LinearIndependent R v ∧ span R (Set.range v) = ⊤ ↔ IsUnit (e.det v) := by
  constructor
  · rintro ⟨hli, hspan⟩
    set v' := Basis.mk hli hspan.ge
    rw [e.det_apply]
    convert LinearEquiv.isUnit_det (LinearEquiv.refl R M) v' e using 2
    ext i j
    simp [v']
  · intro h
    rw [Basis.det_apply, Basis.toMatrix_eq_toMatrix_constr] at h
    set v' := Basis.map e (LinearEquiv.ofIsUnitDet h) with v'_def
    have : ⇑v' = v := by
      ext i
      rw [v'_def, Basis.map_apply, LinearEquiv.ofIsUnitDet_apply, e.constr_basis]
    rw [← this]
    exact ⟨v'.linearIndependent, v'.span_eq⟩

theorem Basis.isUnit_det (e' : Basis ι R M) : IsUnit (e.det e') :=
  (is_basis_iff_det e).mp ⟨e'.linearIndependent, e'.span_eq⟩

/-- Any alternating map to `R` where `ι` has the cardinality of a basis equals the determinant
map with respect to that basis, multiplied by the value of that alternating map on that basis. -/
theorem AlternatingMap.eq_smul_basis_det (f : M [⋀^ι]→ₗ[R] R) : f = f e • e.det := by
  refine Basis.ext_alternating e fun i h => ?_
  let σ : Equiv.Perm ι := Equiv.ofBijective i (Finite.injective_iff_bijective.1 h)
  change f (e ∘ σ) = (f e • e.det) (e ∘ σ)
  simp [AlternatingMap.map_perm, Basis.det_self]

@[simp]
theorem AlternatingMap.map_basis_eq_zero_iff {ι : Type*} [Finite ι] (e : Basis ι R M)
    (f : M [⋀^ι]→ₗ[R] R) : f e = 0 ↔ f = 0 :=
  ⟨fun h => by
    cases nonempty_fintype ι
    letI := Classical.decEq ι
    simpa [h] using f.eq_smul_basis_det e,
   fun h => h.symm ▸ AlternatingMap.zero_apply _⟩

theorem AlternatingMap.map_basis_ne_zero_iff {ι : Type*} [Finite ι] (e : Basis ι R M)
    (f : M [⋀^ι]→ₗ[R] R) : f e ≠ 0 ↔ f ≠ 0 :=
  not_congr <| f.map_basis_eq_zero_iff e

variable {A : Type*} [CommRing A] [Module A M]

@[simp]
theorem Basis.det_comp (e : Basis ι A M) (f : M →ₗ[A] M) (v : ι → M) :
    e.det (f ∘ v) = (LinearMap.det f) * e.det v := by
  rw [Basis.det_apply, Basis.det_apply, ← f.det_toMatrix e, ← Matrix.det_mul,
    e.toMatrix_eq_toMatrix_constr (f ∘ v), e.toMatrix_eq_toMatrix_constr v, ← toMatrix_comp,
    e.constr_comp]

@[simp]
theorem Basis.det_comp_basis [Module A M'] (b : Basis ι A M) (b' : Basis ι A M') (f : M →ₗ[A] M') :
    b'.det (f ∘ b) = LinearMap.det (f ∘ₗ (b'.equiv b (Equiv.refl ι) : M' →ₗ[A] M)) := by
  rw [Basis.det_apply, ← LinearMap.det_toMatrix b', LinearMap.toMatrix_comp _ b, Matrix.det_mul,
    LinearMap.toMatrix_basis_equiv, Matrix.det_one, mul_one]
  congr 1; ext i j
  rw [Basis.toMatrix_apply, LinearMap.toMatrix_apply, Function.comp_apply]

@[simp]
theorem Basis.det_basis (b : Basis ι A M) (b' : Basis ι A M) :
    LinearMap.det (b'.equiv b (Equiv.refl ι)).toLinearMap = b'.det b :=
  (b.det_comp_basis b' (LinearMap.id)).symm

theorem Basis.det_inv (b : Basis ι A M) (b' : Basis ι A M) :
    (b.isUnit_det b').unit⁻¹ = b'.det b := by
  rw [← Units.mul_eq_one_iff_inv_eq, IsUnit.unit_spec, ← Basis.det_basis, ← Basis.det_basis]
  exact LinearEquiv.det_mul_det_symm _

theorem Basis.det_reindex {ι' : Type*} [Fintype ι'] [DecidableEq ι'] (b : Basis ι R M) (v : ι' → M)
    (e : ι ≃ ι') : (b.reindex e).det v = b.det (v ∘ e) := by
  rw [Basis.det_apply, Basis.toMatrix_reindex', det_reindexAlgEquiv, Basis.det_apply]

theorem Basis.det_reindex' {ι' : Type*} [Fintype ι'] [DecidableEq ι'] (b : Basis ι R M)
    (e : ι ≃ ι') : (b.reindex e).det = b.det.domDomCongr e :=
  AlternatingMap.ext fun _ => Basis.det_reindex _ _ _

theorem Basis.det_reindex_symm {ι' : Type*} [Fintype ι'] [DecidableEq ι'] (b : Basis ι R M)
    (v : ι → M) (e : ι' ≃ ι) : (b.reindex e.symm).det (v ∘ e) = b.det v := by
  rw [Basis.det_reindex, Function.comp_assoc, e.self_comp_symm, Function.comp_id]

@[simp]
theorem Basis.det_map (b : Basis ι R M) (f : M ≃ₗ[R] M') (v : ι → M') :
    (b.map f).det v = b.det (f.symm ∘ v) := by
  rw [Basis.det_apply, Basis.toMatrix_map, Basis.det_apply]

theorem Basis.det_map' (b : Basis ι R M) (f : M ≃ₗ[R] M') :
    (b.map f).det = b.det.compLinearMap f.symm :=
  AlternatingMap.ext <| b.det_map f

@[simp]
theorem Pi.basisFun_det : (Pi.basisFun R ι).det = Matrix.detRowAlternating := by
  ext M
  rw [Basis.det_apply, Basis.coePiBasisFun.toMatrix_eq_transpose, det_transpose]

theorem Pi.basisFun_det_apply (v : ι → ι → R) :
    (Pi.basisFun R ι).det v = (Matrix.of v).det := by
  rw [Pi.basisFun_det]
  rfl

/-- If we fix a background basis `e`, then for any other basis `v`, we can characterise the
coordinates provided by `v` in terms of determinants relative to `e`. -/
theorem Basis.det_smul_mk_coord_eq_det_update {v : ι → M} (hli : LinearIndependent R v)
    (hsp : ⊤ ≤ span R (range v)) (i : ι) :
    e.det v • (Basis.mk hli hsp).coord i = e.det.toMultilinearMap.toLinearMap v i := by
  apply (Basis.mk hli hsp).ext
  intro k
  rcases eq_or_ne k i with (rfl | hik) <;>
    simp only [Algebra.id.smul_eq_mul, Basis.coe_mk, LinearMap.smul_apply, LinearMap.coe_mk,
      MultilinearMap.toLinearMap_apply]
  · rw [Basis.mk_coord_apply_eq, mul_one, update_eq_self]
    congr
  · rw [Basis.mk_coord_apply_ne hik, mul_zero, eq_comm]
    exact e.det.map_eq_zero_of_eq _ (by simp [hik, Function.update_apply]) hik

/-- If a basis is multiplied columnwise by scalars `w : ι → Rˣ`, then the determinant with respect
to this basis is multiplied by the product of the inverse of these scalars. -/
theorem Basis.det_unitsSMul (e : Basis ι R M) (w : ι → Rˣ) :
    (e.unitsSMul w).det = (↑(∏ i, w i)⁻¹ : R) • e.det := by
  ext f
  change
    (Matrix.det fun i j => (e.unitsSMul w).repr (f j) i) =
      (↑(∏ i, w i)⁻¹ : R) • Matrix.det fun i j => e.repr (f j) i
  simp only [e.repr_unitsSMul]
  convert Matrix.det_mul_column (fun i => (↑(w i)⁻¹ : R)) fun i j => e.repr (f j) i
  simp [← Finset.prod_inv_distrib]

/-- The determinant of a basis constructed by `unitsSMul` is the product of the given units. -/
@[simp]
theorem Basis.det_unitsSMul_self (w : ι → Rˣ) : e.det (e.unitsSMul w) = ∏ i, (w i : R) := by
  simp [Basis.det_apply]

/-- The determinant of a basis constructed by `isUnitSMul` is the product of the given units. -/
@[simp]
theorem Basis.det_isUnitSMul {w : ι → R} (hw : ∀ i, IsUnit (w i)) :
    e.det (e.isUnitSMul hw) = ∏ i, w i :=
  e.det_unitsSMul_self _<|MERGE_RESOLUTION|>--- conflicted
+++ resolved
@@ -339,10 +339,6 @@
 theorem det_prodMap [Module.Free R M] [Module.Free R M'] [Module.Finite R M] [Module.Finite R M']
     (f : Module.End R M) (f' : Module.End R M') :
     (prodMap f f').det = f.det * f'.det := by
-<<<<<<< HEAD
-  classical
-=======
->>>>>>> bdbbf57a
   let b  := Module.Free.chooseBasis R M
   let b' := Module.Free.chooseBasis R M'
   rw [← det_toMatrix (b.prod b'), ← det_toMatrix b, ← det_toMatrix b', toMatrix_prodMap,
