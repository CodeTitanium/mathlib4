/-
Copyright (c) 2017 Johannes Hölzl. All rights reserved.
Released under Apache 2.0 license as described in the file LICENSE.
Authors: Johannes Hölzl, Mario Carneiro, Kevin Buzzard, Yury Kudryashov, Eric Wieser
-/
import Mathlib.Algebra.Group.Fin.Tuple
import Mathlib.Algebra.BigOperators.GroupWithZero.Action
import Mathlib.Algebra.BigOperators.Pi
import Mathlib.Algebra.Module.Prod
import Mathlib.Algebra.Module.Submodule.Ker
import Mathlib.Algebra.Module.Submodule.Range
import Mathlib.Algebra.Module.Equiv.Basic
import Mathlib.Logic.Equiv.Fin.Basic
import Mathlib.LinearAlgebra.Prod

/-!
# Pi types of modules

This file defines constructors for linear maps whose domains or codomains are pi types.

It contains theorems relating these to each other, as well as to `LinearMap.ker`.

## Main definitions

- pi types in the codomain:
  - `LinearMap.pi`
  - `LinearMap.single`
- pi types in the domain:
  - `LinearMap.proj`
  - `LinearMap.diag`

-/


universe u v w x y z u' v' w' x' y'

variable {R : Type u} {K : Type u'} {M : Type v} {V : Type v'} {M₂ : Type w} {V₂ : Type w'}
variable {M₃ : Type y} {V₃ : Type y'} {M₄ : Type z} {ι : Type x} {ι' : Type x'}

open Function Submodule

namespace LinearMap

universe i

variable [Semiring R] [AddCommMonoid M₂] [Module R M₂] [AddCommMonoid M₃] [Module R M₃]
  {φ : ι → Type i} [(i : ι) → AddCommMonoid (φ i)] [(i : ι) → Module R (φ i)]

/-- `pi` construction for linear functions. From a family of linear functions it produces a linear
function into a family of modules. -/
def pi (f : (i : ι) → M₂ →ₗ[R] φ i) : M₂ →ₗ[R] (i : ι) → φ i :=
  { Pi.addHom fun i => (f i).toAddHom with
    toFun := fun c i => f i c
    map_smul' := fun _ _ => funext fun i => (f i).map_smul _ _ }

@[simp]
theorem pi_apply (f : (i : ι) → M₂ →ₗ[R] φ i) (c : M₂) (i : ι) : pi f c i = f i c :=
  rfl

theorem ker_pi (f : (i : ι) → M₂ →ₗ[R] φ i) : ker (pi f) = ⨅ i : ι, ker (f i) := by
  ext c; simp [funext_iff]

theorem pi_eq_zero (f : (i : ι) → M₂ →ₗ[R] φ i) : pi f = 0 ↔ ∀ i, f i = 0 := by
  simp only [LinearMap.ext_iff, pi_apply, funext_iff]
  exact ⟨fun h a b => h b a, fun h a b => h b a⟩

theorem pi_zero : pi (fun _ => 0 : (i : ι) → M₂ →ₗ[R] φ i) = 0 := by ext; rfl

theorem pi_comp (f : (i : ι) → M₂ →ₗ[R] φ i) (g : M₃ →ₗ[R] M₂) :
    (pi f).comp g = pi fun i => (f i).comp g :=
  rfl

/-- The projections from a family of modules are linear maps.

Note:  known here as `LinearMap.proj`, this construction is in other categories called `eval`, for
example `Pi.evalMonoidHom`, `Pi.evalRingHom`. -/
def proj (i : ι) : ((i : ι) → φ i) →ₗ[R] φ i where
  toFun := Function.eval i
  map_add' _ _ := rfl
  map_smul' _ _ := rfl

@[simp]
theorem coe_proj (i : ι) : ⇑(proj i : ((i : ι) → φ i) →ₗ[R] φ i) = Function.eval i :=
  rfl

theorem proj_apply (i : ι) (b : (i : ι) → φ i) : (proj i : ((i : ι) → φ i) →ₗ[R] φ i) b = b i :=
  rfl

@[simp]
theorem proj_pi (f : (i : ι) → M₂ →ₗ[R] φ i) (i : ι) : (proj i).comp (pi f) = f i := rfl

@[simp]
theorem pi_proj : pi proj = LinearMap.id (R := R) (M := ∀ i, φ i) := rfl

@[simp]
theorem pi_proj_comp (f : M₂ →ₗ[R] ∀ i, φ i) : pi (proj · ∘ₗ f) = f := rfl

theorem proj_surjective (i : ι) : Surjective (proj i : ((i : ι) → φ i) →ₗ[R] φ i) :=
  surjective_eval i

theorem iInf_ker_proj : (⨅ i, ker (proj i : ((i : ι) → φ i) →ₗ[R] φ i) :
    Submodule R ((i : ι) → φ i)) = ⊥ :=
  bot_unique <|
    SetLike.le_def.2 fun a h => by
      simp only [mem_iInf, mem_ker, proj_apply] at h
      exact (mem_bot _).2 (funext fun i => h i)

instance CompatibleSMul.pi (R S M N ι : Type*) [Semiring S]
    [AddCommMonoid M] [AddCommMonoid N] [SMul R M] [SMul R N] [Module S M] [Module S N]
    [LinearMap.CompatibleSMul M N R S] : LinearMap.CompatibleSMul M (ι → N) R S where
  map_smul f r m := by ext i; apply ((LinearMap.proj i).comp f).map_smul_of_tower

/-- Linear map between the function spaces `I → M₂` and `I → M₃`, induced by a linear map `f`
between `M₂` and `M₃`. -/
@[simps]
protected def compLeft (f : M₂ →ₗ[R] M₃) (I : Type*) : (I → M₂) →ₗ[R] I → M₃ :=
  { f.toAddMonoidHom.compLeft I with
    toFun := fun h => f ∘ h
    map_smul' := fun c h => by
      ext x
      exact f.map_smul' c (h x) }

theorem apply_single [AddCommMonoid M] [Module R M] [DecidableEq ι] (f : (i : ι) → φ i →ₗ[R] M)
    (i j : ι) (x : φ i) : f j (Pi.single i x j) = (Pi.single i (f i x) : ι → M) j :=
  Pi.apply_single (fun i => f i) (fun i => (f i).map_zero) _ _ _

variable (R φ)

/-- The `LinearMap` version of `AddMonoidHom.single` and `Pi.single`. -/
def single [DecidableEq ι] (i : ι) : φ i →ₗ[R] (i : ι) → φ i :=
  { AddMonoidHom.single φ i with
    toFun := Pi.single i
    map_smul' := Pi.single_smul i }

lemma single_apply [DecidableEq ι] {i : ι} (v : φ i) :
    single R φ i v = Pi.single i v :=
  rfl

@[simp]
theorem coe_single [DecidableEq ι] (i : ι) :
    ⇑(single R φ i : φ i →ₗ[R] (i : ι) → φ i) = Pi.single i :=
  rfl

variable [DecidableEq ι]

theorem proj_comp_single_same (i : ι) : (proj i).comp (single R φ i) = id :=
  LinearMap.ext <| Pi.single_eq_same i

theorem proj_comp_single_ne (i j : ι) (h : i ≠ j) : (proj i).comp (single R φ j) = 0 :=
  LinearMap.ext <| Pi.single_eq_of_ne h

theorem iSup_range_single_le_iInf_ker_proj (I J : Set ι) (h : Disjoint I J) :
    ⨆ i ∈ I, range (single R φ i) ≤ ⨅ i ∈ J, ker (proj i : (∀ i, φ i) →ₗ[R] φ i) := by
  refine iSup_le fun i => iSup_le fun hi => range_le_iff_comap.2 ?_
  simp only [← ker_comp, eq_top_iff, SetLike.le_def, mem_ker, comap_iInf, mem_iInf]
  rintro b - j hj
  rw [proj_comp_single_ne R φ j i, zero_apply]
  rintro rfl
  exact h.le_bot ⟨hi, hj⟩

theorem iInf_ker_proj_le_iSup_range_single {I : Finset ι} {J : Set ι} (hu : Set.univ ⊆ ↑I ∪ J) :
    ⨅ i ∈ J, ker (proj i : (∀ i, φ i) →ₗ[R] φ i) ≤ ⨆ i ∈ I, range (single R φ i) :=
  SetLike.le_def.2
    (by
      intro b hb
      simp only [mem_iInf, mem_ker, proj_apply] at hb
      rw [←
        show (∑ i ∈ I, Pi.single i (b i)) = b by
          ext i
          rw [Finset.sum_apply, ← Pi.single_eq_same i (b i)]
          refine Finset.sum_eq_single i (fun j _ ne => Pi.single_eq_of_ne ne.symm _) ?_
          intro hiI
          rw [Pi.single_eq_same]
          exact hb _ ((hu trivial).resolve_left hiI)]
      exact sum_mem_biSup fun i _ => mem_range_self (single R φ i) (b i))

theorem iSup_range_single_eq_iInf_ker_proj {I J : Set ι} (hd : Disjoint I J)
    (hu : Set.univ ⊆ I ∪ J) (hI : Set.Finite I) :
    ⨆ i ∈ I, range (single R φ i) = ⨅ i ∈ J, ker (proj i : (∀ i, φ i) →ₗ[R] φ i) := by
  refine le_antisymm (iSup_range_single_le_iInf_ker_proj _ _ _ _ hd) ?_
  have : Set.univ ⊆ ↑hI.toFinset ∪ J := by rwa [hI.coe_toFinset]
  refine le_trans (iInf_ker_proj_le_iSup_range_single R φ this) (iSup_mono fun i => ?_)
  rw [Set.Finite.mem_toFinset]

theorem iSup_range_single [Finite ι] : ⨆ i, range (single R φ i) = ⊤ := by
  cases nonempty_fintype ι
  convert top_unique (iInf_emptyset.ge.trans <| iInf_ker_proj_le_iSup_range_single R φ _)
  · rename_i i
    exact ((@iSup_pos _ _ _ fun _ => range <| single R φ i) <| Finset.mem_univ i).symm
  · rw [Finset.coe_univ, Set.union_empty]

theorem disjoint_single_single (I J : Set ι) (h : Disjoint I J) :
    Disjoint (⨆ i ∈ I, range (single R φ i)) (⨆ i ∈ J, range (single R φ i)) := by
  refine
    Disjoint.mono (iSup_range_single_le_iInf_ker_proj _ _ _ _ <| disjoint_compl_right)
      (iSup_range_single_le_iInf_ker_proj _ _ _ _ <| disjoint_compl_right) ?_
  simp only [disjoint_iff_inf_le, SetLike.le_def, mem_iInf, mem_inf, mem_ker, mem_bot, proj_apply,
    funext_iff]
  rintro b ⟨hI, hJ⟩ i
  classical
    by_cases hiI : i ∈ I
    · by_cases hiJ : i ∈ J
      · exact (h.le_bot ⟨hiI, hiJ⟩).elim
      · exact hJ i hiJ
    · exact hI i hiI

/-- The linear equivalence between linear functions on a finite product of modules and
families of functions on these modules. See note [bundled maps over different rings]. -/
@[simps symm_apply]
def lsum (S) [AddCommMonoid M] [Module R M] [Fintype ι] [Semiring S] [Module S M]
    [SMulCommClass R S M] : ((i : ι) → φ i →ₗ[R] M) ≃ₗ[S] ((i : ι) → φ i) →ₗ[R] M where
  toFun f := ∑ i : ι, (f i).comp (proj i)
  invFun f i := f.comp (single R φ i)
  map_add' f g := by simp only [Pi.add_apply, add_comp, Finset.sum_add_distrib]
  map_smul' c f := by simp only [Pi.smul_apply, smul_comp, Finset.smul_sum, RingHom.id_apply]
  left_inv f := by
    ext i x
    simp [apply_single]
  right_inv f := by
    ext x
    suffices f (∑ j, Pi.single j (x j)) = f x by simpa [apply_single]
    rw [Finset.univ_sum_single]

@[simp]
theorem lsum_apply (S) [AddCommMonoid M] [Module R M] [Fintype ι] [Semiring S]
    [Module S M] [SMulCommClass R S M] (f : (i : ι) → φ i →ₗ[R] M) :
    lsum R φ S f = ∑ i : ι, (f i).comp (proj i) := rfl

theorem lsum_piSingle (S) [AddCommMonoid M] [Module R M] [Fintype ι] [Semiring S]
    [Module S M] [SMulCommClass R S M] (f : (i : ι) → φ i →ₗ[R] M) (i : ι) (x : φ i) :
    lsum R φ S f (Pi.single i x) = f i x := by
  simp_rw [lsum_apply, sum_apply, comp_apply, proj_apply, apply_single, Fintype.sum_pi_single']

@[simp high]
theorem lsum_single {ι R : Type*} [Fintype ι] [DecidableEq ι] [CommSemiring R] {M : ι → Type*}
    [(i : ι) → AddCommMonoid (M i)] [(i : ι) → Module R (M i)] :
    LinearMap.lsum R M R (LinearMap.single R M) = LinearMap.id :=
  LinearMap.ext fun x => by simp [Finset.univ_sum_single]

variable {R φ}

section Ext

variable [Finite ι] [AddCommMonoid M] [Module R M] {f g : ((i : ι) → φ i) →ₗ[R] M}

theorem pi_ext (h : ∀ i x, f (Pi.single i x) = g (Pi.single i x)) : f = g :=
  toAddMonoidHom_injective <| AddMonoidHom.functions_ext _ _ _ h

theorem pi_ext_iff : f = g ↔ ∀ i x, f (Pi.single i x) = g (Pi.single i x) :=
  ⟨fun h _ _ => h ▸ rfl, pi_ext⟩

/-- This is used as the ext lemma instead of `LinearMap.pi_ext` for reasons explained in
note [partially-applied ext lemmas]. -/
@[ext]
theorem pi_ext' (h : ∀ i, f.comp (single R φ i) = g.comp (single R φ i)) : f = g := by
  refine pi_ext fun i x => ?_
  convert LinearMap.congr_fun (h i) x

end Ext

section

variable (R φ)

/-- If `I` and `J` are disjoint index sets, the product of the kernels of the `J`th projections of
`φ` is linearly equivalent to the product over `I`. -/
def iInfKerProjEquiv {I J : Set ι} [DecidablePred fun i => i ∈ I] (hd : Disjoint I J)
    (hu : Set.univ ⊆ I ∪ J) :
    (⨅ i ∈ J, ker (proj i : ((i : ι) → φ i) →ₗ[R] φ i) :
    Submodule R ((i : ι) → φ i)) ≃ₗ[R] (i : I) → φ i := by
  refine
    LinearEquiv.ofLinear (pi fun i => (proj (i : ι)).comp (Submodule.subtype _))
      (codRestrict _ (pi fun i => if h : i ∈ I then proj (⟨i, h⟩ : I) else 0) ?_) ?_ ?_
  · intro b
    simp only [mem_iInf, mem_ker, funext_iff, proj_apply, pi_apply]
    intro j hjJ
    have : j ∉ I := fun hjI => hd.le_bot ⟨hjI, hjJ⟩
    rw [dif_neg this, zero_apply]
  · simp only [pi_comp, comp_assoc, subtype_comp_codRestrict, proj_pi, Subtype.coe_prop]
    ext b ⟨j, hj⟩
    simp only [dif_pos, Function.comp_apply, Function.eval_apply, LinearMap.codRestrict_apply,
      LinearMap.coe_comp, LinearMap.coe_proj, LinearMap.pi_apply, Submodule.subtype_apply,
      Subtype.coe_prop]
    rfl
  · ext1 ⟨b, hb⟩
    apply Subtype.ext
    ext j
    have hb : ∀ i ∈ J, b i = 0 := by
      simpa only [mem_iInf, mem_ker, proj_apply] using (mem_iInf _).1 hb
    simp only [comp_apply, pi_apply, id_apply, proj_apply, subtype_apply, codRestrict_apply]
    split_ifs with h
    · rfl
    · exact (hb _ <| (hu trivial).resolve_left h).symm

end

section

/-- `diag i j` is the identity map if `i = j`. Otherwise it is the constant 0 map. -/
def diag (i j : ι) : φ i →ₗ[R] φ j :=
  @Function.update ι (fun j => φ i →ₗ[R] φ j) _ 0 i id j

theorem update_apply (f : (i : ι) → M₂ →ₗ[R] φ i) (c : M₂) (i j : ι) (b : M₂ →ₗ[R] φ i) :
    (update f i b j) c = update (fun i => f i c) i (b c) j := by
  by_cases h : j = i
  · rw [h, update_self, update_self]
  · rw [update_of_ne h, update_of_ne h]

variable (R φ)

theorem single_eq_pi_diag (i : ι) : single R φ i = pi (diag i) := by
  ext x j
  convert (update_apply 0 x i j _).symm
  rfl

theorem ker_single (i : ι) : ker (single R φ i) = ⊥ :=
  ker_eq_bot_of_injective <| Pi.single_injective _ _

theorem proj_comp_single (i j : ι) : (proj i).comp (single R φ j) = diag j i := by
  rw [single_eq_pi_diag, proj_pi]

end

/-- A linear map `f` applied to `x : ι → R` can be computed using the image under `f` of elements
of the canonical basis. -/
theorem pi_apply_eq_sum_univ [Fintype ι] (f : (ι → R) →ₗ[R] M₂) (x : ι → R) :
    f x = ∑ i, x i • f fun j => if i = j then 1 else 0 := by
  conv_lhs => rw [pi_eq_sum_univ x, map_sum]
  refine Finset.sum_congr rfl (fun _ _ => ?_)
  rw [map_smul]

end LinearMap

namespace Submodule

variable [Semiring R] {φ : ι → Type*} [(i : ι) → AddCommMonoid (φ i)] [(i : ι) → Module R (φ i)]

open LinearMap

/-- A version of `Set.pi` for submodules. Given an index set `I` and a family of submodules
`p : (i : ι) → Submodule R (φ i)`, `pi I s` is the submodule of dependent functions
`f : (i : ι) → φ i` such that `f i` belongs to `p a` whenever `i ∈ I`. -/
@[simps]
def pi (I : Set ι) (p : (i : ι) → Submodule R (φ i)) : Submodule R ((i : ι) → φ i) where
  carrier := Set.pi I fun i => p i
  zero_mem' i _ := (p i).zero_mem
  add_mem' {_ _} hx hy i hi := (p i).add_mem (hx i hi) (hy i hi)
  smul_mem' c _ hx i hi := (p i).smul_mem c (hx i hi)

attribute [norm_cast] coe_pi

variable {I : Set ι} {p q : (i : ι) → Submodule R (φ i)} {x : (i : ι) → φ i}

@[simp]
theorem mem_pi : x ∈ pi I p ↔ ∀ i ∈ I, x i ∈ p i :=
  Iff.rfl

@[simp]
theorem pi_empty (p : (i : ι) → Submodule R (φ i)) : pi ∅ p = ⊤ :=
  SetLike.coe_injective <| Set.empty_pi _

@[simp]
theorem pi_top (s : Set ι) : (pi s fun i : ι ↦ (⊤ : Submodule R (φ i))) = ⊤ :=
  SetLike.coe_injective <| Set.pi_univ _

@[simp]
theorem pi_univ_bot : (pi Set.univ fun i : ι ↦ (⊥ : Submodule R (φ i))) = ⊥ :=
  le_bot_iff.mp fun _ h ↦ funext fun i ↦ h i trivial

@[gcongr]
theorem pi_mono {s : Set ι} (h : ∀ i ∈ s, p i ≤ q i) : pi s p ≤ pi s q :=
  Set.pi_mono h

theorem biInf_comap_proj :
    ⨅ i ∈ I, comap (proj i : ((i : ι) → φ i) →ₗ[R] φ i) (p i) = pi I p := by
  ext x
  simp

theorem iInf_comap_proj :
    ⨅ i, comap (proj i : ((i : ι) → φ i) →ₗ[R] φ i) (p i) = pi Set.univ p := by
  ext x
  simp

theorem le_comap_single_pi [DecidableEq ι] (p : (i : ι) → Submodule R (φ i)) {I i} :
    p i ≤ Submodule.comap (LinearMap.single R φ i : φ i →ₗ[R] _) (Submodule.pi I p) := by
<<<<<<< HEAD
  intro x hx
  rw [Submodule.mem_comap, Submodule.mem_pi]
  rintro j -
  rcases eq_or_ne j i with rfl | hne <;> simp [*]

theorem iSup_map_single [DecidableEq ι] [Finite ι] :
    ⨆ i, map (LinearMap.single R φ i : φ i →ₗ[R] (i : ι) → φ i) (p i) = pi Set.univ p := by
  cases nonempty_fintype ι
  refine (iSup_le fun i => map_le_iff_le_comap.mpr <| le_comap_single_pi _).antisymm ?_
  intro x hx
=======
  intro x hx
  rw [Submodule.mem_comap, Submodule.mem_pi]
  rintro j -
  rcases eq_or_ne j i with rfl | hne <;> simp [*]

theorem iSup_map_single_le [DecidableEq ι] :
    ⨆ i, map (LinearMap.single R φ i) (p i) ≤ pi I p :=
  iSup_le fun _ => map_le_iff_le_comap.mpr <| le_comap_single_pi _

theorem iSup_map_single [DecidableEq ι] [Finite ι] :
    ⨆ i, map (LinearMap.single R φ i : φ i →ₗ[R] (i : ι) → φ i) (p i) = pi Set.univ p := by
  cases nonempty_fintype ι
  refine iSup_map_single_le.antisymm fun x hx => ?_
>>>>>>> dadb75c1
  rw [← Finset.univ_sum_single x]
  exact sum_mem_iSup fun i => mem_map_of_mem (hx i trivial)

end Submodule

namespace LinearEquiv

variable [Semiring R] {φ ψ χ : ι → Type*}
variable [(i : ι) → AddCommMonoid (φ i)] [(i : ι) → Module R (φ i)]
variable [(i : ι) → AddCommMonoid (ψ i)] [(i : ι) → Module R (ψ i)]
variable [(i : ι) → AddCommMonoid (χ i)] [(i : ι) → Module R (χ i)]

/-- Combine a family of linear equivalences into a linear equivalence of `pi`-types.

This is `Equiv.piCongrRight` as a `LinearEquiv` -/
def piCongrRight (e : (i : ι) → φ i ≃ₗ[R] ψ i) : ((i : ι) → φ i) ≃ₗ[R] (i : ι) → ψ i :=
  { AddEquiv.piCongrRight fun j => (e j).toAddEquiv with
    toFun := fun f i => e i (f i)
    invFun := fun f i => (e i).symm (f i)
    map_smul' := fun c f => by ext; simp }

@[simp]
theorem piCongrRight_apply (e : (i : ι) → φ i ≃ₗ[R] ψ i) (f i) :
    piCongrRight e f i = e i (f i) := rfl

@[simp]
theorem piCongrRight_refl : (piCongrRight fun j => refl R (φ j)) = refl _ _ :=
  rfl

@[simp]
theorem piCongrRight_symm (e : (i : ι) → φ i ≃ₗ[R] ψ i) :
    (piCongrRight e).symm = piCongrRight fun i => (e i).symm :=
  rfl

@[simp]
theorem piCongrRight_trans (e : (i : ι) → φ i ≃ₗ[R] ψ i) (f : (i : ι) → ψ i ≃ₗ[R] χ i) :
    (piCongrRight e).trans (piCongrRight f) = piCongrRight fun i => (e i).trans (f i) :=
  rfl

variable (R φ)

/-- Transport dependent functions through an equivalence of the base space.

This is `Equiv.piCongrLeft'` as a `LinearEquiv`. -/
@[simps (config := { simpRhs := true })]
def piCongrLeft' (e : ι ≃ ι') : ((i' : ι) → φ i') ≃ₗ[R] (i : ι') → φ <| e.symm i :=
  { Equiv.piCongrLeft' φ e with
    map_add' := fun _ _ => rfl
    map_smul' := fun _ _ => rfl }

/-- Transporting dependent functions through an equivalence of the base,
expressed as a "simplification".

This is `Equiv.piCongrLeft` as a `LinearEquiv` -/
def piCongrLeft (e : ι' ≃ ι) : ((i' : ι') → φ (e i')) ≃ₗ[R] (i : ι) → φ i :=
  (piCongrLeft' R φ e.symm).symm

/-- `Equiv.piCurry` as a `LinearEquiv`. -/
def piCurry {ι : Type*} {κ : ι → Type*} (α : ∀ i, κ i → Type*)
    [∀ i k, AddCommMonoid (α i k)] [∀ i k, Module R (α i k)] :
    (Π i : Sigma κ, α i.1 i.2) ≃ₗ[R] Π i j, α i j where
  __ := Equiv.piCurry α
  map_add' _ _ := rfl
  map_smul' _ _ := rfl

@[simp] theorem piCurry_apply {ι : Type*} {κ : ι → Type*} (α : ∀ i, κ i → Type*)
    [∀ i k, AddCommMonoid (α i k)] [∀ i k, Module R (α i k)]
    (f : ∀ x : Σ i, κ i, α x.1 x.2) :
    piCurry R α f = Sigma.curry f :=
  rfl

@[simp] theorem piCurry_symm_apply {ι : Type*} {κ : ι → Type*} (α : ∀ i, κ i → Type*)
    [∀ i k, AddCommMonoid (α i k)] [∀ i k, Module R (α i k)]
    (f : ∀ a b, α a b) :
    (piCurry R α).symm f = Sigma.uncurry f :=
  rfl

/-- This is `Equiv.piOptionEquivProd` as a `LinearEquiv` -/
def piOptionEquivProd {ι : Type*} {M : Option ι → Type*} [(i : Option ι) → AddCommMonoid (M i)]
    [(i : Option ι) → Module R (M i)] :
    ((i : Option ι) → M i) ≃ₗ[R] M none × ((i : ι) → M (some i)) :=
  { Equiv.piOptionEquivProd with
    map_add' := by simp [funext_iff]
    map_smul' := by simp [funext_iff] }

variable (ι M) (S : Type*) [Fintype ι] [DecidableEq ι] [Semiring S] [AddCommMonoid M]
  [Module R M] [Module S M] [SMulCommClass R S M]

/-- Linear equivalence between linear functions `Rⁿ → M` and `Mⁿ`. The spaces `Rⁿ` and `Mⁿ`
are represented as `ι → R` and `ι → M`, respectively, where `ι` is a finite type.

This as an `S`-linear equivalence, under the assumption that `S` acts on `M` commuting with `R`.
When `R` is commutative, we can take this to be the usual action with `S = R`.
Otherwise, `S = ℕ` shows that the equivalence is additive.
See note [bundled maps over different rings]. -/
def piRing : ((ι → R) →ₗ[R] M) ≃ₗ[S] ι → M :=
  (LinearMap.lsum R (fun _ : ι => R) S).symm.trans
    (piCongrRight fun _ => LinearMap.ringLmapEquivSelf R S M)

variable {ι R M}

@[simp]
theorem piRing_apply (f : (ι → R) →ₗ[R] M) (i : ι) : piRing R M ι S f i = f (Pi.single i 1) :=
  rfl

@[simp]
theorem piRing_symm_apply (f : ι → M) (g : ι → R) : (piRing R M ι S).symm f g = ∑ i, g i • f i := by
  simp [piRing, LinearMap.lsum_apply]

-- TODO additive version?
/-- `Equiv.sumArrowEquivProdArrow` as a linear equivalence.
-/
def sumArrowLequivProdArrow (α β R M : Type*) [Semiring R] [AddCommMonoid M] [Module R M] :
    (α ⊕ β → M) ≃ₗ[R] (α → M) × (β → M) :=
  { Equiv.sumArrowEquivProdArrow α β
      M with
    map_add' := by
      intro f g
      ext <;> rfl
    map_smul' := by
      intro r f
      ext <;> rfl }

@[simp]
theorem sumArrowLequivProdArrow_apply_fst {α β} (f : α ⊕ β → M) (a : α) :
    (sumArrowLequivProdArrow α β R M f).1 a = f (Sum.inl a) :=
  rfl

@[simp]
theorem sumArrowLequivProdArrow_apply_snd {α β} (f : α ⊕ β → M) (b : β) :
    (sumArrowLequivProdArrow α β R M f).2 b = f (Sum.inr b) :=
  rfl

@[simp]
theorem sumArrowLequivProdArrow_symm_apply_inl {α β} (f : α → M) (g : β → M) (a : α) :
    ((sumArrowLequivProdArrow α β R M).symm (f, g)) (Sum.inl a) = f a :=
  rfl

@[simp]
theorem sumArrowLequivProdArrow_symm_apply_inr {α β} (f : α → M) (g : β → M) (b : β) :
    ((sumArrowLequivProdArrow α β R M).symm (f, g)) (Sum.inr b) = g b :=
  rfl

/-- If `ι` has a unique element, then `ι → M` is linearly equivalent to `M`. -/
@[simps (config := { simpRhs := true, fullyApplied := false }) symm_apply]
def funUnique (ι R M : Type*) [Unique ι] [Semiring R] [AddCommMonoid M] [Module R M] :
    (ι → M) ≃ₗ[R] M :=
  { Equiv.funUnique ι M with
    map_add' := fun _ _ => rfl
    map_smul' := fun _ _ => rfl }

@[simp]
theorem funUnique_apply (ι R M : Type*) [Unique ι] [Semiring R] [AddCommMonoid M] [Module R M] :
    (funUnique ι R M : (ι → M) → M) = eval default := rfl

variable (R M)

/-- Linear equivalence between dependent functions `(i : Fin 2) → M i` and `M 0 × M 1`. -/
@[simps (config := { simpRhs := true, fullyApplied := false }) symm_apply]
def piFinTwo (M : Fin 2 → Type v)
    [(i : Fin 2) → AddCommMonoid (M i)] [(i : Fin 2) → Module R (M i)] :
    ((i : Fin 2) → M i) ≃ₗ[R] M 0 × M 1 :=
  { piFinTwoEquiv M with
    map_add' := fun _ _ => rfl
    map_smul' := fun _ _ => rfl }

@[simp]
theorem piFinTwo_apply (M : Fin 2 → Type v)
    [(i : Fin 2) → AddCommMonoid (M i)] [(i : Fin 2) → Module R (M i)] :
    (piFinTwo R M : ((i : Fin 2) → M i) → M 0 × M 1) = fun f => (f 0, f 1) := rfl

/-- Linear equivalence between vectors in `M² = Fin 2 → M` and `M × M`. -/
@[simps! -fullyApplied]
def finTwoArrow : (Fin 2 → M) ≃ₗ[R] M × M :=
  { finTwoArrowEquiv M, piFinTwo R fun _ => M with }

end LinearEquiv

section Extend

variable (R) {η : Type x} [Semiring R] (s : ι → η)

/-- `Function.extend s f 0` as a bundled linear map. -/
@[simps]
noncomputable def Function.ExtendByZero.linearMap : (ι → R) →ₗ[R] η → R :=
  { Function.ExtendByZero.hom R s with
    toFun := fun f => Function.extend s f 0
    map_smul' := fun r f => by simpa using Function.extend_smul r s f 0 }

end Extend

variable (R) in
/-- `Fin.consEquiv` as a continuous linear equivalence. -/
@[simps]
def Fin.consLinearEquiv
    {n : ℕ} (M : Fin n.succ → Type*) [Semiring R] [∀ i, AddCommMonoid (M i)] [∀ i, Module R (M i)] :
    (M 0 × Π i, M (Fin.succ i)) ≃ₗ[R] (Π i, M i) where
  __ := Fin.consEquiv M
  map_add' x y := funext <| Fin.cases rfl (by simp)
  map_smul' c x := funext <| Fin.cases rfl (by simp)


/-! ### Bundled versions of `Matrix.vecCons` and `Matrix.vecEmpty`

The idea of these definitions is to be able to define a map as `x ↦ ![f₁ x, f₂ x, f₃ x]`, where
`f₁ f₂ f₃` are already linear maps, as `f₁.vecCons <| f₂.vecCons <| f₃.vecCons <| vecEmpty`.

While the same thing could be achieved using `LinearMap.pi ![f₁, f₂, f₃]`, this is not
definitionally equal to the result using `LinearMap.vecCons`, as `Fin.cases` and function
application do not commute definitionally.

Versions for when `f₁ f₂ f₃` are bilinear maps are also provided.

-/


section Fin

section Semiring

variable [Semiring R] [AddCommMonoid M] [AddCommMonoid M₂] [AddCommMonoid M₃]
variable [Module R M] [Module R M₂] [Module R M₃]

/-- The linear map defeq to `Matrix.vecEmpty` -/
def LinearMap.vecEmpty : M →ₗ[R] Fin 0 → M₃ where
  toFun _ := Matrix.vecEmpty
  map_add' _ _ := Subsingleton.elim _ _
  map_smul' _ _ := Subsingleton.elim _ _

@[simp]
theorem LinearMap.vecEmpty_apply (m : M) : (LinearMap.vecEmpty : M →ₗ[R] Fin 0 → M₃) m = ![] :=
  rfl

/-- A linear map into `Fin n.succ → M₃` can be built out of a map into `M₃` and a map into
`Fin n → M₃`. -/
def LinearMap.vecCons {n} (f : M →ₗ[R] M₂) (g : M →ₗ[R] Fin n → M₂) : M →ₗ[R] Fin n.succ → M₂ :=
  Fin.consLinearEquiv R (fun _ : Fin n.succ => M₂) ∘ₗ f.prod g

@[simp]
theorem LinearMap.vecCons_apply {n} (f : M →ₗ[R] M₂) (g : M →ₗ[R] Fin n → M₂) (m : M) :
    f.vecCons g m = Matrix.vecCons (f m) (g m) :=
  rfl

end Semiring

section CommSemiring

variable [CommSemiring R] [AddCommMonoid M] [AddCommMonoid M₂] [AddCommMonoid M₃]
variable [Module R M] [Module R M₂] [Module R M₃]

/-- The empty bilinear map defeq to `Matrix.vecEmpty` -/
@[simps]
def LinearMap.vecEmpty₂ : M →ₗ[R] M₂ →ₗ[R] Fin 0 → M₃ where
  toFun _ := LinearMap.vecEmpty
  map_add' _ _ := LinearMap.ext fun _ => Subsingleton.elim _ _
  map_smul' _ _ := LinearMap.ext fun _ => Subsingleton.elim _ _

/-- A bilinear map into `Fin n.succ → M₃` can be built out of a map into `M₃` and a map into
`Fin n → M₃` -/
@[simps]
def LinearMap.vecCons₂ {n} (f : M →ₗ[R] M₂ →ₗ[R] M₃) (g : M →ₗ[R] M₂ →ₗ[R] Fin n → M₃) :
    M →ₗ[R] M₂ →ₗ[R] Fin n.succ → M₃ where
  toFun m := LinearMap.vecCons (f m) (g m)
  map_add' x y :=
    LinearMap.ext fun z => by
      simp only [f.map_add, g.map_add, LinearMap.add_apply, LinearMap.vecCons_apply,
        Matrix.cons_add_cons (f x z)]
  map_smul' r x := LinearMap.ext fun z => by simp [Matrix.smul_cons r (f x z)]

end CommSemiring

end Fin<|MERGE_RESOLUTION|>--- conflicted
+++ resolved
@@ -383,23 +383,11 @@
 
 theorem le_comap_single_pi [DecidableEq ι] (p : (i : ι) → Submodule R (φ i)) {I i} :
     p i ≤ Submodule.comap (LinearMap.single R φ i : φ i →ₗ[R] _) (Submodule.pi I p) := by
-<<<<<<< HEAD
   intro x hx
   rw [Submodule.mem_comap, Submodule.mem_pi]
   rintro j -
   rcases eq_or_ne j i with rfl | hne <;> simp [*]
 
-theorem iSup_map_single [DecidableEq ι] [Finite ι] :
-    ⨆ i, map (LinearMap.single R φ i : φ i →ₗ[R] (i : ι) → φ i) (p i) = pi Set.univ p := by
-  cases nonempty_fintype ι
-  refine (iSup_le fun i => map_le_iff_le_comap.mpr <| le_comap_single_pi _).antisymm ?_
-  intro x hx
-=======
-  intro x hx
-  rw [Submodule.mem_comap, Submodule.mem_pi]
-  rintro j -
-  rcases eq_or_ne j i with rfl | hne <;> simp [*]
-
 theorem iSup_map_single_le [DecidableEq ι] :
     ⨆ i, map (LinearMap.single R φ i) (p i) ≤ pi I p :=
   iSup_le fun _ => map_le_iff_le_comap.mpr <| le_comap_single_pi _
@@ -408,7 +396,6 @@
     ⨆ i, map (LinearMap.single R φ i : φ i →ₗ[R] (i : ι) → φ i) (p i) = pi Set.univ p := by
   cases nonempty_fintype ι
   refine iSup_map_single_le.antisymm fun x hx => ?_
->>>>>>> dadb75c1
   rw [← Finset.univ_sum_single x]
   exact sum_mem_iSup fun i => mem_map_of_mem (hx i trivial)
 
