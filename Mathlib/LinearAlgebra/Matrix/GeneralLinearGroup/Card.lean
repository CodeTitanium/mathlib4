--- conflicted
+++ resolved
@@ -38,11 +38,7 @@
       ∏ i : Fin k, (q ^ n - q ^ i.val) := by
   rw [Nat.card_eq_fintype_card]
   induction k with
-<<<<<<< HEAD
-  | zero => simp only [LinearIndependent, Finsupp.linearCombination_fin_zero, ker_zero,
-=======
   | zero => simp only [linearIndependent_iff_ker, Finsupp.linearCombination_fin_zero, ker_zero,
->>>>>>> d0df76bd
       card_ofSubsingleton, Finset.univ_eq_empty, Finset.prod_empty]
   | succ k ih =>
       have (s : { s : Fin k → V // LinearIndependent K s }) :
