--- conflicted
+++ resolved
@@ -378,25 +378,15 @@
 
 theorem posDef_of_toMatrix' [DecidableEq n] {Q : QuadraticForm ℝ (n → ℝ)}
     (hQ : Q.toMatrix'.PosDef) : Q.PosDef := by
-<<<<<<< HEAD
-  rw [← toQuadraticForm_associated ℝ Q,
-    ← (LinearMap.toMatrix₂' (R := ℝ)).left_inv ((associatedHom (R := ℝ) ℝ) Q)]
-=======
   rw [← toQuadraticMap_associated ℝ Q,
     ← LinearMap.toMatrix₂'.left_inv ((associatedHom (R := ℝ) ℝ) Q)]
->>>>>>> 98151c27
   exact hQ.toQuadraticForm'
 #align quadratic_form.pos_def_of_to_matrix' QuadraticForm.posDef_of_toMatrix'
 
 theorem posDef_toMatrix' [DecidableEq n] {Q : QuadraticForm ℝ (n → ℝ)} (hQ : Q.PosDef) :
     Q.toMatrix'.PosDef := by
-<<<<<<< HEAD
-  rw [← toQuadraticForm_associated ℝ Q, ←
-    (LinearMap.toMatrix₂' (R := ℝ)).left_inv ((associatedHom (R := ℝ) ℝ) Q)] at hQ
-=======
   rw [← toQuadraticMap_associated ℝ Q, ←
     LinearMap.toMatrix₂'.left_inv ((associatedHom (R := ℝ) ℝ) Q)] at hQ
->>>>>>> 98151c27
   exact .of_toQuadraticForm' (isSymm_toMatrix' Q) hQ
 #align quadratic_form.pos_def_to_matrix' QuadraticForm.posDef_toMatrix'
 
