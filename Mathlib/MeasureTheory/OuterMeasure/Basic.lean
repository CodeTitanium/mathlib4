/-
Copyright (c) 2017 Johannes Hölzl. All rights reserved.
Released under Apache 2.0 license as described in the file LICENSE.
Authors: Johannes Hölzl, Mario Carneiro
-/
import Mathlib.Analysis.SpecificLimits.Basic
import Mathlib.MeasureTheory.PiSystem
import Mathlib.Data.Countable.Basic
import Mathlib.Data.Fin.VecNotation

#align_import measure_theory.measure.outer_measure from "leanprover-community/mathlib"@"343e80208d29d2d15f8050b929aa50fe4ce71b55"

/-!
# Outer Measures

An outer measure is a function `μ : Set α → ℝ≥0∞`, from the powerset of a type to the extended
nonnegative real numbers that satisfies the following conditions:
1. `μ ∅ = 0`;
2. `μ` is monotone;
3. `μ` is countably subadditive. This means that the outer measure of a countable union is at most
   the sum of the outer measure on the individual sets.

Note that we do not need `α` to be measurable to define an outer measure.

The outer measures on a type `α` form a complete lattice.

Given an arbitrary function `m : Set α → ℝ≥0∞` that sends `∅` to `0` we can define an outer
measure on `α` that on `s` is defined to be the infimum of `∑ᵢ, m (sᵢ)` for all collections of sets
`sᵢ` that cover `s`. This is the unique maximal outer measure that is at most the given function.
We also define this for functions `m` defined on a subset of `Set α`, by treating the function as
having value `∞` outside its domain.

Given an outer measure `m`, the Carathéodory-measurable sets are the sets `s` such that
for all sets `t` we have `m t = m (t ∩ s) + m (t \ s)`. This forms a measurable space.

## Main definitions and statements

* `OuterMeasure.boundedBy` is the greatest outer measure that is at most the given function.
  If you know that the given function sends `∅` to `0`, then `OuterMeasure.ofFunction` is a
  special case.
* `caratheodory` is the Carathéodory-measurable space of an outer measure.
* `sInf_eq_boundedBy_sInfGen` is a characterization of the infimum of outer measures.
* `inducedOuterMeasure` is the measure induced by a function on a subset of `Set α`

## References

* <https://en.wikipedia.org/wiki/Outer_measure>
* <https://en.wikipedia.org/wiki/Carath%C3%A9odory%27s_criterion>

## Tags

outer measure, Carathéodory-measurable, Carathéodory's criterion
-/


noncomputable section

open Set Function Filter
open scoped Classical
open BigOperators NNReal Topology ENNReal MeasureTheory

namespace MeasureTheory

/-- An outer measure is a countably subadditive monotone function that sends `∅` to `0`. -/
structure OuterMeasure (α : Type*) where
  measureOf : Set α → ℝ≥0∞
  empty : measureOf ∅ = 0
  mono : ∀ {s₁ s₂}, s₁ ⊆ s₂ → measureOf s₁ ≤ measureOf s₂
  iUnion_nat : ∀ s : ℕ → Set α, measureOf (⋃ i, s i) ≤ ∑' i, measureOf (s i)
#align measure_theory.outer_measure MeasureTheory.OuterMeasure
#align measure_theory.outer_measure.measure_of MeasureTheory.OuterMeasure.measureOf
#align measure_theory.outer_measure.empty MeasureTheory.OuterMeasure.empty
#align measure_theory.outer_measure.mono MeasureTheory.OuterMeasure.mono
#align measure_theory.outer_measure.Union_nat MeasureTheory.OuterMeasure.iUnion_nat

namespace OuterMeasure

section Basic

variable {α β R R' : Type*} {ms : Set (OuterMeasure α)} {m : OuterMeasure α}

instance instFunLike : FunLike (OuterMeasure α) (Set α) ℝ≥0∞ where
  coe := measureOf
  coe_injective' | ⟨_, _, _, _⟩, ⟨_, _, _, _⟩, rfl => rfl

instance instCoeFun : CoeFun (OuterMeasure α) (fun _ => Set α → ℝ≥0∞) :=
  inferInstance
#align measure_theory.outer_measure.has_coe_to_fun MeasureTheory.OuterMeasure.instCoeFun

@[simp] theorem measureOf_eq_coe : m.measureOf = m := rfl
#align measure_theory.outer_measure.measure_of_eq_coe MeasureTheory.OuterMeasure.measureOf_eq_coe

@[simp]
theorem empty' (m : OuterMeasure α) : m ∅ = 0 :=
  m.empty
#align measure_theory.outer_measure.empty' MeasureTheory.OuterMeasure.empty'

@[gcongr]
theorem mono' (m : OuterMeasure α) {s₁ s₂} (h : s₁ ⊆ s₂) : m s₁ ≤ m s₂ :=
  m.mono h
#align measure_theory.outer_measure.mono' MeasureTheory.OuterMeasure.mono'

theorem mono_null (m : OuterMeasure α) {s t} (h : s ⊆ t) (ht : m t = 0) : m s = 0 :=
  nonpos_iff_eq_zero.mp <| ht ▸ m.mono' h
#align measure_theory.outer_measure.mono_null MeasureTheory.OuterMeasure.mono_null

theorem pos_of_subset_ne_zero (m : OuterMeasure α) {a b : Set α} (hs : a ⊆ b) (hnz : m a ≠ 0) :
    0 < m b :=
  lt_of_lt_of_le (pos_iff_ne_zero.mpr hnz) (m.mono hs)
#align measure_theory.outer_measure.pos_of_subset_ne_zero MeasureTheory.OuterMeasure.pos_of_subset_ne_zero

protected theorem iUnion (m : OuterMeasure α) {β} [Countable β] (s : β → Set α) :
    m (⋃ i, s i) ≤ ∑' i, m (s i) :=
  rel_iSup_tsum m m.empty (· ≤ ·) m.iUnion_nat s
#align measure_theory.outer_measure.Union MeasureTheory.OuterMeasure.iUnion

theorem biUnion_null_iff (m : OuterMeasure α) {s : Set β} (hs : s.Countable) {t : β → Set α} :
    m (⋃ i ∈ s, t i) = 0 ↔ ∀ i ∈ s, m (t i) = 0 := by
  refine ⟨fun h i hi ↦ m.mono_null (subset_biUnion_of_mem hi) h, fun h ↦ ?_⟩
  have _ := hs.toEncodable
  simpa [h] using m.iUnion fun x : s ↦ t x
#align measure_theory.outer_measure.bUnion_null_iff MeasureTheory.OuterMeasure.biUnion_null_iff

theorem sUnion_null_iff (m : OuterMeasure α) {S : Set (Set α)} (hS : S.Countable) :
    m (⋃₀ S) = 0 ↔ ∀ s ∈ S, m s = 0 := by rw [sUnion_eq_biUnion, m.biUnion_null_iff hS]
#align measure_theory.outer_measure.sUnion_null_iff MeasureTheory.OuterMeasure.sUnion_null_iff

@[simp]
theorem iUnion_null_iff {ι : Sort*} [Countable ι] (m : OuterMeasure α) {s : ι → Set α} :
    m (⋃ i, s i) = 0 ↔ ∀ i, m (s i) = 0 := by
  rw [← sUnion_range, m.sUnion_null_iff (countable_range s), forall_mem_range]
#align measure_theory.outer_measure.Union_null_iff MeasureTheory.OuterMeasure.iUnion_null_iff

alias ⟨_, iUnion_null⟩ := iUnion_null_iff
#align measure_theory.outer_measure.Union_null MeasureTheory.OuterMeasure.iUnion_null

@[deprecated] -- Deprecated since 14 January 2024
theorem iUnion_null_iff' (m : OuterMeasure α) {ι : Prop} {s : ι → Set α} :
    m (⋃ i, s i) = 0 ↔ ∀ i, m (s i) = 0 :=
  m.iUnion_null_iff
#align measure_theory.outer_measure.Union_null_iff' MeasureTheory.OuterMeasure.iUnion_null_iff'

protected theorem iUnion_finset (m : OuterMeasure α) (s : β → Set α) (t : Finset β) :
    m (⋃ i ∈ t, s i) ≤ ∑ i in t, m (s i) :=
  rel_iSup_sum m m.empty (· ≤ ·) m.iUnion_nat s t
#align measure_theory.outer_measure.Union_finset MeasureTheory.OuterMeasure.iUnion_finset

protected theorem union (m : OuterMeasure α) (s₁ s₂ : Set α) : m (s₁ ∪ s₂) ≤ m s₁ + m s₂ :=
  rel_sup_add m m.empty (· ≤ ·) m.iUnion_nat s₁ s₂
#align measure_theory.outer_measure.union MeasureTheory.OuterMeasure.union

/-- If a set has zero measure in a neighborhood of each of its points, then it has zero measure
in a second-countable space. -/
theorem null_of_locally_null [TopologicalSpace α] [SecondCountableTopology α] (m : OuterMeasure α)
    (s : Set α) (hs : ∀ x ∈ s, ∃ u ∈ 𝓝[s] x, m u = 0) : m s = 0 := by
  choose! u hxu hu₀ using hs
  choose t ht using TopologicalSpace.countable_cover_nhdsWithin hxu
  rcases ht with ⟨ts, t_count, ht⟩
  apply m.mono_null ht
  exact (m.biUnion_null_iff t_count).2 fun x hx => hu₀ x (ts hx)
#align measure_theory.outer_measure.null_of_locally_null MeasureTheory.OuterMeasure.null_of_locally_null

/-- If `m s ≠ 0`, then for some point `x ∈ s` and any `t ∈ 𝓝[s] x` we have `0 < m t`. -/
theorem exists_mem_forall_mem_nhds_within_pos [TopologicalSpace α] [SecondCountableTopology α]
    (m : OuterMeasure α) {s : Set α} (hs : m s ≠ 0) : ∃ x ∈ s, ∀ t ∈ 𝓝[s] x, 0 < m t := by
  contrapose! hs
  simp only [nonpos_iff_eq_zero] at hs
  exact m.null_of_locally_null s hs
#align measure_theory.outer_measure.exists_mem_forall_mem_nhds_within_pos MeasureTheory.OuterMeasure.exists_mem_forall_mem_nhds_within_pos

/-- If `s : ι → Set α` is a sequence of sets, `S = ⋃ n, s n`, and `m (S \ s n)` tends to zero along
some nontrivial filter (usually `atTop` on `ι = ℕ`), then `m S = ⨆ n, m (s n)`. -/
theorem iUnion_of_tendsto_zero {ι} (m : OuterMeasure α) {s : ι → Set α} (l : Filter ι) [NeBot l]
    (h0 : Tendsto (fun k => m ((⋃ n, s n) \ s k)) l (𝓝 0)) : m (⋃ n, s n) = ⨆ n, m (s n) := by
  set S := ⋃ n, s n
  set M := ⨆ n, m (s n)
  have hsS : ∀ {k}, s k ⊆ S := fun {k} => subset_iUnion _ _
  refine' le_antisymm _ (iSup_le fun n => m.mono hsS)
  have A : ∀ k, m S ≤ M + m (S \ s k) := fun k =>
    calc
      m S = m (s k ∪ S \ s k) := by rw [union_diff_self, union_eq_self_of_subset_left hsS]
      _ ≤ m (s k) + m (S \ s k) := m.union _ _
      _ ≤ M + m (S \ s k) := add_le_add_right (le_iSup (m.measureOf ∘ s) k) _
  have B : Tendsto (fun k => M + m (S \ s k)) l (𝓝 (M + 0)) := tendsto_const_nhds.add h0
  rw [add_zero] at B
  exact ge_of_tendsto' B A
#align measure_theory.outer_measure.Union_of_tendsto_zero MeasureTheory.OuterMeasure.iUnion_of_tendsto_zero

/-- If `s : ℕ → Set α` is a monotone sequence of sets such that `∑' k, m (s (k + 1) \ s k) ≠ ∞`,
then `m (⋃ n, s n) = ⨆ n, m (s n)`. -/
theorem iUnion_nat_of_monotone_of_tsum_ne_top (m : OuterMeasure α) {s : ℕ → Set α}
    (h_mono : ∀ n, s n ⊆ s (n + 1)) (h0 : (∑' k, m (s (k + 1) \ s k)) ≠ ∞) :
    m (⋃ n, s n) = ⨆ n, m (s n) := by
  refine' m.iUnion_of_tendsto_zero atTop _
  refine' tendsto_nhds_bot_mono' (ENNReal.tendsto_sum_nat_add _ h0) fun n => _
  refine' (m.mono _).trans (m.iUnion _)
  -- Current goal: `(⋃ k, s k) \ s n ⊆ ⋃ k, s (k + n + 1) \ s (k + n)`
  have h' : Monotone s := @monotone_nat_of_le_succ (Set α) _ _ h_mono
  simp only [diff_subset_iff, iUnion_subset_iff]
  intro i x hx
  have : ∃i, x ∈ s i := by exists i
  rcases Nat.findX this with ⟨j, hj, hlt⟩
  clear hx i
  rcases le_or_lt j n with hjn | hnj
  · exact Or.inl (h' hjn hj)
  have : j - (n + 1) + n + 1 = j := by omega
  refine' Or.inr (mem_iUnion.2 ⟨j - (n + 1), _, hlt _ _⟩)
  · rwa [this]
  · rw [← Nat.succ_le_iff, Nat.succ_eq_add_one, this]
#align measure_theory.outer_measure.Union_nat_of_monotone_of_tsum_ne_top MeasureTheory.OuterMeasure.iUnion_nat_of_monotone_of_tsum_ne_top

theorem le_inter_add_diff {m : OuterMeasure α} {t : Set α} (s : Set α) :
    m t ≤ m (t ∩ s) + m (t \ s) := by
  convert m.union _ _
  rw [inter_union_diff t s]
#align measure_theory.outer_measure.le_inter_add_diff MeasureTheory.OuterMeasure.le_inter_add_diff

theorem diff_null (m : OuterMeasure α) (s : Set α) {t : Set α} (ht : m t = 0) :
    m (s \ t) = m s := by
  refine' le_antisymm (m.mono <| diff_subset _ _) _
  calc
    m s ≤ m (s ∩ t) + m (s \ t) := le_inter_add_diff _
    _ ≤ m t + m (s \ t) := add_le_add_right (m.mono <| inter_subset_right _ _) _
    _ = m (s \ t) := by rw [ht, zero_add]
#align measure_theory.outer_measure.diff_null MeasureTheory.OuterMeasure.diff_null

theorem union_null (m : OuterMeasure α) {s₁ s₂ : Set α} (h₁ : m s₁ = 0) (h₂ : m s₂ = 0) :
    m (s₁ ∪ s₂) = 0 := by simpa [h₁, h₂] using m.union s₁ s₂
#align measure_theory.outer_measure.union_null MeasureTheory.OuterMeasure.union_null

theorem coe_fn_injective : Injective fun (μ : OuterMeasure α) (s : Set α) => μ s :=
  DFunLike.coe_injective
#align measure_theory.outer_measure.coe_fn_injective MeasureTheory.OuterMeasure.coe_fn_injective

@[ext]
theorem ext {μ₁ μ₂ : OuterMeasure α} (h : ∀ s, μ₁ s = μ₂ s) : μ₁ = μ₂ :=
  coe_fn_injective <| funext h
#align measure_theory.outer_measure.ext MeasureTheory.OuterMeasure.ext

/-- A version of `MeasureTheory.OuterMeasure.ext` that assumes `μ₁ s = μ₂ s` on all *nonempty*
sets `s`, and gets `μ₁ ∅ = μ₂ ∅` from `MeasureTheory.OuterMeasure.empty'`. -/
theorem ext_nonempty {μ₁ μ₂ : OuterMeasure α} (h : ∀ s : Set α, s.Nonempty → μ₁ s = μ₂ s) :
    μ₁ = μ₂ :=
  ext fun s => s.eq_empty_or_nonempty.elim (fun he => by rw [he, empty', empty']) (h s)
#align measure_theory.outer_measure.ext_nonempty MeasureTheory.OuterMeasure.ext_nonempty

instance instZero : Zero (OuterMeasure α) :=
  ⟨{  measureOf := fun _ => 0
      empty := rfl
      mono := by intro _ _ _; exact le_refl 0
      iUnion_nat := fun s => zero_le _ }⟩
#align measure_theory.outer_measure.has_zero MeasureTheory.OuterMeasure.instZero

@[simp]
theorem coe_zero : ⇑(0 : OuterMeasure α) = 0 :=
  rfl
#align measure_theory.outer_measure.coe_zero MeasureTheory.OuterMeasure.coe_zero

instance instInhabited : Inhabited (OuterMeasure α) :=
  ⟨0⟩
#align measure_theory.outer_measure.inhabited MeasureTheory.OuterMeasure.instInhabited

instance instAdd : Add (OuterMeasure α) :=
  ⟨fun m₁ m₂ =>
    { measureOf := fun s => m₁ s + m₂ s
      empty := show m₁ ∅ + m₂ ∅ = 0 by simp [OuterMeasure.empty]
      mono := fun {s₁ s₂} h => add_le_add (m₁.mono h) (m₂.mono h)
      iUnion_nat := fun s =>
        calc
          m₁ (⋃ i, s i) + m₂ (⋃ i, s i) ≤ (∑' i, m₁ (s i)) + ∑' i, m₂ (s i) :=
            add_le_add (m₁.iUnion_nat s) (m₂.iUnion_nat s)
          _ = _ := ENNReal.tsum_add.symm
           }⟩
#align measure_theory.outer_measure.has_add MeasureTheory.OuterMeasure.instAdd

@[simp]
theorem coe_add (m₁ m₂ : OuterMeasure α) : ⇑(m₁ + m₂) = m₁ + m₂ :=
  rfl
#align measure_theory.outer_measure.coe_add MeasureTheory.OuterMeasure.coe_add

theorem add_apply (m₁ m₂ : OuterMeasure α) (s : Set α) : (m₁ + m₂) s = m₁ s + m₂ s :=
  rfl
#align measure_theory.outer_measure.add_apply MeasureTheory.OuterMeasure.add_apply

section SMul

variable [SMul R ℝ≥0∞] [IsScalarTower R ℝ≥0∞ ℝ≥0∞]
variable [SMul R' ℝ≥0∞] [IsScalarTower R' ℝ≥0∞ ℝ≥0∞]

instance instSMul : SMul R (OuterMeasure α) :=
  ⟨fun c m =>
    { measureOf := fun s => c • m s
      empty := by simp; rw [← smul_one_mul c]; simp
      mono := fun {s t} h => by
        simp only
        rw [← smul_one_mul c, ← smul_one_mul c (m t)]
        exact ENNReal.mul_left_mono (m.mono h)
      iUnion_nat := fun s => by
        simp_rw [← smul_one_mul c (m _), ENNReal.tsum_mul_left]
        exact ENNReal.mul_left_mono (m.iUnion_nat _) }⟩

@[simp]
theorem coe_smul (c : R) (m : OuterMeasure α) : ⇑(c • m) = c • ⇑m :=
  rfl
#align measure_theory.outer_measure.coe_smul MeasureTheory.OuterMeasure.coe_smul

theorem smul_apply (c : R) (m : OuterMeasure α) (s : Set α) : (c • m) s = c • m s :=
  rfl
#align measure_theory.outer_measure.smul_apply MeasureTheory.OuterMeasure.smul_apply

instance instSMulCommClass [SMulCommClass R R' ℝ≥0∞] : SMulCommClass R R' (OuterMeasure α) :=
  ⟨fun _ _ _ => ext fun _ => smul_comm _ _ _⟩
#align measure_theory.outer_measure.smul_comm_class MeasureTheory.OuterMeasure.instSMulCommClass

instance instIsScalarTower [SMul R R'] [IsScalarTower R R' ℝ≥0∞] :
    IsScalarTower R R' (OuterMeasure α) :=
  ⟨fun _ _ _ => ext fun _ => smul_assoc _ _ _⟩
#align measure_theory.outer_measure.is_scalar_tower MeasureTheory.OuterMeasure.instIsScalarTower

instance instIsCentralScalar [SMul Rᵐᵒᵖ ℝ≥0∞] [IsCentralScalar R ℝ≥0∞] :
    IsCentralScalar R (OuterMeasure α) :=
  ⟨fun _ _ => ext fun _ => op_smul_eq_smul _ _⟩
#align measure_theory.outer_measure.is_central_scalar MeasureTheory.OuterMeasure.instIsCentralScalar

end SMul

instance instMulAction [Monoid R] [MulAction R ℝ≥0∞] [IsScalarTower R ℝ≥0∞ ℝ≥0∞] :
    MulAction R (OuterMeasure α) :=
  Injective.mulAction _ coe_fn_injective coe_smul
#align measure_theory.outer_measure.mul_action MeasureTheory.OuterMeasure.instMulAction

instance addCommMonoid : AddCommMonoid (OuterMeasure α) :=
  Injective.addCommMonoid (show OuterMeasure α → Set α → ℝ≥0∞ from _) coe_fn_injective rfl
    (fun _ _ => rfl) fun _ _ => rfl
#align measure_theory.outer_measure.add_comm_monoid MeasureTheory.OuterMeasure.addCommMonoid

/-- `(⇑)` as an `AddMonoidHom`. -/
@[simps]
def coeFnAddMonoidHom : OuterMeasure α →+ Set α → ℝ≥0∞ where
  toFun := (⇑)
  map_zero' := coe_zero
  map_add' := coe_add
#align measure_theory.outer_measure.coe_fn_add_monoid_hom MeasureTheory.OuterMeasure.coeFnAddMonoidHom

instance instDistribMulAction [Monoid R] [DistribMulAction R ℝ≥0∞] [IsScalarTower R ℝ≥0∞ ℝ≥0∞] :
    DistribMulAction R (OuterMeasure α) :=
  Injective.distribMulAction coeFnAddMonoidHom coe_fn_injective coe_smul
#align measure_theory.outer_measure.distrib_mul_action MeasureTheory.OuterMeasure.instDistribMulAction

instance instModule [Semiring R] [Module R ℝ≥0∞] [IsScalarTower R ℝ≥0∞ ℝ≥0∞] :
    Module R (OuterMeasure α) :=
  Injective.module R coeFnAddMonoidHom coe_fn_injective coe_smul
#align measure_theory.outer_measure.module MeasureTheory.OuterMeasure.instModule

instance instBot : Bot (OuterMeasure α) :=
  ⟨0⟩
#align measure_theory.outer_measure.has_bot MeasureTheory.OuterMeasure.instBot

@[simp]
theorem coe_bot : (⊥ : OuterMeasure α) = 0 :=
  rfl
#align measure_theory.outer_measure.coe_bot MeasureTheory.OuterMeasure.coe_bot

instance instPartialOrder : PartialOrder (OuterMeasure α) where
  le m₁ m₂ := ∀ s, m₁ s ≤ m₂ s
  le_refl a s := le_rfl
  le_trans a b c hab hbc s := le_trans (hab s) (hbc s)
  le_antisymm a b hab hba := ext fun s => le_antisymm (hab s) (hba s)
#align measure_theory.outer_measure.outer_measure.partial_order MeasureTheory.OuterMeasure.instPartialOrder

instance orderBot : OrderBot (OuterMeasure α) :=
  { bot := 0,
    bot_le := fun a s => by simp only [coe_zero, Pi.zero_apply, coe_bot, zero_le] }
#align measure_theory.outer_measure.outer_measure.order_bot MeasureTheory.OuterMeasure.orderBot

theorem univ_eq_zero_iff (m : OuterMeasure α) : m univ = 0 ↔ m = 0 :=
  ⟨fun h => bot_unique fun s => (m.mono' <| subset_univ s).trans_eq h, fun h => h.symm ▸ rfl⟩
#align measure_theory.outer_measure.univ_eq_zero_iff MeasureTheory.OuterMeasure.univ_eq_zero_iff

section Supremum

instance instSupSet : SupSet (OuterMeasure α) :=
  ⟨fun ms =>
    { measureOf := fun s => ⨆ m ∈ ms, (m : OuterMeasure α) s
      empty := nonpos_iff_eq_zero.1 <| iSup₂_le fun m _ => le_of_eq m.empty
      mono := fun {s₁ s₂} hs => iSup₂_mono fun m _ => m.mono hs
      iUnion_nat := fun f =>
        iSup₂_le fun m hm =>
          calc
            m (⋃ i, f i) ≤ ∑' i : ℕ, m (f i) := m.iUnion_nat _
            _ ≤ ∑' i, ⨆ m ∈ ms, (m : OuterMeasure α) (f i) :=
               ENNReal.tsum_le_tsum fun i => by apply le_iSup₂ m hm
             }⟩
#align measure_theory.outer_measure.has_Sup MeasureTheory.OuterMeasure.instSupSet

instance instCompleteLattice : CompleteLattice (OuterMeasure α) :=
  { OuterMeasure.orderBot,
    completeLatticeOfSup (OuterMeasure α) fun ms =>
      ⟨fun m hm s => by apply le_iSup₂ m hm, fun m hm s => iSup₂_le fun m' hm' => hm hm' s⟩ with }
#align measure_theory.outer_measure.complete_lattice MeasureTheory.OuterMeasure.instCompleteLattice

@[simp]
theorem sSup_apply (ms : Set (OuterMeasure α)) (s : Set α) :
    (sSup ms) s = ⨆ m ∈ ms, (m : OuterMeasure α) s :=
  rfl
#align measure_theory.outer_measure.Sup_apply MeasureTheory.OuterMeasure.sSup_apply

@[simp]
theorem iSup_apply {ι} (f : ι → OuterMeasure α) (s : Set α) : (⨆ i : ι, f i) s = ⨆ i, f i s := by
  rw [iSup, sSup_apply, iSup_range]
#align measure_theory.outer_measure.supr_apply MeasureTheory.OuterMeasure.iSup_apply

@[norm_cast]
theorem coe_iSup {ι} (f : ι → OuterMeasure α) : ⇑(⨆ i, f i) = ⨆ i, ⇑(f i) :=
  funext fun s => by simp
#align measure_theory.outer_measure.coe_supr MeasureTheory.OuterMeasure.coe_iSup

@[simp]
theorem sup_apply (m₁ m₂ : OuterMeasure α) (s : Set α) : (m₁ ⊔ m₂) s = m₁ s ⊔ m₂ s := by
  have := iSup_apply (fun b => cond b m₁ m₂) s; rwa [iSup_bool_eq, iSup_bool_eq] at this
#align measure_theory.outer_measure.sup_apply MeasureTheory.OuterMeasure.sup_apply

theorem smul_iSup [SMul R ℝ≥0∞] [IsScalarTower R ℝ≥0∞ ℝ≥0∞] {ι} (f : ι → OuterMeasure α) (c : R) :
    (c • ⨆ i, f i) = ⨆ i, c • f i :=
  ext fun s => by simp only [smul_apply, iSup_apply, ENNReal.smul_iSup]
#align measure_theory.outer_measure.smul_supr MeasureTheory.OuterMeasure.smul_iSup

end Supremum

@[mono, gcongr]
theorem mono'' {m₁ m₂ : OuterMeasure α} {s₁ s₂ : Set α} (hm : m₁ ≤ m₂) (hs : s₁ ⊆ s₂) :
    m₁ s₁ ≤ m₂ s₂ :=
  (hm s₁).trans (m₂.mono hs)
#align measure_theory.outer_measure.mono'' MeasureTheory.OuterMeasure.mono''

/-- The pushforward of `m` along `f`. The outer measure on `s` is defined to be `m (f ⁻¹' s)`. -/
def map {β} (f : α → β) : OuterMeasure α →ₗ[ℝ≥0∞] OuterMeasure β where
  toFun m :=
    { measureOf := fun s => m (f ⁻¹' s)
      empty := m.empty
      mono := fun {s t} h => m.mono (preimage_mono h)
      iUnion_nat := fun s => by simp; apply m.iUnion_nat fun i => f ⁻¹' s i }
  map_add' m₁ m₂ := coe_fn_injective rfl
  map_smul' c m := coe_fn_injective rfl
#align measure_theory.outer_measure.map MeasureTheory.OuterMeasure.map

@[simp]
theorem map_apply {β} (f : α → β) (m : OuterMeasure α) (s : Set β) : map f m s = m (f ⁻¹' s) :=
  rfl
#align measure_theory.outer_measure.map_apply MeasureTheory.OuterMeasure.map_apply

@[simp]
theorem map_id (m : OuterMeasure α) : map id m = m :=
  ext fun _ => rfl
#align measure_theory.outer_measure.map_id MeasureTheory.OuterMeasure.map_id

@[simp]
theorem map_map {β γ} (f : α → β) (g : β → γ) (m : OuterMeasure α) :
    map g (map f m) = map (g ∘ f) m :=
  ext fun _ => rfl
#align measure_theory.outer_measure.map_map MeasureTheory.OuterMeasure.map_map

@[mono]
theorem map_mono {β} (f : α → β) : Monotone (map f) := fun _ _ h _ => h _
#align measure_theory.outer_measure.map_mono MeasureTheory.OuterMeasure.map_mono

@[simp]
theorem map_sup {β} (f : α → β) (m m' : OuterMeasure α) : map f (m ⊔ m') = map f m ⊔ map f m' :=
  ext fun s => by simp only [map_apply, sup_apply]
#align measure_theory.outer_measure.map_sup MeasureTheory.OuterMeasure.map_sup

@[simp]
theorem map_iSup {β ι} (f : α → β) (m : ι → OuterMeasure α) : map f (⨆ i, m i) = ⨆ i, map f (m i) :=
  ext fun s => by simp only [map_apply, iSup_apply]
#align measure_theory.outer_measure.map_supr MeasureTheory.OuterMeasure.map_iSup

instance instFunctor : Functor OuterMeasure where map {_ _} f := map f
#align measure_theory.outer_measure.functor MeasureTheory.OuterMeasure.instFunctor

instance instLawfulFunctor : LawfulFunctor OuterMeasure := by constructor <;> intros <;> rfl
#align measure_theory.outer_measure.is_lawful_functor MeasureTheory.OuterMeasure.instLawfulFunctor

/-- The dirac outer measure. -/
def dirac (a : α) : OuterMeasure α where
  measureOf s := indicator s (fun _ => 1) a
  empty := by simp
  mono {s t} h := indicator_le_indicator_of_subset h (fun _ => zero_le _) a
  iUnion_nat s := calc
    indicator (⋃ n, s n) 1 a = ⨆ n, indicator (s n) 1 a :=
      indicator_iUnion_apply (M := ℝ≥0∞) rfl _ _ _
    _ ≤ ∑' n, indicator (s n) 1 a := iSup_le fun _ ↦ ENNReal.le_tsum _
#align measure_theory.outer_measure.dirac MeasureTheory.OuterMeasure.dirac

@[simp]
theorem dirac_apply (a : α) (s : Set α) : dirac a s = indicator s (fun _ => 1) a :=
  rfl
#align measure_theory.outer_measure.dirac_apply MeasureTheory.OuterMeasure.dirac_apply

/-- The sum of an (arbitrary) collection of outer measures. -/
def sum {ι} (f : ι → OuterMeasure α) : OuterMeasure α where
  measureOf s := ∑' i, f i s
  empty := by simp
  mono {s t} h := ENNReal.tsum_le_tsum fun i => (f i).mono' h
  iUnion_nat s := by
    rw [ENNReal.tsum_comm]; exact ENNReal.tsum_le_tsum fun i => (f i).iUnion_nat _
#align measure_theory.outer_measure.sum MeasureTheory.OuterMeasure.sum

@[simp]
theorem sum_apply {ι} (f : ι → OuterMeasure α) (s : Set α) : sum f s = ∑' i, f i s :=
  rfl
#align measure_theory.outer_measure.sum_apply MeasureTheory.OuterMeasure.sum_apply

theorem smul_dirac_apply (a : ℝ≥0∞) (b : α) (s : Set α) :
    (a • dirac b) s = indicator s (fun _ => a) b := by
  simp only [smul_apply, smul_eq_mul, dirac_apply, ← indicator_mul_right _ fun _ => a, mul_one]
#align measure_theory.outer_measure.smul_dirac_apply MeasureTheory.OuterMeasure.smul_dirac_apply

/-- Pullback of an `OuterMeasure`: `comap f μ s = μ (f '' s)`. -/
def comap {β} (f : α → β) : OuterMeasure β →ₗ[ℝ≥0∞] OuterMeasure α where
  toFun m :=
    { measureOf := fun s => m (f '' s)
      empty := by simp
      mono := fun {s t} h => m.mono <| image_subset f h
      iUnion_nat := fun s => by
        simp only
        rw [image_iUnion]
        apply m.iUnion_nat }
  map_add' m₁ m₂ := rfl
  map_smul' c m := rfl
#align measure_theory.outer_measure.comap MeasureTheory.OuterMeasure.comap

@[simp]
theorem comap_apply {β} (f : α → β) (m : OuterMeasure β) (s : Set α) : comap f m s = m (f '' s) :=
  rfl
#align measure_theory.outer_measure.comap_apply MeasureTheory.OuterMeasure.comap_apply

@[mono]
theorem comap_mono {β} (f : α → β) : Monotone (comap f) := fun _ _ h _ => h _
#align measure_theory.outer_measure.comap_mono MeasureTheory.OuterMeasure.comap_mono

@[simp]
theorem comap_iSup {β ι} (f : α → β) (m : ι → OuterMeasure β) :
    comap f (⨆ i, m i) = ⨆ i, comap f (m i) :=
  ext fun s => by simp only [comap_apply, iSup_apply]
#align measure_theory.outer_measure.comap_supr MeasureTheory.OuterMeasure.comap_iSup

/-- Restrict an `OuterMeasure` to a set. -/
def restrict (s : Set α) : OuterMeasure α →ₗ[ℝ≥0∞] OuterMeasure α :=
  (map (↑)).comp (comap ((↑) : s → α))
#align measure_theory.outer_measure.restrict MeasureTheory.OuterMeasure.restrict

-- TODO (kmill): change `m (t ∩ s)` to `m (s ∩ t)`
@[simp]
theorem restrict_apply (s t : Set α) (m : OuterMeasure α) : restrict s m t = m (t ∩ s) := by
  simp [restrict, inter_comm t]
#align measure_theory.outer_measure.restrict_apply MeasureTheory.OuterMeasure.restrict_apply

@[mono]
theorem restrict_mono {s t : Set α} (h : s ⊆ t) {m m' : OuterMeasure α} (hm : m ≤ m') :
    restrict s m ≤ restrict t m' := fun u => by
  simp only [restrict_apply]
  exact (hm _).trans (m'.mono <| inter_subset_inter_right _ h)
#align measure_theory.outer_measure.restrict_mono MeasureTheory.OuterMeasure.restrict_mono

@[simp]
theorem restrict_univ (m : OuterMeasure α) : restrict univ m = m :=
  ext fun s => by simp
#align measure_theory.outer_measure.restrict_univ MeasureTheory.OuterMeasure.restrict_univ

@[simp]
theorem restrict_empty (m : OuterMeasure α) : restrict ∅ m = 0 :=
  ext fun s => by simp
#align measure_theory.outer_measure.restrict_empty MeasureTheory.OuterMeasure.restrict_empty

@[simp]
theorem restrict_iSup {ι} (s : Set α) (m : ι → OuterMeasure α) :
    restrict s (⨆ i, m i) = ⨆ i, restrict s (m i) := by simp [restrict]
#align measure_theory.outer_measure.restrict_supr MeasureTheory.OuterMeasure.restrict_iSup

theorem map_comap {β} (f : α → β) (m : OuterMeasure β) : map f (comap f m) = restrict (range f) m :=
  ext fun s => congr_arg m <| by simp only [image_preimage_eq_inter_range, Subtype.range_coe]
#align measure_theory.outer_measure.map_comap MeasureTheory.OuterMeasure.map_comap

theorem map_comap_le {β} (f : α → β) (m : OuterMeasure β) : map f (comap f m) ≤ m := fun _ =>
  m.mono <| image_preimage_subset _ _
#align measure_theory.outer_measure.map_comap_le MeasureTheory.OuterMeasure.map_comap_le

theorem restrict_le_self (m : OuterMeasure α) (s : Set α) : restrict s m ≤ m :=
  map_comap_le _ _
#align measure_theory.outer_measure.restrict_le_self MeasureTheory.OuterMeasure.restrict_le_self

@[simp]
theorem map_le_restrict_range {β} {ma : OuterMeasure α} {mb : OuterMeasure β} {f : α → β} :
    map f ma ≤ restrict (range f) mb ↔ map f ma ≤ mb :=
  ⟨fun h => h.trans (restrict_le_self _ _), fun h s => by simpa using h (s ∩ range f)⟩
#align measure_theory.outer_measure.map_le_restrict_range MeasureTheory.OuterMeasure.map_le_restrict_range

theorem map_comap_of_surjective {β} {f : α → β} (hf : Surjective f) (m : OuterMeasure β) :
    map f (comap f m) = m :=
  ext fun s => by rw [map_apply, comap_apply, hf.image_preimage]
#align measure_theory.outer_measure.map_comap_of_surjective MeasureTheory.OuterMeasure.map_comap_of_surjective

theorem le_comap_map {β} (f : α → β) (m : OuterMeasure α) : m ≤ comap f (map f m) := fun _ =>
  m.mono <| subset_preimage_image _ _
#align measure_theory.outer_measure.le_comap_map MeasureTheory.OuterMeasure.le_comap_map

theorem comap_map {β} {f : α → β} (hf : Injective f) (m : OuterMeasure α) : comap f (map f m) = m :=
  ext fun s => by rw [comap_apply, map_apply, hf.preimage_image]
#align measure_theory.outer_measure.comap_map MeasureTheory.OuterMeasure.comap_map

@[simp]
theorem top_apply {s : Set α} (h : s.Nonempty) : (⊤ : OuterMeasure α) s = ∞ :=
  let ⟨a, as⟩ := h
  top_unique <| le_trans (by simp [smul_dirac_apply, as]) (le_iSup₂ (∞ • dirac a) trivial)
#align measure_theory.outer_measure.top_apply MeasureTheory.OuterMeasure.top_apply

theorem top_apply' (s : Set α) : (⊤ : OuterMeasure α) s = ⨅ h : s = ∅, 0 :=
  s.eq_empty_or_nonempty.elim (fun h => by simp [h]) fun h => by simp [h, h.ne_empty]
#align measure_theory.outer_measure.top_apply' MeasureTheory.OuterMeasure.top_apply'

@[simp]
theorem comap_top (f : α → β) : comap f ⊤ = ⊤ :=
  ext_nonempty fun s hs => by rw [comap_apply, top_apply hs, top_apply (hs.image _)]
#align measure_theory.outer_measure.comap_top MeasureTheory.OuterMeasure.comap_top

theorem map_top (f : α → β) : map f ⊤ = restrict (range f) ⊤ :=
  ext fun s => by
    rw [map_apply, restrict_apply, ← image_preimage_eq_inter_range, top_apply', top_apply',
      Set.image_eq_empty]
#align measure_theory.outer_measure.map_top MeasureTheory.OuterMeasure.map_top

@[simp]
theorem map_top_of_surjective (f : α → β) (hf : Surjective f) : map f ⊤ = ⊤ := by
  rw [map_top, hf.range_eq, restrict_univ]
#align measure_theory.outer_measure.map_top_of_surjective MeasureTheory.OuterMeasure.map_top_of_surjective

end Basic

section OfFunction

-- Porting note: "set_option eqn_compiler.zeta true" removed

variable {α : Type*} (m : Set α → ℝ≥0∞) (m_empty : m ∅ = 0)

/-- Given any function `m` assigning measures to sets satisying `m ∅ = 0`, there is
  a unique maximal outer measure `μ` satisfying `μ s ≤ m s` for all `s : Set α`. -/
protected def ofFunction : OuterMeasure α :=
  let μ s := ⨅ (f : ℕ → Set α) (_ : s ⊆ ⋃ i, f i), ∑' i, m (f i)
  { measureOf := μ
    empty :=
      le_antisymm
        ((iInf_le_of_le fun _ => ∅) <| iInf_le_of_le (empty_subset _) <| by simp [m_empty])
        (zero_le _)
    mono := fun {s₁ s₂} hs => iInf_mono fun f => iInf_mono' fun hb => ⟨hs.trans hb, le_rfl⟩
    iUnion_nat := fun s =>
      ENNReal.le_of_forall_pos_le_add <| by
        intro ε hε (hb : (∑' i, μ (s i)) < ∞)
        rcases ENNReal.exists_pos_sum_of_countable (ENNReal.coe_pos.2 hε).ne' ℕ with ⟨ε', hε', hl⟩
        refine' le_trans _ (add_le_add_left (le_of_lt hl) _)
        rw [← ENNReal.tsum_add]
        choose f hf using
          show ∀ i, ∃ f : ℕ → Set α, (s i ⊆ ⋃ i, f i) ∧ (∑' i, m (f i)) < μ (s i) + ε' i by
            intro i
            have : μ (s i) < μ (s i) + ε' i :=
              ENNReal.lt_add_right (ne_top_of_le_ne_top hb.ne <| ENNReal.le_tsum _)
                (by simpa using (hε' i).ne')
            rcases iInf_lt_iff.mp this with ⟨t, ht⟩
            exists t
            contrapose! ht
            exact le_iInf ht
        refine' le_trans _ (ENNReal.tsum_le_tsum fun i => le_of_lt (hf i).2)
        rw [← ENNReal.tsum_prod, ← Nat.pairEquiv.symm.tsum_eq]
        refine' iInf_le_of_le _ (iInf_le _ _)
        apply iUnion_subset
        intro i
        apply Subset.trans (hf i).1
        apply iUnion_subset
        simp only [Nat.pairEquiv_symm_apply]
        rw [iUnion_unpair]
        intro j
        apply subset_iUnion₂ i }
#align measure_theory.outer_measure.of_function MeasureTheory.OuterMeasure.ofFunction

theorem ofFunction_apply (s : Set α) :
    OuterMeasure.ofFunction m m_empty s = ⨅ (t : ℕ → Set α) (_ : s ⊆ iUnion t), ∑' n, m (t n) :=
  rfl
#align measure_theory.outer_measure.of_function_apply MeasureTheory.OuterMeasure.ofFunction_apply

variable {m m_empty}

theorem ofFunction_le (s : Set α) : OuterMeasure.ofFunction m m_empty s ≤ m s :=
  let f : ℕ → Set α := fun i => Nat.casesOn i s fun _ => ∅
  iInf_le_of_le f <|
    iInf_le_of_le (subset_iUnion f 0) <|
      le_of_eq <| tsum_eq_single 0 <| by
        rintro (_ | i)
        · simp
        · simp [m_empty]
#align measure_theory.outer_measure.of_function_le MeasureTheory.OuterMeasure.ofFunction_le

theorem ofFunction_eq (s : Set α) (m_mono : ∀ ⦃t : Set α⦄, s ⊆ t → m s ≤ m t)
    (m_subadd : ∀ s : ℕ → Set α, m (⋃ i, s i) ≤ ∑' i, m (s i)) :
    OuterMeasure.ofFunction m m_empty s = m s :=
  le_antisymm (ofFunction_le s) <|
    le_iInf fun f => le_iInf fun hf => le_trans (m_mono hf) (m_subadd f)
#align measure_theory.outer_measure.of_function_eq MeasureTheory.OuterMeasure.ofFunction_eq

theorem le_ofFunction {μ : OuterMeasure α} :
    μ ≤ OuterMeasure.ofFunction m m_empty ↔ ∀ s, μ s ≤ m s :=
  ⟨fun H s => le_trans (H s) (ofFunction_le s), fun H _ =>
    le_iInf fun f =>
      le_iInf fun hs =>
        le_trans (μ.mono hs) <| le_trans (μ.iUnion f) <| ENNReal.tsum_le_tsum fun _ => H _⟩
#align measure_theory.outer_measure.le_of_function MeasureTheory.OuterMeasure.le_ofFunction

theorem isGreatest_ofFunction :
    IsGreatest { μ : OuterMeasure α | ∀ s, μ s ≤ m s } (OuterMeasure.ofFunction m m_empty) :=
  ⟨fun _ => ofFunction_le _, fun _ => le_ofFunction.2⟩
#align measure_theory.outer_measure.is_greatest_of_function MeasureTheory.OuterMeasure.isGreatest_ofFunction

theorem ofFunction_eq_sSup : OuterMeasure.ofFunction m m_empty = sSup { μ | ∀ s, μ s ≤ m s } :=
  (@isGreatest_ofFunction α m m_empty).isLUB.sSup_eq.symm
#align measure_theory.outer_measure.of_function_eq_Sup MeasureTheory.OuterMeasure.ofFunction_eq_sSup

/-- If `m u = ∞` for any set `u` that has nonempty intersection both with `s` and `t`, then
`μ (s ∪ t) = μ s + μ t`, where `μ = MeasureTheory.OuterMeasure.ofFunction m m_empty`.

E.g., if `α` is an (e)metric space and `m u = ∞` on any set of diameter `≥ r`, then this lemma
implies that `μ (s ∪ t) = μ s + μ t` on any two sets such that `r ≤ edist x y` for all `x ∈ s`
and `y ∈ t`.  -/
theorem ofFunction_union_of_top_of_nonempty_inter {s t : Set α}
    (h : ∀ u, (s ∩ u).Nonempty → (t ∩ u).Nonempty → m u = ∞) :
    OuterMeasure.ofFunction m m_empty (s ∪ t) =
      OuterMeasure.ofFunction m m_empty s + OuterMeasure.ofFunction m m_empty t := by
  refine' le_antisymm (OuterMeasure.union _ _ _) (le_iInf fun f => le_iInf fun hf => _)
  set μ := OuterMeasure.ofFunction m m_empty
  rcases Classical.em (∃ i, (s ∩ f i).Nonempty ∧ (t ∩ f i).Nonempty) with (⟨i, hs, ht⟩ | he)
  · calc
      μ s + μ t ≤ ∞ := le_top
      _ = m (f i) := (h (f i) hs ht).symm
      _ ≤ ∑' i, m (f i) := ENNReal.le_tsum i

  set I := fun s => { i : ℕ | (s ∩ f i).Nonempty }
  have hd : Disjoint (I s) (I t) := disjoint_iff_inf_le.mpr fun i hi => he ⟨i, hi⟩
  have hI : ∀ u ⊆ s ∪ t, μ u ≤ ∑' i : I u, μ (f i) := fun u hu =>
    calc
      μ u ≤ μ (⋃ i : I u, f i) :=
        μ.mono fun x hx =>
          let ⟨i, hi⟩ := mem_iUnion.1 (hf (hu hx))
          mem_iUnion.2 ⟨⟨i, ⟨x, hx, hi⟩⟩, hi⟩
      _ ≤ ∑' i : I u, μ (f i) := μ.iUnion _

  calc
    μ s + μ t ≤ (∑' i : I s, μ (f i)) + ∑' i : I t, μ (f i) :=
      add_le_add (hI _ <| subset_union_left _ _) (hI _ <| subset_union_right _ _)
    _ = ∑' i : ↑(I s ∪ I t), μ (f i) :=
      (tsum_union_disjoint (f := fun i => μ (f i)) hd ENNReal.summable ENNReal.summable).symm
    _ ≤ ∑' i, μ (f i) :=
      (tsum_le_tsum_of_inj (↑) Subtype.coe_injective (fun _ _ => zero_le _) (fun _ => le_rfl)
        ENNReal.summable ENNReal.summable)
    _ ≤ ∑' i, m (f i) := ENNReal.tsum_le_tsum fun i => ofFunction_le _

#align measure_theory.outer_measure.of_function_union_of_top_of_nonempty_inter MeasureTheory.OuterMeasure.ofFunction_union_of_top_of_nonempty_inter

theorem comap_ofFunction {β} (f : β → α) (h : Monotone m ∨ Surjective f) :
    comap f (OuterMeasure.ofFunction m m_empty) =
      OuterMeasure.ofFunction (fun s => m (f '' s)) (by simp; simp [m_empty]) := by
  refine' le_antisymm (le_ofFunction.2 fun s => _) fun s => _
  · rw [comap_apply]
    apply ofFunction_le
  · rw [comap_apply, ofFunction_apply, ofFunction_apply]
    refine' iInf_mono' fun t => ⟨fun k => f ⁻¹' t k, _⟩
    refine' iInf_mono' fun ht => _
    rw [Set.image_subset_iff, preimage_iUnion] at ht
    refine' ⟨ht, ENNReal.tsum_le_tsum fun n => _⟩
    cases' h with hl hr
    exacts [hl (image_preimage_subset _ _), (congr_arg m (hr.image_preimage (t n))).le]
#align measure_theory.outer_measure.comap_of_function MeasureTheory.OuterMeasure.comap_ofFunction

theorem map_ofFunction_le {β} (f : α → β) :
    map f (OuterMeasure.ofFunction m m_empty) ≤
      OuterMeasure.ofFunction (fun s => m (f ⁻¹' s)) m_empty :=
  le_ofFunction.2 fun s => by
    rw [map_apply]
    apply ofFunction_le
#align measure_theory.outer_measure.map_of_function_le MeasureTheory.OuterMeasure.map_ofFunction_le

theorem map_ofFunction {β} {f : α → β} (hf : Injective f) :
    map f (OuterMeasure.ofFunction m m_empty) =
      OuterMeasure.ofFunction (fun s => m (f ⁻¹' s)) m_empty := by
  refine' (map_ofFunction_le _).antisymm fun s => _
  simp only [ofFunction_apply, map_apply, le_iInf_iff]
  intro t ht
  refine' iInf_le_of_le (fun n => (range f)ᶜ ∪ f '' t n) (iInf_le_of_le _ _)
  · rw [← union_iUnion, ← inter_subset, ← image_preimage_eq_inter_range, ← image_iUnion]
    exact image_subset _ ht
  · refine' ENNReal.tsum_le_tsum fun n => le_of_eq _
    simp [hf.preimage_image]
#align measure_theory.outer_measure.map_of_function MeasureTheory.OuterMeasure.map_ofFunction

-- TODO (kmill): change `m (t ∩ s)` to `m (s ∩ t)`
theorem restrict_ofFunction (s : Set α) (hm : Monotone m) :
    restrict s (OuterMeasure.ofFunction m m_empty) =
      OuterMeasure.ofFunction (fun t => m (t ∩ s)) (by simp; simp [m_empty]) := by
      rw [restrict]
      simp only [inter_comm _ s, LinearMap.comp_apply]
      rw [comap_ofFunction _ (Or.inl hm)]
      simp only [map_ofFunction Subtype.coe_injective, Subtype.image_preimage_coe]
#align measure_theory.outer_measure.restrict_of_function MeasureTheory.OuterMeasure.restrict_ofFunction

theorem smul_ofFunction {c : ℝ≥0∞} (hc : c ≠ ∞) : c • OuterMeasure.ofFunction m m_empty =
    OuterMeasure.ofFunction (c • m) (by simp [m_empty]) := by
  ext1 s
  haveI : Nonempty { t : ℕ → Set α // s ⊆ ⋃ i, t i } := ⟨⟨fun _ => s, subset_iUnion (fun _ => s) 0⟩⟩
  simp only [smul_apply, ofFunction_apply, ENNReal.tsum_mul_left, Pi.smul_apply, smul_eq_mul,
  iInf_subtype']
  rw [ENNReal.iInf_mul_left fun h => (hc h).elim]
#align measure_theory.outer_measure.smul_of_function MeasureTheory.OuterMeasure.smul_ofFunction

end OfFunction

section BoundedBy

variable {α : Type*} (m : Set α → ℝ≥0∞)

/-- Given any function `m` assigning measures to sets, there is a unique maximal outer measure `μ`
  satisfying `μ s ≤ m s` for all `s : Set α`. This is the same as `OuterMeasure.ofFunction`,
  except that it doesn't require `m ∅ = 0`. -/
def boundedBy : OuterMeasure α :=
  OuterMeasure.ofFunction (fun s => ⨆ _ : s.Nonempty, m s) (by simp [Set.not_nonempty_empty])
#align measure_theory.outer_measure.bounded_by MeasureTheory.OuterMeasure.boundedBy

variable {m}

theorem boundedBy_le (s : Set α) : boundedBy m s ≤ m s :=
  (ofFunction_le _).trans iSup_const_le
#align measure_theory.outer_measure.bounded_by_le MeasureTheory.OuterMeasure.boundedBy_le

theorem boundedBy_eq_ofFunction (m_empty : m ∅ = 0) (s : Set α) :
    boundedBy m s = OuterMeasure.ofFunction m m_empty s := by
  have : (fun s : Set α => ⨆ _ : s.Nonempty, m s) = m := by
    ext1 t
    rcases t.eq_empty_or_nonempty with h | h <;> simp [h, Set.not_nonempty_empty, m_empty]
  simp [boundedBy, this]
#align measure_theory.outer_measure.bounded_by_eq_of_function MeasureTheory.OuterMeasure.boundedBy_eq_ofFunction

theorem boundedBy_apply (s : Set α) :
    boundedBy m s = ⨅ (t : ℕ → Set α) (_ : s ⊆ iUnion t),
                      ∑' n, ⨆ _ : (t n).Nonempty, m (t n) := by
  simp [boundedBy, ofFunction_apply]
#align measure_theory.outer_measure.bounded_by_apply MeasureTheory.OuterMeasure.boundedBy_apply

theorem boundedBy_eq (s : Set α) (m_empty : m ∅ = 0) (m_mono : ∀ ⦃t : Set α⦄, s ⊆ t → m s ≤ m t)
    (m_subadd : ∀ s : ℕ → Set α, m (⋃ i, s i) ≤ ∑' i, m (s i)) : boundedBy m s = m s := by
  rw [boundedBy_eq_ofFunction m_empty, ofFunction_eq s m_mono m_subadd]
#align measure_theory.outer_measure.bounded_by_eq MeasureTheory.OuterMeasure.boundedBy_eq

@[simp]
theorem boundedBy_eq_self (m : OuterMeasure α) : boundedBy m = m :=
  ext fun _ => boundedBy_eq _ m.empty' (fun _ ht => m.mono' ht) m.iUnion_nat
#align measure_theory.outer_measure.bounded_by_eq_self MeasureTheory.OuterMeasure.boundedBy_eq_self

theorem le_boundedBy {μ : OuterMeasure α} : μ ≤ boundedBy m ↔ ∀ s, μ s ≤ m s := by
  rw [boundedBy , le_ofFunction, forall_congr']; intro s
  rcases s.eq_empty_or_nonempty with h | h <;> simp [h, Set.not_nonempty_empty]
#align measure_theory.outer_measure.le_bounded_by MeasureTheory.OuterMeasure.le_boundedBy

theorem le_boundedBy' {μ : OuterMeasure α} :
    μ ≤ boundedBy m ↔ ∀ s : Set α, s.Nonempty → μ s ≤ m s := by
  rw [le_boundedBy, forall_congr']
  intro s
  rcases s.eq_empty_or_nonempty with h | h <;> simp [h]
#align measure_theory.outer_measure.le_bounded_by' MeasureTheory.OuterMeasure.le_boundedBy'

@[simp]
theorem boundedBy_top : boundedBy (⊤ : Set α → ℝ≥0∞) = ⊤ := by
  rw [eq_top_iff, le_boundedBy']
  intro s hs
  rw [top_apply hs]
  exact le_rfl
#align measure_theory.outer_measure.bounded_by_top MeasureTheory.OuterMeasure.boundedBy_top

@[simp]
theorem boundedBy_zero : boundedBy (0 : Set α → ℝ≥0∞) = 0 := by
  rw [← coe_bot, eq_bot_iff]
  apply boundedBy_le
#align measure_theory.outer_measure.bounded_by_zero MeasureTheory.OuterMeasure.boundedBy_zero

theorem smul_boundedBy {c : ℝ≥0∞} (hc : c ≠ ∞) : c • boundedBy m = boundedBy (c • m) := by
  simp only [boundedBy , smul_ofFunction hc]
  congr 1 with s : 1
  rcases s.eq_empty_or_nonempty with (rfl | hs) <;> simp [*]
#align measure_theory.outer_measure.smul_bounded_by MeasureTheory.OuterMeasure.smul_boundedBy

theorem comap_boundedBy {β} (f : β → α)
    (h : (Monotone fun s : { s : Set α // s.Nonempty } => m s) ∨ Surjective f) :
    comap f (boundedBy m) = boundedBy fun s => m (f '' s) := by
  refine' (comap_ofFunction _ _).trans _
  · refine' h.imp (fun H s t hst => iSup_le fun hs => _) id
    have ht : t.Nonempty := hs.mono hst
    exact (@H ⟨s, hs⟩ ⟨t, ht⟩ hst).trans (le_iSup (fun _ : t.Nonempty => m t) ht)
  · dsimp only [boundedBy]
    congr with s : 1
    rw [image_nonempty]
#align measure_theory.outer_measure.comap_bounded_by MeasureTheory.OuterMeasure.comap_boundedBy

/-- If `m u = ∞` for any set `u` that has nonempty intersection both with `s` and `t`, then
`μ (s ∪ t) = μ s + μ t`, where `μ = MeasureTheory.OuterMeasure.boundedBy m`.

E.g., if `α` is an (e)metric space and `m u = ∞` on any set of diameter `≥ r`, then this lemma
implies that `μ (s ∪ t) = μ s + μ t` on any two sets such that `r ≤ edist x y` for all `x ∈ s`
and `y ∈ t`.  -/
theorem boundedBy_union_of_top_of_nonempty_inter {s t : Set α}
    (h : ∀ u, (s ∩ u).Nonempty → (t ∩ u).Nonempty → m u = ∞) :
    boundedBy m (s ∪ t) = boundedBy m s + boundedBy m t :=
  ofFunction_union_of_top_of_nonempty_inter fun u hs ht =>
    top_unique <| (h u hs ht).ge.trans <| le_iSup (fun _ => m u) (hs.mono <| inter_subset_right s u)
#align measure_theory.outer_measure.bounded_by_union_of_top_of_nonempty_inter MeasureTheory.OuterMeasure.boundedBy_union_of_top_of_nonempty_inter

end BoundedBy

section CaratheodoryMeasurable

universe u

variable {α : Type u} (m : OuterMeasure α)

attribute [local simp] Set.inter_comm Set.inter_left_comm Set.inter_assoc

variable {s s₁ s₂ : Set α}

/-- A set `s` is Carathéodory-measurable for an outer measure `m` if for all sets `t` we have
  `m t = m (t ∩ s) + m (t \ s)`. -/
def IsCaratheodory (s : Set α) : Prop :=
  ∀ t, m t = m (t ∩ s) + m (t \ s)
#align measure_theory.outer_measure.is_caratheodory MeasureTheory.OuterMeasure.IsCaratheodory

theorem isCaratheodory_iff_le' {s : Set α} :
    IsCaratheodory m s ↔ ∀ t, m (t ∩ s) + m (t \ s) ≤ m t :=
  forall_congr' fun _ => le_antisymm_iff.trans <| and_iff_right <| le_inter_add_diff _
#align measure_theory.outer_measure.is_caratheodory_iff_le' MeasureTheory.OuterMeasure.isCaratheodory_iff_le'

@[simp]
theorem isCaratheodory_empty : IsCaratheodory m ∅ := by simp [IsCaratheodory, m.empty, diff_empty]
#align measure_theory.outer_measure.is_caratheodory_empty MeasureTheory.OuterMeasure.isCaratheodory_empty

theorem isCaratheodory_compl : IsCaratheodory m s₁ → IsCaratheodory m s₁ᶜ := by
  simp [IsCaratheodory, diff_eq, add_comm]
#align measure_theory.outer_measure.is_caratheodory_compl MeasureTheory.OuterMeasure.isCaratheodory_compl

@[simp]
theorem isCaratheodory_compl_iff : IsCaratheodory m sᶜ ↔ IsCaratheodory m s :=
  ⟨fun h => by simpa using isCaratheodory_compl m h, isCaratheodory_compl m⟩
#align measure_theory.outer_measure.is_caratheodory_compl_iff MeasureTheory.OuterMeasure.isCaratheodory_compl_iff

theorem isCaratheodory_union (h₁ : IsCaratheodory m s₁) (h₂ : IsCaratheodory m s₂) :
    IsCaratheodory m (s₁ ∪ s₂) := fun t => by
  rw [h₁ t, h₂ (t ∩ s₁), h₂ (t \ s₁), h₁ (t ∩ (s₁ ∪ s₂)), inter_diff_assoc _ _ s₁,
    Set.inter_assoc _ _ s₁, inter_eq_self_of_subset_right (Set.subset_union_left _ _),
    union_diff_left, h₂ (t ∩ s₁)]
  simp [diff_eq, add_assoc]
#align measure_theory.outer_measure.is_caratheodory_union MeasureTheory.OuterMeasure.isCaratheodory_union

theorem measure_inter_union (h : s₁ ∩ s₂ ⊆ ∅) (h₁ : IsCaratheodory m s₁) {t : Set α} :
    m (t ∩ (s₁ ∪ s₂)) = m (t ∩ s₁) + m (t ∩ s₂) := by
  rw [h₁, Set.inter_assoc, Set.union_inter_cancel_left, inter_diff_assoc, union_diff_cancel_left h]
#align measure_theory.outer_measure.measure_inter_union MeasureTheory.OuterMeasure.measure_inter_union

theorem isCaratheodory_iUnion_lt {s : ℕ → Set α} :
    ∀ {n : ℕ}, (∀ i < n, IsCaratheodory m (s i)) → IsCaratheodory m (⋃ i < n, s i)
  | 0, _ => by simp [Nat.not_lt_zero]
  | n + 1, h => by
    rw [biUnion_lt_succ]
    exact isCaratheodory_union m
            (isCaratheodory_iUnion_lt fun i hi => h i <| lt_of_lt_of_le hi <| Nat.le_succ _)
            (h n (le_refl (n + 1)))
#align measure_theory.outer_measure.is_caratheodory_Union_lt MeasureTheory.OuterMeasure.isCaratheodory_iUnion_lt

theorem isCaratheodory_inter (h₁ : IsCaratheodory m s₁) (h₂ : IsCaratheodory m s₂) :
    IsCaratheodory m (s₁ ∩ s₂) := by
  rw [← isCaratheodory_compl_iff, Set.compl_inter]
  exact isCaratheodory_union _ (isCaratheodory_compl _ h₁) (isCaratheodory_compl _ h₂)
#align measure_theory.outer_measure.is_caratheodory_inter MeasureTheory.OuterMeasure.isCaratheodory_inter

theorem isCaratheodory_sum {s : ℕ → Set α} (h : ∀ i, IsCaratheodory m (s i))
    (hd : Pairwise (Disjoint on s)) {t : Set α} :
    ∀ {n}, (∑ i in Finset.range n, m (t ∩ s i)) = m (t ∩ ⋃ i < n, s i)
  | 0 => by simp [Nat.not_lt_zero, m.empty]
  | Nat.succ n => by
    rw [biUnion_lt_succ, Finset.sum_range_succ, Set.union_comm, isCaratheodory_sum h hd,
      m.measure_inter_union _ (h n), add_comm]
    intro a
    simpa using fun (h₁ : a ∈ s n) i (hi : i < n) h₂ => (hd (ne_of_gt hi)).le_bot ⟨h₁, h₂⟩
#align measure_theory.outer_measure.is_caratheodory_sum MeasureTheory.OuterMeasure.isCaratheodory_sum

theorem isCaratheodory_iUnion_nat {s : ℕ → Set α} (h : ∀ i, IsCaratheodory m (s i))
    (hd : Pairwise (Disjoint on s)) : IsCaratheodory m (⋃ i, s i) := by
      apply (isCaratheodory_iff_le' m).mpr
      intro t
      have hp : m (t ∩ ⋃ i, s i) ≤ ⨆ n, m (t ∩ ⋃ i < n, s i) := by
        convert m.iUnion fun i => t ∩ s i using 1
        · simp [inter_iUnion]
        · simp [ENNReal.tsum_eq_iSup_nat, isCaratheodory_sum m h hd]
      refine' le_trans (add_le_add_right hp _) _
      rw [ENNReal.iSup_add]
      refine'
        iSup_le fun n =>
          le_trans (add_le_add_left _ _) (ge_of_eq (isCaratheodory_iUnion_lt m (fun i _ => h i) _))
      refine' m.mono (diff_subset_diff_right _)
      exact iUnion₂_subset fun i _ => subset_iUnion _ i
#align measure_theory.outer_measure.is_caratheodory_Union_nat MeasureTheory.OuterMeasure.isCaratheodory_iUnion_nat

theorem f_iUnion {s : ℕ → Set α} (h : ∀ i, IsCaratheodory m (s i)) (hd : Pairwise (Disjoint on s)) :
    m (⋃ i, s i) = ∑' i, m (s i) := by
  refine' le_antisymm (m.iUnion_nat s) _
  rw [ENNReal.tsum_eq_iSup_nat]
  refine' iSup_le fun n => _
  have := @isCaratheodory_sum _ m _ h hd univ n
  simp only [inter_comm, inter_univ, univ_inter] at this; simp only [this, ge_iff_le]
  exact m.mono (iUnion₂_subset fun i _ => subset_iUnion _ i)
#align measure_theory.outer_measure.f_Union MeasureTheory.OuterMeasure.f_iUnion

/-- The Carathéodory-measurable sets for an outer measure `m` form a Dynkin system.  -/
def caratheodoryDynkin : MeasurableSpace.DynkinSystem α where
  Has := IsCaratheodory m
  has_empty := isCaratheodory_empty m
  has_compl s := isCaratheodory_compl m s
  has_iUnion_nat f hf hn := by apply isCaratheodory_iUnion_nat m hf f
#align measure_theory.outer_measure.caratheodory_dynkin MeasureTheory.OuterMeasure.caratheodoryDynkin

/-- Given an outer measure `μ`, the Carathéodory-measurable space is
  defined such that `s` is measurable if `∀t, μ t = μ (t ∩ s) + μ (t \ s)`. -/
protected def caratheodory : MeasurableSpace α := by
  apply MeasurableSpace.DynkinSystem.toMeasurableSpace (caratheodoryDynkin m)
  intro s₁ s₂
  apply isCaratheodory_inter
#align measure_theory.outer_measure.caratheodory MeasureTheory.OuterMeasure.caratheodory

theorem isCaratheodory_iff {s : Set α} :
    MeasurableSet[OuterMeasure.caratheodory m] s ↔ ∀ t, m t = m (t ∩ s) + m (t \ s) :=
  Iff.rfl
#align measure_theory.outer_measure.is_caratheodory_iff MeasureTheory.OuterMeasure.isCaratheodory_iff

theorem isCaratheodory_iff_le {s : Set α} :
    MeasurableSet[OuterMeasure.caratheodory m] s ↔ ∀ t, m (t ∩ s) + m (t \ s) ≤ m t :=
  isCaratheodory_iff_le' m
#align measure_theory.outer_measure.is_caratheodory_iff_le MeasureTheory.OuterMeasure.isCaratheodory_iff_le

protected theorem iUnion_eq_of_caratheodory {s : ℕ → Set α}
    (h : ∀ i, MeasurableSet[OuterMeasure.caratheodory m] (s i)) (hd : Pairwise (Disjoint on s)) :
    m (⋃ i, s i) = ∑' i, m (s i) :=
  f_iUnion m h hd
#align measure_theory.outer_measure.Union_eq_of_caratheodory MeasureTheory.OuterMeasure.iUnion_eq_of_caratheodory

end CaratheodoryMeasurable

variable {α : Type*}

theorem ofFunction_caratheodory {m : Set α → ℝ≥0∞} {s : Set α} {h₀ : m ∅ = 0}
    (hs : ∀ t, m (t ∩ s) + m (t \ s) ≤ m t) :
    MeasurableSet[(OuterMeasure.ofFunction m h₀).caratheodory] s := by
  apply (isCaratheodory_iff_le _).mpr
  refine' fun t => le_iInf fun f => le_iInf fun hf => _
  refine'
    le_trans
      (add_le_add ((iInf_le_of_le fun i => f i ∩ s) <| iInf_le _ _)
        ((iInf_le_of_le fun i => f i \ s) <| iInf_le _ _))
      _
  · rw [← iUnion_inter]
    exact inter_subset_inter_left _ hf
  · rw [← iUnion_diff]
    exact diff_subset_diff_left hf
  · rw [← ENNReal.tsum_add]
    exact ENNReal.tsum_le_tsum fun i => hs _
#align measure_theory.outer_measure.of_function_caratheodory MeasureTheory.OuterMeasure.ofFunction_caratheodory

theorem boundedBy_caratheodory {m : Set α → ℝ≥0∞} {s : Set α}
    (hs : ∀ t, m (t ∩ s) + m (t \ s) ≤ m t) : MeasurableSet[(boundedBy m).caratheodory] s := by
  apply ofFunction_caratheodory; intro t
  rcases t.eq_empty_or_nonempty with h | h
  · simp [h, Set.not_nonempty_empty]
  · convert le_trans _ (hs t)
    · simp [h]
    exact add_le_add iSup_const_le iSup_const_le
#align measure_theory.outer_measure.bounded_by_caratheodory MeasureTheory.OuterMeasure.boundedBy_caratheodory

@[simp]
theorem zero_caratheodory : (0 : OuterMeasure α).caratheodory = ⊤ :=
  top_unique fun _ _ _ => (add_zero _).symm
#align measure_theory.outer_measure.zero_caratheodory MeasureTheory.OuterMeasure.zero_caratheodory

theorem top_caratheodory : (⊤ : OuterMeasure α).caratheodory = ⊤ :=
  top_unique fun s _ =>
    (isCaratheodory_iff_le _).2 fun t =>
      t.eq_empty_or_nonempty.elim (fun ht => by simp [ht]) fun ht => by
        simp only [ht, top_apply, le_top]
#align measure_theory.outer_measure.top_caratheodory MeasureTheory.OuterMeasure.top_caratheodory

theorem le_add_caratheodory (m₁ m₂ : OuterMeasure α) :
    m₁.caratheodory ⊓ m₂.caratheodory ≤ (m₁ + m₂ : OuterMeasure α).caratheodory :=
  fun s ⟨hs₁, hs₂⟩ t => by simp [hs₁ t, hs₂ t, add_left_comm, add_assoc]
#align measure_theory.outer_measure.le_add_caratheodory MeasureTheory.OuterMeasure.le_add_caratheodory

theorem le_sum_caratheodory {ι} (m : ι → OuterMeasure α) :
    ⨅ i, (m i).caratheodory ≤ (sum m).caratheodory := fun s h t => by
  simp [fun i => MeasurableSpace.measurableSet_iInf.1 h i t, ENNReal.tsum_add]
#align measure_theory.outer_measure.le_sum_caratheodory MeasureTheory.OuterMeasure.le_sum_caratheodory

theorem le_smul_caratheodory (a : ℝ≥0∞) (m : OuterMeasure α) :
    m.caratheodory ≤ (a • m).caratheodory := fun s h t => by
      simp only [smul_apply, smul_eq_mul]
      rw [(isCaratheodory_iff m).mp h t]
      simp [mul_add]
#align measure_theory.outer_measure.le_smul_caratheodory MeasureTheory.OuterMeasure.le_smul_caratheodory

@[simp]
theorem dirac_caratheodory (a : α) : (dirac a).caratheodory = ⊤ :=
  top_unique fun s _ t => by
    by_cases ht : a ∈ t; swap; · simp [ht]
    by_cases hs : a ∈ s <;> simp [*]
#align measure_theory.outer_measure.dirac_caratheodory MeasureTheory.OuterMeasure.dirac_caratheodory

section sInfGen

/-- Given a set of outer measures, we define a new function that on a set `s` is defined to be the
  infimum of `μ(s)` for the outer measures `μ` in the collection. We ensure that this
  function is defined to be `0` on `∅`, even if the collection of outer measures is empty.
  The outer measure generated by this function is the infimum of the given outer measures. -/
def sInfGen (m : Set (OuterMeasure α)) (s : Set α) : ℝ≥0∞ :=
  ⨅ (μ : OuterMeasure α) (_ : μ ∈ m), μ s
#align measure_theory.outer_measure.Inf_gen MeasureTheory.OuterMeasure.sInfGen

theorem sInfGen_def (m : Set (OuterMeasure α)) (t : Set α) :
    sInfGen m t = ⨅ (μ : OuterMeasure α) (_ : μ ∈ m), μ t :=
  rfl
#align measure_theory.outer_measure.Inf_gen_def MeasureTheory.OuterMeasure.sInfGen_def

theorem sInf_eq_boundedBy_sInfGen (m : Set (OuterMeasure α)) :
    sInf m = OuterMeasure.boundedBy (sInfGen m) := by
  refine' le_antisymm _ _
  · refine' le_boundedBy.2 fun s => le_iInf₂ fun μ hμ => _
    apply sInf_le hμ
  · refine' le_sInf _
    intro μ hμ t
    exact le_trans (boundedBy_le t) (iInf₂_le μ hμ)
#align measure_theory.outer_measure.Inf_eq_bounded_by_Inf_gen MeasureTheory.OuterMeasure.sInf_eq_boundedBy_sInfGen

theorem iSup_sInfGen_nonempty {m : Set (OuterMeasure α)} (h : m.Nonempty) (t : Set α) :
    ⨆ _ : t.Nonempty, sInfGen m t = ⨅ (μ : OuterMeasure α) (_ : μ ∈ m), μ t := by
  rcases t.eq_empty_or_nonempty with (rfl | ht)
  · simp [biInf_const h]
  · simp [ht, sInfGen_def]
#align measure_theory.outer_measure.supr_Inf_gen_nonempty MeasureTheory.OuterMeasure.iSup_sInfGen_nonempty

/-- The value of the Infimum of a nonempty set of outer measures on a set is not simply
the minimum value of a measure on that set: it is the infimum sum of measures of countable set of
sets that covers that set, where a different measure can be used for each set in the cover. -/
theorem sInf_apply {m : Set (OuterMeasure α)} {s : Set α} (h : m.Nonempty) :
    sInf m s =
      ⨅ (t : ℕ → Set α) (_ : s ⊆ iUnion t), ∑' n, ⨅ (μ : OuterMeasure α) (_ : μ ∈ m), μ (t n) :=
  by simp_rw [sInf_eq_boundedBy_sInfGen, boundedBy_apply, iSup_sInfGen_nonempty h]
#align measure_theory.outer_measure.Inf_apply MeasureTheory.OuterMeasure.sInf_apply

/-- The value of the Infimum of a set of outer measures on a nonempty set is not simply
the minimum value of a measure on that set: it is the infimum sum of measures of countable set of
sets that covers that set, where a different measure can be used for each set in the cover. -/
theorem sInf_apply' {m : Set (OuterMeasure α)} {s : Set α} (h : s.Nonempty) :
    sInf m s =
      ⨅ (t : ℕ → Set α) (_ : s ⊆ iUnion t), ∑' n, ⨅ (μ : OuterMeasure α) (_ : μ ∈ m), μ (t n) :=
  m.eq_empty_or_nonempty.elim (fun hm => by simp [hm, h]) sInf_apply
#align measure_theory.outer_measure.Inf_apply' MeasureTheory.OuterMeasure.sInf_apply'

/-- The value of the Infimum of a nonempty family of outer measures on a set is not simply
the minimum value of a measure on that set: it is the infimum sum of measures of countable set of
sets that covers that set, where a different measure can be used for each set in the cover. -/
theorem iInf_apply {ι} [Nonempty ι] (m : ι → OuterMeasure α) (s : Set α) :
    (⨅ i, m i) s = ⨅ (t : ℕ → Set α) (_ : s ⊆ iUnion t), ∑' n, ⨅ i, m i (t n) := by
  rw [iInf, sInf_apply (range_nonempty m)]
  simp only [iInf_range]
#align measure_theory.outer_measure.infi_apply MeasureTheory.OuterMeasure.iInf_apply

/-- The value of the Infimum of a family of outer measures on a nonempty set is not simply
the minimum value of a measure on that set: it is the infimum sum of measures of countable set of
sets that covers that set, where a different measure can be used for each set in the cover. -/
theorem iInf_apply' {ι} (m : ι → OuterMeasure α) {s : Set α} (hs : s.Nonempty) :
    (⨅ i, m i) s = ⨅ (t : ℕ → Set α) (_ : s ⊆ iUnion t), ∑' n, ⨅ i, m i (t n) := by
  rw [iInf, sInf_apply' hs]
  simp only [iInf_range]
#align measure_theory.outer_measure.infi_apply' MeasureTheory.OuterMeasure.iInf_apply'

/-- The value of the Infimum of a nonempty family of outer measures on a set is not simply
the minimum value of a measure on that set: it is the infimum sum of measures of countable set of
sets that covers that set, where a different measure can be used for each set in the cover. -/
theorem biInf_apply {ι} {I : Set ι} (hI : I.Nonempty) (m : ι → OuterMeasure α) (s : Set α) :
    (⨅ i ∈ I, m i) s = ⨅ (t : ℕ → Set α) (_ : s ⊆ iUnion t), ∑' n, ⨅ i ∈ I, m i (t n) := by
  haveI := hI.to_subtype
  simp only [← iInf_subtype'', iInf_apply]
#align measure_theory.outer_measure.binfi_apply MeasureTheory.OuterMeasure.biInf_apply

/-- The value of the Infimum of a nonempty family of outer measures on a set is not simply
the minimum value of a measure on that set: it is the infimum sum of measures of countable set of
sets that covers that set, where a different measure can be used for each set in the cover. -/
theorem biInf_apply' {ι} (I : Set ι) (m : ι → OuterMeasure α) {s : Set α} (hs : s.Nonempty) :
    (⨅ i ∈ I, m i) s = ⨅ (t : ℕ → Set α) (_ : s ⊆ iUnion t), ∑' n, ⨅ i ∈ I, m i (t n) := by
  simp only [← iInf_subtype'', iInf_apply' _ hs]
#align measure_theory.outer_measure.binfi_apply' MeasureTheory.OuterMeasure.biInf_apply'

theorem map_iInf_le {ι β} (f : α → β) (m : ι → OuterMeasure α) :
    map f (⨅ i, m i) ≤ ⨅ i, map f (m i) :=
  (map_mono f).map_iInf_le
#align measure_theory.outer_measure.map_infi_le MeasureTheory.OuterMeasure.map_iInf_le

theorem comap_iInf {ι β} (f : α → β) (m : ι → OuterMeasure β) :
    comap f (⨅ i, m i) = ⨅ i, comap f (m i) := by
  refine' ext_nonempty fun s hs => _
  refine' ((comap_mono f).map_iInf_le s).antisymm _
  simp only [comap_apply, iInf_apply' _ hs, iInf_apply' _ (hs.image _), le_iInf_iff,
    Set.image_subset_iff, preimage_iUnion]
  refine' fun t ht => iInf_le_of_le _ (iInf_le_of_le ht <| ENNReal.tsum_le_tsum fun k => _)
  exact iInf_mono fun i => (m i).mono (image_preimage_subset _ _)
#align measure_theory.outer_measure.comap_infi MeasureTheory.OuterMeasure.comap_iInf

theorem map_iInf {ι β} {f : α → β} (hf : Injective f) (m : ι → OuterMeasure α) :
    map f (⨅ i, m i) = restrict (range f) (⨅ i, map f (m i)) := by
  refine' Eq.trans _ (map_comap _ _)
  simp only [comap_iInf, comap_map hf]
#align measure_theory.outer_measure.map_infi MeasureTheory.OuterMeasure.map_iInf

theorem map_iInf_comap {ι β} [Nonempty ι] {f : α → β} (m : ι → OuterMeasure β) :
    map f (⨅ i, comap f (m i)) = ⨅ i, map f (comap f (m i)) := by
  refine' (map_iInf_le _ _).antisymm fun s => _
  simp only [map_apply, comap_apply, iInf_apply, le_iInf_iff]
  refine' fun t ht => iInf_le_of_le (fun n => f '' t n ∪ (range f)ᶜ) (iInf_le_of_le _ _)
  · rw [← iUnion_union, Set.union_comm, ← inter_subset, ← image_iUnion, ←
      image_preimage_eq_inter_range]
    exact image_subset _ ht
  · refine' ENNReal.tsum_le_tsum fun n => iInf_mono fun i => (m i).mono _
    simp only [preimage_union, preimage_compl, preimage_range, compl_univ, union_empty,
      image_subset_iff]
    exact subset_refl _
#align measure_theory.outer_measure.map_infi_comap MeasureTheory.OuterMeasure.map_iInf_comap

theorem map_biInf_comap {ι β} {I : Set ι} (hI : I.Nonempty) {f : α → β} (m : ι → OuterMeasure β) :
    map f (⨅ i ∈ I, comap f (m i)) = ⨅ i ∈ I, map f (comap f (m i)) := by
  haveI := hI.to_subtype
  rw [← iInf_subtype'', ← iInf_subtype'']
  exact map_iInf_comap _
#align measure_theory.outer_measure.map_binfi_comap MeasureTheory.OuterMeasure.map_biInf_comap

theorem restrict_iInf_restrict {ι} (s : Set α) (m : ι → OuterMeasure α) :
    restrict s (⨅ i, restrict s (m i)) = restrict s (⨅ i, m i) :=
  calc
    restrict s (⨅ i, restrict s (m i)) = restrict (range ((↑) : s → α)) (⨅ i, restrict s (m i)) :=
      by rw [Subtype.range_coe]
    _ = map ((↑) : s → α) (⨅ i, comap (↑) (m i)) := (map_iInf Subtype.coe_injective _).symm
    _ = restrict s (⨅ i, m i) := congr_arg (map ((↑) : s → α)) (comap_iInf _ _).symm

#align measure_theory.outer_measure.restrict_infi_restrict MeasureTheory.OuterMeasure.restrict_iInf_restrict

theorem restrict_iInf {ι} [Nonempty ι] (s : Set α) (m : ι → OuterMeasure α) :
    restrict s (⨅ i, m i) = ⨅ i, restrict s (m i) :=
  (congr_arg (map ((↑) : s → α)) (comap_iInf _ _)).trans (map_iInf_comap _)
#align measure_theory.outer_measure.restrict_infi MeasureTheory.OuterMeasure.restrict_iInf

theorem restrict_biInf {ι} {I : Set ι} (hI : I.Nonempty) (s : Set α) (m : ι → OuterMeasure α) :
    restrict s (⨅ i ∈ I, m i) = ⨅ i ∈ I, restrict s (m i) := by
  haveI := hI.to_subtype
  rw [← iInf_subtype'', ← iInf_subtype'']
  exact restrict_iInf _ _
#align measure_theory.outer_measure.restrict_binfi MeasureTheory.OuterMeasure.restrict_biInf

/-- This proves that Inf and restrict commute for outer measures, so long as the set of
outer measures is nonempty. -/
theorem restrict_sInf_eq_sInf_restrict (m : Set (OuterMeasure α)) {s : Set α} (hm : m.Nonempty) :
    restrict s (sInf m) = sInf (restrict s '' m) := by
  simp only [sInf_eq_iInf, restrict_biInf, hm, iInf_image]
#align measure_theory.outer_measure.restrict_Inf_eq_Inf_restrict MeasureTheory.OuterMeasure.restrict_sInf_eq_sInf_restrict

end sInfGen

end OuterMeasure

open OuterMeasure

/-! ### Induced Outer Measure

  We can extend a function defined on a subset of `Set α` to an outer measure.
  The underlying function is called `extend`, and the measure it induces is called
  `inducedOuterMeasure`.

  Some lemmas below are proven twice, once in the general case, and one where the function `m`
  is only defined on measurable sets (i.e. when `P = MeasurableSet`). In the latter cases, we can
  remove some hypotheses in the statement. The general version has the same name, but with a prime
  at the end. -/


section Extend

variable {α : Type*} {P : α → Prop}
variable (m : ∀ s : α, P s → ℝ≥0∞)

/-- We can trivially extend a function defined on a subclass of objects (with codomain `ℝ≥0∞`)
  to all objects by defining it to be `∞` on the objects not in the class. -/
def extend (s : α) : ℝ≥0∞ :=
  ⨅ h : P s, m s h
#align measure_theory.extend MeasureTheory.extend

theorem extend_eq {s : α} (h : P s) : extend m s = m s h := by simp [extend, h]
#align measure_theory.extend_eq MeasureTheory.extend_eq

theorem extend_eq_top {s : α} (h : ¬P s) : extend m s = ∞ := by simp [extend, h]
#align measure_theory.extend_eq_top MeasureTheory.extend_eq_top

theorem smul_extend {R} [Zero R] [SMulWithZero R ℝ≥0∞] [IsScalarTower R ℝ≥0∞ ℝ≥0∞]
    [NoZeroSMulDivisors R ℝ≥0∞] {c : R} (hc : c ≠ 0) :
    c • extend m = extend fun s h => c • m s h := by
  ext1 s
  dsimp [extend]
  by_cases h : P s
  · simp [h]
  · simp [h, ENNReal.smul_top, hc]
#align measure_theory.smul_extend MeasureTheory.smul_extend

theorem le_extend {s : α} (h : P s) : m s h ≤ extend m s := by
  simp only [extend, le_iInf_iff]
  intro
  rfl
#align measure_theory.le_extend MeasureTheory.le_extend

-- TODO: why this is a bad `congr` lemma?
theorem extend_congr {β : Type*} {Pb : β → Prop} {mb : ∀ s : β, Pb s → ℝ≥0∞} {sa : α} {sb : β}
    (hP : P sa ↔ Pb sb) (hm : ∀ (ha : P sa) (hb : Pb sb), m sa ha = mb sb hb) :
    extend m sa = extend mb sb :=
  iInf_congr_Prop hP fun _h => hm _ _
#align measure_theory.extend_congr MeasureTheory.extend_congr

@[simp]
theorem extend_top {α : Type*} {P : α → Prop} : extend (fun _ _ => ∞ : ∀ s : α, P s → ℝ≥0∞) = ⊤ :=
  funext fun _ => iInf_eq_top.mpr fun _ => rfl
#align measure_theory.extend_top MeasureTheory.extend_top

end Extend

section ExtendSet

variable {α : Type*} {P : Set α → Prop}
variable {m : ∀ s : Set α, P s → ℝ≥0∞}
variable (P0 : P ∅) (m0 : m ∅ P0 = 0)
variable (PU : ∀ ⦃f : ℕ → Set α⦄ (_hm : ∀ i, P (f i)), P (⋃ i, f i))
variable
  (mU :
    ∀ ⦃f : ℕ → Set α⦄ (hm : ∀ i, P (f i)),
      Pairwise (Disjoint on f) → m (⋃ i, f i) (PU hm) = ∑' i, m (f i) (hm i))

variable (msU : ∀ ⦃f : ℕ → Set α⦄ (hm : ∀ i, P (f i)), m (⋃ i, f i) (PU hm) ≤ ∑' i, m (f i) (hm i))
variable (m_mono : ∀ ⦃s₁ s₂ : Set α⦄ (hs₁ : P s₁) (hs₂ : P s₂), s₁ ⊆ s₂ → m s₁ hs₁ ≤ m s₂ hs₂)

theorem extend_empty : extend m ∅ = 0 :=
  (extend_eq _ P0).trans m0
#align measure_theory.extend_empty MeasureTheory.extend_empty

theorem extend_iUnion_nat {f : ℕ → Set α} (hm : ∀ i, P (f i))
    (mU : m (⋃ i, f i) (PU hm) = ∑' i, m (f i) (hm i)) :
    extend m (⋃ i, f i) = ∑' i, extend m (f i) :=
  (extend_eq _ _).trans <|
    mU.trans <| by
      congr with i
      rw [extend_eq]
#align measure_theory.extend_Union_nat MeasureTheory.extend_iUnion_nat

section Subadditive

theorem extend_iUnion_le_tsum_nat' (s : ℕ → Set α) :
    extend m (⋃ i, s i) ≤ ∑' i, extend m (s i) := by
  by_cases h : ∀ i, P (s i)
  · rw [extend_eq _ (PU h), congr_arg tsum _]
    · apply msU h
    funext i
    apply extend_eq _ (h i)
  · cases' not_forall.1 h with i hi
    exact le_trans (le_iInf fun h => hi.elim h) (ENNReal.le_tsum i)
#align measure_theory.extend_Union_le_tsum_nat' MeasureTheory.extend_iUnion_le_tsum_nat'

end Subadditive

section Mono

theorem extend_mono' ⦃s₁ s₂ : Set α⦄ (h₁ : P s₁) (hs : s₁ ⊆ s₂) : extend m s₁ ≤ extend m s₂ := by
  refine' le_iInf _
  intro h₂
  rw [extend_eq m h₁]
  exact m_mono h₁ h₂ hs
#align measure_theory.extend_mono' MeasureTheory.extend_mono'

end Mono

section Unions

theorem extend_iUnion {β} [Countable β] {f : β → Set α} (hd : Pairwise (Disjoint on f))
    (hm : ∀ i, P (f i)) : extend m (⋃ i, f i) = ∑' i, extend m (f i) := by
  cases nonempty_encodable β
  rw [← Encodable.iUnion_decode₂, ← tsum_iUnion_decode₂]
  · exact
      extend_iUnion_nat PU (fun n => Encodable.iUnion_decode₂_cases P0 hm)
        (mU _ (Encodable.iUnion_decode₂_disjoint_on hd))
  · exact extend_empty P0 m0
#align measure_theory.extend_Union MeasureTheory.extend_iUnion

theorem extend_union {s₁ s₂ : Set α} (hd : Disjoint s₁ s₂) (h₁ : P s₁) (h₂ : P s₂) :
    extend m (s₁ ∪ s₂) = extend m s₁ + extend m s₂ := by
  rw [union_eq_iUnion,
    extend_iUnion P0 m0 PU mU (pairwise_disjoint_on_bool.2 hd) (Bool.forall_bool.2 ⟨h₂, h₁⟩),
    tsum_fintype]
  simp
#align measure_theory.extend_union MeasureTheory.extend_union

end Unions

variable (m)

/-- Given an arbitrary function on a subset of sets, we can define the outer measure corresponding
  to it (this is the unique maximal outer measure that is at most `m` on the domain of `m`). -/
def inducedOuterMeasure : OuterMeasure α :=
  OuterMeasure.ofFunction (extend m) (extend_empty P0 m0)
#align measure_theory.induced_outer_measure MeasureTheory.inducedOuterMeasure

variable {m P0 m0}

theorem le_inducedOuterMeasure {μ : OuterMeasure α} :
    μ ≤ inducedOuterMeasure m P0 m0 ↔ ∀ (s) (hs : P s), μ s ≤ m s hs :=
  le_ofFunction.trans <| forall_congr' fun _s => le_iInf_iff
#align measure_theory.le_induced_outer_measure MeasureTheory.le_inducedOuterMeasure

/-- If `P u` is `False` for any set `u` that has nonempty intersection both with `s` and `t`, then
`μ (s ∪ t) = μ s + μ t`, where `μ = inducedOuterMeasure m P0 m0`.

E.g., if `α` is an (e)metric space and `P u = diam u < r`, then this lemma implies that
`μ (s ∪ t) = μ s + μ t` on any two sets such that `r ≤ edist x y` for all `x ∈ s` and `y ∈ t`. -/
theorem inducedOuterMeasure_union_of_false_of_nonempty_inter {s t : Set α}
    (h : ∀ u, (s ∩ u).Nonempty → (t ∩ u).Nonempty → ¬P u) :
    inducedOuterMeasure m P0 m0 (s ∪ t) =
      inducedOuterMeasure m P0 m0 s + inducedOuterMeasure m P0 m0 t :=
  ofFunction_union_of_top_of_nonempty_inter fun u hsu htu => @iInf_of_empty _ _ _ ⟨h u hsu htu⟩ _
#align measure_theory.induced_outer_measure_union_of_false_of_nonempty_inter MeasureTheory.inducedOuterMeasure_union_of_false_of_nonempty_inter

theorem inducedOuterMeasure_eq_extend' {s : Set α} (hs : P s) :
    inducedOuterMeasure m P0 m0 s = extend m s :=
  ofFunction_eq s (fun _t => extend_mono' m_mono hs) (extend_iUnion_le_tsum_nat' PU msU)
#align measure_theory.induced_outer_measure_eq_extend' MeasureTheory.inducedOuterMeasure_eq_extend'

theorem inducedOuterMeasure_eq' {s : Set α} (hs : P s) : inducedOuterMeasure m P0 m0 s = m s hs :=
  (inducedOuterMeasure_eq_extend' PU msU m_mono hs).trans <| extend_eq _ _
#align measure_theory.induced_outer_measure_eq' MeasureTheory.inducedOuterMeasure_eq'

theorem inducedOuterMeasure_eq_iInf (s : Set α) :
    inducedOuterMeasure m P0 m0 s = ⨅ (t : Set α) (ht : P t) (_ : s ⊆ t), m t ht := by
  apply le_antisymm
  · simp only [le_iInf_iff]
    intro t ht hs
    refine' le_trans (mono' _ hs) _
    exact le_of_eq (inducedOuterMeasure_eq' _ msU m_mono _)
  · refine' le_iInf _
    intro f
    refine' le_iInf _
    intro hf
    refine' le_trans _ (extend_iUnion_le_tsum_nat' _ msU _)
    refine' le_iInf _
    intro h2f
    exact iInf_le_of_le _ (iInf_le_of_le h2f <| iInf_le _ hf)
#align measure_theory.induced_outer_measure_eq_infi MeasureTheory.inducedOuterMeasure_eq_iInf

theorem inducedOuterMeasure_preimage (f : α ≃ α) (Pm : ∀ s : Set α, P (f ⁻¹' s) ↔ P s)
    (mm : ∀ (s : Set α) (hs : P s), m (f ⁻¹' s) ((Pm _).mpr hs) = m s hs) {A : Set α} :
    inducedOuterMeasure m P0 m0 (f ⁻¹' A) = inducedOuterMeasure m P0 m0 A := by
    rw [inducedOuterMeasure_eq_iInf _ msU m_mono, inducedOuterMeasure_eq_iInf _ msU m_mono]; symm
    refine' f.injective.preimage_surjective.iInf_congr (preimage f) fun s => _
    refine' iInf_congr_Prop (Pm s) _; intro hs
    refine' iInf_congr_Prop f.surjective.preimage_subset_preimage_iff _
    intro _; exact mm s hs
#align measure_theory.induced_outer_measure_preimage MeasureTheory.inducedOuterMeasure_preimage

theorem inducedOuterMeasure_exists_set {s : Set α} (hs : inducedOuterMeasure m P0 m0 s ≠ ∞)
    {ε : ℝ≥0∞} (hε : ε ≠ 0) :
    ∃ t : Set α,
      P t ∧ s ⊆ t ∧ inducedOuterMeasure m P0 m0 t ≤ inducedOuterMeasure m P0 m0 s + ε := by
  have h := ENNReal.lt_add_right hs hε
  conv at h =>
    lhs
    rw [inducedOuterMeasure_eq_iInf _ msU m_mono]
  simp only [iInf_lt_iff] at h
  rcases h with ⟨t, h1t, h2t, h3t⟩
  exact
    ⟨t, h1t, h2t, le_trans (le_of_eq <| inducedOuterMeasure_eq' _ msU m_mono h1t) (le_of_lt h3t)⟩
#align measure_theory.induced_outer_measure_exists_set MeasureTheory.inducedOuterMeasure_exists_set

/-- To test whether `s` is Carathéodory-measurable we only need to check the sets `t` for which
  `P t` holds. See `ofFunction_caratheodory` for another way to show the Carathéodory-measurability
  of `s`.
-/
theorem inducedOuterMeasure_caratheodory (s : Set α) :
    MeasurableSet[(inducedOuterMeasure m P0 m0).caratheodory] s ↔
      ∀ t : Set α,
        P t →
          inducedOuterMeasure m P0 m0 (t ∩ s) + inducedOuterMeasure m P0 m0 (t \ s) ≤
            inducedOuterMeasure m P0 m0 t := by
  rw [isCaratheodory_iff_le]
  constructor
  · intro h t _ht
    exact h t
  · intro h u
    conv_rhs => rw [inducedOuterMeasure_eq_iInf _ msU m_mono]
    refine' le_iInf _
    intro t
    refine' le_iInf _
    intro ht
    refine' le_iInf _
    intro h2t
    refine' le_trans _ (le_trans (h t ht) <| le_of_eq <| inducedOuterMeasure_eq' _ msU m_mono ht)
    refine'
      add_le_add (mono' _ <| Set.inter_subset_inter_left _ h2t)
        (mono' _ <| diff_subset_diff_left h2t)
#align measure_theory.induced_outer_measure_caratheodory MeasureTheory.inducedOuterMeasure_caratheodory

end ExtendSet

/-! If `P` is `MeasurableSet` for some measurable space, then we can remove some hypotheses of the
  above lemmas. -/


section MeasurableSpace

variable {α : Type*} [MeasurableSpace α]
variable {m : ∀ s : Set α, MeasurableSet s → ℝ≥0∞}
variable (m0 : m ∅ MeasurableSet.empty = 0)
variable
  (mU :
    ∀ ⦃f : ℕ → Set α⦄ (hm : ∀ i, MeasurableSet (f i)),
      Pairwise (Disjoint on f) → m (⋃ i, f i) (MeasurableSet.iUnion hm) = ∑' i, m (f i) (hm i))

theorem extend_mono {s₁ s₂ : Set α} (h₁ : MeasurableSet s₁) (hs : s₁ ⊆ s₂) :
    extend m s₁ ≤ extend m s₂ := by
  refine' le_iInf _; intro h₂
  have :=
    extend_union MeasurableSet.empty m0 MeasurableSet.iUnion mU disjoint_sdiff_self_right h₁
      (h₂.diff h₁)
  rw [union_diff_cancel hs] at this
  rw [← extend_eq m]
  exact le_iff_exists_add.2 ⟨_, this⟩
#align measure_theory.extend_mono MeasureTheory.extend_mono

theorem extend_iUnion_le_tsum_nat : ∀ s : ℕ → Set α,
    extend m (⋃ i, s i) ≤ ∑' i, extend m (s i) := by
  refine' extend_iUnion_le_tsum_nat' MeasurableSet.iUnion _; intro f h
  simp (config := { singlePass := true }) only [iUnion_disjointed.symm]
  rw [mU (MeasurableSet.disjointed h) (disjoint_disjointed _)]
  refine' ENNReal.tsum_le_tsum fun i => _
  rw [← extend_eq m, ← extend_eq m]
  exact extend_mono m0 mU (MeasurableSet.disjointed h _) (disjointed_le f _)
#align measure_theory.extend_Union_le_tsum_nat MeasureTheory.extend_iUnion_le_tsum_nat

theorem inducedOuterMeasure_eq_extend {s : Set α} (hs : MeasurableSet s) :
    inducedOuterMeasure m MeasurableSet.empty m0 s = extend m s :=
  ofFunction_eq s (fun _t => extend_mono m0 mU hs) (extend_iUnion_le_tsum_nat m0 mU)
#align measure_theory.induced_outer_measure_eq_extend MeasureTheory.inducedOuterMeasure_eq_extend

theorem inducedOuterMeasure_eq {s : Set α} (hs : MeasurableSet s) :
    inducedOuterMeasure m MeasurableSet.empty m0 s = m s hs :=
  (inducedOuterMeasure_eq_extend m0 mU hs).trans <| extend_eq _ _
#align measure_theory.induced_outer_measure_eq MeasureTheory.inducedOuterMeasure_eq

end MeasurableSpace

namespace OuterMeasure

variable {α : Type*} [MeasurableSpace α] (m : OuterMeasure α)

/-- Given an outer measure `m` we can forget its value on non-measurable sets, and then consider
  `m.trim`, the unique maximal outer measure less than that function. -/
def trim : OuterMeasure α :=
  inducedOuterMeasure (fun s _ => m s) MeasurableSet.empty m.empty
#align measure_theory.outer_measure.trim MeasureTheory.OuterMeasure.trim

<<<<<<< HEAD
theorem le_trim : m ≤ m.trim := by
  apply le_ofFunction.mpr
  · intro s
    apply le_iInf
    simp only [le_refl, implies_true]
  apply extend_empty <;> simp
=======
theorem le_trim_iff {m₁ m₂ : OuterMeasure α} :
    m₁ ≤ m₂.trim ↔ ∀ s, MeasurableSet s → m₁ s ≤ m₂ s :=
  le_inducedOuterMeasure
#align measure_theory.outer_measure.le_trim_iff MeasureTheory.OuterMeasure.le_trim_iff

theorem le_trim : m ≤ m.trim := le_trim_iff.2 fun _ _ ↦ le_rfl
>>>>>>> 35c76a03
#align measure_theory.outer_measure.le_trim MeasureTheory.OuterMeasure.le_trim

@[simp] -- Porting note: added `simp`
theorem trim_eq {s : Set α} (hs : MeasurableSet s) : m.trim s = m s :=
  inducedOuterMeasure_eq' MeasurableSet.iUnion (fun f _hf => m.iUnion_nat f)
    (fun _ _ _ _ h => m.mono h) hs
#align measure_theory.outer_measure.trim_eq MeasureTheory.OuterMeasure.trim_eq

theorem trim_congr {m₁ m₂ : OuterMeasure α} (H : ∀ {s : Set α}, MeasurableSet s → m₁ s = m₂ s) :
    m₁.trim = m₂.trim := by
  simp (config := { contextual := true }) only [trim, H]
#align measure_theory.outer_measure.trim_congr MeasureTheory.OuterMeasure.trim_congr

@[mono]
theorem trim_mono : Monotone (trim : OuterMeasure α → OuterMeasure α) := fun _m₁ _m₂ H _s =>
  iInf₂_mono fun _f _hs => ENNReal.tsum_le_tsum fun _b => iInf_mono fun _hf => H _
#align measure_theory.outer_measure.trim_mono MeasureTheory.OuterMeasure.trim_mono

<<<<<<< HEAD
theorem le_trim_iff {m₁ m₂ : OuterMeasure α} :
    m₁ ≤ m₂.trim ↔ ∀ s, MeasurableSet s → m₁ s ≤ m₂ s := by
  let me := extend (fun s (_p : MeasurableSet s) => measureOf m₂ s)
  have me_empty : me ∅ = 0 := by apply extend_empty <;> simp
  have : m₁ ≤ OuterMeasure.ofFunction me me_empty ↔
          (∀ (s : Set α), measureOf m₁ s ≤ me s) := le_ofFunction
  apply this.trans
  apply forall_congr'
  intro s
  apply le_iInf_iff
#align measure_theory.outer_measure.le_trim_iff MeasureTheory.OuterMeasure.le_trim_iff

=======
>>>>>>> 35c76a03
/-- `OuterMeasure.trim` is antitone in the σ-algebra. -/
theorem trim_anti_measurableSpace (m : OuterMeasure α) {m0 m1 : MeasurableSpace α}
    (h : m0 ≤ m1) : @trim _ m1 m ≤ @trim _ m0 m := by
  simp only [le_trim_iff]
  intro s hs
  rw [trim_eq _ (h s hs)]

theorem trim_le_trim_iff {m₁ m₂ : OuterMeasure α} :
    m₁.trim ≤ m₂.trim ↔ ∀ s, MeasurableSet s → m₁ s ≤ m₂ s :=
  le_trim_iff.trans <| forall₂_congr fun s hs => by rw [trim_eq _ hs]
#align measure_theory.outer_measure.trim_le_trim_iff MeasureTheory.OuterMeasure.trim_le_trim_iff

theorem trim_eq_trim_iff {m₁ m₂ : OuterMeasure α} :
    m₁.trim = m₂.trim ↔ ∀ s, MeasurableSet s → m₁ s = m₂ s := by
  simp only [le_antisymm_iff, trim_le_trim_iff, forall_and]
#align measure_theory.outer_measure.trim_eq_trim_iff MeasureTheory.OuterMeasure.trim_eq_trim_iff

theorem trim_eq_iInf (s : Set α) : m.trim s = ⨅ (t) (_ : s ⊆ t) (_ : MeasurableSet t), m t := by
  simp (config := { singlePass := true }) only [iInf_comm]
  exact
    inducedOuterMeasure_eq_iInf MeasurableSet.iUnion (fun f _ => m.iUnion_nat f)
      (fun _ _ _ _ h => m.mono h) s
#align measure_theory.outer_measure.trim_eq_infi MeasureTheory.OuterMeasure.trim_eq_iInf

theorem trim_eq_iInf' (s : Set α) : m.trim s = ⨅ t : { t // s ⊆ t ∧ MeasurableSet t }, m t := by
  simp [iInf_subtype, iInf_and, trim_eq_iInf]
#align measure_theory.outer_measure.trim_eq_infi' MeasureTheory.OuterMeasure.trim_eq_iInf'

theorem trim_trim (m : OuterMeasure α) : m.trim.trim = m.trim :=
  trim_eq_trim_iff.2 fun _s => m.trim_eq
#align measure_theory.outer_measure.trim_trim MeasureTheory.OuterMeasure.trim_trim

@[simp]
theorem trim_top : (⊤ : OuterMeasure α).trim = ⊤ :=
  top_unique <| le_trim _
#align measure_theory.outer_measure.trim_top MeasureTheory.OuterMeasure.trim_top

@[simp]
theorem trim_zero : (0 : OuterMeasure α).trim = 0 :=
  ext fun s =>
    le_antisymm
      (le_trans ((trim 0).mono (subset_univ s)) <| le_of_eq <| trim_eq _ MeasurableSet.univ)
      (zero_le _)
#align measure_theory.outer_measure.trim_zero MeasureTheory.OuterMeasure.trim_zero

theorem trim_sum_ge {ι} (m : ι → OuterMeasure α) : (sum fun i => (m i).trim) ≤ (sum m).trim :=
  fun s => by
  simp [trim_eq_iInf];
    exact fun t st ht =>
      ENNReal.tsum_le_tsum fun i => iInf_le_of_le t <| iInf_le_of_le st <| iInf_le _ ht
#align measure_theory.outer_measure.trim_sum_ge MeasureTheory.OuterMeasure.trim_sum_ge

theorem exists_measurable_superset_eq_trim (m : OuterMeasure α) (s : Set α) :
    ∃ t, s ⊆ t ∧ MeasurableSet t ∧ m t = m.trim s := by
  simp only [trim_eq_iInf]; set ms := ⨅ (t : Set α) (_ : s ⊆ t) (_ : MeasurableSet t), m t
  by_cases hs : ms = ∞
  · simp only [hs]
    simp only [iInf_eq_top, ms] at hs
    exact ⟨univ, subset_univ s, MeasurableSet.univ, hs _ (subset_univ s) MeasurableSet.univ⟩
  · have : ∀ r > ms, ∃ t, s ⊆ t ∧ MeasurableSet t ∧ m t < r := by
      intro r hs
      have : ∃t, MeasurableSet t ∧ s ⊆ t ∧ measureOf m t < r := by simpa [ms, iInf_lt_iff] using hs
      rcases this with ⟨t, hmt, hin, hlt⟩
      exists t
    have : ∀ n : ℕ, ∃ t, s ⊆ t ∧ MeasurableSet t ∧ m t < ms + (n : ℝ≥0∞)⁻¹ := by
      intro n
      refine' this _ (ENNReal.lt_add_right hs _)
      simp
    choose t hsub hm hm' using this
    refine' ⟨⋂ n, t n, subset_iInter hsub, MeasurableSet.iInter hm, _⟩
    have : Tendsto (fun n : ℕ => ms + (n : ℝ≥0∞)⁻¹) atTop (𝓝 (ms + 0)) :=
      tendsto_const_nhds.add ENNReal.tendsto_inv_nat_nhds_zero
    rw [add_zero] at this
    refine' le_antisymm (ge_of_tendsto' this fun n => _) _
    · exact le_trans (m.mono' <| iInter_subset t n) (hm' n).le
    · refine' iInf_le_of_le (⋂ n, t n) _
      refine' iInf_le_of_le (subset_iInter hsub) _
      exact iInf_le _ (MeasurableSet.iInter hm)
#align measure_theory.outer_measure.exists_measurable_superset_eq_trim MeasureTheory.OuterMeasure.exists_measurable_superset_eq_trim

theorem exists_measurable_superset_of_trim_eq_zero {m : OuterMeasure α} {s : Set α}
    (h : m.trim s = 0) : ∃ t, s ⊆ t ∧ MeasurableSet t ∧ m t = 0 := by
  rcases exists_measurable_superset_eq_trim m s with ⟨t, hst, ht, hm⟩
  exact ⟨t, hst, ht, h ▸ hm⟩
#align measure_theory.outer_measure.exists_measurable_superset_of_trim_eq_zero MeasureTheory.OuterMeasure.exists_measurable_superset_of_trim_eq_zero

/-- If `μ i` is a countable family of outer measures, then for every set `s` there exists
a measurable set `t ⊇ s` such that `μ i t = (μ i).trim s` for all `i`. -/
theorem exists_measurable_superset_forall_eq_trim {ι} [Countable ι] (μ : ι → OuterMeasure α)
    (s : Set α) : ∃ t, s ⊆ t ∧ MeasurableSet t ∧ ∀ i, μ i t = (μ i).trim s := by
  choose t hst ht hμt using fun i => (μ i).exists_measurable_superset_eq_trim s
  replace hst := subset_iInter hst
  replace ht := MeasurableSet.iInter ht
  refine' ⟨⋂ i, t i, hst, ht, fun i => le_antisymm _ _⟩
  exacts [hμt i ▸ (μ i).mono (iInter_subset _ _), (mono' _ hst).trans_eq ((μ i).trim_eq ht)]
#align measure_theory.outer_measure.exists_measurable_superset_forall_eq_trim MeasureTheory.OuterMeasure.exists_measurable_superset_forall_eq_trim

/-- If `m₁ s = op (m₂ s) (m₃ s)` for all `s`, then the same is true for `m₁.trim`, `m₂.trim`,
and `m₃ s`. -/
theorem trim_binop {m₁ m₂ m₃ : OuterMeasure α} {op : ℝ≥0∞ → ℝ≥0∞ → ℝ≥0∞}
    (h : ∀ s, m₁ s = op (m₂ s) (m₃ s)) (s : Set α) : m₁.trim s = op (m₂.trim s) (m₃.trim s) := by
  rcases exists_measurable_superset_forall_eq_trim ![m₁, m₂, m₃] s with ⟨t, _hst, _ht, htm⟩
  simp only [Fin.forall_fin_succ, Matrix.cons_val_zero, Matrix.cons_val_succ] at htm
  rw [← htm.1, ← htm.2.1, ← htm.2.2.1, h]
#align measure_theory.outer_measure.trim_binop MeasureTheory.OuterMeasure.trim_binop

/-- If `m₁ s = op (m₂ s)` for all `s`, then the same is true for `m₁.trim` and `m₂.trim`. -/
theorem trim_op {m₁ m₂ : OuterMeasure α} {op : ℝ≥0∞ → ℝ≥0∞} (h : ∀ s, m₁ s = op (m₂ s))
    (s : Set α) : m₁.trim s = op (m₂.trim s) :=
  @trim_binop α _ m₁ m₂ 0 (fun a _b => op a) h s
#align measure_theory.outer_measure.trim_op MeasureTheory.OuterMeasure.trim_op

/-- `trim` is additive. -/
theorem trim_add (m₁ m₂ : OuterMeasure α) : (m₁ + m₂).trim = m₁.trim + m₂.trim :=
  ext <| trim_binop (add_apply m₁ m₂)
#align measure_theory.outer_measure.trim_add MeasureTheory.OuterMeasure.trim_add

/-- `trim` respects scalar multiplication. -/
theorem trim_smul {R : Type*} [SMul R ℝ≥0∞] [IsScalarTower R ℝ≥0∞ ℝ≥0∞] (c : R)
    (m : OuterMeasure α) : (c • m).trim = c • m.trim :=
  ext <| trim_op (smul_apply c m)
#align measure_theory.outer_measure.trim_smul MeasureTheory.OuterMeasure.trim_smul

/-- `trim` sends the supremum of two outer measures to the supremum of the trimmed measures. -/
theorem trim_sup (m₁ m₂ : OuterMeasure α) : (m₁ ⊔ m₂).trim = m₁.trim ⊔ m₂.trim :=
  ext fun s => (trim_binop (sup_apply m₁ m₂) s).trans (sup_apply _ _ _).symm
#align measure_theory.outer_measure.trim_sup MeasureTheory.OuterMeasure.trim_sup

/-- `trim` sends the supremum of a countable family of outer measures to the supremum
of the trimmed measures. -/
theorem trim_iSup {ι} [Countable ι] (μ : ι → OuterMeasure α) :
    trim (⨆ i, μ i) = ⨆ i, trim (μ i) := by
  simp_rw [← @iSup_plift_down _ ι]
  ext1 s
  obtain ⟨t, _, _, hμt⟩ :=
    exists_measurable_superset_forall_eq_trim
      (Option.elim' (⨆ i, μ (PLift.down i)) (μ ∘ PLift.down)) s
  simp only [Option.forall, Option.elim'] at hμt
  simp only [iSup_apply, ← hμt.1]
  exact iSup_congr hμt.2
#align measure_theory.outer_measure.trim_supr MeasureTheory.OuterMeasure.trim_iSup

/-- The trimmed property of a measure μ states that `μ.toOuterMeasure.trim = μ.toOuterMeasure`.
This theorem shows that a restricted trimmed outer measure is a trimmed outer measure. -/
theorem restrict_trim {μ : OuterMeasure α} {s : Set α} (hs : MeasurableSet s) :
    (restrict s μ).trim = restrict s μ.trim := by
  refine' le_antisymm (fun t => _) (le_trim_iff.2 fun t ht => _)
  · rw [restrict_apply]
    rcases μ.exists_measurable_superset_eq_trim (t ∩ s) with ⟨t', htt', ht', hμt'⟩
    rw [← hμt']
    rw [inter_subset] at htt'
    refine' (mono' _ htt').trans _
    rw [trim_eq _ (hs.compl.union ht'), restrict_apply, union_inter_distrib_right, compl_inter_self,
      Set.empty_union]
    exact μ.mono' (inter_subset_left _ _)
  · rw [restrict_apply, trim_eq _ (ht.inter hs), restrict_apply]
#align measure_theory.outer_measure.restrict_trim MeasureTheory.OuterMeasure.restrict_trim

end OuterMeasure

end MeasureTheory<|MERGE_RESOLUTION|>--- conflicted
+++ resolved
@@ -1580,21 +1580,12 @@
   inducedOuterMeasure (fun s _ => m s) MeasurableSet.empty m.empty
 #align measure_theory.outer_measure.trim MeasureTheory.OuterMeasure.trim
 
-<<<<<<< HEAD
-theorem le_trim : m ≤ m.trim := by
-  apply le_ofFunction.mpr
-  · intro s
-    apply le_iInf
-    simp only [le_refl, implies_true]
-  apply extend_empty <;> simp
-=======
 theorem le_trim_iff {m₁ m₂ : OuterMeasure α} :
     m₁ ≤ m₂.trim ↔ ∀ s, MeasurableSet s → m₁ s ≤ m₂ s :=
   le_inducedOuterMeasure
 #align measure_theory.outer_measure.le_trim_iff MeasureTheory.OuterMeasure.le_trim_iff
 
 theorem le_trim : m ≤ m.trim := le_trim_iff.2 fun _ _ ↦ le_rfl
->>>>>>> 35c76a03
 #align measure_theory.outer_measure.le_trim MeasureTheory.OuterMeasure.le_trim
 
 @[simp] -- Porting note: added `simp`
@@ -1613,21 +1604,6 @@
   iInf₂_mono fun _f _hs => ENNReal.tsum_le_tsum fun _b => iInf_mono fun _hf => H _
 #align measure_theory.outer_measure.trim_mono MeasureTheory.OuterMeasure.trim_mono
 
-<<<<<<< HEAD
-theorem le_trim_iff {m₁ m₂ : OuterMeasure α} :
-    m₁ ≤ m₂.trim ↔ ∀ s, MeasurableSet s → m₁ s ≤ m₂ s := by
-  let me := extend (fun s (_p : MeasurableSet s) => measureOf m₂ s)
-  have me_empty : me ∅ = 0 := by apply extend_empty <;> simp
-  have : m₁ ≤ OuterMeasure.ofFunction me me_empty ↔
-          (∀ (s : Set α), measureOf m₁ s ≤ me s) := le_ofFunction
-  apply this.trans
-  apply forall_congr'
-  intro s
-  apply le_iInf_iff
-#align measure_theory.outer_measure.le_trim_iff MeasureTheory.OuterMeasure.le_trim_iff
-
-=======
->>>>>>> 35c76a03
 /-- `OuterMeasure.trim` is antitone in the σ-algebra. -/
 theorem trim_anti_measurableSpace (m : OuterMeasure α) {m0 m1 : MeasurableSpace α}
     (h : m0 ≤ m1) : @trim _ m1 m ≤ @trim _ m0 m := by
