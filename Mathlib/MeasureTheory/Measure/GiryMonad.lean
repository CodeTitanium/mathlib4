/-
Copyright (c) 2019 Johannes Hölzl. All rights reserved.
Released under Apache 2.0 license as described in the file LICENSE.
Authors: Johannes Hölzl
-/
import Mathlib.MeasureTheory.Integral.Lebesgue.Countable

/-!
# The Giry monad

Let X be a measurable space. The collection of all measures on X again
forms a measurable space. This construction forms a monad on
measurable spaces and measurable functions, called the Giry monad.

Note that most sources use the term "Giry monad" for the restriction
to *probability* measures. Here we include all measures on X.

See also `MeasureTheory/Category/MeasCat.lean`, containing an upgrade of the type-level
monad to an honest monad of the functor `measure : MeasCat ⥤ MeasCat`.

## References

* <https://ncatlab.org/nlab/show/Giry+monad>

## Tags

giry monad
-/


noncomputable section

open ENNReal Set Filter

variable {α β : Type*}

namespace MeasureTheory

namespace Measure

variable {mα : MeasurableSpace α} {mβ : MeasurableSpace β}

/-- Measurability structure on `Measure`: Measures are measurable w.r.t. all projections -/
instance instMeasurableSpace : MeasurableSpace (Measure α) :=
  ⨆ (s : Set α) (_ : MeasurableSet s), (borel ℝ≥0∞).comap fun μ => μ s

theorem measurable_coe {s : Set α} (hs : MeasurableSet s) : Measurable fun μ : Measure α => μ s :=
  Measurable.of_comap_le <| le_iSup_of_le s <| le_iSup_of_le hs <| le_rfl

theorem measurable_of_measurable_coe (f : β → Measure α)
    (h : ∀ (s : Set α), MeasurableSet s → Measurable fun b => f b s) : Measurable f :=
  Measurable.of_le_map <|
    iSup₂_le fun s hs =>
      MeasurableSpace.comap_le_iff_le_map.2 <| by rw [MeasurableSpace.map_comp]; exact h s hs

instance instMeasurableAdd₂ {α : Type*} {m : MeasurableSpace α} : MeasurableAdd₂ (Measure α) := by
  refine ⟨Measure.measurable_of_measurable_coe _ fun s hs => ?_⟩
  simp_rw [Measure.coe_add, Pi.add_apply]
  refine Measurable.add ?_ ?_
  · exact (Measure.measurable_coe hs).comp measurable_fst
  · exact (Measure.measurable_coe hs).comp measurable_snd

theorem measurable_measure {μ : α → Measure β} :
    Measurable μ ↔ ∀ (s : Set β), MeasurableSet s → Measurable fun b => μ b s :=
  ⟨fun hμ _s hs => (measurable_coe hs).comp hμ, measurable_of_measurable_coe μ⟩

theorem _root_.Measurable.measure_of_isPiSystem {μ : α → Measure β} [∀ a, IsFiniteMeasure (μ a)]
    {S : Set (Set β)} (hgen : ‹MeasurableSpace β› = .generateFrom S) (hpi : IsPiSystem S)
    (h_basic : ∀ s ∈ S, Measurable fun a ↦ μ a s) (h_univ : Measurable fun a ↦ μ a univ) :
    Measurable μ := by
  rw [measurable_measure]
  intro s hs
  induction s, hs using MeasurableSpace.induction_on_inter hgen hpi with
  | empty => simp
  | basic s hs => exact h_basic s hs
  | compl s hsm ihs =>
    simp only [measure_compl hsm (measure_ne_top _ _)]
    exact h_univ.sub ihs
  | iUnion f hfd hfm ihf =>
    simpa only [measure_iUnion hfd hfm] using .ennreal_tsum ihf

theorem _root_.Measurable.measure_of_isPiSystem_of_isProbabilityMeasure {μ : α → Measure β}
    [∀ a, IsProbabilityMeasure (μ a)]
    {S : Set (Set β)} (hgen : ‹MeasurableSpace β› = .generateFrom S) (hpi : IsPiSystem S)
    (h_basic : ∀ s ∈ S, Measurable fun a ↦ μ a s) : Measurable μ :=
  .measure_of_isPiSystem hgen hpi h_basic <| by simp

@[fun_prop]
theorem measurable_map (f : α → β) (hf : Measurable f) :
    Measurable fun μ : Measure α => map f μ := by
  refine measurable_of_measurable_coe _ fun s hs => ?_
  simp_rw [map_apply hf hs]
  exact measurable_coe (hf hs)

@[fun_prop]
theorem measurable_dirac : Measurable (Measure.dirac : α → Measure α) := by
  refine measurable_of_measurable_coe _ fun s hs => ?_
  simp_rw [dirac_apply' _ hs]
  exact measurable_one.indicator hs

@[fun_prop]
theorem measurable_lintegral {f : α → ℝ≥0∞} (hf : Measurable f) :
    Measurable fun μ : Measure α => ∫⁻ x, f x ∂μ := by
  simp only [lintegral_eq_iSup_eapprox_lintegral, hf, SimpleFunc.lintegral]
  refine .iSup fun n => Finset.measurable_sum _ fun i _ => ?_
  refine Measurable.const_mul ?_ _
  exact measurable_coe ((SimpleFunc.eapprox f n).measurableSet_preimage _)

/-- Monadic join on `Measure` in the category of measurable spaces and measurable
functions. -/
def join (m : Measure (Measure α)) : Measure α :=
  Measure.ofMeasurable (fun s _ => ∫⁻ μ, μ s ∂m)
    (by simp only [measure_empty, lintegral_const, zero_mul])
    (by
      intro f hf h
      simp_rw [measure_iUnion h hf]
      apply lintegral_tsum
      intro i; exact (measurable_coe (hf i)).aemeasurable)

@[simp]
theorem join_apply {m : Measure (Measure α)} {s : Set α} (hs : MeasurableSet s) :
    join m s = ∫⁻ μ, μ s ∂m :=
  Measure.ofMeasurable_apply s hs

theorem le_join_apply (m : Measure (Measure α)) (s : Set α) : ∫⁻ μ, μ s ∂m ≤ join m s := by
  rw [measure_eq_iInf]
  exact le_iInf₂ fun t hst ↦ le_iInf fun htm ↦ join_apply htm ▸ by gcongr

<<<<<<< HEAD
=======
@[simp]
theorem join_smul {R : Type*} [SMul R ℝ≥0∞] [IsScalarTower R ℝ≥0∞ ℝ≥0∞] (c : R)
    (m : Measure (Measure α)) : (c • m).join = c • m.join := by
  ext s hs
  simp [hs]

@[simp]
theorem join_dirac (μ : Measure α) : join (dirac μ) = μ := by
  ext s hs
  simp [hs, lintegral_dirac', measurable_coe]

theorem le_ae_join (m : Measure (Measure α)) : (ae m).bind ae ≤ ae m.join := by
  intro s hs
  rcases exists_measurable_superset_of_null hs with ⟨t, hst, htm, ht⟩
  rw [join_apply htm, lintegral_eq_zero_iff (measurable_coe htm)] at ht
  rw [mem_bind']
  exact ht.mono fun _ ↦ measure_mono_null hst

theorem ae_ae_of_ae_join {m : Measure (Measure α)} {p : α → Prop} (h : ∀ᵐ a ∂m.join, p a) :
    ∀ᵐ μ ∂m, ∀ᵐ a ∂μ, p a :=
  le_ae_join m h

theorem _root_.AEMeasurable.ae_of_join {m : Measure (Measure α)} {f : α → β}
    (h : AEMeasurable f m.join) : ∀ᵐ μ ∂m, AEMeasurable f μ :=
  let ⟨g, hgm, hg⟩ := h; (ae_ae_of_ae_join hg).mono fun _μ hμ ↦ ⟨g, hgm, hμ⟩

theorem aemeasurable_lintegral {m : Measure (Measure α)} {f : α → ℝ≥0∞}
    (h : AEMeasurable f m.join) : AEMeasurable (fun μ ↦ ∫⁻ a, f a ∂μ) m :=
  let ⟨g, hgm, hfg⟩ := h
  ⟨fun μ ↦ ∫⁻ a, g a ∂μ, measurable_lintegral hgm,
    (ae_ae_of_ae_join hfg).mono fun _ ↦ lintegral_congr_ae⟩

>>>>>>> 4517e8f8
@[simp]
theorem join_zero : (0 : Measure (Measure α)).join = 0 := by
  ext1 s hs
  simp [hs]

@[fun_prop]
theorem measurable_join : Measurable (join : Measure (Measure α) → Measure α) :=
  measurable_of_measurable_coe _ fun s hs => by
    simp only [join_apply hs]; exact measurable_lintegral (measurable_coe hs)

theorem lintegral_join {m : Measure (Measure α)} {f : α → ℝ≥0∞} (hf : AEMeasurable f (join m)) :
    ∫⁻ x, f x ∂join m = ∫⁻ μ, ∫⁻ x, f x ∂μ ∂m := by
  wlog hfm : Measurable f generalizing f
  · rcases hf with ⟨g, hgm, hfg⟩
    rw [lintegral_congr_ae hfg, this hgm.aemeasurable hgm]
    exact lintegral_congr_ae <| (ae_ae_of_ae_join hfg).mono fun μ hμ ↦
      .symm <| lintegral_congr_ae hμ
  simp_rw [lintegral_eq_iSup_eapprox_lintegral hfm, SimpleFunc.lintegral,
    join_apply (SimpleFunc.measurableSet_preimage _ _)]
  clear hf
  suffices
    ∀ (s : ℕ → Finset ℝ≥0∞) (f : ℕ → ℝ≥0∞ → Measure α → ℝ≥0∞), (∀ n r, Measurable (f n r)) →
      Monotone (fun n μ => ∑ r ∈ s n, r * f n r μ) →
      ⨆ n, ∑ r ∈ s n, r * ∫⁻ μ, f n r μ ∂m = ∫⁻ μ, ⨆ n, ∑ r ∈ s n, r * f n r μ ∂m by
    refine
      this (fun n => SimpleFunc.range (SimpleFunc.eapprox f n))
        (fun n r μ => μ (SimpleFunc.eapprox f n ⁻¹' {r})) ?_ ?_
    · exact fun n r => measurable_coe (SimpleFunc.measurableSet_preimage _ _)
    · exact fun n m h μ => SimpleFunc.lintegral_mono (SimpleFunc.monotone_eapprox _ h) le_rfl
  intro s f hf hm
  rw [lintegral_iSup _ hm]
  swap
  · fun_prop
  congr
  funext n
  rw [lintegral_finset_sum (s n)]
  · simp_rw [lintegral_const_mul _ (hf _ _)]
  · exact fun r _ => (hf _ _).const_mul _

theorem lintegral_join_le (f : α → ℝ≥0∞) (m : Measure (Measure α)) :
    ∫⁻ x, f x ∂join m ≤ ∫⁻ μ, ∫⁻ x, f x ∂μ ∂m := by
  rcases exists_measurable_le_lintegral_eq (join m) f with ⟨g, hgm, hgf, hfg_int⟩
  rw [hfg_int, lintegral_join hgm.aemeasurable]
  gcongr
  apply hgf

/-- Monadic bind on `Measure`, only works in the category of measurable spaces and measurable
functions. When the function `f` is not measurable the result is not well defined. -/
def bind (m : Measure α) (f : α → Measure β) : Measure β :=
  join (map f m)

@[simp]
theorem bind_zero_left (f : α → Measure β) : bind (0 : Measure α) f = 0 := by simp [bind]

@[simp]
theorem bind_apply {m : Measure α} {f : α → Measure β} {s : Set β} (hs : MeasurableSet s)
    (hf : AEMeasurable f m) : bind m f s = ∫⁻ a, f a s ∂m := by
  rw [bind, join_apply hs, lintegral_map' (measurable_coe hs).aemeasurable hf]

theorem bind_apply_le {m : Measure α} (f : α → Measure β) {s : Set β} (hs : MeasurableSet s) :
    bind m f s ≤ ∫⁻ a, f a s ∂m := by
  rw [bind, join_apply hs]
  apply lintegral_map_le

theorem ae_ae_of_ae_bind {m : Measure α} {f : α → Measure β} {p : β → Prop} (hf : AEMeasurable f m)
    (h : ∀ᵐ b ∂m.bind f, p b) : ∀ᵐ a ∂m, ∀ᵐ b ∂ f a, p b :=
  ae_of_ae_map hf <| ae_ae_of_ae_join h

theorem _root_.AEMeasurable.ae_of_bind {γ : Type*} {_ : MeasurableSpace γ} {m : Measure α}
    {f : α → Measure β} {g : β → γ} (hf : AEMeasurable f m) (hg : AEMeasurable g (m.bind f)) :
    ∀ᵐ a ∂m, AEMeasurable g (f a) :=
  ae_of_ae_map hf hg.ae_of_join

theorem bind_congr_right {μ : Measure α} {f g : α → Measure β} (h : f =ᵐ[μ] g) :
    μ.bind f = μ.bind g :=
  congrArg join <| map_congr h

theorem bind_apply_le {m : Measure α} (f : α → Measure β) {s : Set β} (hs : MeasurableSet s) :
    bind m f s ≤ ∫⁻ a, f a s ∂m := by
  rw [bind, join_apply hs]
  apply lintegral_map_le

@[simp]
lemma bind_const {m : Measure α} {ν : Measure β} : m.bind (fun _ ↦ ν) = m Set.univ • ν := by
  simp [bind]

theorem bind_zero_right' (m : Measure α) : bind m (fun _ => 0 : α → Measure β) = 0 := by simp

@[simp]
theorem bind_zero_right (m : Measure α) : bind m (0 : α → Measure β) = 0 := bind_zero_right' m

@[fun_prop]
theorem measurable_bind' {g : α → Measure β} (hg : Measurable g) :
    Measurable fun m : Measure α => bind m g :=
  measurable_join.comp (measurable_map _ hg)

theorem aemeasurable_bind {g : α → Measure β} {m : Measure (Measure α)}
    (hg : AEMeasurable g m.join) : AEMeasurable (bind · g) m :=
  let ⟨f, hfm, hf⟩ := hg
  ⟨(bind · f), measurable_bind' hfm, (ae_ae_of_ae_join hf).mono fun _ ↦ bind_congr_right⟩

theorem lintegral_bind {m : Measure α} {μ : α → Measure β} {f : β → ℝ≥0∞} (hμ : AEMeasurable μ m)
    (hf : AEMeasurable f (bind m μ)) : ∫⁻ x, f x ∂bind m μ = ∫⁻ a, ∫⁻ x, f x ∂μ a ∂m :=
  (lintegral_join hf).trans (lintegral_map' (aemeasurable_lintegral hf) hμ)

theorem lintegral_bind_le (f : β → ℝ≥0∞) (m : Measure α) (μ : α → Measure β) :
    ∫⁻ x, f x ∂bind m μ ≤ ∫⁻ a, ∫⁻ x, f x ∂μ a ∂m :=
  (lintegral_join_le _ _).trans (lintegral_map_le _ _)

theorem bind_bind {γ} [MeasurableSpace γ] {m : Measure α} {f : α → Measure β} {g : β → Measure γ}
    (hf : AEMeasurable f m) (hg : AEMeasurable g (m.bind f)) :
    bind (bind m f) g = bind m fun a => bind (f a) g := by
  ext1 s hs
  rw [bind_apply hs hg, lintegral_bind hf, bind_apply hs]
  · exact lintegral_congr_ae <| (hf.ae_of_bind hg).mono fun a ha ↦ .symm <| bind_apply hs ha
  · exact (aemeasurable_bind hg).comp_aemeasurable hf
  · exact (measurable_coe hs).comp_aemeasurable hg

@[simp]
theorem dirac_bind {f : α → Measure β} (hf : Measurable f) (a : α) : bind (dirac a) f = f a := by
  simp [bind, map_dirac hf]

@[simp]
theorem bind_dirac {m : Measure α} : bind m dirac = m := by
  ext1 s hs
  simp only [bind_apply hs measurable_dirac.aemeasurable, dirac_apply' _ hs, lintegral_indicator hs,
    Pi.one_apply, lintegral_one, restrict_apply, MeasurableSet.univ, univ_inter]

@[simp]
lemma bind_dirac_eq_map (m : Measure α) {f : α → β} (hf : Measurable f) :
    m.bind (fun x ↦ Measure.dirac (f x)) = m.map f := by
  rw [← bind_dirac (m := m.map f), bind, bind, map_map, Function.comp_def]
  exacts [measurable_dirac, hf]

theorem join_eq_bind (μ : Measure (Measure α)) : join μ = bind μ id := by rw [bind, map_id]

theorem join_map_map {f : α → β} (hf : Measurable f) (μ : Measure (Measure α)) :
    join (map (map f) μ) = map f (join μ) := by
  ext1 s hs
  rw [join_apply hs, map_apply hf hs, join_apply (hf hs),
    lintegral_map (measurable_coe hs) (measurable_map f hf)]
  simp_rw [map_apply hf hs]

theorem join_map_join (μ : Measure (Measure (Measure α))) : join (map join μ) = join (join μ) := by
  show bind μ join = join (join μ)
  rw [join_eq_bind, join_eq_bind, bind_bind aemeasurable_id aemeasurable_id]
  apply congr_arg (bind μ)
  funext ν
  exact join_eq_bind ν

theorem join_map_dirac (μ : Measure α) : join (map dirac μ) = μ := bind_dirac

end Measure

end MeasureTheory<|MERGE_RESOLUTION|>--- conflicted
+++ resolved
@@ -126,8 +126,6 @@
   rw [measure_eq_iInf]
   exact le_iInf₂ fun t hst ↦ le_iInf fun htm ↦ join_apply htm ▸ by gcongr
 
-<<<<<<< HEAD
-=======
 @[simp]
 theorem join_smul {R : Type*} [SMul R ℝ≥0∞] [IsScalarTower R ℝ≥0∞ ℝ≥0∞] (c : R)
     (m : Measure (Measure α)) : (c • m).join = c • m.join := by
@@ -160,7 +158,6 @@
   ⟨fun μ ↦ ∫⁻ a, g a ∂μ, measurable_lintegral hgm,
     (ae_ae_of_ae_join hfg).mono fun _ ↦ lintegral_congr_ae⟩
 
->>>>>>> 4517e8f8
 @[simp]
 theorem join_zero : (0 : Measure (Measure α)).join = 0 := by
   ext1 s hs
