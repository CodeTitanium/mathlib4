/-
Copyright (c) 2017 Johannes Hölzl. All rights reserved.
Released under Apache 2.0 license as described in the file LICENSE.
Authors: Johannes Hölzl, Mario Carneiro
-/
import Mathlib.MeasureTheory.Measure.Restrict

/-!
# Classes of measures

We introduce the following typeclasses for measures:

* `IsProbabilityMeasure μ`: `μ univ = 1`;
* `IsFiniteMeasure μ`: `μ univ < ∞`;
* `SigmaFinite μ`: there exists a countable collection of sets that cover `univ`
  where `μ` is finite;
* `SFinite μ`: the measure `μ` can be written as a countable sum of finite measures;
* `IsLocallyFiniteMeasure μ` : `∀ x, ∃ s ∈ 𝓝 x, μ s < ∞`;
* `NoAtoms μ` : `∀ x, μ {x} = 0`; possibly should be redefined as
  `∀ s, 0 < μ s → ∃ t ⊆ s, 0 < μ t ∧ μ t < μ s`.
-/

open scoped ENNReal NNReal Topology
open Set MeasureTheory Measure Filter Function MeasurableSpace ENNReal

variable {α β δ ι : Type*}

namespace MeasureTheory

variable {m0 : MeasurableSpace α} [MeasurableSpace β] {μ ν ν₁ ν₂: Measure α}
  {s t : Set α}

section IsFiniteMeasure

/-- A measure `μ` is called finite if `μ univ < ∞`. -/
class IsFiniteMeasure (μ : Measure α) : Prop where
  measure_univ_lt_top : μ univ < ∞
#align measure_theory.is_finite_measure MeasureTheory.IsFiniteMeasure
#align measure_theory.is_finite_measure.measure_univ_lt_top MeasureTheory.IsFiniteMeasure.measure_univ_lt_top

theorem not_isFiniteMeasure_iff : ¬IsFiniteMeasure μ ↔ μ Set.univ = ∞ := by
  refine ⟨fun h => ?_, fun h => fun h' => h'.measure_univ_lt_top.ne h⟩
  by_contra h'
  exact h ⟨lt_top_iff_ne_top.mpr h'⟩
#align measure_theory.not_is_finite_measure_iff MeasureTheory.not_isFiniteMeasure_iff

instance Restrict.isFiniteMeasure (μ : Measure α) [hs : Fact (μ s < ∞)] :
    IsFiniteMeasure (μ.restrict s) :=
  ⟨by simpa using hs.elim⟩
#align measure_theory.restrict.is_finite_measure MeasureTheory.Restrict.isFiniteMeasure

theorem measure_lt_top (μ : Measure α) [IsFiniteMeasure μ] (s : Set α) : μ s < ∞ :=
  (measure_mono (subset_univ s)).trans_lt IsFiniteMeasure.measure_univ_lt_top
#align measure_theory.measure_lt_top MeasureTheory.measure_lt_top

instance isFiniteMeasureRestrict (μ : Measure α) (s : Set α) [h : IsFiniteMeasure μ] :
    IsFiniteMeasure (μ.restrict s) :=
  ⟨by simpa using measure_lt_top μ s⟩
#align measure_theory.is_finite_measure_restrict MeasureTheory.isFiniteMeasureRestrict

theorem measure_ne_top (μ : Measure α) [IsFiniteMeasure μ] (s : Set α) : μ s ≠ ∞ :=
  ne_of_lt (measure_lt_top μ s)
#align measure_theory.measure_ne_top MeasureTheory.measure_ne_top

theorem measure_compl_le_add_of_le_add [IsFiniteMeasure μ] (hs : MeasurableSet s)
    (ht : MeasurableSet t) {ε : ℝ≥0∞} (h : μ s ≤ μ t + ε) : μ tᶜ ≤ μ sᶜ + ε := by
  rw [measure_compl ht (measure_ne_top μ _), measure_compl hs (measure_ne_top μ _),
    tsub_le_iff_right]
  calc
    μ univ = μ univ - μ s + μ s := (tsub_add_cancel_of_le <| measure_mono s.subset_univ).symm
    _ ≤ μ univ - μ s + (μ t + ε) := add_le_add_left h _
    _ = _ := by rw [add_right_comm, add_assoc]
#align measure_theory.measure_compl_le_add_of_le_add MeasureTheory.measure_compl_le_add_of_le_add

theorem measure_compl_le_add_iff [IsFiniteMeasure μ] (hs : MeasurableSet s) (ht : MeasurableSet t)
    {ε : ℝ≥0∞} : μ sᶜ ≤ μ tᶜ + ε ↔ μ t ≤ μ s + ε :=
  ⟨fun h => compl_compl s ▸ compl_compl t ▸ measure_compl_le_add_of_le_add hs.compl ht.compl h,
    measure_compl_le_add_of_le_add ht hs⟩
#align measure_theory.measure_compl_le_add_iff MeasureTheory.measure_compl_le_add_iff

/-- The measure of the whole space with respect to a finite measure, considered as `ℝ≥0`. -/
def measureUnivNNReal (μ : Measure α) : ℝ≥0 :=
  (μ univ).toNNReal
#align measure_theory.measure_univ_nnreal MeasureTheory.measureUnivNNReal

@[simp]
theorem coe_measureUnivNNReal (μ : Measure α) [IsFiniteMeasure μ] :
    ↑(measureUnivNNReal μ) = μ univ :=
  ENNReal.coe_toNNReal (measure_ne_top μ univ)
#align measure_theory.coe_measure_univ_nnreal MeasureTheory.coe_measureUnivNNReal

instance isFiniteMeasureZero : IsFiniteMeasure (0 : Measure α) :=
  ⟨by simp⟩
#align measure_theory.is_finite_measure_zero MeasureTheory.isFiniteMeasureZero

instance (priority := 50) isFiniteMeasureOfIsEmpty [IsEmpty α] : IsFiniteMeasure μ := by
  rw [eq_zero_of_isEmpty μ]
  infer_instance
#align measure_theory.is_finite_measure_of_is_empty MeasureTheory.isFiniteMeasureOfIsEmpty

@[simp]
theorem measureUnivNNReal_zero : measureUnivNNReal (0 : Measure α) = 0 :=
  rfl
#align measure_theory.measure_univ_nnreal_zero MeasureTheory.measureUnivNNReal_zero

instance isFiniteMeasureAdd [IsFiniteMeasure μ] [IsFiniteMeasure ν] : IsFiniteMeasure (μ + ν) where
  measure_univ_lt_top := by
    rw [Measure.coe_add, Pi.add_apply, ENNReal.add_lt_top]
    exact ⟨measure_lt_top _ _, measure_lt_top _ _⟩
#align measure_theory.is_finite_measure_add MeasureTheory.isFiniteMeasureAdd

instance isFiniteMeasureSMulNNReal [IsFiniteMeasure μ] {r : ℝ≥0} : IsFiniteMeasure (r • μ) where
  measure_univ_lt_top := ENNReal.mul_lt_top ENNReal.coe_ne_top (measure_ne_top _ _)
#align measure_theory.is_finite_measure_smul_nnreal MeasureTheory.isFiniteMeasureSMulNNReal

instance IsFiniteMeasure.average : IsFiniteMeasure ((μ univ)⁻¹ • μ) where
  measure_univ_lt_top := by
    rw [smul_apply, smul_eq_mul, ← ENNReal.div_eq_inv_mul]
    exact ENNReal.div_self_le_one.trans_lt ENNReal.one_lt_top

instance isFiniteMeasureSMulOfNNRealTower {R} [SMul R ℝ≥0] [SMul R ℝ≥0∞] [IsScalarTower R ℝ≥0 ℝ≥0∞]
    [IsScalarTower R ℝ≥0∞ ℝ≥0∞] [IsFiniteMeasure μ] {r : R} : IsFiniteMeasure (r • μ) := by
  rw [← smul_one_smul ℝ≥0 r μ]
  infer_instance
#align measure_theory.is_finite_measure_smul_of_nnreal_tower MeasureTheory.isFiniteMeasureSMulOfNNRealTower

theorem isFiniteMeasure_of_le (μ : Measure α) [IsFiniteMeasure μ] (h : ν ≤ μ) : IsFiniteMeasure ν :=
  { measure_univ_lt_top := (h Set.univ).trans_lt (measure_lt_top _ _) }
#align measure_theory.is_finite_measure_of_le MeasureTheory.isFiniteMeasure_of_le

@[instance]
theorem Measure.isFiniteMeasure_map {m : MeasurableSpace α} (μ : Measure α) [IsFiniteMeasure μ]
    (f : α → β) : IsFiniteMeasure (μ.map f) := by
  by_cases hf : AEMeasurable f μ
  · constructor
    rw [map_apply_of_aemeasurable hf MeasurableSet.univ]
    exact measure_lt_top μ _
  · rw [map_of_not_aemeasurable hf]
    exact MeasureTheory.isFiniteMeasureZero
#align measure_theory.measure.is_finite_measure_map MeasureTheory.Measure.isFiniteMeasure_map

@[simp]
theorem measureUnivNNReal_eq_zero [IsFiniteMeasure μ] : measureUnivNNReal μ = 0 ↔ μ = 0 := by
  rw [← MeasureTheory.Measure.measure_univ_eq_zero, ← coe_measureUnivNNReal]
  norm_cast
#align measure_theory.measure_univ_nnreal_eq_zero MeasureTheory.measureUnivNNReal_eq_zero

theorem measureUnivNNReal_pos [IsFiniteMeasure μ] (hμ : μ ≠ 0) : 0 < measureUnivNNReal μ := by
  contrapose! hμ
  simpa [measureUnivNNReal_eq_zero, Nat.le_zero] using hμ
#align measure_theory.measure_univ_nnreal_pos MeasureTheory.measureUnivNNReal_pos

/-- `le_of_add_le_add_left` is normally applicable to `OrderedCancelAddCommMonoid`,
but it holds for measures with the additional assumption that μ is finite. -/
theorem Measure.le_of_add_le_add_left [IsFiniteMeasure μ] (A2 : μ + ν₁ ≤ μ + ν₂) : ν₁ ≤ ν₂ :=
  fun S => ENNReal.le_of_add_le_add_left (MeasureTheory.measure_ne_top μ S) (A2 S)
#align measure_theory.measure.le_of_add_le_add_left MeasureTheory.Measure.le_of_add_le_add_left

theorem summable_measure_toReal [hμ : IsFiniteMeasure μ] {f : ℕ → Set α}
    (hf₁ : ∀ i : ℕ, MeasurableSet (f i)) (hf₂ : Pairwise (Disjoint on f)) :
    Summable fun x => (μ (f x)).toReal := by
  apply ENNReal.summable_toReal
  rw [← MeasureTheory.measure_iUnion hf₂ hf₁]
  exact ne_of_lt (measure_lt_top _ _)
#align measure_theory.summable_measure_to_real MeasureTheory.summable_measure_toReal

theorem ae_eq_univ_iff_measure_eq [IsFiniteMeasure μ] (hs : NullMeasurableSet s μ) :
    s =ᵐ[μ] univ ↔ μ s = μ univ := by
  refine ⟨measure_congr, fun h => ?_⟩
  obtain ⟨t, -, ht₁, ht₂⟩ := hs.exists_measurable_subset_ae_eq
  exact
    ht₂.symm.trans
      (ae_eq_of_subset_of_measure_ge (subset_univ t) (Eq.le ((measure_congr ht₂).trans h).symm) ht₁
        (measure_ne_top μ univ))
#align measure_theory.ae_eq_univ_iff_measure_eq MeasureTheory.ae_eq_univ_iff_measure_eq

theorem ae_iff_measure_eq [IsFiniteMeasure μ] {p : α → Prop}
    (hp : NullMeasurableSet { a | p a } μ) : (∀ᵐ a ∂μ, p a) ↔ μ { a | p a } = μ univ := by
  rw [← ae_eq_univ_iff_measure_eq hp, eventuallyEq_univ, eventually_iff]
#align measure_theory.ae_iff_measure_eq MeasureTheory.ae_iff_measure_eq

theorem ae_mem_iff_measure_eq [IsFiniteMeasure μ] {s : Set α} (hs : NullMeasurableSet s μ) :
    (∀ᵐ a ∂μ, a ∈ s) ↔ μ s = μ univ :=
  ae_iff_measure_eq hs
#align measure_theory.ae_mem_iff_measure_eq MeasureTheory.ae_mem_iff_measure_eq

open scoped symmDiff

theorem abs_toReal_measure_sub_le_measure_symmDiff'
    (hs : MeasurableSet s) (ht : MeasurableSet t) (hs' : μ s ≠ ∞) (ht' : μ t ≠ ∞) :
    |(μ s).toReal - (μ t).toReal| ≤ (μ (s ∆ t)).toReal := by
  have hst : μ (s \ t) ≠ ∞ := (measure_lt_top_of_subset (diff_subset s t) hs').ne
  have hts : μ (t \ s) ≠ ∞ := (measure_lt_top_of_subset (diff_subset t s) ht').ne
  suffices (μ s).toReal - (μ t).toReal = (μ (s \ t)).toReal - (μ (t \ s)).toReal by
    rw [this, measure_symmDiff_eq hs ht, ENNReal.toReal_add hst hts]
    convert abs_sub (μ (s \ t)).toReal (μ (t \ s)).toReal <;> simp
  rw [measure_diff' s ht ht', measure_diff' t hs hs',
    ENNReal.toReal_sub_of_le measure_le_measure_union_right (measure_union_ne_top hs' ht'),
    ENNReal.toReal_sub_of_le measure_le_measure_union_right (measure_union_ne_top ht' hs'),
    union_comm t s]
  abel

theorem abs_toReal_measure_sub_le_measure_symmDiff [IsFiniteMeasure μ]
    (hs : MeasurableSet s) (ht : MeasurableSet t) :
    |(μ s).toReal - (μ t).toReal| ≤ (μ (s ∆ t)).toReal :=
  abs_toReal_measure_sub_le_measure_symmDiff' hs ht (measure_ne_top μ s) (measure_ne_top μ t)

end IsFiniteMeasure

section IsProbabilityMeasure

/-- A measure `μ` is called a probability measure if `μ univ = 1`. -/
class IsProbabilityMeasure (μ : Measure α) : Prop where
  measure_univ : μ univ = 1
#align measure_theory.is_probability_measure MeasureTheory.IsProbabilityMeasure
#align measure_theory.is_probability_measure.measure_univ MeasureTheory.IsProbabilityMeasure.measure_univ

export MeasureTheory.IsProbabilityMeasure (measure_univ)

attribute [simp] IsProbabilityMeasure.measure_univ

lemma isProbabilityMeasure_iff : IsProbabilityMeasure μ ↔ μ univ = 1 :=
  ⟨fun _ ↦ measure_univ, IsProbabilityMeasure.mk⟩

instance (priority := 100) IsProbabilityMeasure.toIsFiniteMeasure (μ : Measure α)
    [IsProbabilityMeasure μ] : IsFiniteMeasure μ :=
  ⟨by simp only [measure_univ, ENNReal.one_lt_top]⟩
#align measure_theory.is_probability_measure.to_is_finite_measure MeasureTheory.IsProbabilityMeasure.toIsFiniteMeasure

theorem IsProbabilityMeasure.ne_zero (μ : Measure α) [IsProbabilityMeasure μ] : μ ≠ 0 :=
  mt measure_univ_eq_zero.2 <| by simp [measure_univ]
#align measure_theory.is_probability_measure.ne_zero MeasureTheory.IsProbabilityMeasure.ne_zero

instance (priority := 100) IsProbabilityMeasure.neZero (μ : Measure α) [IsProbabilityMeasure μ] :
    NeZero μ := ⟨IsProbabilityMeasure.ne_zero μ⟩

-- Porting note: no longer an `instance` because `inferInstance` can find it now
theorem IsProbabilityMeasure.ae_neBot [IsProbabilityMeasure μ] : NeBot μ.ae := inferInstance
#align measure_theory.is_probability_measure.ae_ne_bot MeasureTheory.IsProbabilityMeasure.ae_neBot

theorem prob_add_prob_compl [IsProbabilityMeasure μ] (h : MeasurableSet s) : μ s + μ sᶜ = 1 :=
  (measure_add_measure_compl h).trans measure_univ
#align measure_theory.prob_add_prob_compl MeasureTheory.prob_add_prob_compl

theorem prob_le_one [IsProbabilityMeasure μ] : μ s ≤ 1 :=
  (measure_mono <| Set.subset_univ _).trans_eq measure_univ
#align measure_theory.prob_le_one MeasureTheory.prob_le_one

-- Porting note: made an `instance`, using `NeZero`
instance isProbabilityMeasureSMul [IsFiniteMeasure μ] [NeZero μ] :
    IsProbabilityMeasure ((μ univ)⁻¹ • μ) :=
  ⟨ENNReal.inv_mul_cancel (NeZero.ne (μ univ)) (measure_ne_top _ _)⟩
#align measure_theory.is_probability_measure_smul MeasureTheory.isProbabilityMeasureSMulₓ

variable [IsProbabilityMeasure μ] {p : α → Prop} {f : β → α}

theorem isProbabilityMeasure_map {f : α → β} (hf : AEMeasurable f μ) :
    IsProbabilityMeasure (map f μ) :=
  ⟨by simp [map_apply_of_aemeasurable, hf]⟩
#align measure_theory.is_probability_measure_map MeasureTheory.isProbabilityMeasure_map

@[simp]
theorem one_le_prob_iff : 1 ≤ μ s ↔ μ s = 1 :=
  ⟨fun h => le_antisymm prob_le_one h, fun h => h ▸ le_refl _⟩
#align measure_theory.one_le_prob_iff MeasureTheory.one_le_prob_iff

/-- Note that this is not quite as useful as it looks because the measure takes values in `ℝ≥0∞`.
Thus the subtraction appearing is the truncated subtraction of `ℝ≥0∞`, rather than the
better-behaved subtraction of `ℝ`. -/
lemma prob_compl_eq_one_sub₀ (h : NullMeasurableSet s μ) : μ sᶜ = 1 - μ s := by
  rw [measure_compl₀ h (measure_ne_top _ _), measure_univ]

/-- Note that this is not quite as useful as it looks because the measure takes values in `ℝ≥0∞`.
Thus the subtraction appearing is the truncated subtraction of `ℝ≥0∞`, rather than the
better-behaved subtraction of `ℝ`. -/
theorem prob_compl_eq_one_sub (hs : MeasurableSet s) : μ sᶜ = 1 - μ s :=
  prob_compl_eq_one_sub₀ hs.nullMeasurableSet
#align measure_theory.prob_compl_eq_one_sub MeasureTheory.prob_compl_eq_one_sub

@[simp] lemma prob_compl_eq_zero_iff₀ (hs : NullMeasurableSet s μ) : μ sᶜ = 0 ↔ μ s = 1 := by
  rw [prob_compl_eq_one_sub₀ hs, tsub_eq_zero_iff_le, one_le_prob_iff]

@[simp] lemma prob_compl_eq_zero_iff (hs : MeasurableSet s) : μ sᶜ = 0 ↔ μ s = 1 :=
  prob_compl_eq_zero_iff₀ hs.nullMeasurableSet
#align measure_theory.prob_compl_eq_zero_iff MeasureTheory.prob_compl_eq_zero_iff

@[simp] lemma prob_compl_eq_one_iff₀ (hs : NullMeasurableSet s μ) : μ sᶜ = 1 ↔ μ s = 0 := by
  rw [← prob_compl_eq_zero_iff₀ hs.compl, compl_compl]

@[simp] lemma prob_compl_eq_one_iff (hs : MeasurableSet s) : μ sᶜ = 1 ↔ μ s = 0 :=
  prob_compl_eq_one_iff₀ hs.nullMeasurableSet
#align measure_theory.prob_compl_eq_one_iff MeasureTheory.prob_compl_eq_one_iff

lemma mem_ae_iff_prob_eq_one₀ (hs : NullMeasurableSet s μ) : s ∈ μ.ae ↔ μ s = 1 :=
  mem_ae_iff.trans <| prob_compl_eq_zero_iff₀ hs

lemma mem_ae_iff_prob_eq_one (hs : MeasurableSet s) : s ∈ μ.ae ↔ μ s = 1 :=
  mem_ae_iff.trans <| prob_compl_eq_zero_iff hs

lemma ae_iff_prob_eq_one (hp : Measurable p) : (∀ᵐ a ∂μ, p a) ↔ μ {a | p a} = 1 :=
  mem_ae_iff_prob_eq_one hp.setOf

lemma isProbabilityMeasure_comap (hf : Injective f) (hf' : ∀ᵐ a ∂μ, a ∈ range f)
    (hf'' : ∀ s, MeasurableSet s → MeasurableSet (f '' s)) :
    IsProbabilityMeasure (μ.comap f) where
  measure_univ := by
    rw [comap_apply _ hf hf'' _ MeasurableSet.univ,
      ← mem_ae_iff_prob_eq_one (hf'' _ MeasurableSet.univ)]
    simpa

protected lemma _root_.MeasurableEmbedding.isProbabilityMeasure_comap (hf : MeasurableEmbedding f)
    (hf' : ∀ᵐ a ∂μ, a ∈ range f) : IsProbabilityMeasure (μ.comap f) :=
  isProbabilityMeasure_comap hf.injective hf' hf.measurableSet_image'

instance isProbabilityMeasure_map_up :
    IsProbabilityMeasure (μ.map ULift.up) := isProbabilityMeasure_map measurable_up.aemeasurable

instance isProbabilityMeasure_comap_down : IsProbabilityMeasure (μ.comap ULift.down) :=
  MeasurableEquiv.ulift.measurableEmbedding.isProbabilityMeasure_comap <| ae_of_all _ <| by
    simp [Function.Surjective.range_eq <| EquivLike.surjective _]

end IsProbabilityMeasure

section NoAtoms

/-- Measure `μ` *has no atoms* if the measure of each singleton is zero.

NB: Wikipedia assumes that for any measurable set `s` with positive `μ`-measure,
there exists a measurable `t ⊆ s` such that `0 < μ t < μ s`. While this implies `μ {x} = 0`,
the converse is not true. -/
class NoAtoms {m0 : MeasurableSpace α} (μ : Measure α) : Prop where
  measure_singleton : ∀ x, μ {x} = 0
#align measure_theory.has_no_atoms MeasureTheory.NoAtoms
#align measure_theory.has_no_atoms.measure_singleton MeasureTheory.NoAtoms.measure_singleton

export MeasureTheory.NoAtoms (measure_singleton)

attribute [simp] measure_singleton

variable [NoAtoms μ]

theorem _root_.Set.Subsingleton.measure_zero (hs : s.Subsingleton) (μ : Measure α) [NoAtoms μ] :
    μ s = 0 :=
  hs.induction_on (p := fun s => μ s = 0) measure_empty measure_singleton
#align set.subsingleton.measure_zero Set.Subsingleton.measure_zero

theorem Measure.restrict_singleton' {a : α} : μ.restrict {a} = 0 := by
  simp only [measure_singleton, Measure.restrict_eq_zero]
#align measure_theory.measure.restrict_singleton' MeasureTheory.Measure.restrict_singleton'

instance Measure.restrict.instNoAtoms (s : Set α) : NoAtoms (μ.restrict s) := by
  refine ⟨fun x => ?_⟩
  obtain ⟨t, hxt, ht1, ht2⟩ := exists_measurable_superset_of_null (measure_singleton x : μ {x} = 0)
  apply measure_mono_null hxt
  rw [Measure.restrict_apply ht1]
  apply measure_mono_null (inter_subset_left t s) ht2
#align measure_theory.measure.restrict.has_no_atoms MeasureTheory.Measure.restrict.instNoAtoms

theorem _root_.Set.Countable.measure_zero (h : s.Countable) (μ : Measure α) [NoAtoms μ] :
    μ s = 0 := by
  rw [← biUnion_of_singleton s, measure_biUnion_null_iff h]
  simp
#align set.countable.measure_zero Set.Countable.measure_zero

theorem _root_.Set.Countable.ae_not_mem (h : s.Countable) (μ : Measure α) [NoAtoms μ] :
    ∀ᵐ x ∂μ, x ∉ s := by
  simpa only [ae_iff, Classical.not_not] using h.measure_zero μ
#align set.countable.ae_not_mem Set.Countable.ae_not_mem

lemma _root_.Set.Countable.measure_restrict_compl (h : s.Countable) (μ : Measure α) [NoAtoms μ] :
    μ.restrict sᶜ = μ :=
  restrict_eq_self_of_ae_mem <| h.ae_not_mem μ

@[simp]
lemma restrict_compl_singleton (a : α) : μ.restrict ({a}ᶜ) = μ :=
  (countable_singleton _).measure_restrict_compl μ

theorem _root_.Set.Finite.measure_zero (h : s.Finite) (μ : Measure α) [NoAtoms μ] : μ s = 0 :=
  h.countable.measure_zero μ
#align set.finite.measure_zero Set.Finite.measure_zero

theorem _root_.Finset.measure_zero (s : Finset α) (μ : Measure α) [NoAtoms μ] : μ s = 0 :=
  s.finite_toSet.measure_zero μ
#align finset.measure_zero Finset.measure_zero

theorem insert_ae_eq_self (a : α) (s : Set α) : (insert a s : Set α) =ᵐ[μ] s :=
  union_ae_eq_right.2 <| measure_mono_null (diff_subset _ _) (measure_singleton _)
#align measure_theory.insert_ae_eq_self MeasureTheory.insert_ae_eq_self

section

variable [PartialOrder α] {a b : α}

theorem Iio_ae_eq_Iic : Iio a =ᵐ[μ] Iic a :=
  Iio_ae_eq_Iic' (measure_singleton a)
#align measure_theory.Iio_ae_eq_Iic MeasureTheory.Iio_ae_eq_Iic

theorem Ioi_ae_eq_Ici : Ioi a =ᵐ[μ] Ici a :=
  Ioi_ae_eq_Ici' (measure_singleton a)
#align measure_theory.Ioi_ae_eq_Ici MeasureTheory.Ioi_ae_eq_Ici

theorem Ioo_ae_eq_Ioc : Ioo a b =ᵐ[μ] Ioc a b :=
  Ioo_ae_eq_Ioc' (measure_singleton b)
#align measure_theory.Ioo_ae_eq_Ioc MeasureTheory.Ioo_ae_eq_Ioc

theorem Ioc_ae_eq_Icc : Ioc a b =ᵐ[μ] Icc a b :=
  Ioc_ae_eq_Icc' (measure_singleton a)
#align measure_theory.Ioc_ae_eq_Icc MeasureTheory.Ioc_ae_eq_Icc

theorem Ioo_ae_eq_Ico : Ioo a b =ᵐ[μ] Ico a b :=
  Ioo_ae_eq_Ico' (measure_singleton a)
#align measure_theory.Ioo_ae_eq_Ico MeasureTheory.Ioo_ae_eq_Ico

theorem Ioo_ae_eq_Icc : Ioo a b =ᵐ[μ] Icc a b :=
  Ioo_ae_eq_Icc' (measure_singleton a) (measure_singleton b)
#align measure_theory.Ioo_ae_eq_Icc MeasureTheory.Ioo_ae_eq_Icc

theorem Ico_ae_eq_Icc : Ico a b =ᵐ[μ] Icc a b :=
  Ico_ae_eq_Icc' (measure_singleton b)
#align measure_theory.Ico_ae_eq_Icc MeasureTheory.Ico_ae_eq_Icc

theorem Ico_ae_eq_Ioc : Ico a b =ᵐ[μ] Ioc a b :=
  Ico_ae_eq_Ioc' (measure_singleton a) (measure_singleton b)
#align measure_theory.Ico_ae_eq_Ioc MeasureTheory.Ico_ae_eq_Ioc

theorem restrict_Iio_eq_restrict_Iic : μ.restrict (Iio a) = μ.restrict (Iic a) :=
  restrict_congr_set Iio_ae_eq_Iic

theorem restrict_Ioi_eq_restrict_Ici : μ.restrict (Ioi a) = μ.restrict (Ici a) :=
  restrict_congr_set Ioi_ae_eq_Ici

theorem restrict_Ioo_eq_restrict_Ioc : μ.restrict (Ioo a b) = μ.restrict (Ioc a b) :=
  restrict_congr_set Ioo_ae_eq_Ioc

theorem restrict_Ioc_eq_restrict_Icc : μ.restrict (Ioc a b) = μ.restrict (Icc a b) :=
  restrict_congr_set Ioc_ae_eq_Icc

theorem restrict_Ioo_eq_restrict_Ico : μ.restrict (Ioo a b) = μ.restrict (Ico a b) :=
  restrict_congr_set Ioo_ae_eq_Ico

theorem restrict_Ioo_eq_restrict_Icc : μ.restrict (Ioo a b) = μ.restrict (Icc a b) :=
  restrict_congr_set Ioo_ae_eq_Icc

theorem restrict_Ico_eq_restrict_Icc : μ.restrict (Ico a b) = μ.restrict (Icc a b) :=
  restrict_congr_set Ico_ae_eq_Icc

theorem restrict_Ico_eq_restrict_Ioc : μ.restrict (Ico a b) = μ.restrict (Ioc a b) :=
  restrict_congr_set Ico_ae_eq_Ioc

end

open Interval

theorem uIoc_ae_eq_interval [LinearOrder α] {a b : α} : Ι a b =ᵐ[μ] [[a, b]] :=
  Ioc_ae_eq_Icc
#align measure_theory.uIoc_ae_eq_interval MeasureTheory.uIoc_ae_eq_interval

end NoAtoms

theorem ite_ae_eq_of_measure_zero {γ} (f : α → γ) (g : α → γ) (s : Set α) [DecidablePred (· ∈ s)]
    (hs_zero : μ s = 0) :
    (fun x => ite (x ∈ s) (f x) (g x)) =ᵐ[μ] g := by
  have h_ss : sᶜ ⊆ { a : α | ite (a ∈ s) (f a) (g a) = g a } := fun x hx => by
    simp [(Set.mem_compl_iff _ _).mp hx]
  refine measure_mono_null ?_ hs_zero
  conv_rhs => rw [← compl_compl s]
  rwa [Set.compl_subset_compl]
#align measure_theory.ite_ae_eq_of_measure_zero MeasureTheory.ite_ae_eq_of_measure_zero

theorem ite_ae_eq_of_measure_compl_zero {γ} (f : α → γ) (g : α → γ)
    (s : Set α) [DecidablePred (· ∈ s)] (hs_zero : μ sᶜ = 0) :
    (fun x => ite (x ∈ s) (f x) (g x)) =ᵐ[μ] f := by
  change s ∈ μ.ae at hs_zero
  filter_upwards [hs_zero]
  intros
  split_ifs
  rfl
#align measure_theory.ite_ae_eq_of_measure_compl_zero MeasureTheory.ite_ae_eq_of_measure_compl_zero

namespace Measure

/-- A measure is called finite at filter `f` if it is finite at some set `s ∈ f`.
Equivalently, it is eventually finite at `s` in `f.small_sets`. -/
def FiniteAtFilter {_m0 : MeasurableSpace α} (μ : Measure α) (f : Filter α) : Prop :=
  ∃ s ∈ f, μ s < ∞
#align measure_theory.measure.finite_at_filter MeasureTheory.Measure.FiniteAtFilter

theorem finiteAtFilter_of_finite {_m0 : MeasurableSpace α} (μ : Measure α) [IsFiniteMeasure μ]
    (f : Filter α) : μ.FiniteAtFilter f :=
  ⟨univ, univ_mem, measure_lt_top μ univ⟩
#align measure_theory.measure.finite_at_filter_of_finite MeasureTheory.Measure.finiteAtFilter_of_finite

theorem FiniteAtFilter.exists_mem_basis {f : Filter α} (hμ : FiniteAtFilter μ f) {p : ι → Prop}
    {s : ι → Set α} (hf : f.HasBasis p s) : ∃ i, p i ∧ μ (s i) < ∞ :=
  (hf.exists_iff fun {_s _t} hst ht => (measure_mono hst).trans_lt ht).1 hμ
#align measure_theory.measure.finite_at_filter.exists_mem_basis MeasureTheory.Measure.FiniteAtFilter.exists_mem_basis

theorem finiteAtBot {m0 : MeasurableSpace α} (μ : Measure α) : μ.FiniteAtFilter ⊥ :=
  ⟨∅, mem_bot, by simp only [measure_empty, zero_lt_top]⟩
#align measure_theory.measure.finite_at_bot MeasureTheory.Measure.finiteAtBot

/-- `μ` has finite spanning sets in `C` if there is a countable sequence of sets in `C` that have
  finite measures. This structure is a type, which is useful if we want to record extra properties
  about the sets, such as that they are monotone.
  `SigmaFinite` is defined in terms of this: `μ` is σ-finite if there exists a sequence of
  finite spanning sets in the collection of all measurable sets. -/
-- Porting note(#5171): this linter isn't ported yet.
-- @[nolint has_nonempty_instance]
structure FiniteSpanningSetsIn {m0 : MeasurableSpace α} (μ : Measure α) (C : Set (Set α)) where
  protected set : ℕ → Set α
  protected set_mem : ∀ i, set i ∈ C
  protected finite : ∀ i, μ (set i) < ∞
  protected spanning : ⋃ i, set i = univ
#align measure_theory.measure.finite_spanning_sets_in MeasureTheory.Measure.FiniteSpanningSetsIn
#align measure_theory.measure.finite_spanning_sets_in.set MeasureTheory.Measure.FiniteSpanningSetsIn.set
#align measure_theory.measure.finite_spanning_sets_in.set_mem MeasureTheory.Measure.FiniteSpanningSetsIn.set_mem
#align measure_theory.measure.finite_spanning_sets_in.finite MeasureTheory.Measure.FiniteSpanningSetsIn.finite
#align measure_theory.measure.finite_spanning_sets_in.spanning MeasureTheory.Measure.FiniteSpanningSetsIn.spanning

end Measure

open Measure

section SFinite

/-- A measure is called s-finite if it is a countable sum of finite measures. -/
class SFinite (μ : Measure α) : Prop where
  out' : ∃ m : ℕ → Measure α, (∀ n, IsFiniteMeasure (m n)) ∧ μ = Measure.sum m

/-- A sequence of finite measures such that `μ = sum (sFiniteSeq μ)` (see `sum_sFiniteSeq`). -/
noncomputable
def sFiniteSeq (μ : Measure α) [h : SFinite μ] : ℕ → Measure α := h.1.choose

instance isFiniteMeasure_sFiniteSeq [h : SFinite μ] (n : ℕ) : IsFiniteMeasure (sFiniteSeq μ n) :=
  h.1.choose_spec.1 n

lemma sum_sFiniteSeq (μ : Measure α) [h : SFinite μ] : sum (sFiniteSeq μ) = μ :=
  h.1.choose_spec.2.symm

instance : SFinite (0 : Measure α) := ⟨fun _ ↦ 0, inferInstance, by rw [Measure.sum_zero]⟩

@[simp]
lemma sFiniteSeq_zero (n : ℕ) : sFiniteSeq (0 : Measure α) n = 0 := by
  ext s hs
  have h : ∑' n, sFiniteSeq (0 : Measure α) n s = 0 := by
    simp [← Measure.sum_apply _ hs, sum_sFiniteSeq]
  simp only [ENNReal.tsum_eq_zero] at h
  exact h n

/-- A countable sum of finite measures is s-finite.
This lemma is superseeded by the instance below. -/
lemma sfinite_sum_of_countable [Countable ι]
    (m : ι → Measure α) [∀ n, IsFiniteMeasure (m n)] : SFinite (Measure.sum m) := by
  classical
  obtain ⟨f, hf⟩ : ∃ f : ι → ℕ, Function.Injective f := Countable.exists_injective_nat ι
  refine ⟨_, fun n ↦ ?_, (sum_extend_zero hf m).symm⟩
  rcases em (n ∈ range f) with ⟨i, rfl⟩ | hn
  · rw [hf.extend_apply]
    infer_instance
  · rw [Function.extend_apply' _ _ _ hn, Pi.zero_apply]
    infer_instance

instance [Countable ι] (m : ι → Measure α) [∀ n, SFinite (m n)] : SFinite (Measure.sum m) := by
  change SFinite (Measure.sum (fun i ↦ m i))
  simp_rw [← sum_sFiniteSeq (m _), Measure.sum_sum]
  apply sfinite_sum_of_countable

instance [SFinite μ] [SFinite ν] : SFinite (μ + ν) := by
  refine ⟨fun n ↦ sFiniteSeq μ n + sFiniteSeq ν n, inferInstance, ?_⟩
  ext s hs
  simp only [Measure.add_apply, sum_apply _ hs]
  rw [tsum_add ENNReal.summable ENNReal.summable, ← sum_apply _ hs, ← sum_apply _ hs,
    sum_sFiniteSeq, sum_sFiniteSeq]

instance [SFinite μ] (s : Set α) : SFinite (μ.restrict s) :=
  ⟨fun n ↦ (sFiniteSeq μ n).restrict s, fun n ↦ inferInstance,
    by rw [← restrict_sum_of_countable, sum_sFiniteSeq]⟩

end SFinite

/-- A measure `μ` is called σ-finite if there is a countable collection of sets
 `{ A i | i ∈ ℕ }` such that `μ (A i) < ∞` and `⋃ i, A i = s`. -/
class SigmaFinite {m0 : MeasurableSpace α} (μ : Measure α) : Prop where
  out' : Nonempty (μ.FiniteSpanningSetsIn univ)
#align measure_theory.sigma_finite MeasureTheory.SigmaFinite
#align measure_theory.sigma_finite.out' MeasureTheory.SigmaFinite.out'

theorem sigmaFinite_iff : SigmaFinite μ ↔ Nonempty (μ.FiniteSpanningSetsIn univ) :=
  ⟨fun h => h.1, fun h => ⟨h⟩⟩
#align measure_theory.sigma_finite_iff MeasureTheory.sigmaFinite_iff

theorem SigmaFinite.out (h : SigmaFinite μ) : Nonempty (μ.FiniteSpanningSetsIn univ) :=
  h.1
#align measure_theory.sigma_finite.out MeasureTheory.SigmaFinite.out

/-- If `μ` is σ-finite it has finite spanning sets in the collection of all measurable sets. -/
def Measure.toFiniteSpanningSetsIn (μ : Measure α) [h : SigmaFinite μ] :
    μ.FiniteSpanningSetsIn { s | MeasurableSet s } where
  set n := toMeasurable μ (h.out.some.set n)
  set_mem n := measurableSet_toMeasurable _ _
  finite n := by
    rw [measure_toMeasurable]
    exact h.out.some.finite n
  spanning := eq_univ_of_subset (iUnion_mono fun n => subset_toMeasurable _ _) h.out.some.spanning
#align measure_theory.measure.to_finite_spanning_sets_in MeasureTheory.Measure.toFiniteSpanningSetsIn

/-- A noncomputable way to get a monotone collection of sets that span `univ` and have finite
  measure using `Classical.choose`. This definition satisfies monotonicity in addition to all other
  properties in `SigmaFinite`. -/
def spanningSets (μ : Measure α) [SigmaFinite μ] (i : ℕ) : Set α :=
  Accumulate μ.toFiniteSpanningSetsIn.set i
#align measure_theory.spanning_sets MeasureTheory.spanningSets

theorem monotone_spanningSets (μ : Measure α) [SigmaFinite μ] : Monotone (spanningSets μ) :=
  monotone_accumulate
#align measure_theory.monotone_spanning_sets MeasureTheory.monotone_spanningSets

theorem measurable_spanningSets (μ : Measure α) [SigmaFinite μ] (i : ℕ) :
    MeasurableSet (spanningSets μ i) :=
  MeasurableSet.iUnion fun j => MeasurableSet.iUnion fun _ => μ.toFiniteSpanningSetsIn.set_mem j
#align measure_theory.measurable_spanning_sets MeasureTheory.measurable_spanningSets

theorem measure_spanningSets_lt_top (μ : Measure α) [SigmaFinite μ] (i : ℕ) :
    μ (spanningSets μ i) < ∞ :=
  measure_biUnion_lt_top (finite_le_nat i) fun j _ => (μ.toFiniteSpanningSetsIn.finite j).ne
#align measure_theory.measure_spanning_sets_lt_top MeasureTheory.measure_spanningSets_lt_top

theorem iUnion_spanningSets (μ : Measure α) [SigmaFinite μ] : ⋃ i : ℕ, spanningSets μ i = univ :=
  by simp_rw [spanningSets, iUnion_accumulate, μ.toFiniteSpanningSetsIn.spanning]
#align measure_theory.Union_spanning_sets MeasureTheory.iUnion_spanningSets

theorem isCountablySpanning_spanningSets (μ : Measure α) [SigmaFinite μ] :
    IsCountablySpanning (range (spanningSets μ)) :=
  ⟨spanningSets μ, mem_range_self, iUnion_spanningSets μ⟩
#align measure_theory.is_countably_spanning_spanning_sets MeasureTheory.isCountablySpanning_spanningSets

open scoped Classical in
/-- `spanningSetsIndex μ x` is the least `n : ℕ` such that `x ∈ spanningSets μ n`. -/
noncomputable def spanningSetsIndex (μ : Measure α) [SigmaFinite μ] (x : α) : ℕ :=
  Nat.find <| iUnion_eq_univ_iff.1 (iUnion_spanningSets μ) x
#align measure_theory.spanning_sets_index MeasureTheory.spanningSetsIndex

open scoped Classical in
theorem measurable_spanningSetsIndex (μ : Measure α) [SigmaFinite μ] :
    Measurable (spanningSetsIndex μ) :=
  measurable_find _ <| measurable_spanningSets μ
#align measure_theory.measurable_spanning_sets_index MeasureTheory.measurable_spanningSetsIndex

open scoped Classical in
theorem preimage_spanningSetsIndex_singleton (μ : Measure α) [SigmaFinite μ] (n : ℕ) :
    spanningSetsIndex μ ⁻¹' {n} = disjointed (spanningSets μ) n :=
  preimage_find_eq_disjointed _ _ _
#align measure_theory.preimage_spanning_sets_index_singleton MeasureTheory.preimage_spanningSetsIndex_singleton

theorem spanningSetsIndex_eq_iff (μ : Measure α) [SigmaFinite μ] {x : α} {n : ℕ} :
    spanningSetsIndex μ x = n ↔ x ∈ disjointed (spanningSets μ) n := by
  convert Set.ext_iff.1 (preimage_spanningSetsIndex_singleton μ n) x
#align measure_theory.spanning_sets_index_eq_iff MeasureTheory.spanningSetsIndex_eq_iff

theorem mem_disjointed_spanningSetsIndex (μ : Measure α) [SigmaFinite μ] (x : α) :
    x ∈ disjointed (spanningSets μ) (spanningSetsIndex μ x) :=
  (spanningSetsIndex_eq_iff μ).1 rfl
#align measure_theory.mem_disjointed_spanning_sets_index MeasureTheory.mem_disjointed_spanningSetsIndex

theorem mem_spanningSetsIndex (μ : Measure α) [SigmaFinite μ] (x : α) :
    x ∈ spanningSets μ (spanningSetsIndex μ x) :=
  disjointed_subset _ _ (mem_disjointed_spanningSetsIndex μ x)
#align measure_theory.mem_spanning_sets_index MeasureTheory.mem_spanningSetsIndex

theorem mem_spanningSets_of_index_le (μ : Measure α) [SigmaFinite μ] (x : α) {n : ℕ}
    (hn : spanningSetsIndex μ x ≤ n) : x ∈ spanningSets μ n :=
  monotone_spanningSets μ hn (mem_spanningSetsIndex μ x)
#align measure_theory.mem_spanning_sets_of_index_le MeasureTheory.mem_spanningSets_of_index_le

theorem eventually_mem_spanningSets (μ : Measure α) [SigmaFinite μ] (x : α) :
    ∀ᶠ n in atTop, x ∈ spanningSets μ n :=
  eventually_atTop.2 ⟨spanningSetsIndex μ x, fun _ => mem_spanningSets_of_index_le μ x⟩
#align measure_theory.eventually_mem_spanning_sets MeasureTheory.eventually_mem_spanningSets

theorem sum_restrict_disjointed_spanningSets (μ : Measure α) [SigmaFinite μ] :
    sum (fun n ↦ μ.restrict (disjointed (spanningSets μ) n)) = μ := by
  rw [← restrict_iUnion (disjoint_disjointed _)
      (MeasurableSet.disjointed (measurable_spanningSets _)),
    iUnion_disjointed, iUnion_spanningSets, restrict_univ]

instance (priority := 100) [SigmaFinite μ] : SFinite μ := by
  have : ∀ n, Fact (μ (disjointed (spanningSets μ) n) < ∞) :=
    fun n ↦ ⟨(measure_mono (disjointed_subset _ _)).trans_lt (measure_spanningSets_lt_top μ n)⟩
  exact ⟨⟨fun n ↦ μ.restrict (disjointed (spanningSets μ) n), fun n ↦ by infer_instance,
    (sum_restrict_disjointed_spanningSets μ).symm⟩⟩

namespace Measure

/-- A set in a σ-finite space has zero measure if and only if its intersection with
all members of the countable family of finite measure spanning sets has zero measure. -/
theorem forall_measure_inter_spanningSets_eq_zero [MeasurableSpace α] {μ : Measure α}
    [SigmaFinite μ] (s : Set α) : (∀ n, μ (s ∩ spanningSets μ n) = 0) ↔ μ s = 0 := by
  nth_rw 2 [show s = ⋃ n, s ∩ spanningSets μ n by
      rw [← inter_iUnion, iUnion_spanningSets, inter_univ] ]
  rw [measure_iUnion_null_iff]
#align measure_theory.measure.forall_measure_inter_spanning_sets_eq_zero MeasureTheory.Measure.forall_measure_inter_spanningSets_eq_zero

/-- A set in a σ-finite space has positive measure if and only if its intersection with
some member of the countable family of finite measure spanning sets has positive measure. -/
theorem exists_measure_inter_spanningSets_pos [MeasurableSpace α] {μ : Measure α} [SigmaFinite μ]
    (s : Set α) : (∃ n, 0 < μ (s ∩ spanningSets μ n)) ↔ 0 < μ s := by
  rw [← not_iff_not]
  simp only [not_exists, not_lt, nonpos_iff_eq_zero]
  exact forall_measure_inter_spanningSets_eq_zero s
#align measure_theory.measure.exists_measure_inter_spanning_sets_pos MeasureTheory.Measure.exists_measure_inter_spanningSets_pos

/-- If the union of a.e.-disjoint null-measurable sets has finite measure, then there are only
finitely many members of the union whose measure exceeds any given positive number. -/
theorem finite_const_le_meas_of_disjoint_iUnion₀ {ι : Type*} [MeasurableSpace α] (μ : Measure α)
    {ε : ℝ≥0∞} (ε_pos : 0 < ε) {As : ι → Set α} (As_mble : ∀ i : ι, NullMeasurableSet (As i) μ)
    (As_disj : Pairwise (AEDisjoint μ on As)) (Union_As_finite : μ (⋃ i, As i) ≠ ∞) :
    Set.Finite { i : ι | ε ≤ μ (As i) } :=
  ENNReal.finite_const_le_of_tsum_ne_top
    (ne_top_of_le_ne_top Union_As_finite (tsum_meas_le_meas_iUnion_of_disjoint₀ μ As_mble As_disj))
    ε_pos.ne'

/-- If the union of disjoint measurable sets has finite measure, then there are only
finitely many members of the union whose measure exceeds any given positive number. -/
theorem finite_const_le_meas_of_disjoint_iUnion {ι : Type*} [MeasurableSpace α] (μ : Measure α)
    {ε : ℝ≥0∞} (ε_pos : 0 < ε) {As : ι → Set α} (As_mble : ∀ i : ι, MeasurableSet (As i))
    (As_disj : Pairwise (Disjoint on As)) (Union_As_finite : μ (⋃ i, As i) ≠ ∞) :
    Set.Finite { i : ι | ε ≤ μ (As i) } :=
  finite_const_le_meas_of_disjoint_iUnion₀ μ ε_pos (fun i ↦ (As_mble i).nullMeasurableSet)
    (fun _ _ h ↦ Disjoint.aedisjoint (As_disj h)) Union_As_finite
#align measure_theory.measure.finite_const_le_meas_of_disjoint_Union MeasureTheory.Measure.finite_const_le_meas_of_disjoint_iUnion

/-- If all elements of an infinite set have measure uniformly separated from zero,
then the set has infinite measure. -/
theorem _root_.Set.Infinite.meas_eq_top [MeasurableSingletonClass α]
    {s : Set α} (hs : s.Infinite) (h' : ∃ ε, ε ≠ 0 ∧ ∀ x ∈ s, ε ≤ μ {x}) : μ s = ∞ := top_unique <|
  let ⟨ε, hne, hε⟩ := h'; have := hs.to_subtype
  calc
    ∞ = ∑' _ : s, ε := (ENNReal.tsum_const_eq_top_of_ne_zero hne).symm
    _ ≤ ∑' x : s, μ {x.1} := ENNReal.tsum_le_tsum fun x ↦ hε x x.2
    _ ≤ μ (⋃ x : s, {x.1}) := tsum_meas_le_meas_iUnion_of_disjoint _
      (fun _ ↦ MeasurableSet.singleton _) fun x y hne ↦ by simpa [Subtype.val_inj]
    _ = μ s := by simp

/-- If the union of a.e.-disjoint null-measurable sets has finite measure, then there are only
countably many members of the union whose measure is positive. -/
theorem countable_meas_pos_of_disjoint_of_meas_iUnion_ne_top₀ {ι : Type*} {_ : MeasurableSpace α}
    (μ : Measure α) {As : ι → Set α} (As_mble : ∀ i : ι, NullMeasurableSet (As i) μ)
    (As_disj : Pairwise (AEDisjoint μ on As)) (Union_As_finite : μ (⋃ i, As i) ≠ ∞) :
    Set.Countable { i : ι | 0 < μ (As i) } := by
  set posmeas := { i : ι | 0 < μ (As i) } with posmeas_def
  rcases exists_seq_strictAnti_tendsto' (zero_lt_one : (0 : ℝ≥0∞) < 1) with
    ⟨as, _, as_mem, as_lim⟩
  set fairmeas := fun n : ℕ => { i : ι | as n ≤ μ (As i) }
  have countable_union : posmeas = ⋃ n, fairmeas n := by
    have fairmeas_eq : ∀ n, fairmeas n = (fun i => μ (As i)) ⁻¹' Ici (as n) := fun n => by
      simp only [fairmeas]
      rfl
    simpa only [fairmeas_eq, posmeas_def, ← preimage_iUnion,
      iUnion_Ici_eq_Ioi_of_lt_of_tendsto (0 : ℝ≥0∞) (fun n => (as_mem n).1) as_lim]
  rw [countable_union]
  refine countable_iUnion fun n => Finite.countable ?_
  exact finite_const_le_meas_of_disjoint_iUnion₀ μ (as_mem n).1 As_mble As_disj Union_As_finite

/-- If the union of disjoint measurable sets has finite measure, then there are only
countably many members of the union whose measure is positive. -/
theorem countable_meas_pos_of_disjoint_of_meas_iUnion_ne_top {ι : Type*} {_ : MeasurableSpace α}
    (μ : Measure α) {As : ι → Set α} (As_mble : ∀ i : ι, MeasurableSet (As i))
    (As_disj : Pairwise (Disjoint on As)) (Union_As_finite : μ (⋃ i, As i) ≠ ∞) :
    Set.Countable { i : ι | 0 < μ (As i) } :=
  countable_meas_pos_of_disjoint_of_meas_iUnion_ne_top₀ μ (fun i ↦ (As_mble i).nullMeasurableSet)
    ((fun _ _ h ↦ Disjoint.aedisjoint (As_disj h))) Union_As_finite
#align measure_theory.measure.countable_meas_pos_of_disjoint_of_meas_Union_ne_top MeasureTheory.Measure.countable_meas_pos_of_disjoint_of_meas_iUnion_ne_top

/-- In an s-finite space, among disjoint null-measurable sets, only countably many can have positive
measure. -/
theorem countable_meas_pos_of_disjoint_iUnion₀ {ι : Type*} { _ : MeasurableSpace α} {μ : Measure α}
    [SFinite μ] {As : ι → Set α} (As_mble : ∀ i : ι, NullMeasurableSet (As i) μ)
    (As_disj : Pairwise (AEDisjoint μ on As)) :
    Set.Countable { i : ι | 0 < μ (As i) } := by
  rw [← sum_sFiniteSeq μ] at As_disj As_mble ⊢
  have obs : { i : ι | 0 < sum (sFiniteSeq μ) (As i) }
      ⊆ ⋃ n, { i : ι | 0 < sFiniteSeq μ n (As i) } := by
    intro i hi
    by_contra con
    simp only [mem_iUnion, mem_setOf_eq, not_exists, not_lt, nonpos_iff_eq_zero] at *
    rw [sum_apply₀] at hi
    · simp_rw [con] at hi
      simp at hi
    · exact As_mble i
  apply Countable.mono obs
  refine countable_iUnion fun n ↦ ?_
  apply countable_meas_pos_of_disjoint_of_meas_iUnion_ne_top₀
  · exact fun i ↦ (As_mble i).mono (le_sum _ _)
  · exact fun i j hij ↦ AEDisjoint.of_le (As_disj hij) (le_sum _ _)
  · exact measure_ne_top _ (⋃ i, As i)

/-- In an s-finite space, among disjoint measurable sets, only countably many can have positive
measure. -/
theorem countable_meas_pos_of_disjoint_iUnion {ι : Type*} {_ : MeasurableSpace α} {μ : Measure α}
    [SFinite μ] {As : ι → Set α} (As_mble : ∀ i : ι, MeasurableSet (As i))
    (As_disj : Pairwise (Disjoint on As)) : Set.Countable { i : ι | 0 < μ (As i) } :=
  countable_meas_pos_of_disjoint_iUnion₀ (fun i ↦ (As_mble i).nullMeasurableSet)
    ((fun _ _ h ↦ Disjoint.aedisjoint (As_disj h)))
#align measure_theory.measure.countable_meas_pos_of_disjoint_Union MeasureTheory.Measure.countable_meas_pos_of_disjoint_iUnion

theorem countable_meas_level_set_pos₀ {α β : Type*} {_ : MeasurableSpace α} {μ : Measure α}
    [SFinite μ] [MeasurableSpace β] [MeasurableSingletonClass β] {g : α → β}
    (g_mble : NullMeasurable g μ) : Set.Countable { t : β | 0 < μ { a : α | g a = t } } := by
  have level_sets_disjoint : Pairwise (Disjoint on fun t : β => { a : α | g a = t }) :=
    fun s t hst => Disjoint.preimage g (disjoint_singleton.mpr hst)
  exact Measure.countable_meas_pos_of_disjoint_iUnion₀
    (fun b => g_mble (‹MeasurableSingletonClass β›.measurableSet_singleton b))
    ((fun _ _ h ↦ Disjoint.aedisjoint (level_sets_disjoint h)))

theorem countable_meas_level_set_pos {α β : Type*} {_ : MeasurableSpace α} {μ : Measure α}
    [SFinite μ] [MeasurableSpace β] [MeasurableSingletonClass β] {g : α → β}
    (g_mble : Measurable g) : Set.Countable { t : β | 0 < μ { a : α | g a = t } } :=
  countable_meas_level_set_pos₀ g_mble.nullMeasurable
#align measure_theory.measure.countable_meas_level_set_pos MeasureTheory.Measure.countable_meas_level_set_pos

/-- If a measure `μ` is the sum of a countable family `mₙ`, and a set `t` has finite measure for
each `mₙ`, then its measurable superset `toMeasurable μ t` (which has the same measure as `t`)
satisfies, for any measurable set `s`, the equality `μ (toMeasurable μ t ∩ s) = μ (t ∩ s)`. -/
theorem measure_toMeasurable_inter_of_sum {s : Set α} (hs : MeasurableSet s) {t : Set α}
    {m : ℕ → Measure α} (hv : ∀ n, m n t ≠ ∞) (hμ : μ = sum m) :
    μ (toMeasurable μ t ∩ s) = μ (t ∩ s) := by
  -- we show that there is a measurable superset of `t` satisfying the conclusion for any
  -- measurable set `s`. It is built for each measure `mₙ` using `toMeasurable`
  -- (which is well behaved for finite measure sets thanks to `measure_toMeasurable_inter`), and
  -- then taking the intersection over `n`.
  have A : ∃ t', t' ⊇ t ∧ MeasurableSet t' ∧ ∀ u, MeasurableSet u → μ (t' ∩ u) = μ (t ∩ u) := by
    let w n := toMeasurable (m n) t
    have T : t ⊆ ⋂ n, w n := subset_iInter (fun i ↦ subset_toMeasurable (m i) t)
    have M : MeasurableSet (⋂ n, w n) :=
      MeasurableSet.iInter (fun i ↦ measurableSet_toMeasurable (m i) t)
    refine ⟨⋂ n, w n, T, M, fun u hu ↦ ?_⟩
    refine le_antisymm ?_ (by gcongr)
    rw [hμ, sum_apply _ (M.inter hu)]
    apply le_trans _ (le_sum_apply _ _)
    apply ENNReal.tsum_le_tsum (fun i ↦ ?_)
    calc
    m i ((⋂ n, w n) ∩ u) ≤ m i (w i ∩ u) := by gcongr; apply iInter_subset
    _ = m i (t ∩ u) := measure_toMeasurable_inter hu (hv i)
  -- thanks to the definition of `toMeasurable`, the previous property will also be shared
  -- by `toMeasurable μ t`, which is enough to conclude the proof.
  rw [toMeasurable]
  split_ifs with ht
  · apply measure_congr
    exact ae_eq_set_inter ht.choose_spec.2.2 (ae_eq_refl _)
  · exact A.choose_spec.2.2 s hs

/-- If a set `t` is covered by a countable family of finite measure sets, then its measurable
superset `toMeasurable μ t` (which has the same measure as `t`) satisfies,
for any measurable set `s`, the equality `μ (toMeasurable μ t ∩ s) = μ (t ∩ s)`. -/
theorem measure_toMeasurable_inter_of_cover {s : Set α} (hs : MeasurableSet s) {t : Set α}
    {v : ℕ → Set α} (hv : t ⊆ ⋃ n, v n) (h'v : ∀ n, μ (t ∩ v n) ≠ ∞) :
    μ (toMeasurable μ t ∩ s) = μ (t ∩ s) := by
  -- we show that there is a measurable superset of `t` satisfying the conclusion for any
  -- measurable set `s`. It is built on each member of a spanning family using `toMeasurable`
  -- (which is well behaved for finite measure sets thanks to `measure_toMeasurable_inter`), and
  -- the desired property passes to the union.
  have A : ∃ t', t' ⊇ t ∧ MeasurableSet t' ∧ ∀ u, MeasurableSet u → μ (t' ∩ u) = μ (t ∩ u) := by
    let w n := toMeasurable μ (t ∩ v n)
    have hw : ∀ n, μ (w n) < ∞ := by
      intro n
      simp_rw [w, measure_toMeasurable]
      exact (h'v n).lt_top
    set t' := ⋃ n, toMeasurable μ (t ∩ disjointed w n) with ht'
    have tt' : t ⊆ t' :=
      calc
        t ⊆ ⋃ n, t ∩ disjointed w n := by
          rw [← inter_iUnion, iUnion_disjointed, inter_iUnion]
          intro x hx
          rcases mem_iUnion.1 (hv hx) with ⟨n, hn⟩
          refine mem_iUnion.2 ⟨n, ?_⟩
          have : x ∈ t ∩ v n := ⟨hx, hn⟩
          exact ⟨hx, subset_toMeasurable μ _ this⟩
        _ ⊆ ⋃ n, toMeasurable μ (t ∩ disjointed w n) :=
          iUnion_mono fun n => subset_toMeasurable _ _
<<<<<<< HEAD
    refine' ⟨t', tt', MeasurableSet.iUnion fun n => measurableSet_toMeasurable μ _, fun u hu => _⟩
=======
    refine ⟨t', tt', MeasurableSet.iUnion fun n => measurableSet_toMeasurable μ _, fun u hu => ?_⟩
>>>>>>> 20c42930
    apply le_antisymm _ (by gcongr)
    calc
      μ (t' ∩ u) ≤ ∑' n, μ (toMeasurable μ (t ∩ disjointed w n) ∩ u) := by
        rw [ht', iUnion_inter]
        exact measure_iUnion_le _
      _ = ∑' n, μ (t ∩ disjointed w n ∩ u) := by
        congr 1
        ext1 n
        apply measure_toMeasurable_inter hu
        apply ne_of_lt
        calc
          μ (t ∩ disjointed w n) ≤ μ (t ∩ w n) := by
            gcongr
            exact disjointed_le w n
          _ ≤ μ (w n) := measure_mono (inter_subset_right _ _)
          _ < ∞ := hw n
      _ = ∑' n, μ.restrict (t ∩ u) (disjointed w n) := by
        congr 1
        ext1 n
        rw [restrict_apply, inter_comm t _, inter_assoc]
        refine MeasurableSet.disjointed (fun n => ?_) n
        exact measurableSet_toMeasurable _ _
      _ = μ.restrict (t ∩ u) (⋃ n, disjointed w n) := by
        rw [measure_iUnion]
        · exact disjoint_disjointed _
        · intro i
          refine MeasurableSet.disjointed (fun n => ?_) i
          exact measurableSet_toMeasurable _ _
      _ ≤ μ.restrict (t ∩ u) univ := measure_mono (subset_univ _)
      _ = μ (t ∩ u) := by rw [restrict_apply MeasurableSet.univ, univ_inter]
  -- thanks to the definition of `toMeasurable`, the previous property will also be shared
  -- by `toMeasurable μ t`, which is enough to conclude the proof.
  rw [toMeasurable]
  split_ifs with ht
  · apply measure_congr
    exact ae_eq_set_inter ht.choose_spec.2.2 (ae_eq_refl _)
  · exact A.choose_spec.2.2 s hs
#align measure_theory.measure.measure_to_measurable_inter_of_cover MeasureTheory.Measure.measure_toMeasurable_inter_of_cover

theorem restrict_toMeasurable_of_cover {s : Set α} {v : ℕ → Set α} (hv : s ⊆ ⋃ n, v n)
    (h'v : ∀ n, μ (s ∩ v n) ≠ ∞) : μ.restrict (toMeasurable μ s) = μ.restrict s :=
  ext fun t ht => by
    simp only [restrict_apply ht, inter_comm t, measure_toMeasurable_inter_of_cover ht hv h'v]
#align measure_theory.measure.restrict_to_measurable_of_cover MeasureTheory.Measure.restrict_toMeasurable_of_cover

/-- The measurable superset `toMeasurable μ t` of `t` (which has the same measure as `t`)
satisfies, for any measurable set `s`, the equality `μ (toMeasurable μ t ∩ s) = μ (t ∩ s)`.
This only holds when `μ` is s-finite -- for example for σ-finite measures. For a version without
this assumption (but requiring that `t` has finite measure), see `measure_toMeasurable_inter`. -/
theorem measure_toMeasurable_inter_of_sFinite [SFinite μ] {s : Set α} (hs : MeasurableSet s)
    (t : Set α) : μ (toMeasurable μ t ∩ s) = μ (t ∩ s) :=
  measure_toMeasurable_inter_of_sum hs (fun _ ↦ measure_ne_top _ t) (sum_sFiniteSeq μ).symm
#align measure_theory.measure.measure_to_measurable_inter_of_sigma_finite MeasureTheory.Measure.measure_toMeasurable_inter_of_sFinite

@[simp]
theorem restrict_toMeasurable_of_sFinite [SFinite μ] (s : Set α) :
    μ.restrict (toMeasurable μ s) = μ.restrict s :=
  ext fun t ht => by
    rw [restrict_apply ht, inter_comm t, measure_toMeasurable_inter_of_sFinite ht,
      restrict_apply ht, inter_comm t]
#align measure_theory.measure.restrict_to_measurable_of_sigma_finite MeasureTheory.Measure.restrict_toMeasurable_of_sFinite

/-- Auxiliary lemma for `iSup_restrict_spanningSets`. -/
theorem iSup_restrict_spanningSets_of_measurableSet [SigmaFinite μ] (hs : MeasurableSet s) :
    ⨆ i, μ.restrict (spanningSets μ i) s = μ s :=
  calc
    ⨆ i, μ.restrict (spanningSets μ i) s = μ.restrict (⋃ i, spanningSets μ i) s :=
      (restrict_iUnion_apply_eq_iSup (monotone_spanningSets μ).directed_le hs).symm
    _ = μ s := by rw [iUnion_spanningSets, restrict_univ]
#align measure_theory.measure.supr_restrict_spanning_sets MeasureTheory.Measure.iSup_restrict_spanningSets_of_measurableSet

theorem iSup_restrict_spanningSets [SigmaFinite μ] (s : Set α) :
    ⨆ i, μ.restrict (spanningSets μ i) s = μ s := by
  rw [← measure_toMeasurable s,
    ← iSup_restrict_spanningSets_of_measurableSet (measurableSet_toMeasurable _ _)]
  simp_rw [restrict_apply' (measurable_spanningSets μ _), Set.inter_comm s,
    ← restrict_apply (measurable_spanningSets μ _), ← restrict_toMeasurable_of_sFinite s,
    restrict_apply (measurable_spanningSets μ _), Set.inter_comm _ (toMeasurable μ s)]

/-- In a σ-finite space, any measurable set of measure `> r` contains a measurable subset of
finite measure `> r`. -/
theorem exists_subset_measure_lt_top [SigmaFinite μ] {r : ℝ≥0∞} (hs : MeasurableSet s)
    (h's : r < μ s) : ∃ t, MeasurableSet t ∧ t ⊆ s ∧ r < μ t ∧ μ t < ∞ := by
  rw [← iSup_restrict_spanningSets,
    @lt_iSup_iff _ _ _ r fun i : ℕ => μ.restrict (spanningSets μ i) s] at h's
  rcases h's with ⟨n, hn⟩
  simp only [restrict_apply hs] at hn
  refine
    ⟨s ∩ spanningSets μ n, hs.inter (measurable_spanningSets _ _), inter_subset_left _ _, hn, ?_⟩
  exact (measure_mono (inter_subset_right _ _)).trans_lt (measure_spanningSets_lt_top _ _)
#align measure_theory.measure.exists_subset_measure_lt_top MeasureTheory.Measure.exists_subset_measure_lt_top

namespace FiniteSpanningSetsIn

variable {C D : Set (Set α)}

/-- If `μ` has finite spanning sets in `C` and `C ∩ {s | μ s < ∞} ⊆ D` then `μ` has finite spanning
sets in `D`. -/
protected def mono' (h : μ.FiniteSpanningSetsIn C) (hC : C ∩ { s | μ s < ∞ } ⊆ D) :
    μ.FiniteSpanningSetsIn D :=
  ⟨h.set, fun i => hC ⟨h.set_mem i, h.finite i⟩, h.finite, h.spanning⟩
#align measure_theory.measure.finite_spanning_sets_in.mono' MeasureTheory.Measure.FiniteSpanningSetsIn.mono'

/-- If `μ` has finite spanning sets in `C` and `C ⊆ D` then `μ` has finite spanning sets in `D`. -/
protected def mono (h : μ.FiniteSpanningSetsIn C) (hC : C ⊆ D) : μ.FiniteSpanningSetsIn D :=
  h.mono' fun _s hs => hC hs.1
#align measure_theory.measure.finite_spanning_sets_in.mono MeasureTheory.Measure.FiniteSpanningSetsIn.mono

/-- If `μ` has finite spanning sets in the collection of measurable sets `C`, then `μ` is σ-finite.
-/
protected theorem sigmaFinite (h : μ.FiniteSpanningSetsIn C) : SigmaFinite μ :=
  ⟨⟨h.mono <| subset_univ C⟩⟩
#align measure_theory.measure.finite_spanning_sets_in.sigma_finite MeasureTheory.Measure.FiniteSpanningSetsIn.sigmaFinite

/-- An extensionality for measures. It is `ext_of_generateFrom_of_iUnion` formulated in terms of
`FiniteSpanningSetsIn`. -/
protected theorem ext {ν : Measure α} {C : Set (Set α)} (hA : ‹_› = generateFrom C)
    (hC : IsPiSystem C) (h : μ.FiniteSpanningSetsIn C) (h_eq : ∀ s ∈ C, μ s = ν s) : μ = ν :=
  ext_of_generateFrom_of_iUnion C _ hA hC h.spanning h.set_mem (fun i => (h.finite i).ne) h_eq
#align measure_theory.measure.finite_spanning_sets_in.ext MeasureTheory.Measure.FiniteSpanningSetsIn.ext

protected theorem isCountablySpanning (h : μ.FiniteSpanningSetsIn C) : IsCountablySpanning C :=
  ⟨h.set, h.set_mem, h.spanning⟩
#align measure_theory.measure.finite_spanning_sets_in.is_countably_spanning MeasureTheory.Measure.FiniteSpanningSetsIn.isCountablySpanning

end FiniteSpanningSetsIn

theorem sigmaFinite_of_countable {S : Set (Set α)} (hc : S.Countable) (hμ : ∀ s ∈ S, μ s < ∞)
    (hU : ⋃₀ S = univ) : SigmaFinite μ := by
  obtain ⟨s, hμ, hs⟩ : ∃ s : ℕ → Set α, (∀ n, μ (s n) < ∞) ∧ ⋃ n, s n = univ :=
    (@exists_seq_cover_iff_countable _ (fun x => μ x < ∞) ⟨∅, by simp⟩).2 ⟨S, hc, hμ, hU⟩
  exact ⟨⟨⟨fun n => s n, fun _ => trivial, hμ, hs⟩⟩⟩
#align measure_theory.measure.sigma_finite_of_countable MeasureTheory.Measure.sigmaFinite_of_countable

/-- Given measures `μ`, `ν` where `ν ≤ μ`, `FiniteSpanningSetsIn.ofLe` provides the induced
`FiniteSpanningSet` with respect to `ν` from a `FiniteSpanningSet` with respect to `μ`. -/
def FiniteSpanningSetsIn.ofLE (h : ν ≤ μ) {C : Set (Set α)} (S : μ.FiniteSpanningSetsIn C) :
    ν.FiniteSpanningSetsIn C where
  set := S.set
  set_mem := S.set_mem
  finite n := lt_of_le_of_lt (le_iff'.1 h _) (S.finite n)
  spanning := S.spanning
#align measure_theory.measure.finite_spanning_sets_in.of_le MeasureTheory.Measure.FiniteSpanningSetsIn.ofLE

theorem sigmaFinite_of_le (μ : Measure α) [hs : SigmaFinite μ] (h : ν ≤ μ) : SigmaFinite ν :=
  ⟨hs.out.map <| FiniteSpanningSetsIn.ofLE h⟩
#align measure_theory.measure.sigma_finite_of_le MeasureTheory.Measure.sigmaFinite_of_le

@[simp] lemma add_right_inj (μ ν₁ ν₂ : Measure α) [SigmaFinite μ] :
    μ + ν₁ = μ + ν₂ ↔ ν₁ = ν₂ := by
  refine ⟨fun h ↦ ?_, fun h ↦ by rw [h]⟩
  rw [ext_iff_of_iUnion_eq_univ (iUnion_spanningSets μ)]
  intro i
  ext s hs
  rw [← ENNReal.add_right_inj (measure_mono (inter_subset_right s _) |>.trans_lt <|
    measure_spanningSets_lt_top μ i).ne]
  simp only [ext_iff', coe_add, Pi.add_apply] at h
  simp [hs, h]

@[simp] lemma add_left_inj (μ ν₁ ν₂ : Measure α) [SigmaFinite μ] :
    ν₁ + μ = ν₂ + μ ↔ ν₁ = ν₂ := by rw [add_comm _ μ, add_comm _ μ, μ.add_right_inj]

end Measure

/-- Every finite measure is σ-finite. -/
instance (priority := 100) IsFiniteMeasure.toSigmaFinite {_m0 : MeasurableSpace α} (μ : Measure α)
    [IsFiniteMeasure μ] : SigmaFinite μ :=
  ⟨⟨⟨fun _ => univ, fun _ => trivial, fun _ => measure_lt_top μ _, iUnion_const _⟩⟩⟩
#align measure_theory.is_finite_measure.to_sigma_finite MeasureTheory.IsFiniteMeasure.toSigmaFinite

theorem sigmaFinite_bot_iff (μ : @Measure α ⊥) : SigmaFinite μ ↔ IsFiniteMeasure μ := by
  refine
    ⟨fun h => ⟨?_⟩, fun h => by
      haveI := h
      infer_instance⟩
  haveI : SigmaFinite μ := h
  let s := spanningSets μ
  have hs_univ : ⋃ i, s i = Set.univ := iUnion_spanningSets μ
  have hs_meas : ∀ i, MeasurableSet[⊥] (s i) := measurable_spanningSets μ
  simp_rw [MeasurableSpace.measurableSet_bot_iff] at hs_meas
  by_cases h_univ_empty : (Set.univ : Set α) = ∅
  · rw [h_univ_empty, measure_empty]
    exact ENNReal.zero_ne_top.lt_top
  obtain ⟨i, hsi⟩ : ∃ i, s i = Set.univ := by
    by_contra! h_not_univ
    have h_empty : ∀ i, s i = ∅ := by simpa [h_not_univ] using hs_meas
    simp only [h_empty, iUnion_empty] at hs_univ
    exact h_univ_empty hs_univ.symm
  rw [← hsi]
  exact measure_spanningSets_lt_top μ i
#align measure_theory.sigma_finite_bot_iff MeasureTheory.sigmaFinite_bot_iff

instance Restrict.sigmaFinite (μ : Measure α) [SigmaFinite μ] (s : Set α) :
    SigmaFinite (μ.restrict s) := by
  refine' ⟨⟨⟨spanningSets μ, fun _ => trivial, fun i => _, iUnion_spanningSets μ⟩⟩⟩
  rw [Measure.restrict_apply (measurable_spanningSets μ i)]
  exact (measure_mono <| inter_subset_left _ _).trans_lt (measure_spanningSets_lt_top μ i)
#align measure_theory.restrict.sigma_finite MeasureTheory.Restrict.sigmaFinite

instance sum.sigmaFinite {ι} [Finite ι] (μ : ι → Measure α) [∀ i, SigmaFinite (μ i)] :
    SigmaFinite (sum μ) := by
  cases nonempty_fintype ι
  have : ∀ n, MeasurableSet (⋂ i : ι, spanningSets (μ i) n) := fun n =>
    MeasurableSet.iInter fun i => measurable_spanningSets (μ i) n
  refine' ⟨⟨⟨fun n => ⋂ i, spanningSets (μ i) n, fun _ => trivial, fun n => _, _⟩⟩⟩
  · rw [sum_apply _ (this n), tsum_fintype, ENNReal.sum_lt_top_iff]
    rintro i -
    exact (measure_mono <| iInter_subset _ i).trans_lt (measure_spanningSets_lt_top (μ i) n)
  · rw [iUnion_iInter_of_monotone]
    · simp_rw [iUnion_spanningSets, iInter_univ]
    exact fun i => monotone_spanningSets (μ i)
#align measure_theory.sum.sigma_finite MeasureTheory.sum.sigmaFinite

instance Add.sigmaFinite (μ ν : Measure α) [SigmaFinite μ] [SigmaFinite ν] :
    SigmaFinite (μ + ν) := by
  rw [← sum_cond]
  refine' @sum.sigmaFinite _ _ _ _ _ (Bool.rec _ _) <;> simpa
#align measure_theory.add.sigma_finite MeasureTheory.Add.sigmaFinite

instance SMul.sigmaFinite {μ : Measure α} [SigmaFinite μ] (c : ℝ≥0) :
    MeasureTheory.SigmaFinite (c • μ) where
  out' :=
  ⟨{  set := spanningSets μ
      set_mem := fun _ ↦ trivial
      finite := by
        intro i
        simp only [Measure.coe_smul, Pi.smul_apply, nnreal_smul_coe_apply]
        exact ENNReal.mul_lt_top ENNReal.coe_ne_top (measure_spanningSets_lt_top μ i).ne
      spanning := iUnion_spanningSets μ }⟩

theorem SigmaFinite.of_map (μ : Measure α) {f : α → β} (hf : AEMeasurable f μ)
    (h : SigmaFinite (μ.map f)) : SigmaFinite μ :=
  ⟨⟨⟨fun n => f ⁻¹' spanningSets (μ.map f) n, fun _ => trivial, fun n => by
        simp only [← map_apply_of_aemeasurable hf, measurable_spanningSets,
          measure_spanningSets_lt_top],
        by rw [← preimage_iUnion, iUnion_spanningSets, preimage_univ]⟩⟩⟩
#align measure_theory.sigma_finite.of_map MeasureTheory.SigmaFinite.of_map

theorem _root_.MeasurableEquiv.sigmaFinite_map {μ : Measure α} (f : α ≃ᵐ β) (h : SigmaFinite μ) :
    SigmaFinite (μ.map f) := by
  refine SigmaFinite.of_map _ f.symm.measurable.aemeasurable ?_
  rwa [map_map f.symm.measurable f.measurable, f.symm_comp_self, Measure.map_id]
#align measurable_equiv.sigma_finite_map MeasurableEquiv.sigmaFinite_map

/-- Similar to `ae_of_forall_measure_lt_top_ae_restrict`, but where you additionally get the
  hypothesis that another σ-finite measure has finite values on `s`. -/
theorem ae_of_forall_measure_lt_top_ae_restrict' {μ : Measure α} (ν : Measure α) [SigmaFinite μ]
    [SigmaFinite ν] (P : α → Prop)
    (h : ∀ s, MeasurableSet s → μ s < ∞ → ν s < ∞ → ∀ᵐ x ∂μ.restrict s, P x) : ∀ᵐ x ∂μ, P x := by
  have : ∀ n, ∀ᵐ x ∂μ, x ∈ spanningSets (μ + ν) n → P x := by
    intro n
    have := h
      (spanningSets (μ + ν) n) (measurable_spanningSets _ _)
      ((self_le_add_right _ _).trans_lt (measure_spanningSets_lt_top (μ + ν) _))
      ((self_le_add_left _ _).trans_lt (measure_spanningSets_lt_top (μ + ν) _))
    exact (ae_restrict_iff' (measurable_spanningSets _ _)).mp this
  filter_upwards [ae_all_iff.2 this] with _ hx using hx _ (mem_spanningSetsIndex _ _)
#align measure_theory.ae_of_forall_measure_lt_top_ae_restrict' MeasureTheory.ae_of_forall_measure_lt_top_ae_restrict'

/-- To prove something for almost all `x` w.r.t. a σ-finite measure, it is sufficient to show that
  this holds almost everywhere in sets where the measure has finite value. -/
theorem ae_of_forall_measure_lt_top_ae_restrict {μ : Measure α} [SigmaFinite μ] (P : α → Prop)
    (h : ∀ s, MeasurableSet s → μ s < ∞ → ∀ᵐ x ∂μ.restrict s, P x) : ∀ᵐ x ∂μ, P x :=
  ae_of_forall_measure_lt_top_ae_restrict' μ P fun s hs h2s _ => h s hs h2s
#align measure_theory.ae_of_forall_measure_lt_top_ae_restrict MeasureTheory.ae_of_forall_measure_lt_top_ae_restrict

/-- A measure is called locally finite if it is finite in some neighborhood of each point. -/
class IsLocallyFiniteMeasure [TopologicalSpace α] (μ : Measure α) : Prop where
  finiteAtNhds : ∀ x, μ.FiniteAtFilter (𝓝 x)
#align measure_theory.is_locally_finite_measure MeasureTheory.IsLocallyFiniteMeasure
#align measure_theory.is_locally_finite_measure.finite_at_nhds MeasureTheory.IsLocallyFiniteMeasure.finiteAtNhds

-- see Note [lower instance priority]
instance (priority := 100) IsFiniteMeasure.toIsLocallyFiniteMeasure [TopologicalSpace α]
    (μ : Measure α) [IsFiniteMeasure μ] : IsLocallyFiniteMeasure μ :=
  ⟨fun _ => finiteAtFilter_of_finite _ _⟩
#align measure_theory.is_finite_measure.to_is_locally_finite_measure MeasureTheory.IsFiniteMeasure.toIsLocallyFiniteMeasure

theorem Measure.finiteAt_nhds [TopologicalSpace α] (μ : Measure α) [IsLocallyFiniteMeasure μ]
    (x : α) : μ.FiniteAtFilter (𝓝 x) :=
  IsLocallyFiniteMeasure.finiteAtNhds x
#align measure_theory.measure.finite_at_nhds MeasureTheory.Measure.finiteAt_nhds

theorem Measure.smul_finite (μ : Measure α) [IsFiniteMeasure μ] {c : ℝ≥0∞} (hc : c ≠ ∞) :
    IsFiniteMeasure (c • μ) := by
  lift c to ℝ≥0 using hc
  exact MeasureTheory.isFiniteMeasureSMulNNReal
#align measure_theory.measure.smul_finite MeasureTheory.Measure.smul_finite

theorem Measure.exists_isOpen_measure_lt_top [TopologicalSpace α] (μ : Measure α)
    [IsLocallyFiniteMeasure μ] (x : α) : ∃ s : Set α, x ∈ s ∧ IsOpen s ∧ μ s < ∞ := by
  simpa only [and_assoc] using (μ.finiteAt_nhds x).exists_mem_basis (nhds_basis_opens x)
#align measure_theory.measure.exists_is_open_measure_lt_top MeasureTheory.Measure.exists_isOpen_measure_lt_top

instance isLocallyFiniteMeasureSMulNNReal [TopologicalSpace α] (μ : Measure α)
    [IsLocallyFiniteMeasure μ] (c : ℝ≥0) : IsLocallyFiniteMeasure (c • μ) := by
  refine ⟨fun x => ?_⟩
  rcases μ.exists_isOpen_measure_lt_top x with ⟨o, xo, o_open, μo⟩
  refine' ⟨o, o_open.mem_nhds xo, _⟩
  apply ENNReal.mul_lt_top _ μo.ne
  simp
#align measure_theory.is_locally_finite_measure_smul_nnreal MeasureTheory.isLocallyFiniteMeasureSMulNNReal

protected theorem Measure.isTopologicalBasis_isOpen_lt_top [TopologicalSpace α]
    (μ : Measure α) [IsLocallyFiniteMeasure μ] :
    TopologicalSpace.IsTopologicalBasis { s | IsOpen s ∧ μ s < ∞ } := by
  refine TopologicalSpace.isTopologicalBasis_of_isOpen_of_nhds (fun s hs => hs.1) ?_
  intro x s xs hs
  rcases μ.exists_isOpen_measure_lt_top x with ⟨v, xv, hv, μv⟩
  refine ⟨v ∩ s, ⟨hv.inter hs, lt_of_le_of_lt ?_ μv⟩, ⟨xv, xs⟩, inter_subset_right _ _⟩
  exact measure_mono (inter_subset_left _ _)
#align measure_theory.measure.is_topological_basis_is_open_lt_top MeasureTheory.Measure.isTopologicalBasis_isOpen_lt_top

/-- A measure `μ` is finite on compacts if any compact set `K` satisfies `μ K < ∞`. -/
class IsFiniteMeasureOnCompacts [TopologicalSpace α] (μ : Measure α) : Prop where
  protected lt_top_of_isCompact : ∀ ⦃K : Set α⦄, IsCompact K → μ K < ∞
#align measure_theory.is_finite_measure_on_compacts MeasureTheory.IsFiniteMeasureOnCompacts
#align measure_theory.is_finite_measure_on_compacts.lt_top_of_is_compact MeasureTheory.IsFiniteMeasureOnCompacts.lt_top_of_isCompact

/-- A compact subset has finite measure for a measure which is finite on compacts. -/
theorem _root_.IsCompact.measure_lt_top [TopologicalSpace α] {μ : Measure α}
    [IsFiniteMeasureOnCompacts μ] ⦃K : Set α⦄ (hK : IsCompact K) : μ K < ∞ :=
  IsFiniteMeasureOnCompacts.lt_top_of_isCompact hK
#align is_compact.measure_lt_top IsCompact.measure_lt_top

/-- A compact subset has finite measure for a measure which is finite on compacts. -/
theorem _root_.IsCompact.measure_ne_top [TopologicalSpace α] {μ : Measure α}
    [IsFiniteMeasureOnCompacts μ] ⦃K : Set α⦄ (hK : IsCompact K) : μ K ≠ ∞ :=
  hK.measure_lt_top.ne

/-- A bounded subset has finite measure for a measure which is finite on compact sets, in a
proper space. -/
theorem _root_.Bornology.IsBounded.measure_lt_top [PseudoMetricSpace α] [ProperSpace α]
    {μ : Measure α} [IsFiniteMeasureOnCompacts μ] ⦃s : Set α⦄ (hs : Bornology.IsBounded s) :
    μ s < ∞ :=
  calc
    μ s ≤ μ (closure s) := measure_mono subset_closure
    _ < ∞ := (Metric.isCompact_of_isClosed_isBounded isClosed_closure hs.closure).measure_lt_top
#align metric.bounded.measure_lt_top Bornology.IsBounded.measure_lt_top

theorem measure_closedBall_lt_top [PseudoMetricSpace α] [ProperSpace α] {μ : Measure α}
    [IsFiniteMeasureOnCompacts μ] {x : α} {r : ℝ} : μ (Metric.closedBall x r) < ∞ :=
  Metric.isBounded_closedBall.measure_lt_top
#align measure_theory.measure_closed_ball_lt_top MeasureTheory.measure_closedBall_lt_top

theorem measure_ball_lt_top [PseudoMetricSpace α] [ProperSpace α] {μ : Measure α}
    [IsFiniteMeasureOnCompacts μ] {x : α} {r : ℝ} : μ (Metric.ball x r) < ∞ :=
  Metric.isBounded_ball.measure_lt_top
#align measure_theory.measure_ball_lt_top MeasureTheory.measure_ball_lt_top

protected theorem IsFiniteMeasureOnCompacts.smul [TopologicalSpace α] (μ : Measure α)
    [IsFiniteMeasureOnCompacts μ] {c : ℝ≥0∞} (hc : c ≠ ∞) : IsFiniteMeasureOnCompacts (c • μ) :=
  ⟨fun _K hK => ENNReal.mul_lt_top hc hK.measure_lt_top.ne⟩
#align measure_theory.is_finite_measure_on_compacts.smul MeasureTheory.IsFiniteMeasureOnCompacts.smul

instance IsFiniteMeasureOnCompacts.smul_nnreal [TopologicalSpace α] (μ : Measure α)
    [IsFiniteMeasureOnCompacts μ] (c : ℝ≥0) : IsFiniteMeasureOnCompacts (c • μ) :=
  IsFiniteMeasureOnCompacts.smul μ coe_ne_top

instance instIsFiniteMeasureOnCompactsRestrict [TopologicalSpace α] {μ : Measure α}
    [IsFiniteMeasureOnCompacts μ] {s : Set α} : IsFiniteMeasureOnCompacts (μ.restrict s) :=
  ⟨fun _k hk ↦ (restrict_apply_le _ _).trans_lt hk.measure_lt_top⟩

instance (priority := 100) CompactSpace.isFiniteMeasure [TopologicalSpace α] [CompactSpace α]
    [IsFiniteMeasureOnCompacts μ] : IsFiniteMeasure μ :=
  ⟨IsFiniteMeasureOnCompacts.lt_top_of_isCompact isCompact_univ⟩
#align measure_theory.compact_space.is_finite_measure MeasureTheory.CompactSpace.isFiniteMeasure

instance (priority := 100) SigmaFinite.of_isFiniteMeasureOnCompacts [TopologicalSpace α]
    [SigmaCompactSpace α] (μ : Measure α) [IsFiniteMeasureOnCompacts μ] : SigmaFinite μ :=
  ⟨⟨{   set := compactCovering α
        set_mem := fun _ => trivial
        finite := fun n => (isCompact_compactCovering α n).measure_lt_top
        spanning := iUnion_compactCovering α }⟩⟩

-- see Note [lower instance priority]
instance (priority := 100) sigmaFinite_of_locallyFinite [TopologicalSpace α]
    [SecondCountableTopology α] [IsLocallyFiniteMeasure μ] : SigmaFinite μ := by
  choose s hsx hsμ using μ.finiteAt_nhds
  rcases TopologicalSpace.countable_cover_nhds hsx with ⟨t, htc, htU⟩
  refine' Measure.sigmaFinite_of_countable (htc.image s) (forall_mem_image.2 fun x _ => hsμ x) _
  rwa [sUnion_image]
#align measure_theory.sigma_finite_of_locally_finite MeasureTheory.sigmaFinite_of_locallyFinite

/-- A measure which is finite on compact sets in a locally compact space is locally finite. -/
instance (priority := 100) isLocallyFiniteMeasure_of_isFiniteMeasureOnCompacts [TopologicalSpace α]
    [WeaklyLocallyCompactSpace α] [IsFiniteMeasureOnCompacts μ] : IsLocallyFiniteMeasure μ :=
  ⟨fun x ↦
    let ⟨K, K_compact, K_mem⟩ := exists_compact_mem_nhds x
    ⟨K, K_mem, K_compact.measure_lt_top⟩⟩
#align measure_theory.is_locally_finite_measure_of_is_finite_measure_on_compacts MeasureTheory.isLocallyFiniteMeasure_of_isFiniteMeasureOnCompacts

theorem exists_pos_measure_of_cover [Countable ι] {U : ι → Set α} (hU : ⋃ i, U i = univ)
    (hμ : μ ≠ 0) : ∃ i, 0 < μ (U i) := by
  contrapose! hμ with H
  rw [← measure_univ_eq_zero, ← hU]
  exact measure_iUnion_null fun i => nonpos_iff_eq_zero.1 (H i)
#align measure_theory.exists_pos_measure_of_cover MeasureTheory.exists_pos_measure_of_cover

theorem exists_pos_preimage_ball [PseudoMetricSpace δ] (f : α → δ) (x : δ) (hμ : μ ≠ 0) :
    ∃ n : ℕ, 0 < μ (f ⁻¹' Metric.ball x n) :=
  exists_pos_measure_of_cover (by rw [← preimage_iUnion, Metric.iUnion_ball_nat, preimage_univ]) hμ
#align measure_theory.exists_pos_preimage_ball MeasureTheory.exists_pos_preimage_ball

theorem exists_pos_ball [PseudoMetricSpace α] (x : α) (hμ : μ ≠ 0) :
    ∃ n : ℕ, 0 < μ (Metric.ball x n) :=
  exists_pos_preimage_ball id x hμ
#align measure_theory.exists_pos_ball MeasureTheory.exists_pos_ball

/-- If a set has zero measure in a neighborhood of each of its points, then it has zero measure
in a second-countable space. -/
@[deprecated (since := "2024-05-14")]
alias null_of_locally_null := measure_null_of_locally_null

theorem exists_ne_forall_mem_nhds_pos_measure_preimage {β} [TopologicalSpace β] [T1Space β]
    [SecondCountableTopology β] [Nonempty β] {f : α → β} (h : ∀ b, ∃ᵐ x ∂μ, f x ≠ b) :
    ∃ a b : β, a ≠ b ∧ (∀ s ∈ 𝓝 a, 0 < μ (f ⁻¹' s)) ∧ ∀ t ∈ 𝓝 b, 0 < μ (f ⁻¹' t) := by
  -- We use an `OuterMeasure` so that the proof works without `Measurable f`
  set m : OuterMeasure β := OuterMeasure.map f μ.toOuterMeasure
  replace h : ∀ b : β, m {b}ᶜ ≠ 0 := fun b => not_eventually.mpr (h b)
  inhabit β
  have : m univ ≠ 0 := ne_bot_of_le_ne_bot (h default) (measure_mono <| subset_univ _)
  rcases exists_mem_forall_mem_nhdsWithin_pos_measure this with ⟨b, -, hb⟩
  simp only [nhdsWithin_univ] at hb
  rcases exists_mem_forall_mem_nhdsWithin_pos_measure (h b) with ⟨a, hab : a ≠ b, ha⟩
  simp only [isOpen_compl_singleton.nhdsWithin_eq hab] at ha
  exact ⟨a, b, hab, ha, hb⟩
#align measure_theory.exists_ne_forall_mem_nhds_pos_measure_preimage MeasureTheory.exists_ne_forall_mem_nhds_pos_measure_preimage

/-- If two finite measures give the same mass to the whole space and coincide on a π-system made
of measurable sets, then they coincide on all sets in the σ-algebra generated by the π-system. -/
theorem ext_on_measurableSpace_of_generate_finite {α} (m₀ : MeasurableSpace α) {μ ν : Measure α}
    [IsFiniteMeasure μ] (C : Set (Set α)) (hμν : ∀ s ∈ C, μ s = ν s) {m : MeasurableSpace α}
    (h : m ≤ m₀) (hA : m = MeasurableSpace.generateFrom C) (hC : IsPiSystem C)
    (h_univ : μ Set.univ = ν Set.univ) {s : Set α} (hs : MeasurableSet[m] s) : μ s = ν s := by
  haveI : IsFiniteMeasure ν := by
    constructor
    rw [← h_univ]
    apply IsFiniteMeasure.measure_univ_lt_top
  refine induction_on_inter hA hC (by simp) hμν ?_ ?_ hs
  · intro t h1t h2t
    have h1t_ : @MeasurableSet α m₀ t := h _ h1t
    rw [@measure_compl α m₀ μ t h1t_ (@measure_ne_top α m₀ μ _ t),
      @measure_compl α m₀ ν t h1t_ (@measure_ne_top α m₀ ν _ t), h_univ, h2t]
  · intro f h1f h2f h3f
    have h2f_ : ∀ i : ℕ, @MeasurableSet α m₀ (f i) := fun i => h _ (h2f i)
    simp [measure_iUnion, h1f, h3f, h2f_]
#align measure_theory.ext_on_measurable_space_of_generate_finite MeasureTheory.ext_on_measurableSpace_of_generate_finite

/-- Two finite measures are equal if they are equal on the π-system generating the σ-algebra
  (and `univ`). -/
theorem ext_of_generate_finite (C : Set (Set α)) (hA : m0 = generateFrom C) (hC : IsPiSystem C)
    [IsFiniteMeasure μ] (hμν : ∀ s ∈ C, μ s = ν s) (h_univ : μ univ = ν univ) : μ = ν :=
  Measure.ext fun _s hs =>
    ext_on_measurableSpace_of_generate_finite m0 C hμν le_rfl hA hC h_univ hs
#align measure_theory.ext_of_generate_finite MeasureTheory.ext_of_generate_finite

namespace Measure

section disjointed

/-- Given `S : μ.FiniteSpanningSetsIn {s | MeasurableSet s}`,
`FiniteSpanningSetsIn.disjointed` provides a `FiniteSpanningSetsIn {s | MeasurableSet s}`
such that its underlying sets are pairwise disjoint. -/
protected def FiniteSpanningSetsIn.disjointed {μ : Measure α}
    (S : μ.FiniteSpanningSetsIn { s | MeasurableSet s }) :
    μ.FiniteSpanningSetsIn { s | MeasurableSet s } :=
  ⟨disjointed S.set, MeasurableSet.disjointed S.set_mem, fun n =>
    lt_of_le_of_lt (measure_mono (disjointed_subset S.set n)) (S.finite _),
    S.spanning ▸ iUnion_disjointed⟩
#align measure_theory.measure.finite_spanning_sets_in.disjointed MeasureTheory.Measure.FiniteSpanningSetsIn.disjointed

theorem FiniteSpanningSetsIn.disjointed_set_eq {μ : Measure α}
    (S : μ.FiniteSpanningSetsIn { s | MeasurableSet s }) : S.disjointed.set = disjointed S.set :=
  rfl
#align measure_theory.measure.finite_spanning_sets_in.disjointed_set_eq MeasureTheory.Measure.FiniteSpanningSetsIn.disjointed_set_eq

theorem exists_eq_disjoint_finiteSpanningSetsIn (μ ν : Measure α) [SigmaFinite μ] [SigmaFinite ν] :
    ∃ (S : μ.FiniteSpanningSetsIn { s | MeasurableSet s })
      (T : ν.FiniteSpanningSetsIn { s | MeasurableSet s }),
      S.set = T.set ∧ Pairwise (Disjoint on S.set) :=
  let S := (μ + ν).toFiniteSpanningSetsIn.disjointed
  ⟨S.ofLE (Measure.le_add_right le_rfl), S.ofLE (Measure.le_add_left le_rfl), rfl,
    disjoint_disjointed _⟩
#align measure_theory.measure.exists_eq_disjoint_finite_spanning_sets_in MeasureTheory.Measure.exists_eq_disjoint_finiteSpanningSetsIn

end disjointed

namespace FiniteAtFilter

variable {f g : Filter α}

theorem filter_mono (h : f ≤ g) : μ.FiniteAtFilter g → μ.FiniteAtFilter f := fun ⟨s, hs, hμ⟩ =>
  ⟨s, h hs, hμ⟩
#align measure_theory.measure.finite_at_filter.filter_mono MeasureTheory.Measure.FiniteAtFilter.filter_mono

theorem inf_of_left (h : μ.FiniteAtFilter f) : μ.FiniteAtFilter (f ⊓ g) :=
  h.filter_mono inf_le_left
#align measure_theory.measure.finite_at_filter.inf_of_left MeasureTheory.Measure.FiniteAtFilter.inf_of_left

theorem inf_of_right (h : μ.FiniteAtFilter g) : μ.FiniteAtFilter (f ⊓ g) :=
  h.filter_mono inf_le_right
#align measure_theory.measure.finite_at_filter.inf_of_right MeasureTheory.Measure.FiniteAtFilter.inf_of_right

@[simp]
theorem inf_ae_iff : μ.FiniteAtFilter (f ⊓ μ.ae) ↔ μ.FiniteAtFilter f := by
  refine ⟨?_, fun h => h.filter_mono inf_le_left⟩
  rintro ⟨s, ⟨t, ht, u, hu, rfl⟩, hμ⟩
  suffices μ t ≤ μ (t ∩ u) from ⟨t, ht, this.trans_lt hμ⟩
  exact measure_mono_ae (mem_of_superset hu fun x hu ht => ⟨ht, hu⟩)
#align measure_theory.measure.finite_at_filter.inf_ae_iff MeasureTheory.Measure.FiniteAtFilter.inf_ae_iff

alias ⟨of_inf_ae, _⟩ := inf_ae_iff
#align measure_theory.measure.finite_at_filter.of_inf_ae MeasureTheory.Measure.FiniteAtFilter.of_inf_ae

theorem filter_mono_ae (h : f ⊓ μ.ae ≤ g) (hg : μ.FiniteAtFilter g) : μ.FiniteAtFilter f :=
  inf_ae_iff.1 (hg.filter_mono h)
#align measure_theory.measure.finite_at_filter.filter_mono_ae MeasureTheory.Measure.FiniteAtFilter.filter_mono_ae

protected theorem measure_mono (h : μ ≤ ν) : ν.FiniteAtFilter f → μ.FiniteAtFilter f :=
  fun ⟨s, hs, hν⟩ => ⟨s, hs, (Measure.le_iff'.1 h s).trans_lt hν⟩
#align measure_theory.measure.finite_at_filter.measure_mono MeasureTheory.Measure.FiniteAtFilter.measure_mono

@[mono]
protected theorem mono (hf : f ≤ g) (hμ : μ ≤ ν) : ν.FiniteAtFilter g → μ.FiniteAtFilter f :=
  fun h => (h.filter_mono hf).measure_mono hμ
#align measure_theory.measure.finite_at_filter.mono MeasureTheory.Measure.FiniteAtFilter.mono

protected theorem eventually (h : μ.FiniteAtFilter f) : ∀ᶠ s in f.smallSets, μ s < ∞ :=
  (eventually_smallSets' fun _s _t hst ht => (measure_mono hst).trans_lt ht).2 h
#align measure_theory.measure.finite_at_filter.eventually MeasureTheory.Measure.FiniteAtFilter.eventually

theorem filterSup : μ.FiniteAtFilter f → μ.FiniteAtFilter g → μ.FiniteAtFilter (f ⊔ g) :=
  fun ⟨s, hsf, hsμ⟩ ⟨t, htg, htμ⟩ =>
  ⟨s ∪ t, union_mem_sup hsf htg, (measure_union_le s t).trans_lt (ENNReal.add_lt_top.2 ⟨hsμ, htμ⟩)⟩
#align measure_theory.measure.finite_at_filter.filter_sup MeasureTheory.Measure.FiniteAtFilter.filterSup

end FiniteAtFilter

theorem finiteAt_nhdsWithin [TopologicalSpace α] {_m0 : MeasurableSpace α} (μ : Measure α)
    [IsLocallyFiniteMeasure μ] (x : α) (s : Set α) : μ.FiniteAtFilter (𝓝[s] x) :=
  (finiteAt_nhds μ x).inf_of_left
#align measure_theory.measure.finite_at_nhds_within MeasureTheory.Measure.finiteAt_nhdsWithin

@[simp]
theorem finiteAt_principal : μ.FiniteAtFilter (𝓟 s) ↔ μ s < ∞ :=
  ⟨fun ⟨_t, ht, hμ⟩ => (measure_mono ht).trans_lt hμ, fun h => ⟨s, mem_principal_self s, h⟩⟩
#align measure_theory.measure.finite_at_principal MeasureTheory.Measure.finiteAt_principal

theorem isLocallyFiniteMeasure_of_le [TopologicalSpace α] {_m : MeasurableSpace α} {μ ν : Measure α}
    [H : IsLocallyFiniteMeasure μ] (h : ν ≤ μ) : IsLocallyFiniteMeasure ν :=
  let F := H.finiteAtNhds
  ⟨fun x => (F x).measure_mono h⟩
#align measure_theory.measure.is_locally_finite_measure_of_le MeasureTheory.Measure.isLocallyFiniteMeasure_of_le

end Measure

end MeasureTheory

namespace IsCompact

variable [TopologicalSpace α] [MeasurableSpace α] {μ : Measure α} {s : Set α}

/-- If `s` is a compact set and `μ` is finite at `𝓝 x` for every `x ∈ s`, then `s` admits an open
superset of finite measure. -/
theorem exists_open_superset_measure_lt_top' (h : IsCompact s)
    (hμ : ∀ x ∈ s, μ.FiniteAtFilter (𝓝 x)) : ∃ U ⊇ s, IsOpen U ∧ μ U < ∞ := by
  refine IsCompact.induction_on h ?_ ?_ ?_ ?_
  · use ∅
    simp [Superset]
  · rintro s t hst ⟨U, htU, hUo, hU⟩
    exact ⟨U, hst.trans htU, hUo, hU⟩
  · rintro s t ⟨U, hsU, hUo, hU⟩ ⟨V, htV, hVo, hV⟩
    refine'
      ⟨U ∪ V, union_subset_union hsU htV, hUo.union hVo,
        (measure_union_le _ _).trans_lt <| ENNReal.add_lt_top.2 ⟨hU, hV⟩⟩
  · intro x hx
    rcases (hμ x hx).exists_mem_basis (nhds_basis_opens _) with ⟨U, ⟨hx, hUo⟩, hU⟩
    exact ⟨U, nhdsWithin_le_nhds (hUo.mem_nhds hx), U, Subset.rfl, hUo, hU⟩
#align is_compact.exists_open_superset_measure_lt_top' IsCompact.exists_open_superset_measure_lt_top'

/-- If `s` is a compact set and `μ` is a locally finite measure, then `s` admits an open superset of
finite measure. -/
theorem exists_open_superset_measure_lt_top (h : IsCompact s) (μ : Measure α)
    [IsLocallyFiniteMeasure μ] : ∃ U ⊇ s, IsOpen U ∧ μ U < ∞ :=
  h.exists_open_superset_measure_lt_top' fun x _ => μ.finiteAt_nhds x
#align is_compact.exists_open_superset_measure_lt_top IsCompact.exists_open_superset_measure_lt_top

theorem measure_lt_top_of_nhdsWithin (h : IsCompact s) (hμ : ∀ x ∈ s, μ.FiniteAtFilter (𝓝[s] x)) :
    μ s < ∞ :=
  IsCompact.induction_on h (by simp) (fun s t hst ht => (measure_mono hst).trans_lt ht)
    (fun s t hs ht => (measure_union_le s t).trans_lt (ENNReal.add_lt_top.2 ⟨hs, ht⟩)) hμ
#align is_compact.measure_lt_top_of_nhds_within IsCompact.measure_lt_top_of_nhdsWithin

theorem measure_zero_of_nhdsWithin (hs : IsCompact s) :
    (∀ a ∈ s, ∃ t ∈ 𝓝[s] a, μ t = 0) → μ s = 0 := by
  simpa only [← compl_mem_ae_iff] using hs.compl_mem_sets_of_nhdsWithin
#align is_compact.measure_zero_of_nhds_within IsCompact.measure_zero_of_nhdsWithin

end IsCompact

-- see Note [lower instance priority]
instance (priority := 100) isFiniteMeasureOnCompacts_of_isLocallyFiniteMeasure [TopologicalSpace α]
    {_ : MeasurableSpace α} {μ : Measure α} [IsLocallyFiniteMeasure μ] :
    IsFiniteMeasureOnCompacts μ :=
  ⟨fun _s hs => hs.measure_lt_top_of_nhdsWithin fun _ _ => μ.finiteAt_nhdsWithin _ _⟩
#align is_finite_measure_on_compacts_of_is_locally_finite_measure isFiniteMeasureOnCompacts_of_isLocallyFiniteMeasure

theorem isFiniteMeasure_iff_isFiniteMeasureOnCompacts_of_compactSpace [TopologicalSpace α]
    [MeasurableSpace α] {μ : Measure α} [CompactSpace α] :
    IsFiniteMeasure μ ↔ IsFiniteMeasureOnCompacts μ := by
  constructor <;> intros
  · infer_instance
  · exact CompactSpace.isFiniteMeasure
#align is_finite_measure_iff_is_finite_measure_on_compacts_of_compact_space isFiniteMeasure_iff_isFiniteMeasureOnCompacts_of_compactSpace

/-- Compact covering of a `σ`-compact topological space as
`MeasureTheory.Measure.FiniteSpanningSetsIn`. -/
def MeasureTheory.Measure.finiteSpanningSetsInCompact [TopologicalSpace α] [SigmaCompactSpace α]
    {_ : MeasurableSpace α} (μ : Measure α) [IsLocallyFiniteMeasure μ] :
    μ.FiniteSpanningSetsIn { K | IsCompact K } where
  set := compactCovering α
  set_mem := isCompact_compactCovering α
  finite n := (isCompact_compactCovering α n).measure_lt_top
  spanning := iUnion_compactCovering α
#align measure_theory.measure.finite_spanning_sets_in_compact MeasureTheory.Measure.finiteSpanningSetsInCompact

/-- A locally finite measure on a `σ`-compact topological space admits a finite spanning sequence
of open sets. -/
def MeasureTheory.Measure.finiteSpanningSetsInOpen [TopologicalSpace α] [SigmaCompactSpace α]
    {_ : MeasurableSpace α} (μ : Measure α) [IsLocallyFiniteMeasure μ] :
    μ.FiniteSpanningSetsIn { K | IsOpen K } where
  set n := ((isCompact_compactCovering α n).exists_open_superset_measure_lt_top μ).choose
  set_mem n :=
    ((isCompact_compactCovering α n).exists_open_superset_measure_lt_top μ).choose_spec.2.1
  finite n :=
    ((isCompact_compactCovering α n).exists_open_superset_measure_lt_top μ).choose_spec.2.2
  spanning :=
    eq_univ_of_subset
      (iUnion_mono fun n =>
        ((isCompact_compactCovering α n).exists_open_superset_measure_lt_top μ).choose_spec.1)
      (iUnion_compactCovering α)
#align measure_theory.measure.finite_spanning_sets_in_open MeasureTheory.Measure.finiteSpanningSetsInOpen

open TopologicalSpace

/-- A locally finite measure on a second countable topological space admits a finite spanning
sequence of open sets. -/
noncomputable irreducible_def MeasureTheory.Measure.finiteSpanningSetsInOpen' [TopologicalSpace α]
  [SecondCountableTopology α] {m : MeasurableSpace α} (μ : Measure α) [IsLocallyFiniteMeasure μ] :
  μ.FiniteSpanningSetsIn { K | IsOpen K } := by
  suffices H : Nonempty (μ.FiniteSpanningSetsIn { K | IsOpen K }) from H.some
  cases isEmpty_or_nonempty α
  · exact
      ⟨{  set := fun _ => ∅
          set_mem := fun _ => by simp
          finite := fun _ => by simp
          spanning := by simp [eq_iff_true_of_subsingleton] }⟩
  inhabit α
  let S : Set (Set α) := { s | IsOpen s ∧ μ s < ∞ }
  obtain ⟨T, T_count, TS, hT⟩ : ∃ T : Set (Set α), T.Countable ∧ T ⊆ S ∧ ⋃₀ T = ⋃₀ S :=
    isOpen_sUnion_countable S fun s hs => hs.1
  rw [μ.isTopologicalBasis_isOpen_lt_top.sUnion_eq] at hT
  have T_ne : T.Nonempty := by
    by_contra h'T
    rw [not_nonempty_iff_eq_empty.1 h'T, sUnion_empty] at hT
    simpa only [← hT] using mem_univ (default : α)
  obtain ⟨f, hf⟩ : ∃ f : ℕ → Set α, T = range f := T_count.exists_eq_range T_ne
  have fS : ∀ n, f n ∈ S := by
    intro n
    apply TS
    rw [hf]
    exact mem_range_self n
  refine'
    ⟨{  set := f
        set_mem := fun n => (fS n).1
        finite := fun n => (fS n).2
        spanning := _ }⟩
  refine eq_univ_of_forall fun x => ?_
  obtain ⟨t, tT, xt⟩ : ∃ t : Set α, t ∈ range f ∧ x ∈ t := by
    have : x ∈ ⋃₀ T := by simp only [hT, mem_univ]
    simpa only [mem_sUnion, exists_prop, ← hf]
  obtain ⟨n, rfl⟩ : ∃ n : ℕ, f n = t := by simpa only using tT
  exact mem_iUnion_of_mem _ xt
#align measure_theory.measure.finite_spanning_sets_in_open' MeasureTheory.Measure.finiteSpanningSetsInOpen'

section MeasureIxx

variable [Preorder α] [TopologicalSpace α] [CompactIccSpace α] {m : MeasurableSpace α}
  {μ : Measure α} [IsLocallyFiniteMeasure μ] {a b : α}

theorem measure_Icc_lt_top : μ (Icc a b) < ∞ :=
  isCompact_Icc.measure_lt_top
#align measure_Icc_lt_top measure_Icc_lt_top

theorem measure_Ico_lt_top : μ (Ico a b) < ∞ :=
  (measure_mono Ico_subset_Icc_self).trans_lt measure_Icc_lt_top
#align measure_Ico_lt_top measure_Ico_lt_top

theorem measure_Ioc_lt_top : μ (Ioc a b) < ∞ :=
  (measure_mono Ioc_subset_Icc_self).trans_lt measure_Icc_lt_top
#align measure_Ioc_lt_top measure_Ioc_lt_top

theorem measure_Ioo_lt_top : μ (Ioo a b) < ∞ :=
  (measure_mono Ioo_subset_Icc_self).trans_lt measure_Icc_lt_top
#align measure_Ioo_lt_top measure_Ioo_lt_top

end MeasureIxx<|MERGE_RESOLUTION|>--- conflicted
+++ resolved
@@ -877,11 +877,7 @@
           exact ⟨hx, subset_toMeasurable μ _ this⟩
         _ ⊆ ⋃ n, toMeasurable μ (t ∩ disjointed w n) :=
           iUnion_mono fun n => subset_toMeasurable _ _
-<<<<<<< HEAD
-    refine' ⟨t', tt', MeasurableSet.iUnion fun n => measurableSet_toMeasurable μ _, fun u hu => _⟩
-=======
     refine ⟨t', tt', MeasurableSet.iUnion fun n => measurableSet_toMeasurable μ _, fun u hu => ?_⟩
->>>>>>> 20c42930
     apply le_antisymm _ (by gcongr)
     calc
       μ (t' ∩ u) ≤ ∑' n, μ (toMeasurable μ (t ∩ disjointed w n) ∩ u) := by
