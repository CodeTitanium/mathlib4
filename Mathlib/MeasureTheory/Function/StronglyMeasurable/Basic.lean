--- conflicted
+++ resolved
@@ -2015,11 +2015,7 @@
   rcases hf with ⟨g, hg, hfg⟩
   obtain ⟨t, ht, hgt_zero, htμ⟩ := hg.exists_set_sigmaFinite
   refine ⟨t, ht, ?_, htμ⟩
-<<<<<<< HEAD
-  refine' EventuallyEq.trans (ae_restrict_of_ae hfg) _
-=======
   refine EventuallyEq.trans (ae_restrict_of_ae hfg) ?_
->>>>>>> 20c42930
   rw [EventuallyEq, ae_restrict_iff' ht.compl]
   exact eventually_of_forall hgt_zero
 #align measure_theory.ae_fin_strongly_measurable.exists_set_sigma_finite MeasureTheory.AEFinStronglyMeasurable.exists_set_sigmaFinite
