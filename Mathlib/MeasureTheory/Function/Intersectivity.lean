--- conflicted
+++ resolved
@@ -61,12 +61,7 @@
   have hfapp : ∀ n a, f n a = (↑(n + 1))⁻¹ * ∑ k in Finset.range (n + 1), (s k).indicator 1 a := by
     simp only [f, Pi.natCast_def, Pi.smul_apply, Pi.inv_apply, Finset.sum_apply, eq_self_iff_true,
     forall_const, imp_true_iff, smul_eq_mul]
-<<<<<<< HEAD
-  have hf n : Measurable (f n) := Measurable.mul' (@measurable_const ℝ≥0∞ _ _ _ (↑(n + 1))⁻¹)
-      (Finset.measurable_sum' _ fun i _ ↦ measurable_one.indicator <| hs i)
-=======
   have hf n : Measurable (f n) := by fun_prop (disch := exact hs _)
->>>>>>> d0df76bd
   have hf₁ n : f n ≤ 1 := by
     rintro a
     rw [hfapp, ← ENNReal.div_eq_inv_mul]
