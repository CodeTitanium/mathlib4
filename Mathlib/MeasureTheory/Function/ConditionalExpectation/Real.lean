--- conflicted
+++ resolved
@@ -309,11 +309,7 @@
   refine this.trans ?_
   have : f * μ[g|m] =ᵐ[μ] hf.mk f * μ[g|m] := EventuallyEq.mul hf.ae_eq_mk EventuallyEq.rfl
   refine EventuallyEq.trans ?_ this.symm
-<<<<<<< HEAD
-  refine' condexp_stronglyMeasurable_mul_of_bound hm hf.stronglyMeasurable_mk hg c _
-=======
   refine condexp_stronglyMeasurable_mul_of_bound hm hf.stronglyMeasurable_mk hg c ?_
->>>>>>> 20c42930
   filter_upwards [hf_bound, hf.ae_eq_mk] with x hxc hx_eq
   rwa [← hx_eq]
 #align measure_theory.condexp_strongly_measurable_mul_of_bound₀ MeasureTheory.condexp_stronglyMeasurable_mul_of_bound₀
