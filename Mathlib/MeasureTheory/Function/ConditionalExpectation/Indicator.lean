--- conflicted
+++ resolved
@@ -44,11 +44,7 @@
     rw [← restrict_trim hm _ hs]
     exact Restrict.sigmaFinite _ s
   by_cases hf_int : Integrable f μ
-<<<<<<< HEAD
-  swap; · rw [condExp_undef hf_int]
-=======
   swap; · rw [condExp_of_not_integrable hf_int]
->>>>>>> 10c0c64b
   refine ae_eq_of_forall_setIntegral_eq_of_sigmaFinite' hm ?_ ?_ ?_ ?_ ?_
   · exact fun t _ _ => integrable_condExp.integrableOn.integrableOn
   · exact fun t _ _ => (integrable_zero _ _ _).integrableOn
@@ -57,13 +53,8 @@
       Measure.restrict_restrict (hm _ ht)]
     refine setIntegral_congr_ae (hm _ ht) ?_
     filter_upwards [hf] with x hx _ using hx
-<<<<<<< HEAD
-  · exact stronglyMeasurable_condExp.aeStronglyMeasurable'
-  · exact stronglyMeasurable_zero.aeStronglyMeasurable'
-=======
   · exact stronglyMeasurable_condExp.aestronglyMeasurable
   · exact stronglyMeasurable_zero.aestronglyMeasurable
->>>>>>> 10c0c64b
 
 @[deprecated (since := "2025-01-21")]
 alias condexp_ae_eq_restrict_zero := condExp_ae_eq_restrict_zero
@@ -97,14 +88,8 @@
   calc
     s.indicator (μ[s.indicator f + sᶜ.indicator f|m]) =ᵐ[μ]
         s.indicator (μ[s.indicator f|m] + μ[sᶜ.indicator f|m]) := by
-<<<<<<< HEAD
-      have : μ[s.indicator f + sᶜ.indicator f|m] =ᵐ[μ] μ[s.indicator f|m] + μ[sᶜ.indicator f|m] :=
-        condExp_add (hf_int.indicator (hm _ hs)) (hf_int.indicator (hm _ hs.compl))
-      filter_upwards [this] with x hx
-=======
       filter_upwards [condExp_add (hf_int.indicator (hm _ hs)) (hf_int.indicator (hm _ hs.compl)) m]
         with x hx
->>>>>>> 10c0c64b
       classical rw [Set.indicator_apply, Set.indicator_apply, hx]
     _ = s.indicator (μ[s.indicator f|m]) + s.indicator (μ[sᶜ.indicator f|m]) :=
       (s.indicator_add' _ _)
@@ -152,11 +137,7 @@
       _ = ∫ x in t, s.indicator f x ∂μ := by
         rw [integral_indicator (hm _ hs_m), Measure.restrict_restrict (hm _ hs_m),
           Measure.restrict_restrict (hm _ ht), Set.inter_comm]
-<<<<<<< HEAD
-  · exact (stronglyMeasurable_condExp.indicator hs_m).aeStronglyMeasurable'
-=======
   · exact (stronglyMeasurable_condExp.indicator hs_m).aestronglyMeasurable
->>>>>>> 10c0c64b
 
 @[deprecated (since := "2025-01-21")]
 alias condexp_restrict_ae_eq_restrict := condExp_restrict_ae_eq_restrict
@@ -171,27 +152,15 @@
   rw [ae_eq_restrict_iff_indicator_ae_eq (hm _ hs_m)]
   have hs_m₂ : MeasurableSet[m₂] s := by rwa [← Set.inter_univ s, ← hs Set.univ, Set.inter_univ]
   by_cases hf_int : Integrable f μ
-<<<<<<< HEAD
-  swap; · simp_rw [condExp_undef hf_int]; rfl
-=======
   swap; · simp_rw [condExp_of_not_integrable hf_int]; rfl
->>>>>>> 10c0c64b
   refine ((condExp_indicator hf_int hs_m).symm.trans ?_).trans (condExp_indicator hf_int hs_m₂)
   refine ae_eq_of_forall_setIntegral_eq_of_sigmaFinite' hm₂
     (fun s _ _ => integrable_condExp.integrableOn)
     (fun s _ _ => integrable_condExp.integrableOn) ?_ ?_
-<<<<<<< HEAD
-    stronglyMeasurable_condExp.aeStronglyMeasurable'
-  swap
-  · have : StronglyMeasurable[m] (μ[s.indicator f|m]) := stronglyMeasurable_condExp
-    refine this.aeStronglyMeasurable'.aeStronglyMeasurable'_of_measurableSpace_le_on hm hs_m
-      (fun t => (hs t).mp) ?_
-=======
     stronglyMeasurable_condExp.aestronglyMeasurable
   swap
   · have : StronglyMeasurable[m] (μ[s.indicator f|m]) := stronglyMeasurable_condExp
     refine this.aestronglyMeasurable.of_measurableSpace_le_on hm hs_m (fun t => (hs t).mp) ?_
->>>>>>> 10c0c64b
     exact condExp_ae_eq_restrict_zero hs_m.compl (indicator_ae_eq_restrict_compl (hm _ hs_m))
   intro t ht _
   have : ∫ x in t, (μ[s.indicator f|m]) x ∂μ = ∫ x in s ∩ t, (μ[s.indicator f|m]) x ∂μ := by
