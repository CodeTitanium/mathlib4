--- conflicted
+++ resolved
@@ -3,13 +3,8 @@
 Released under Apache 2.0 license as described in the file LICENSE.
 Authors: Violeta Hernández Palacios
 -/
-<<<<<<< HEAD
-import Mathlib.SetTheory.Ordinal.Arithmetic
-import Mathlib.SetTheory.ZFC.Rank
-=======
 import Mathlib.Order.RelIso.Set
 import Mathlib.SetTheory.ZFC.Basic
->>>>>>> 658f6495
 
 /-!
 # Von Neumann ordinals
@@ -39,8 +34,6 @@
 open Order
 
 namespace ZFSet
-
-/-! ### Transitive sets -/
 
 /-- A transitive set is one where every element is a subset.
 
