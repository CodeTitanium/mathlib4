/-
Copyright (c) 2018 Mario Carneiro. All rights reserved.
Released under Apache 2.0 license as described in the file LICENSE.
Authors: Mario Carneiro
-/
import Mathlib.Data.Fin.VecNotation
import Mathlib.Logic.Small.Basic
import Mathlib.SetTheory.ZFC.PSet

/-!
# A model of ZFC

In this file, we model Zermelo-Fraenkel set theory (+ choice) using Lean's underlying type theory,
building on the pre-sets defined in `Mathlib.SetTheory.ZFC.PSet`.

The theory of classes is developed in `Mathlib.SetTheory.ZFC.Class`.

## Main definitions

* `ZFSet`: ZFC set. Defined as `PSet` quotiented by `PSet.Equiv`, the extensional equivalence.
* `ZFSet.choice`: Axiom of choice. Proved from Lean's axiom of choice.
* `ZFSet.omega`: The von Neumann ordinal `ω` as a `Set`.
* `Classical.allZFSetDefinable`: All functions are classically definable.
* `ZFSet.IsFunc` : Predicate that a ZFC set is a subset of `x × y` that can be considered as a ZFC
  function `x → y`. That is, each member of `x` is related by the ZFC set to exactly one member of
  `y`.
* `ZFSet.funs`: ZFC set of ZFC functions `x → y`.
* `ZFSet.Hereditarily p x`: Predicate that every set in the transitive closure of `x` has property
  `p`.

## Notes

To avoid confusion between the Lean `Set` and the ZFC `Set`, docstrings in this file refer to them
respectively as "`Set`" and "ZFC set".
-/


<<<<<<< HEAD
universe u v

open Function (OfArity)

/-- The type of pre-sets in universe `u`. A pre-set
  is a family of pre-sets indexed by a type in `Type u`.
  The ZFC universe is defined as a quotient of this
  to ensure extensionality. -/
@[pp_with_univ]
inductive PSet : Type (u + 1)
  | mk (α : Type u) (A : α → PSet) : PSet

namespace PSet

/-- The underlying type of a pre-set -/
def «Type» : PSet → Type u
  | ⟨α, _⟩ => α

/-- The underlying pre-set family of a pre-set -/
def Func : ∀ x : PSet, x.Type → PSet
  | ⟨_, A⟩ => A

@[simp]
theorem mk_type (α A) : «Type» ⟨α, A⟩ = α :=
  rfl

@[simp]
theorem mk_func (α A) : Func ⟨α, A⟩ = A :=
  rfl

@[simp]
theorem eta : ∀ x : PSet, mk x.Type x.Func = x
  | ⟨_, _⟩ => rfl

/-- Two pre-sets are extensionally equivalent if every element of the first family is extensionally
equivalent to some element of the second family and vice-versa. -/
def Equiv : PSet → PSet → Prop
  | ⟨_, A⟩, ⟨_, B⟩ => (∀ a, ∃ b, Equiv (A a) (B b)) ∧ (∀ b, ∃ a, Equiv (A a) (B b))

theorem equiv_iff :
    ∀ {x y : PSet},
      Equiv x y ↔ (∀ i, ∃ j, Equiv (x.Func i) (y.Func j)) ∧ ∀ j, ∃ i, Equiv (x.Func i) (y.Func j)
  | ⟨_, _⟩, ⟨_, _⟩ => Iff.rfl

theorem Equiv.exists_left {x y : PSet} (h : Equiv x y) : ∀ i, ∃ j, Equiv (x.Func i) (y.Func j) :=
  (equiv_iff.1 h).1

theorem Equiv.exists_right {x y : PSet} (h : Equiv x y) : ∀ j, ∃ i, Equiv (x.Func i) (y.Func j) :=
  (equiv_iff.1 h).2

@[refl]
protected theorem Equiv.refl : ∀ x, Equiv x x
  | ⟨_, _⟩ => ⟨fun a => ⟨a, Equiv.refl _⟩, fun a => ⟨a, Equiv.refl _⟩⟩

protected theorem Equiv.rfl {x} : Equiv x x :=
  Equiv.refl x

protected theorem Equiv.euc : ∀ {x y z}, Equiv x y → Equiv z y → Equiv x z
  | ⟨_, _⟩, ⟨_, _⟩, ⟨_, _⟩, ⟨αβ, βα⟩, ⟨γβ, βγ⟩ =>
    ⟨ fun a =>
        let ⟨b, ab⟩ := αβ a
        let ⟨c, bc⟩ := βγ b
        ⟨c, Equiv.euc ab bc⟩,
      fun c =>
        let ⟨b, cb⟩ := γβ c
        let ⟨a, ba⟩ := βα b
        ⟨a, Equiv.euc ba cb⟩ ⟩

@[symm]
protected theorem Equiv.symm {x y} : Equiv x y → Equiv y x :=
  (Equiv.refl y).euc

protected theorem Equiv.comm {x y} : Equiv x y ↔ Equiv y x :=
  ⟨Equiv.symm, Equiv.symm⟩

@[trans]
protected theorem Equiv.trans {x y z} (h1 : Equiv x y) (h2 : Equiv y z) : Equiv x z :=
  h1.euc h2.symm

protected theorem equiv_of_isEmpty (x y : PSet) [IsEmpty x.Type] [IsEmpty y.Type] : Equiv x y :=
  equiv_iff.2 <| by simp

instance setoid : Setoid PSet :=
  ⟨PSet.Equiv, Equiv.refl, Equiv.symm, Equiv.trans⟩

/-- A pre-set is a subset of another pre-set if every element of the first family is extensionally
equivalent to some element of the second family. -/
protected def Subset (x y : PSet) : Prop :=
  ∀ a, ∃ b, Equiv (x.Func a) (y.Func b)

instance : HasSubset PSet :=
  ⟨PSet.Subset⟩

instance : IsRefl PSet (· ⊆ ·) :=
  ⟨fun _ a => ⟨a, Equiv.refl _⟩⟩

instance : IsTrans PSet (· ⊆ ·) :=
  ⟨fun x y z hxy hyz a => by
    cases' hxy a with b hb
    cases' hyz b with c hc
    exact ⟨c, hb.trans hc⟩⟩

theorem Equiv.ext : ∀ x y : PSet, Equiv x y ↔ x ⊆ y ∧ y ⊆ x
  | ⟨_, _⟩, ⟨_, _⟩ =>
    ⟨fun ⟨αβ, βα⟩ =>
      ⟨αβ, fun b =>
        let ⟨a, h⟩ := βα b
        ⟨a, Equiv.symm h⟩⟩,
      fun ⟨αβ, βα⟩ =>
      ⟨αβ, fun b =>
        let ⟨a, h⟩ := βα b
        ⟨a, Equiv.symm h⟩⟩⟩

theorem Subset.congr_left : ∀ {x y z : PSet}, Equiv x y → (x ⊆ z ↔ y ⊆ z)
  | ⟨_, _⟩, ⟨_, _⟩, ⟨_, _⟩, ⟨αβ, βα⟩ =>
    ⟨fun αγ b =>
      let ⟨a, ba⟩ := βα b
      let ⟨c, ac⟩ := αγ a
      ⟨c, (Equiv.symm ba).trans ac⟩,
      fun βγ a =>
      let ⟨b, ab⟩ := αβ a
      let ⟨c, bc⟩ := βγ b
      ⟨c, Equiv.trans ab bc⟩⟩

theorem Subset.congr_right : ∀ {x y z : PSet}, Equiv x y → (z ⊆ x ↔ z ⊆ y)
  | ⟨_, _⟩, ⟨_, _⟩, ⟨_, _⟩, ⟨αβ, βα⟩ =>
    ⟨fun γα c =>
      let ⟨a, ca⟩ := γα c
      let ⟨b, ab⟩ := αβ a
      ⟨b, ca.trans ab⟩,
      fun γβ c =>
      let ⟨b, cb⟩ := γβ c
      let ⟨a, ab⟩ := βα b
      ⟨a, cb.trans (Equiv.symm ab)⟩⟩

instance : Preorder PSet where
  le := (· ⊆ ·)
  le_refl := refl_of (· ⊆ ·)
  le_trans _ _ _ := trans_of (· ⊆ ·)

-- TODO: add lemmas relating `⊂` to `∈`.
instance : HasSSubset PSet := ⟨(· < ·)⟩

@[simp]
theorem le_def (x y : PSet) : x ≤ y ↔ x ⊆ y :=
  Iff.rfl

@[simp]
theorem lt_def (x y : PSet) : x < y ↔ x ⊂ y :=
  Iff.rfl

/-- `x ∈ y` as pre-sets if `x` is extensionally equivalent to a member of the family `y`. -/
protected def Mem (y x : PSet.{u}) : Prop :=
  ∃ b, Equiv x (y.Func b)

instance : Membership PSet PSet :=
  ⟨PSet.Mem⟩

theorem Mem.mk {α : Type u} (A : α → PSet) (a : α) : A a ∈ mk α A :=
  ⟨a, Equiv.refl (A a)⟩

theorem func_mem (x : PSet) (i : x.Type) : x.Func i ∈ x := by
  cases x
  apply Mem.mk

theorem Mem.ext : ∀ {x y : PSet.{u}}, (∀ w : PSet.{u}, w ∈ x ↔ w ∈ y) → Equiv x y
  | ⟨_, A⟩, ⟨_, B⟩, h =>
    ⟨fun a => (h (A a)).1 (Mem.mk A a), fun b =>
      let ⟨a, ha⟩ := (h (B b)).2 (Mem.mk B b)
      ⟨a, ha.symm⟩⟩

theorem Mem.congr_right : ∀ {x y : PSet.{u}}, Equiv x y → ∀ {w : PSet.{u}}, w ∈ x ↔ w ∈ y
  | ⟨_, _⟩, ⟨_, _⟩, ⟨αβ, βα⟩, _ =>
    ⟨fun ⟨a, ha⟩ =>
      let ⟨b, hb⟩ := αβ a
      ⟨b, ha.trans hb⟩,
      fun ⟨b, hb⟩ =>
      let ⟨a, ha⟩ := βα b
      ⟨a, hb.euc ha⟩⟩

theorem equiv_iff_mem {x y : PSet.{u}} : Equiv x y ↔ ∀ {w : PSet.{u}}, w ∈ x ↔ w ∈ y :=
  ⟨Mem.congr_right,
    match x, y with
    | ⟨_, A⟩, ⟨_, B⟩ => fun h =>
      ⟨fun a => h.1 (Mem.mk A a), fun b =>
        let ⟨a, h⟩ := h.2 (Mem.mk B b)
        ⟨a, h.symm⟩⟩⟩

theorem Mem.congr_left : ∀ {x y : PSet.{u}}, Equiv x y → ∀ {w : PSet.{u}}, x ∈ w ↔ y ∈ w
  | _, _, h, ⟨_, _⟩ => ⟨fun ⟨a, ha⟩ => ⟨a, h.symm.trans ha⟩, fun ⟨a, ha⟩ => ⟨a, h.trans ha⟩⟩

theorem mem_of_subset {x y z : PSet} : x ⊆ y → z ∈ x → z ∈ y
  | h₁, ⟨a, h₂⟩ => (h₁ a).elim fun b h₃ => ⟨b, h₂.trans h₃⟩

theorem subset_iff {x y : PSet} : x ⊆ y ↔ ∀ ⦃z⦄, z ∈ x → z ∈ y :=
  ⟨fun h _ => mem_of_subset h, fun h a => h (Mem.mk _ a)⟩

private theorem mem_wf_aux : ∀ {x y : PSet.{u}}, Equiv x y → Acc (· ∈ ·) y
  | ⟨α, A⟩, ⟨β, B⟩, H =>
    ⟨_, by
      rintro ⟨γ, C⟩ ⟨b, hc⟩
      cases' H.exists_right b with a ha
      have H := ha.trans hc.symm
      rw [mk_func] at H
      exact mem_wf_aux H⟩

theorem mem_wf : @WellFounded PSet (· ∈ ·) :=
  ⟨fun x => mem_wf_aux <| Equiv.refl x⟩

instance : IsWellFounded PSet (· ∈ ·) :=
  ⟨mem_wf⟩

instance : WellFoundedRelation PSet :=
  ⟨_, mem_wf⟩

theorem mem_asymm {x y : PSet} : x ∈ y → y ∉ x :=
  asymm_of (· ∈ ·)

theorem mem_irrefl (x : PSet) : x ∉ x :=
  irrefl_of (· ∈ ·) x

/-- Convert a pre-set to a `Set` of pre-sets. -/
def toSet (u : PSet.{u}) : Set PSet.{u} :=
  { x | x ∈ u }

@[simp]
theorem mem_toSet (a u : PSet.{u}) : a ∈ u.toSet ↔ a ∈ u :=
  Iff.rfl

/-- A nonempty set is one that contains some element. -/
protected def Nonempty (u : PSet) : Prop :=
  u.toSet.Nonempty

theorem nonempty_def (u : PSet) : u.Nonempty ↔ ∃ x, x ∈ u :=
  Iff.rfl

theorem nonempty_of_mem {x u : PSet} (h : x ∈ u) : u.Nonempty :=
  ⟨x, h⟩

@[simp]
theorem nonempty_toSet_iff {u : PSet} : u.toSet.Nonempty ↔ u.Nonempty :=
  Iff.rfl

theorem nonempty_type_iff_nonempty {x : PSet} : Nonempty x.Type ↔ PSet.Nonempty x :=
  ⟨fun ⟨i⟩ => ⟨_, func_mem _ i⟩, fun ⟨_, j, _⟩ => ⟨j⟩⟩

theorem nonempty_of_nonempty_type (x : PSet) [h : Nonempty x.Type] : PSet.Nonempty x :=
  nonempty_type_iff_nonempty.1 h

/-- Two pre-sets are equivalent iff they have the same members. -/
theorem Equiv.eq {x y : PSet} : Equiv x y ↔ toSet x = toSet y :=
  equiv_iff_mem.trans Set.ext_iff.symm

instance : Coe PSet (Set PSet) :=
  ⟨toSet⟩

/-- The empty pre-set -/
protected def empty : PSet :=
  ⟨_, PEmpty.elim⟩

instance : EmptyCollection PSet :=
  ⟨PSet.empty⟩

instance : Inhabited PSet :=
  ⟨∅⟩

instance : IsEmpty («Type» ∅) :=
  ⟨PEmpty.elim⟩

@[simp]
theorem not_mem_empty (x : PSet.{u}) : x ∉ (∅ : PSet.{u}) :=
  IsEmpty.exists_iff.1

@[simp]
theorem toSet_empty : toSet ∅ = ∅ := by simp [toSet]

@[simp]
theorem empty_subset (x : PSet.{u}) : (∅ : PSet) ⊆ x := fun x => x.elim

@[simp]
theorem not_nonempty_empty : ¬PSet.Nonempty ∅ := by simp [PSet.Nonempty]

protected theorem equiv_empty (x : PSet) [IsEmpty x.Type] : Equiv x ∅ :=
  PSet.equiv_of_isEmpty x _

/-- Insert an element into a pre-set -/
protected def insert (x y : PSet) : PSet :=
  ⟨Option y.Type, fun o => Option.casesOn o x y.Func⟩

instance : Insert PSet PSet :=
  ⟨PSet.insert⟩

instance : Singleton PSet PSet :=
  ⟨fun s => insert s ∅⟩

instance : LawfulSingleton PSet PSet :=
  ⟨fun _ => rfl⟩

instance (x y : PSet) : Inhabited (insert x y).Type :=
  inferInstanceAs (Inhabited <| Option y.Type)

@[simp]
theorem mem_insert_iff : ∀ {x y z : PSet.{u}}, x ∈ insert y z ↔ Equiv x y ∨ x ∈ z
  | x, y, ⟨α, A⟩ =>
    show (x ∈ PSet.mk (Option α) fun o => Option.rec y A o) ↔ Equiv x y ∨ x ∈ PSet.mk α A from
      ⟨fun m =>
        match m with
        | ⟨some a, ha⟩ => Or.inr ⟨a, ha⟩
        | ⟨none, h⟩ => Or.inl h,
        fun m =>
        match m with
        | Or.inr ⟨a, ha⟩ => ⟨some a, ha⟩
        | Or.inl h => ⟨none, h⟩⟩

theorem mem_insert (x y : PSet) : x ∈ insert x y :=
  mem_insert_iff.2 <| Or.inl Equiv.rfl

theorem mem_insert_of_mem {y z : PSet} (x) (h : z ∈ y) : z ∈ insert x y :=
  mem_insert_iff.2 <| Or.inr h

@[simp]
theorem mem_singleton {x y : PSet} : x ∈ ({y} : PSet) ↔ Equiv x y :=
  mem_insert_iff.trans
    ⟨fun o => Or.rec id (fun n => absurd n (not_mem_empty _)) o, Or.inl⟩

theorem mem_pair {x y z : PSet} : x ∈ ({y, z} : PSet) ↔ Equiv x y ∨ Equiv x z := by
  simp

/-- The n-th von Neumann ordinal -/
def ofNat : ℕ → PSet
  | 0 => ∅
  | n + 1 => insert (ofNat n) (ofNat n)

/-- The von Neumann ordinal ω -/
def omega : PSet :=
  ⟨ULift ℕ, fun n => ofNat n.down⟩

/-- The pre-set separation operation `{x ∈ a | p x}` -/
protected def sep (p : PSet → Prop) (x : PSet) : PSet :=
  ⟨{ a // p (x.Func a) }, fun y => x.Func y.1⟩

instance : Sep PSet PSet :=
  ⟨PSet.sep⟩

theorem mem_sep {p : PSet → Prop} (H : ∀ x y, Equiv x y → p x → p y) :
    ∀ {x y : PSet}, y ∈ PSet.sep p x ↔ y ∈ x ∧ p y
  | ⟨_, _⟩, _ =>
    ⟨fun ⟨⟨a, pa⟩, h⟩ => ⟨⟨a, h⟩, H _ _ h.symm pa⟩, fun ⟨⟨a, h⟩, pa⟩ =>
      ⟨⟨a, H _ _ h pa⟩, h⟩⟩

/-- The pre-set powerset operator -/
def powerset (x : PSet) : PSet :=
  ⟨Set x.Type, fun p => ⟨{ a // p a }, fun y => x.Func y.1⟩⟩

@[simp]
theorem mem_powerset : ∀ {x y : PSet}, y ∈ powerset x ↔ y ⊆ x
  | ⟨_, A⟩, ⟨_, B⟩ =>
    ⟨fun ⟨_, e⟩ => (Subset.congr_left e).2 fun ⟨a, _⟩ => ⟨a, Equiv.refl (A a)⟩, fun βα =>
      ⟨{ a | ∃ b, Equiv (B b) (A a) }, fun b =>
        let ⟨a, ba⟩ := βα b
        ⟨⟨a, b, ba⟩, ba⟩,
        fun ⟨_, b, ba⟩ => ⟨b, ba⟩⟩⟩

/-- The pre-set union operator -/
def sUnion (a : PSet) : PSet :=
  ⟨Σx, (a.Func x).Type, fun ⟨x, y⟩ => (a.Func x).Func y⟩

@[inherit_doc]
prefix:110 "⋃₀ " => sUnion

@[simp]
theorem mem_sUnion : ∀ {x y : PSet.{u}}, y ∈ ⋃₀ x ↔ ∃ z ∈ x, y ∈ z
  | ⟨α, A⟩, y =>
    ⟨fun ⟨⟨a, c⟩, (e : Equiv y ((A a).Func c))⟩ =>
      have : Func (A a) c ∈ mk (A a).Type (A a).Func := Mem.mk (A a).Func c
      ⟨_, Mem.mk _ _, (Mem.congr_left e).2 (by rwa [eta] at this)⟩,
      fun ⟨⟨β, B⟩, ⟨a, (e : Equiv (mk β B) (A a))⟩, ⟨b, yb⟩⟩ => by
      rw [← eta (A a)] at e
      exact
        let ⟨βt, _⟩ := e
        let ⟨c, bc⟩ := βt b
        ⟨⟨a, c⟩, yb.trans bc⟩⟩

@[simp]
theorem toSet_sUnion (x : PSet.{u}) : (⋃₀ x).toSet = ⋃₀ (toSet '' x.toSet) := by
  ext
  simp

/-- The image of a function from pre-sets to pre-sets. -/
def image (f : PSet.{u} → PSet.{u}) (x : PSet.{u}) : PSet :=
  ⟨x.Type, f ∘ x.Func⟩

-- Porting note: H arguments made explicit.
theorem mem_image {f : PSet.{u} → PSet.{u}} (H : ∀ x y, Equiv x y → Equiv (f x) (f y)) :
    ∀ {x y : PSet.{u}}, y ∈ image f x ↔ ∃ z ∈ x, Equiv y (f z)
  | ⟨_, A⟩, _ =>
    ⟨fun ⟨a, ya⟩ => ⟨A a, Mem.mk A a, ya⟩, fun ⟨_, ⟨a, za⟩, yz⟩ => ⟨a, yz.trans <| H _ _ za⟩⟩

/-- Universe lift operation -/
protected def Lift : PSet.{u} → PSet.{max u v}
  | ⟨α, A⟩ => ⟨ULift.{v, u} α, fun ⟨x⟩ => PSet.Lift (A x)⟩

-- intended to be used with explicit universe parameters
/-- Embedding of one universe in another -/
@[nolint checkUnivs]
def embed : PSet.{max (u + 1) v} :=
  ⟨ULift.{v, u + 1} PSet, fun ⟨x⟩ => PSet.Lift.{u, max (u + 1) v} x⟩

theorem lift_mem_embed : ∀ x : PSet.{u}, PSet.Lift.{u, max (u + 1) v} x ∈ embed.{u, v} := fun x =>
  ⟨⟨x⟩, Equiv.rfl⟩

/-- Function equivalence is defined so that `f ~ g` iff `∀ x y, x ~ y → f x ~ g y`. This extends to
equivalence of `n`-ary functions. -/
@[deprecated "No deprecation message was provided." (since := "2024-09-02")]
def Arity.Equiv : ∀ {n}, OfArity PSet.{u} PSet.{u} n → OfArity PSet.{u} PSet.{u} n → Prop
  | 0, a, b => PSet.Equiv a b
  | _ + 1, a, b => ∀ x y : PSet, PSet.Equiv x y → Arity.Equiv (a x) (b y)

set_option linter.deprecated false in
@[deprecated "No deprecation message was provided." (since := "2024-09-02")]
theorem Arity.equiv_const {a : PSet.{u}} :
    ∀ n, Arity.Equiv (OfArity.const PSet.{u} a n) (OfArity.const PSet.{u} a n)
  | 0 => Equiv.rfl
  | _ + 1 => fun _ _ _ => Arity.equiv_const _

set_option linter.deprecated false in
/-- `resp n` is the collection of n-ary functions on `PSet` that respect
  equivalence, i.e. when the inputs are equivalent the output is as well. -/
@[deprecated "No deprecation message was provided." (since := "2024-09-02")]
def Resp (n) :=
  { x : OfArity PSet.{u} PSet.{u} n // Arity.Equiv x x }

set_option linter.deprecated false in
@[deprecated "No deprecation message was provided." (since := "2024-09-02")]
instance Resp.inhabited {n} : Inhabited (Resp n) :=
  ⟨⟨OfArity.const _ default _, Arity.equiv_const _⟩⟩

set_option linter.deprecated false in
/-- The `n`-ary image of a `(n + 1)`-ary function respecting equivalence as a function respecting
equivalence. -/
@[deprecated "No deprecation message was provided." (since := "2024-09-02")]
def Resp.f {n} (f : Resp (n + 1)) (x : PSet) : Resp n :=
  ⟨f.1 x, f.2 _ _ <| Equiv.refl x⟩

set_option linter.deprecated false in
/-- Function equivalence for functions respecting equivalence. See `PSet.Arity.Equiv`. -/
@[deprecated "No deprecation message was provided." (since := "2024-09-02")]
def Resp.Equiv {n} (a b : Resp n) : Prop :=
  Arity.Equiv a.1 b.1

set_option linter.deprecated false in
@[deprecated "No deprecation message was provided." (since := "2024-09-02"), refl]
protected theorem Resp.Equiv.refl {n} (a : Resp n) : Resp.Equiv a a :=
  a.2

set_option linter.deprecated false in
@[deprecated "No deprecation message was provided." (since := "2024-09-02")]
protected theorem Resp.Equiv.euc :
    ∀ {n} {a b c : Resp n}, Resp.Equiv a b → Resp.Equiv c b → Resp.Equiv a c
  | 0, _, _, _, hab, hcb => PSet.Equiv.euc hab hcb
  | n + 1, a, b, c, hab, hcb => fun x y h =>
    @Resp.Equiv.euc n (a.f x) (b.f y) (c.f y) (hab _ _ h) (hcb _ _ <| PSet.Equiv.refl y)

set_option linter.deprecated false in
@[deprecated "No deprecation message was provided." (since := "2024-09-02"), symm]
protected theorem Resp.Equiv.symm {n} {a b : Resp n} : Resp.Equiv a b → Resp.Equiv b a :=
  (Resp.Equiv.refl b).euc

set_option linter.deprecated false in
@[deprecated "No deprecation message was provided." (since := "2024-09-02"), trans]
protected theorem Resp.Equiv.trans {n} {x y z : Resp n} (h1 : Resp.Equiv x y)
    (h2 : Resp.Equiv y z) : Resp.Equiv x z :=
  h1.euc h2.symm

set_option linter.deprecated false in
@[deprecated "No deprecation message was provided." (since := "2024-09-02")]
instance Resp.setoid {n} : Setoid (Resp n) :=
  ⟨Resp.Equiv, Resp.Equiv.refl, Resp.Equiv.symm, Resp.Equiv.trans⟩

end PSet
=======
universe u
>>>>>>> 083d1894

/-- The ZFC universe of sets consists of the type of pre-sets,
  quotiented by extensional equivalence. -/
@[pp_with_univ]
def ZFSet : Type (u + 1) :=
  Quotient PSet.setoid.{u}

namespace ZFSet

/-- Turns a pre-set into a ZFC set. -/
def mk : PSet → ZFSet :=
  Quotient.mk''

@[simp]
theorem mk_eq (x : PSet) : @Eq ZFSet ⟦x⟧ (mk x) :=
  rfl

@[simp]
theorem mk_out : ∀ x : ZFSet, mk x.out = x :=
  Quotient.out_eq

/-- A set function is "definable" if it is the image of some n-ary `PSet`
  function. This isn't exactly definability, but is useful as a sufficient
  condition for functions that have a computable image. -/
class Definable (n) (f : (Fin n → ZFSet.{u}) → ZFSet.{u}) where
  /-- Turns a definable function into an n-ary `PSet` function. -/
  out : (Fin n → PSet.{u}) → PSet.{u}
  /-- A set function `f` is the image of `Definable.out f`. -/
  mk_out xs : mk (out xs) = f (mk <| xs ·) := by simp

attribute [simp] Definable.mk_out

/-- An abbrev of `ZFSet.Definable` for unary functions. -/
abbrev Definable₁ (f : ZFSet.{u} → ZFSet.{u}) := Definable 1 (fun s ↦ f (s 0))

/-- A simpler constructor for `ZFSet.Definable₁`. -/
abbrev Definable₁.mk {f : ZFSet.{u} → ZFSet.{u}}
    (out : PSet.{u} → PSet.{u}) (mk_out : ∀ x, ⟦out x⟧ = f ⟦x⟧) :
    Definable₁ f where
  out xs := out (xs 0)
  mk_out xs := mk_out (xs 0)

/-- Turns a unary definable function into a unary `PSet` function. -/
abbrev Definable₁.out (f : ZFSet.{u} → ZFSet.{u}) [Definable₁ f] :
    PSet.{u} → PSet.{u} :=
  fun x ↦ Definable.out (fun s ↦ f (s 0)) ![x]

lemma Definable₁.mk_out {f : ZFSet.{u} → ZFSet.{u}} [Definable₁ f]
    {x : PSet} :
    .mk (out f x) = f (.mk x) :=
  Definable.mk_out ![x]

/-- An abbrev of `ZFSet.Definable` for binary functions. -/
abbrev Definable₂ (f : ZFSet.{u} → ZFSet.{u} → ZFSet.{u}) := Definable 2 (fun s ↦ f (s 0) (s 1))

/-- A simpler constructor for `ZFSet.Definable₂`. -/
abbrev Definable₂.mk {f : ZFSet.{u} → ZFSet.{u} → ZFSet.{u}}
    (out : PSet.{u} → PSet.{u} → PSet.{u}) (mk_out : ∀ x y, ⟦out x y⟧ = f ⟦x⟧ ⟦y⟧) :
    Definable₂ f where
  out xs := out (xs 0) (xs 1)
  mk_out xs := mk_out (xs 0) (xs 1)

/-- Turns a binary definable function into a binary `PSet` function. -/
abbrev Definable₂.out (f : ZFSet.{u} → ZFSet.{u} → ZFSet.{u}) [Definable₂ f] :
    PSet.{u} → PSet.{u} → PSet.{u} :=
  fun x y ↦ Definable.out (fun s ↦ f (s 0) (s 1)) ![x, y]

lemma Definable₂.mk_out {f : ZFSet.{u} → ZFSet.{u} → ZFSet.{u}} [Definable₂ f]
    {x y : PSet} :
    .mk (out f x y) = f (.mk x) (.mk y) :=
  Definable.mk_out ![x, y]

instance (f) [Definable₁ f] (n g) [Definable n g] :
    Definable n (fun s ↦ f (g s)) where
  out xs := Definable₁.out f (Definable.out g xs)

instance (f) [Definable₂ f] (n g₁ g₂) [Definable n g₁] [Definable n g₂] :
    Definable n (fun s ↦ f (g₁ s) (g₂ s)) where
  out xs := Definable₂.out f (Definable.out g₁ xs) (Definable.out g₂ xs)

instance (n) (i) : Definable n (fun s ↦ s i) where
  out s := s i

lemma Definable.out_equiv {n} (f : (Fin n → ZFSet.{u}) → ZFSet.{u}) [Definable n f]
    {xs ys : Fin n → PSet} (h : ∀ i, xs i ≈ ys i) :
    out f xs ≈ out f ys := by
  rw [← Quotient.eq_iff_equiv, mk_eq, mk_eq, mk_out, mk_out]
  exact congrArg _ (funext fun i ↦ Quotient.sound (h i))

lemma Definable₁.out_equiv (f : ZFSet.{u} → ZFSet.{u}) [Definable₁ f]
    {x y : PSet} (h : x ≈ y) :
    out f x ≈ out f y :=
  Definable.out_equiv _ (by simp [h])

lemma Definable₂.out_equiv (f : ZFSet.{u} → ZFSet.{u} → ZFSet.{u}) [Definable₂ f]
    {x₁ y₁ x₂ y₂ : PSet} (h₁ : x₁ ≈ y₁) (h₂ : x₂ ≈ y₂) :
    out f x₁ x₂ ≈ out f y₁ y₂ :=
  Definable.out_equiv _ (by simp [Fin.forall_fin_succ, h₁, h₂])

end ZFSet

namespace Classical

open PSet ZFSet

/-- All functions are classically definable. -/
noncomputable def allZFSetDefinable {n} (F : (Fin n → ZFSet.{u}) → ZFSet.{u}) : Definable n F where
  out xs := (F (mk <| xs ·)).out

end Classical

namespace ZFSet

open PSet

theorem eq {x y : PSet} : mk x = mk y ↔ Equiv x y :=
  Quotient.eq

theorem sound {x y : PSet} (h : PSet.Equiv x y) : mk x = mk y :=
  Quotient.sound h

theorem exact {x y : PSet} : mk x = mk y → PSet.Equiv x y :=
  Quotient.exact

/-- The membership relation for ZFC sets is inherited from the membership relation for pre-sets. -/
protected def Mem : ZFSet → ZFSet → Prop :=
  Quotient.lift₂ (· ∈ ·) fun _ _ _ _ hx hy =>
    propext ((Mem.congr_left hx).trans (Mem.congr_right hy))

instance : Membership ZFSet ZFSet where
  mem t s := ZFSet.Mem s t

@[simp]
theorem mk_mem_iff {x y : PSet} : mk x ∈ mk y ↔ x ∈ y :=
  Iff.rfl

/-- Convert a ZFC set into a `Set` of ZFC sets -/
def toSet (u : ZFSet.{u}) : Set ZFSet.{u} :=
  { x | x ∈ u }

@[simp]
theorem mem_toSet (a u : ZFSet.{u}) : a ∈ u.toSet ↔ a ∈ u :=
  Iff.rfl

instance small_toSet (x : ZFSet.{u}) : Small.{u} x.toSet :=
  Quotient.inductionOn x fun a => by
    let f : a.Type → (mk a).toSet := fun i => ⟨mk <| a.Func i, func_mem a i⟩
    suffices Function.Surjective f by exact small_of_surjective this
    rintro ⟨y, hb⟩
    induction y using Quotient.inductionOn
    obtain ⟨i, h⟩ := hb
    exact ⟨i, Subtype.coe_injective (Quotient.sound h.symm)⟩

/-- A nonempty set is one that contains some element. -/
protected def Nonempty (u : ZFSet) : Prop :=
  u.toSet.Nonempty

theorem nonempty_def (u : ZFSet) : u.Nonempty ↔ ∃ x, x ∈ u :=
  Iff.rfl

theorem nonempty_of_mem {x u : ZFSet} (h : x ∈ u) : u.Nonempty :=
  ⟨x, h⟩

@[simp]
theorem nonempty_toSet_iff {u : ZFSet} : u.toSet.Nonempty ↔ u.Nonempty :=
  Iff.rfl

/-- `x ⊆ y` as ZFC sets means that all members of `x` are members of `y`. -/
protected def Subset (x y : ZFSet.{u}) :=
  ∀ ⦃z⦄, z ∈ x → z ∈ y

instance hasSubset : HasSubset ZFSet :=
  ⟨ZFSet.Subset⟩

theorem subset_def {x y : ZFSet.{u}} : x ⊆ y ↔ ∀ ⦃z⦄, z ∈ x → z ∈ y :=
  Iff.rfl

instance : IsRefl ZFSet (· ⊆ ·) :=
  ⟨fun _ _ => id⟩

instance : IsTrans ZFSet (· ⊆ ·) :=
  ⟨fun _ _ _ hxy hyz _ ha => hyz (hxy ha)⟩

@[simp]
theorem subset_iff : ∀ {x y : PSet}, mk x ⊆ mk y ↔ x ⊆ y
  | ⟨_, A⟩, ⟨_, _⟩ =>
    ⟨fun h a => @h ⟦A a⟧ (Mem.mk A a), fun h z =>
      Quotient.inductionOn z fun _ ⟨a, za⟩ =>
        let ⟨b, ab⟩ := h a
        ⟨b, za.trans ab⟩⟩

@[simp]
theorem toSet_subset_iff {x y : ZFSet} : x.toSet ⊆ y.toSet ↔ x ⊆ y := by
  simp [subset_def, Set.subset_def]

@[ext]
theorem ext {x y : ZFSet.{u}} : (∀ z : ZFSet.{u}, z ∈ x ↔ z ∈ y) → x = y :=
  Quotient.inductionOn₂ x y fun _ _ h => Quotient.sound (Mem.ext fun w => h ⟦w⟧)

theorem toSet_injective : Function.Injective toSet := fun _ _ h => ext <| Set.ext_iff.1 h

@[simp]
theorem toSet_inj {x y : ZFSet} : x.toSet = y.toSet ↔ x = y :=
  toSet_injective.eq_iff

instance : IsAntisymm ZFSet (· ⊆ ·) :=
  ⟨fun _ _ hab hba => ext fun c => ⟨@hab c, @hba c⟩⟩

instance : PartialOrder ZFSet where
  le := (· ⊆ ·)
  le_refl := refl_of (· ⊆ ·)
  le_trans _ _ _ := trans_of (· ⊆ ·)
  le_antisymm _ _ := antisymm_of (· ⊆ ·)

-- TODO: add lemmas relating `⊂` to `∈`.
instance : HasSSubset ZFSet := ⟨(· < ·)⟩

@[simp]
theorem le_def (x y : ZFSet) : x ≤ y ↔ x ⊆ y :=
  Iff.rfl

@[simp]
theorem lt_def (x y : ZFSet) : x < y ↔ x ⊂ y :=
  Iff.rfl

/-- The empty ZFC set -/
protected def empty : ZFSet :=
  mk ∅

instance : EmptyCollection ZFSet :=
  ⟨ZFSet.empty⟩

instance : Inhabited ZFSet :=
  ⟨∅⟩

@[simp]
theorem not_mem_empty (x) : x ∉ (∅ : ZFSet.{u}) :=
  Quotient.inductionOn x PSet.not_mem_empty

@[simp]
theorem toSet_empty : toSet ∅ = ∅ := by simp [toSet]

@[simp]
theorem empty_subset (x : ZFSet.{u}) : (∅ : ZFSet) ⊆ x :=
  Quotient.inductionOn x fun y => subset_iff.2 <| PSet.empty_subset y

@[simp]
theorem not_nonempty_empty : ¬ZFSet.Nonempty ∅ := by simp [ZFSet.Nonempty]

@[simp]
theorem nonempty_mk_iff {x : PSet} : (mk x).Nonempty ↔ x.Nonempty := by
  refine ⟨?_, fun ⟨a, h⟩ => ⟨mk a, h⟩⟩
  rintro ⟨a, h⟩
  induction a using Quotient.inductionOn
  exact ⟨_, h⟩

theorem eq_empty (x : ZFSet.{u}) : x = ∅ ↔ ∀ y : ZFSet.{u}, y ∉ x := by
  simp [ZFSet.ext_iff]

theorem eq_empty_or_nonempty (u : ZFSet) : u = ∅ ∨ u.Nonempty := by
  rw [eq_empty, ← not_exists]
  apply em'

/-- `Insert x y` is the set `{x} ∪ y` -/
protected def Insert : ZFSet → ZFSet → ZFSet :=
  Quotient.map₂ PSet.insert
    fun _ _ uv ⟨_, _⟩ ⟨_, _⟩ ⟨αβ, βα⟩ =>
      ⟨fun o =>
        match o with
        | some a =>
          let ⟨b, hb⟩ := αβ a
          ⟨some b, hb⟩
        | none => ⟨none, uv⟩,
        fun o =>
        match o with
        | some b =>
          let ⟨a, ha⟩ := βα b
          ⟨some a, ha⟩
        | none => ⟨none, uv⟩⟩

instance : Insert ZFSet ZFSet :=
  ⟨ZFSet.Insert⟩

instance : Singleton ZFSet ZFSet :=
  ⟨fun x => insert x ∅⟩

instance : LawfulSingleton ZFSet ZFSet :=
  ⟨fun _ => rfl⟩

@[simp]
theorem mem_insert_iff {x y z : ZFSet.{u}} : x ∈ insert y z ↔ x = y ∨ x ∈ z :=
  Quotient.inductionOn₃ x y z fun _ _ _ => PSet.mem_insert_iff.trans (or_congr_left eq.symm)

theorem mem_insert (x y : ZFSet) : x ∈ insert x y :=
  mem_insert_iff.2 <| Or.inl rfl

theorem mem_insert_of_mem {y z : ZFSet} (x) (h : z ∈ y) : z ∈ insert x y :=
  mem_insert_iff.2 <| Or.inr h

@[simp]
theorem toSet_insert (x y : ZFSet) : (insert x y).toSet = insert x y.toSet := by
  ext
  simp

@[simp]
theorem mem_singleton {x y : ZFSet.{u}} : x ∈ @singleton ZFSet.{u} ZFSet.{u} _ y ↔ x = y :=
  Quotient.inductionOn₂ x y fun _ _ => PSet.mem_singleton.trans eq.symm

@[simp]
theorem toSet_singleton (x : ZFSet) : ({x} : ZFSet).toSet = {x} := by
  ext
  simp

theorem insert_nonempty (u v : ZFSet) : (insert u v).Nonempty :=
  ⟨u, mem_insert u v⟩

theorem singleton_nonempty (u : ZFSet) : ZFSet.Nonempty {u} :=
  insert_nonempty u ∅

theorem mem_pair {x y z : ZFSet.{u}} : x ∈ ({y, z} : ZFSet) ↔ x = y ∨ x = z := by
  simp

@[simp]
theorem pair_eq_singleton (x : ZFSet) : {x, x} = ({x} : ZFSet) := by
  ext
  simp

@[simp]
theorem pair_eq_singleton_iff {x y z : ZFSet} : ({x, y} : ZFSet) = {z} ↔ x = z ∧ y = z := by
  refine ⟨fun h ↦ ?_, ?_⟩
  · rw [← mem_singleton, ← mem_singleton]
    simp [← h]
  · rintro ⟨rfl, rfl⟩
    exact pair_eq_singleton y

@[simp]
theorem singleton_eq_pair_iff {x y z : ZFSet} : ({x} : ZFSet) = {y, z} ↔ x = y ∧ x = z := by
  rw [eq_comm, pair_eq_singleton_iff]
  simp_rw [eq_comm]

/-- `omega` is the first infinite von Neumann ordinal -/
def omega : ZFSet :=
  mk PSet.omega

@[simp]
theorem omega_zero : ∅ ∈ omega :=
  ⟨⟨0⟩, Equiv.rfl⟩

@[simp]
theorem omega_succ {n} : n ∈ omega.{u} → insert n n ∈ omega.{u} :=
  Quotient.inductionOn n fun x ⟨⟨n⟩, h⟩ =>
    ⟨⟨n + 1⟩,
      ZFSet.exact <|
        show insert (mk x) (mk x) = insert (mk <| ofNat n) (mk <| ofNat n) by
          rw [ZFSet.sound h]
          rfl⟩

/-- `{x ∈ a | p x}` is the set of elements in `a` satisfying `p` -/
protected def sep (p : ZFSet → Prop) : ZFSet → ZFSet :=
  Quotient.map (PSet.sep fun y => p (mk y))
    fun ⟨α, A⟩ ⟨β, B⟩ ⟨αβ, βα⟩ =>
      ⟨fun ⟨a, pa⟩ =>
        let ⟨b, hb⟩ := αβ a
        ⟨⟨b, by simpa only [mk_func, ← ZFSet.sound hb]⟩, hb⟩,
        fun ⟨b, pb⟩ =>
        let ⟨a, ha⟩ := βα b
        ⟨⟨a, by simpa only [mk_func, ZFSet.sound ha]⟩, ha⟩⟩

-- Porting note: the { x | p x } notation appears to be disabled in Lean 4.
instance : Sep ZFSet ZFSet :=
  ⟨ZFSet.sep⟩

@[simp]
theorem mem_sep {p : ZFSet.{u} → Prop} {x y : ZFSet.{u}} :
    y ∈ ZFSet.sep p x ↔ y ∈ x ∧ p y :=
  Quotient.inductionOn₂ x y fun _ _ =>
    PSet.mem_sep (p := p ∘ mk) fun _ _ h => (Quotient.sound h).subst

@[simp]
theorem sep_empty (p : ZFSet → Prop) : (∅ : ZFSet).sep p = ∅ :=
  (eq_empty _).mpr fun _ h ↦ not_mem_empty _ (mem_sep.mp h).1

@[simp]
theorem toSet_sep (a : ZFSet) (p : ZFSet → Prop) :
    (ZFSet.sep p a).toSet = { x ∈ a.toSet | p x } := by
  ext
  simp

/-- The powerset operation, the collection of subsets of a ZFC set -/
def powerset : ZFSet → ZFSet :=
  Quotient.map PSet.powerset
    fun ⟨_, A⟩ ⟨_, B⟩ ⟨αβ, βα⟩ =>
      ⟨fun p =>
        ⟨{ b | ∃ a, p a ∧ Equiv (A a) (B b) }, fun ⟨a, pa⟩ =>
          let ⟨b, ab⟩ := αβ a
          ⟨⟨b, a, pa, ab⟩, ab⟩,
          fun ⟨_, a, pa, ab⟩ => ⟨⟨a, pa⟩, ab⟩⟩,
        fun q =>
        ⟨{ a | ∃ b, q b ∧ Equiv (A a) (B b) }, fun ⟨_, b, qb, ab⟩ => ⟨⟨b, qb⟩, ab⟩, fun ⟨b, qb⟩ =>
          let ⟨a, ab⟩ := βα b
          ⟨⟨a, b, qb, ab⟩, ab⟩⟩⟩

@[simp]
theorem mem_powerset {x y : ZFSet.{u}} : y ∈ powerset x ↔ y ⊆ x :=
  Quotient.inductionOn₂ x y fun _ _ => PSet.mem_powerset.trans subset_iff.symm

theorem sUnion_lem {α β : Type u} (A : α → PSet) (B : β → PSet) (αβ : ∀ a, ∃ b, Equiv (A a) (B b)) :
    ∀ a, ∃ b, Equiv ((sUnion ⟨α, A⟩).Func a) ((sUnion ⟨β, B⟩).Func b)
  | ⟨a, c⟩ => by
    let ⟨b, hb⟩ := αβ a
    induction' ea : A a with γ Γ
    induction' eb : B b with δ Δ
    rw [ea, eb] at hb
    obtain ⟨γδ, δγ⟩ := hb
    let c : (A a).Type := c
    let ⟨d, hd⟩ := γδ (by rwa [ea] at c)
    use ⟨b, Eq.ndrec d (Eq.symm eb)⟩
    change PSet.Equiv ((A a).Func c) ((B b).Func (Eq.ndrec d eb.symm))
    match A a, B b, ea, eb, c, d, hd with
    | _, _, rfl, rfl, _, _, hd => exact hd

/-- The union operator, the collection of elements of elements of a ZFC set -/
def sUnion : ZFSet → ZFSet :=
  Quotient.map PSet.sUnion
    fun ⟨_, A⟩ ⟨_, B⟩ ⟨αβ, βα⟩ =>
      ⟨sUnion_lem A B αβ, fun a =>
        Exists.elim
          (sUnion_lem B A (fun b => Exists.elim (βα b) fun c hc => ⟨c, PSet.Equiv.symm hc⟩) a)
          fun b hb => ⟨b, PSet.Equiv.symm hb⟩⟩

@[inherit_doc]
prefix:110 "⋃₀ " => ZFSet.sUnion

/-- The intersection operator, the collection of elements in all of the elements of a ZFC set. We
define `⋂₀ ∅ = ∅`. -/
def sInter (x : ZFSet) : ZFSet := (⋃₀ x).sep (fun y => ∀ z ∈ x, y ∈ z)

@[inherit_doc]
prefix:110 "⋂₀ " => ZFSet.sInter

@[simp]
theorem mem_sUnion {x y : ZFSet.{u}} : y ∈ ⋃₀ x ↔ ∃ z ∈ x, y ∈ z :=
  Quotient.inductionOn₂ x y fun _ _ => PSet.mem_sUnion.trans
    ⟨fun ⟨z, h⟩ => ⟨⟦z⟧, h⟩, fun ⟨z, h⟩ => Quotient.inductionOn z (fun z h => ⟨z, h⟩) h⟩

theorem mem_sInter {x y : ZFSet} (h : x.Nonempty) : y ∈ ⋂₀ x ↔ ∀ z ∈ x, y ∈ z := by
  unfold sInter
  simp only [and_iff_right_iff_imp, mem_sep]
  intro mem
  apply mem_sUnion.mpr
  replace ⟨s, h⟩ := h
  exact ⟨_, h, mem _ h⟩

@[simp]
theorem sUnion_empty : ⋃₀ (∅ : ZFSet.{u}) = ∅ := by
  ext
  simp

@[simp]
theorem sInter_empty : ⋂₀ (∅ : ZFSet) = ∅ := by simp [sInter]

theorem mem_of_mem_sInter {x y z : ZFSet} (hy : y ∈ ⋂₀ x) (hz : z ∈ x) : y ∈ z := by
  rcases eq_empty_or_nonempty x with (rfl | hx)
  · exact (not_mem_empty z hz).elim
  · exact (mem_sInter hx).1 hy z hz

theorem mem_sUnion_of_mem {x y z : ZFSet} (hy : y ∈ z) (hz : z ∈ x) : y ∈ ⋃₀ x :=
  mem_sUnion.2 ⟨z, hz, hy⟩

theorem not_mem_sInter_of_not_mem {x y z : ZFSet} (hy : ¬y ∈ z) (hz : z ∈ x) : ¬y ∈ ⋂₀ x :=
  fun hx => hy <| mem_of_mem_sInter hx hz

@[simp]
theorem sUnion_singleton {x : ZFSet.{u}} : ⋃₀ ({x} : ZFSet) = x :=
  ext fun y => by simp_rw [mem_sUnion, mem_singleton, exists_eq_left]

@[simp]
theorem sInter_singleton {x : ZFSet.{u}} : ⋂₀ ({x} : ZFSet) = x :=
  ext fun y => by simp_rw [mem_sInter (singleton_nonempty x), mem_singleton, forall_eq]

@[simp]
theorem toSet_sUnion (x : ZFSet.{u}) : (⋃₀ x).toSet = ⋃₀ (toSet '' x.toSet) := by
  ext
  simp

theorem toSet_sInter {x : ZFSet.{u}} (h : x.Nonempty) : (⋂₀ x).toSet = ⋂₀ (toSet '' x.toSet) := by
  ext
  simp [mem_sInter h]

theorem singleton_injective : Function.Injective (@singleton ZFSet ZFSet _) := fun x y H => by
  let this := congr_arg sUnion H
  rwa [sUnion_singleton, sUnion_singleton] at this

@[simp]
theorem singleton_inj {x y : ZFSet} : ({x} : ZFSet) = {y} ↔ x = y :=
  singleton_injective.eq_iff

/-- The binary union operation -/
protected def union (x y : ZFSet.{u}) : ZFSet.{u} :=
  ⋃₀ {x, y}

/-- The binary intersection operation -/
protected def inter (x y : ZFSet.{u}) : ZFSet.{u} :=
  ZFSet.sep (fun z => z ∈ y) x -- { z ∈ x | z ∈ y }

/-- The set difference operation -/
protected def diff (x y : ZFSet.{u}) : ZFSet.{u} :=
  ZFSet.sep (fun z => z ∉ y) x -- { z ∈ x | z ∉ y }

instance : Union ZFSet :=
  ⟨ZFSet.union⟩

instance : Inter ZFSet :=
  ⟨ZFSet.inter⟩

instance : SDiff ZFSet :=
  ⟨ZFSet.diff⟩

@[simp]
theorem toSet_union (x y : ZFSet.{u}) : (x ∪ y).toSet = x.toSet ∪ y.toSet := by
  change (⋃₀ {x, y}).toSet = _
  simp

@[simp]
theorem toSet_inter (x y : ZFSet.{u}) : (x ∩ y).toSet = x.toSet ∩ y.toSet := by
  change (ZFSet.sep (fun z => z ∈ y) x).toSet = _
  ext
  simp

@[simp]
theorem toSet_sdiff (x y : ZFSet.{u}) : (x \ y).toSet = x.toSet \ y.toSet := by
  change (ZFSet.sep (fun z => z ∉ y) x).toSet = _
  ext
  simp

@[simp]
theorem mem_union {x y z : ZFSet.{u}} : z ∈ x ∪ y ↔ z ∈ x ∨ z ∈ y := by
  rw [← mem_toSet]
  simp

@[simp]
theorem mem_inter {x y z : ZFSet.{u}} : z ∈ x ∩ y ↔ z ∈ x ∧ z ∈ y :=
  @mem_sep (fun z : ZFSet.{u} => z ∈ y) x z

@[simp]
theorem mem_diff {x y z : ZFSet.{u}} : z ∈ x \ y ↔ z ∈ x ∧ z ∉ y :=
  @mem_sep (fun z : ZFSet.{u} => z ∉ y) x z

@[simp]
theorem sUnion_pair {x y : ZFSet.{u}} : ⋃₀ ({x, y} : ZFSet.{u}) = x ∪ y :=
  rfl

theorem mem_wf : @WellFounded ZFSet (· ∈ ·) :=
  (wellFounded_lift₂_iff (H := fun a b c d hx hy =>
    propext ((@Mem.congr_left a c hx).trans (@Mem.congr_right b d hy _)))).mpr PSet.mem_wf

/-- Induction on the `∈` relation. -/
@[elab_as_elim]
theorem inductionOn {p : ZFSet → Prop} (x) (h : ∀ x, (∀ y ∈ x, p y) → p x) : p x :=
  mem_wf.induction x h

instance : IsWellFounded ZFSet (· ∈ ·) :=
  ⟨mem_wf⟩

instance : WellFoundedRelation ZFSet :=
  ⟨_, mem_wf⟩

theorem mem_asymm {x y : ZFSet} : x ∈ y → y ∉ x :=
  asymm_of (· ∈ ·)

theorem mem_irrefl (x : ZFSet) : x ∉ x :=
  irrefl_of (· ∈ ·) x

theorem not_subset_of_mem {x y : ZFSet} (h : x ∈ y) : ¬ y ⊆ x :=
  fun h' ↦ mem_irrefl _ (h' h)

theorem not_mem_of_subset {x y : ZFSet} (h : x ⊆ y) : y ∉ x :=
  imp_not_comm.2 not_subset_of_mem h

theorem regularity (x : ZFSet.{u}) (h : x ≠ ∅) : ∃ y ∈ x, x ∩ y = ∅ :=
  by_contradiction fun ne =>
    h <| (eq_empty x).2 fun y =>
      @inductionOn (fun z => z ∉ x) y fun z IH zx =>
        ne ⟨z, zx, (eq_empty _).2 fun w wxz =>
          let ⟨wx, wz⟩ := mem_inter.1 wxz
          IH w wz wx⟩

/-- The image of a (definable) ZFC set function -/
def image (f : ZFSet → ZFSet) [Definable₁ f] : ZFSet → ZFSet :=
  let r := Definable₁.out f
  Quotient.map (PSet.image r)
    fun _ _ e =>
      Mem.ext fun _ =>
        (mem_image (fun _ _ ↦ Definable₁.out_equiv _)).trans <|
          Iff.trans
              ⟨fun ⟨w, h1, h2⟩ => ⟨w, (Mem.congr_right e).1 h1, h2⟩, fun ⟨w, h1, h2⟩ =>
                ⟨w, (Mem.congr_right e).2 h1, h2⟩⟩ <|
            (mem_image (fun _ _ ↦ Definable₁.out_equiv _)).symm

theorem image.mk (f : ZFSet.{u} → ZFSet.{u}) [Definable₁ f] (x) {y} : y ∈ x → f y ∈ image f x :=
  Quotient.inductionOn₂ x y fun ⟨_, _⟩ _ ⟨a, ya⟩ => by
    simp only [mk_eq, ← Definable₁.mk_out (f := f)]
    exact ⟨a, Definable₁.out_equiv f ya⟩

@[simp]
theorem mem_image {f : ZFSet.{u} → ZFSet.{u}} [Definable₁ f] {x y : ZFSet.{u}} :
    y ∈ image f x ↔ ∃ z ∈ x, f z = y :=
  Quotient.inductionOn₂ x y fun ⟨_, A⟩ _ =>
    ⟨fun ⟨a, ya⟩ => ⟨⟦A a⟧, Mem.mk A a, ((Quotient.sound ya).trans Definable₁.mk_out).symm⟩,
      fun ⟨_, hz, e⟩ => e ▸ image.mk _ _ hz⟩

@[simp]
theorem toSet_image (f : ZFSet → ZFSet) [Definable₁ f] (x : ZFSet) :
    (image f x).toSet = f '' x.toSet := by
  ext
  simp

/-- The range of a type-indexed family of sets. -/
noncomputable def range {α} [Small.{u} α] (f : α → ZFSet.{u}) : ZFSet.{u} :=
  ⟦⟨_, Quotient.out ∘ f ∘ (equivShrink α).symm⟩⟧

@[simp]
theorem mem_range {α} [Small.{u} α] {f : α → ZFSet.{u}} {x : ZFSet.{u}} :
    x ∈ range f ↔ x ∈ Set.range f :=
  Quotient.inductionOn x fun y => by
    constructor
    · rintro ⟨z, hz⟩
      exact ⟨(equivShrink α).symm z, Quotient.eq_mk_iff_out.2 hz.symm⟩
    · rintro ⟨z, hz⟩
      use equivShrink α z
      simpa [hz] using PSet.Equiv.symm (Quotient.mk_out y)

@[simp]
theorem toSet_range {α} [Small.{u} α] (f : α → ZFSet.{u}) :
    (range f).toSet = Set.range f := by
  ext
  simp

/-- Kuratowski ordered pair -/
def pair (x y : ZFSet.{u}) : ZFSet.{u} :=
  {{x}, {x, y}}

@[simp]
theorem toSet_pair (x y : ZFSet.{u}) : (pair x y).toSet = {{x}, {x, y}} := by simp [pair]

/-- A subset of pairs `{(a, b) ∈ x × y | p a b}` -/
def pairSep (p : ZFSet.{u} → ZFSet.{u} → Prop) (x y : ZFSet.{u}) : ZFSet.{u} :=
  (powerset (powerset (x ∪ y))).sep fun z => ∃ a ∈ x, ∃ b ∈ y, z = pair a b ∧ p a b

@[simp]
theorem mem_pairSep {p} {x y z : ZFSet.{u}} :
    z ∈ pairSep p x y ↔ ∃ a ∈ x, ∃ b ∈ y, z = pair a b ∧ p a b := by
  refine mem_sep.trans ⟨And.right, fun e => ⟨?_, e⟩⟩
  rcases e with ⟨a, ax, b, bY, rfl, pab⟩
  simp only [mem_powerset, subset_def, mem_union, pair, mem_pair]
  rintro u (rfl | rfl) v <;> simp only [mem_singleton, mem_pair]
  · rintro rfl
    exact Or.inl ax
  · rintro (rfl | rfl) <;> [left; right] <;> assumption

theorem pair_injective : Function.Injective2 pair := by
  intro x x' y y' H
  simp_rw [ZFSet.ext_iff, pair, mem_pair] at H
  obtain rfl : x = x' := And.left <| by simpa [or_and_left] using (H {x}).1 (Or.inl rfl)
  have he : y = x → y = y' := by
    rintro rfl
    simpa [eq_comm] using H {y, y'}
  have hx := H {x, y}
  simp_rw [pair_eq_singleton_iff, true_and, or_true, true_iff] at hx
  refine ⟨rfl, hx.elim he fun hy ↦ Or.elim ?_ he id⟩
  simpa using ZFSet.ext_iff.1 hy y

@[simp]
theorem pair_inj {x y x' y' : ZFSet} : pair x y = pair x' y' ↔ x = x' ∧ y = y' :=
  pair_injective.eq_iff

/-- The cartesian product, `{(a, b) | a ∈ x, b ∈ y}` -/
def prod : ZFSet.{u} → ZFSet.{u} → ZFSet.{u} :=
  pairSep fun _ _ => True

@[simp]
theorem mem_prod {x y z : ZFSet.{u}} : z ∈ prod x y ↔ ∃ a ∈ x, ∃ b ∈ y, z = pair a b := by
  simp [prod]

theorem pair_mem_prod {x y a b : ZFSet.{u}} : pair a b ∈ prod x y ↔ a ∈ x ∧ b ∈ y := by
  simp

/-- `isFunc x y f` is the assertion that `f` is a subset of `x × y` which relates to each element
of `x` a unique element of `y`, so that we can consider `f` as a ZFC function `x → y`. -/
def IsFunc (x y f : ZFSet.{u}) : Prop :=
  f ⊆ prod x y ∧ ∀ z : ZFSet.{u}, z ∈ x → ∃! w, pair z w ∈ f

/-- `funs x y` is `y ^ x`, the set of all set functions `x → y` -/
def funs (x y : ZFSet.{u}) : ZFSet.{u} :=
  ZFSet.sep (IsFunc x y) (powerset (prod x y))

@[simp]
theorem mem_funs {x y f : ZFSet.{u}} : f ∈ funs x y ↔ IsFunc x y f := by simp [funs, IsFunc]

instance : Definable₁ ({·}) := .mk ({·}) (fun _ ↦ rfl)
instance : Definable₂ insert := .mk insert (fun _ _ ↦ rfl)
instance : Definable₂ pair := by unfold pair; infer_instance

/-- Graph of a function: `map f x` is the ZFC function which maps `a ∈ x` to `f a` -/
def map (f : ZFSet → ZFSet) [Definable₁ f] : ZFSet → ZFSet :=
  image fun y => pair y (f y)

@[simp]
theorem mem_map {f : ZFSet → ZFSet} [Definable₁ f] {x y : ZFSet} :
    y ∈ map f x ↔ ∃ z ∈ x, pair z (f z) = y :=
  mem_image

theorem map_unique {f : ZFSet.{u} → ZFSet.{u}} [Definable₁ f] {x z : ZFSet.{u}}
    (zx : z ∈ x) : ∃! w, pair z w ∈ map f x :=
  ⟨f z, image.mk _ _ zx, fun y yx => by
    let ⟨w, _, we⟩ := mem_image.1 yx
    let ⟨wz, fy⟩ := pair_injective we
    rw [← fy, wz]⟩

@[simp]
theorem map_isFunc {f : ZFSet → ZFSet} [Definable₁ f] {x y : ZFSet} :
    IsFunc x y (map f x) ↔ ∀ z ∈ x, f z ∈ y :=
  ⟨fun ⟨ss, h⟩ z zx =>
    let ⟨_, t1, t2⟩ := h z zx
    (t2 (f z) (image.mk _ _ zx)).symm ▸ (pair_mem_prod.1 (ss t1)).right,
    fun h =>
    ⟨fun _ yx =>
      let ⟨z, zx, ze⟩ := mem_image.1 yx
      ze ▸ pair_mem_prod.2 ⟨zx, h z zx⟩,
      fun _ => map_unique⟩⟩

/-- Given a predicate `p` on ZFC sets. `Hereditarily p x` means that `x` has property `p` and the
members of `x` are all `Hereditarily p`. -/
def Hereditarily (p : ZFSet → Prop) (x : ZFSet) : Prop :=
  p x ∧ ∀ y ∈ x, Hereditarily p y
termination_by x

section Hereditarily

variable {p : ZFSet.{u} → Prop} {x y : ZFSet.{u}}

theorem hereditarily_iff : Hereditarily p x ↔ p x ∧ ∀ y ∈ x, Hereditarily p y := by
  rw [← Hereditarily]

alias ⟨Hereditarily.def, _⟩ := hereditarily_iff

theorem Hereditarily.self (h : x.Hereditarily p) : p x :=
  h.def.1

theorem Hereditarily.mem (h : x.Hereditarily p) (hy : y ∈ x) : y.Hereditarily p :=
  h.def.2 _ hy

theorem Hereditarily.empty : Hereditarily p x → p ∅ := by
  apply @ZFSet.inductionOn _ x
  intro y IH h
  rcases ZFSet.eq_empty_or_nonempty y with (rfl | ⟨a, ha⟩)
  · exact h.self
  · exact IH a ha (h.mem ha)

end Hereditarily

<<<<<<< HEAD
end ZFSet

/-- The collection of all classes.
We define `Class` as `Set ZFSet`, as this allows us to get many instances automatically. However, in
practice, we treat it as (the definitionally equal) `ZFSet → Prop`. This means, the preferred way to
state that `x : ZFSet` belongs to `A : Class` is to write `A x`. -/
@[pp_with_univ]
def Class :=
  Set ZFSet deriving HasSubset, EmptyCollection, Nonempty, Union, Inter, HasCompl, SDiff

instance : Insert ZFSet Class :=
  ⟨Set.insert⟩

namespace Class

-- Porting note: this is no longer an automatically derived instance.
/-- `{x ∈ A | p x}` is the class of elements in `A` satisfying `p` -/
protected def sep (p : ZFSet → Prop) (A : Class) : Class :=
  {y | A y ∧ p y}

@[ext]
theorem ext {x y : Class.{u}} : (∀ z : ZFSet.{u}, x z ↔ y z) → x = y :=
  Set.ext

/-- Coerce a ZFC set into a class -/
@[coe]
def ofSet (x : ZFSet.{u}) : Class.{u} :=
  { y | y ∈ x }

instance : Coe ZFSet Class :=
  ⟨ofSet⟩

/-- The universal class -/
def univ : Class :=
  Set.univ

/-- Assert that `A` is a ZFC set satisfying `B` -/
def ToSet (B : Class.{u}) (A : Class.{u}) : Prop :=
  ∃ x : ZFSet, ↑x = A ∧ B x

/-- `A ∈ B` if `A` is a ZFC set which satisfies `B` -/
protected def Mem (B A : Class.{u}) : Prop :=
  ToSet.{u} B A

instance : Membership Class Class :=
  ⟨Class.Mem⟩

theorem mem_def (A B : Class.{u}) : A ∈ B ↔ ∃ x : ZFSet, ↑x = A ∧ B x :=
  Iff.rfl

@[simp]
theorem not_mem_empty (x : Class.{u}) : x ∉ (∅ : Class.{u}) := fun ⟨_, _, h⟩ => h

@[simp]
theorem not_empty_hom (x : ZFSet.{u}) : ¬(∅ : Class.{u}) x :=
  id

@[simp]
theorem mem_univ {A : Class.{u}} : A ∈ univ.{u} ↔ ∃ x : ZFSet.{u}, ↑x = A :=
  exists_congr fun _ => iff_of_eq (and_true _)

@[simp]
theorem mem_univ_hom (x : ZFSet.{u}) : univ.{u} x :=
  trivial

theorem eq_univ_iff_forall {A : Class.{u}} : A = univ ↔ ∀ x : ZFSet, A x :=
  Set.eq_univ_iff_forall

theorem eq_univ_of_forall {A : Class.{u}} : (∀ x : ZFSet, A x) → A = univ :=
  Set.eq_univ_of_forall

theorem mem_wf : @WellFounded Class.{u} (· ∈ ·) :=
  ⟨by
    have H : ∀ x : ZFSet.{u}, @Acc Class.{u} (· ∈ ·) ↑x := by
      refine fun a => ZFSet.inductionOn a fun x IH => ⟨_, ?_⟩
      rintro A ⟨z, rfl, hz⟩
      exact IH z hz
    refine fun A => ⟨A, ?_⟩
    rintro B ⟨x, rfl, _⟩
    exact H x⟩

instance : IsWellFounded Class (· ∈ ·) :=
  ⟨mem_wf⟩

instance : WellFoundedRelation Class :=
  ⟨_, mem_wf⟩

theorem mem_asymm {x y : Class} : x ∈ y → y ∉ x :=
  asymm_of (· ∈ ·)

theorem mem_irrefl (x : Class) : x ∉ x :=
  irrefl_of (· ∈ ·) x

/-- **There is no universal set.**
This is stated as `univ ∉ univ`, meaning that `univ` (the class of all sets) is proper (does not
belong to the class of all sets). -/
theorem univ_not_mem_univ : univ ∉ univ :=
  mem_irrefl _

/-- Convert a conglomerate (a collection of classes) into a class -/
def congToClass (x : Set Class.{u}) : Class.{u} :=
  { y | ↑y ∈ x }

@[simp]
theorem congToClass_empty : congToClass ∅ = ∅ := by
  ext z
  simp only [congToClass, not_empty_hom, iff_false]
  exact Set.not_mem_empty z

/-- Convert a class into a conglomerate (a collection of classes) -/
def classToCong (x : Class.{u}) : Set Class.{u} :=
  { y | y ∈ x }

@[simp]
theorem classToCong_empty : classToCong ∅ = ∅ := by
  ext
  simp [classToCong]

/-- The power class of a class is the class of all subclasses that are ZFC sets -/
def powerset (x : Class) : Class :=
  congToClass (Set.powerset x)

/-- The union of a class is the class of all members of ZFC sets in the class -/
def sUnion (x : Class) : Class :=
  ⋃₀ classToCong x

@[inherit_doc]
prefix:110 "⋃₀ " => Class.sUnion

/-- The intersection of a class is the class of all members of ZFC sets in the class -/
def sInter (x : Class) : Class :=
  ⋂₀ classToCong x

@[inherit_doc]
prefix:110 "⋂₀ " => Class.sInter

theorem ofSet.inj {x y : ZFSet.{u}} (h : (x : Class.{u}) = y) : x = y :=
  ZFSet.ext fun z => by
    change (x : Class.{u}) z ↔ (y : Class.{u}) z
    rw [h]

@[simp]
theorem toSet_of_ZFSet (A : Class.{u}) (x : ZFSet.{u}) : ToSet A x ↔ A x :=
  ⟨fun ⟨y, yx, py⟩ => by rwa [ofSet.inj yx] at py, fun px => ⟨x, rfl, px⟩⟩

@[simp, norm_cast]
theorem coe_mem {x : ZFSet.{u}} {A : Class.{u}} : ↑x ∈ A ↔ A x :=
  toSet_of_ZFSet _ _

@[simp]
theorem coe_apply {x y : ZFSet.{u}} : (y : Class.{u}) x ↔ x ∈ y :=
  Iff.rfl

@[simp, norm_cast]
theorem coe_subset (x y : ZFSet.{u}) : (x : Class.{u}) ⊆ y ↔ x ⊆ y :=
  Iff.rfl

@[simp, norm_cast]
theorem coe_sep (p : Class.{u}) (x : ZFSet.{u}) :
    (ZFSet.sep p x : Class) = { y ∈ x | p y } :=
  ext fun _ => ZFSet.mem_sep

@[simp, norm_cast]
theorem coe_empty : ↑(∅ : ZFSet.{u}) = (∅ : Class.{u}) :=
  ext fun y => iff_false _ ▸ ZFSet.not_mem_empty y

@[simp, norm_cast]
theorem coe_insert (x y : ZFSet.{u}) : ↑(insert x y) = @insert ZFSet.{u} Class.{u} _ x y :=
  ext fun _ => ZFSet.mem_insert_iff

@[simp, norm_cast]
theorem coe_union (x y : ZFSet.{u}) : ↑(x ∪ y) = (x : Class.{u}) ∪ y :=
  ext fun _ => ZFSet.mem_union

@[simp, norm_cast]
theorem coe_inter (x y : ZFSet.{u}) : ↑(x ∩ y) = (x : Class.{u}) ∩ y :=
  ext fun _ => ZFSet.mem_inter

@[simp, norm_cast]
theorem coe_diff (x y : ZFSet.{u}) : ↑(x \ y) = (x : Class.{u}) \ y :=
  ext fun _ => ZFSet.mem_diff

@[simp, norm_cast]
theorem coe_powerset (x : ZFSet.{u}) : ↑x.powerset = powerset.{u} x :=
  ext fun _ => ZFSet.mem_powerset

@[simp]
theorem powerset_apply {A : Class.{u}} {x : ZFSet.{u}} : powerset A x ↔ ↑x ⊆ A :=
  Iff.rfl

@[simp]
theorem sUnion_apply {x : Class} {y : ZFSet} : (⋃₀ x) y ↔ ∃ z : ZFSet, x z ∧ y ∈ z := by
  constructor
  · rintro ⟨-, ⟨z, rfl, hxz⟩, hyz⟩
    exact ⟨z, hxz, hyz⟩
  · exact fun ⟨z, hxz, hyz⟩ => ⟨_, coe_mem.2 hxz, hyz⟩

@[simp, norm_cast]
theorem coe_sUnion (x : ZFSet.{u}) : ↑(⋃₀ x : ZFSet) = ⋃₀ (x : Class.{u}) :=
  ext fun y =>
    ZFSet.mem_sUnion.trans (sUnion_apply.trans <| by rfl).symm

@[simp]
theorem mem_sUnion {x y : Class.{u}} : y ∈ ⋃₀ x ↔ ∃ z, z ∈ x ∧ y ∈ z := by
  constructor
  · rintro ⟨w, rfl, z, hzx, hwz⟩
    exact ⟨z, hzx, coe_mem.2 hwz⟩
  · rintro ⟨w, hwx, z, rfl, hwz⟩
    exact ⟨z, rfl, w, hwx, hwz⟩

theorem sInter_apply {x : Class.{u}} {y : ZFSet.{u}} : (⋂₀ x) y ↔ ∀ z : ZFSet.{u}, x z → y ∈ z := by
  refine ⟨fun hxy z hxz => hxy _ ⟨z, rfl, hxz⟩, ?_⟩
  rintro H - ⟨z, rfl, hxz⟩
  exact H _ hxz

@[simp, norm_cast]
theorem coe_sInter {x : ZFSet.{u}} (h : x.Nonempty) : ↑(⋂₀ x : ZFSet) = ⋂₀ (x : Class.{u}) :=
  Set.ext fun _ => (ZFSet.mem_sInter h).trans sInter_apply.symm

theorem mem_of_mem_sInter {x y z : Class} (hy : y ∈ ⋂₀ x) (hz : z ∈ x) : y ∈ z := by
  obtain ⟨w, rfl, hw⟩ := hy
  exact coe_mem.2 (hw z hz)

theorem mem_sInter {x y : Class.{u}} (h : x.Nonempty) : y ∈ ⋂₀ x ↔ ∀ z, z ∈ x → y ∈ z := by
  refine ⟨fun hy z => mem_of_mem_sInter hy, fun H => ?_⟩
  simp_rw [mem_def, sInter_apply]
  obtain ⟨z, hz⟩ := h
  obtain ⟨y, rfl, _⟩ := H z (coe_mem.2 hz)
  refine ⟨y, rfl, fun w hxw => ?_⟩
  simpa only [coe_mem, coe_apply] using H w (coe_mem.2 hxw)

@[simp]
theorem sUnion_empty : ⋃₀ (∅ : Class.{u}) = (∅ : Class.{u}) := by
  ext
  simp

@[simp]
theorem sInter_empty : ⋂₀ (∅ : Class.{u}) = univ := by
  rw [sInter, classToCong_empty, Set.sInter_empty, univ]

/-- An induction principle for sets. If every subset of a class is a member, then the class is
  universal. -/
theorem eq_univ_of_powerset_subset {A : Class} (hA : powerset A ⊆ A) : A = univ :=
  eq_univ_of_forall
    (by
      by_contra! hnA
      exact
        WellFounded.min_mem ZFSet.mem_wf _ hnA
          (hA fun x hx =>
            Classical.not_not.1 fun hB =>
              WellFounded.not_lt_min ZFSet.mem_wf _ hnA hB <| coe_apply.1 hx))

/-- The definite description operator, which is `{x}` if `{y | A y} = {x}` and `∅` otherwise. -/
def iota (A : Class) : Class :=
  ⋃₀ { x | ∀ y, A y ↔ y = x }

theorem iota_val (A : Class) (x : ZFSet) (H : ∀ y, A y ↔ y = x) : iota A = ↑x :=
  ext fun y =>
    ⟨fun ⟨_, ⟨x', rfl, h⟩, yx'⟩ => by rwa [← (H x').1 <| (h x').2 rfl], fun yx =>
      ⟨_, ⟨x, rfl, H⟩, yx⟩⟩

/-- Unlike the other set constructors, the `iota` definite descriptor
  is a set for any set input, but not constructively so, so there is no
  associated `Class → Set` function. -/
theorem iota_ex (A) : iota.{u} A ∈ univ.{u} :=
  mem_univ.2 <|
    Or.elim (Classical.em <| ∃ x, ∀ y, A y ↔ y = x) (fun ⟨x, h⟩ => ⟨x, Eq.symm <| iota_val A x h⟩)
      fun hn =>
      ⟨∅, ext fun _ => coe_empty.symm ▸ ⟨False.rec, fun ⟨_, ⟨x, rfl, H⟩, _⟩ => hn ⟨x, H⟩⟩⟩

/-- Function value -/
def fval (F A : Class.{u}) : Class.{u} :=
  iota fun y => ToSet (fun x => F (ZFSet.pair x y)) A

@[inherit_doc]
infixl:100 " ′ " => fval

theorem fval_ex (F A : Class.{u}) : F ′ A ∈ univ.{u} :=
  iota_ex _

end Class

namespace ZFSet

@[simp]
theorem map_fval {f : ZFSet.{u} → ZFSet.{u}} [Definable₁ f] {x y : ZFSet.{u}}
    (h : y ∈ x) : (ZFSet.map f x ′ y : Class.{u}) = f y :=
  Class.iota_val _ _ fun z => by
    rw [Class.toSet_of_ZFSet, Class.coe_apply, mem_map]
    exact
      ⟨fun ⟨w, _, pr⟩ => by
        let ⟨wy, fw⟩ := ZFSet.pair_injective pr
        rw [← fw, wy], fun e => by
        subst e
        exact ⟨_, h, rfl⟩⟩

variable (x : ZFSet.{u})

/-- A choice function on the class of nonempty ZFC sets. -/
noncomputable def choice : ZFSet :=
  @map (fun y => Classical.epsilon fun z => z ∈ y) (Classical.allZFSetDefinable _) x

theorem choice_mem_aux (h : ∅ ∉ x) (y : ZFSet.{u}) (yx : y ∈ x) :
    (Classical.epsilon fun z : ZFSet.{u} => z ∈ y) ∈ y :=
  (@Classical.epsilon_spec _ fun z : ZFSet.{u} => z ∈ y) <|
    by_contradiction fun n => h <| by rwa [← (eq_empty y).2 fun z zx => n ⟨z, zx⟩]

theorem choice_isFunc (h : ∅ ∉ x) : IsFunc x (⋃₀ x) (choice x) :=
  (@map_isFunc _ (Classical.allZFSetDefinable _) _ _).2 fun y yx =>
    mem_sUnion.2 ⟨y, yx, choice_mem_aux x h y yx⟩

theorem choice_mem (h : ∅ ∉ x) (y : ZFSet.{u}) (yx : y ∈ x) :
    (choice x ′ y : Class.{u}) ∈ (y : Class.{u}) := by
  delta choice
  rw [@map_fval _ (Classical.allZFSetDefinable _) x y yx, Class.coe_mem, Class.coe_apply]
  exact choice_mem_aux x h y yx

private lemma toSet_equiv_aux {s : Set ZFSet.{u}} (hs : Small.{u} s) :
  (mk <| PSet.mk (Shrink s) fun x ↦ ((equivShrink s).symm x).1.out).toSet = s := by
    ext x
    rw [mem_toSet, ← mk_out x, mk_mem_iff, mk_out]
    refine ⟨?_, fun xs ↦ ⟨equivShrink s (Subtype.mk x xs), ?_⟩⟩
    · rintro ⟨b, h2⟩
      rw [← ZFSet.eq, ZFSet.mk_out] at h2
      simp [h2]
    · simp [PSet.Equiv.refl]

/-- `ZFSet.toSet` as an equivalence. -/
@[simps apply_coe]
noncomputable def toSet_equiv : ZFSet.{u} ≃ {s : Set ZFSet.{u} // Small.{u, u+1} s} where
  toFun x := ⟨x.toSet, x.small_toSet⟩
  invFun := fun ⟨s, _⟩ ↦ mk <| PSet.mk (Shrink s) fun x ↦ ((equivShrink.{u, u+1} s).symm x).1.out
  left_inv := Function.rightInverse_of_injective_of_leftInverse (by intros x y; simp)
    fun s ↦ Subtype.coe_injective <| toSet_equiv_aux s.2
  right_inv s := Subtype.coe_injective <| toSet_equiv_aux s.2

end ZFSet

set_option linter.style.longFile 1900
=======
end ZFSet
>>>>>>> 083d1894
<|MERGE_RESOLUTION|>--- conflicted
+++ resolved
@@ -35,490 +35,7 @@
 -/
 
 
-<<<<<<< HEAD
-universe u v
-
-open Function (OfArity)
-
-/-- The type of pre-sets in universe `u`. A pre-set
-  is a family of pre-sets indexed by a type in `Type u`.
-  The ZFC universe is defined as a quotient of this
-  to ensure extensionality. -/
-@[pp_with_univ]
-inductive PSet : Type (u + 1)
-  | mk (α : Type u) (A : α → PSet) : PSet
-
-namespace PSet
-
-/-- The underlying type of a pre-set -/
-def «Type» : PSet → Type u
-  | ⟨α, _⟩ => α
-
-/-- The underlying pre-set family of a pre-set -/
-def Func : ∀ x : PSet, x.Type → PSet
-  | ⟨_, A⟩ => A
-
-@[simp]
-theorem mk_type (α A) : «Type» ⟨α, A⟩ = α :=
-  rfl
-
-@[simp]
-theorem mk_func (α A) : Func ⟨α, A⟩ = A :=
-  rfl
-
-@[simp]
-theorem eta : ∀ x : PSet, mk x.Type x.Func = x
-  | ⟨_, _⟩ => rfl
-
-/-- Two pre-sets are extensionally equivalent if every element of the first family is extensionally
-equivalent to some element of the second family and vice-versa. -/
-def Equiv : PSet → PSet → Prop
-  | ⟨_, A⟩, ⟨_, B⟩ => (∀ a, ∃ b, Equiv (A a) (B b)) ∧ (∀ b, ∃ a, Equiv (A a) (B b))
-
-theorem equiv_iff :
-    ∀ {x y : PSet},
-      Equiv x y ↔ (∀ i, ∃ j, Equiv (x.Func i) (y.Func j)) ∧ ∀ j, ∃ i, Equiv (x.Func i) (y.Func j)
-  | ⟨_, _⟩, ⟨_, _⟩ => Iff.rfl
-
-theorem Equiv.exists_left {x y : PSet} (h : Equiv x y) : ∀ i, ∃ j, Equiv (x.Func i) (y.Func j) :=
-  (equiv_iff.1 h).1
-
-theorem Equiv.exists_right {x y : PSet} (h : Equiv x y) : ∀ j, ∃ i, Equiv (x.Func i) (y.Func j) :=
-  (equiv_iff.1 h).2
-
-@[refl]
-protected theorem Equiv.refl : ∀ x, Equiv x x
-  | ⟨_, _⟩ => ⟨fun a => ⟨a, Equiv.refl _⟩, fun a => ⟨a, Equiv.refl _⟩⟩
-
-protected theorem Equiv.rfl {x} : Equiv x x :=
-  Equiv.refl x
-
-protected theorem Equiv.euc : ∀ {x y z}, Equiv x y → Equiv z y → Equiv x z
-  | ⟨_, _⟩, ⟨_, _⟩, ⟨_, _⟩, ⟨αβ, βα⟩, ⟨γβ, βγ⟩ =>
-    ⟨ fun a =>
-        let ⟨b, ab⟩ := αβ a
-        let ⟨c, bc⟩ := βγ b
-        ⟨c, Equiv.euc ab bc⟩,
-      fun c =>
-        let ⟨b, cb⟩ := γβ c
-        let ⟨a, ba⟩ := βα b
-        ⟨a, Equiv.euc ba cb⟩ ⟩
-
-@[symm]
-protected theorem Equiv.symm {x y} : Equiv x y → Equiv y x :=
-  (Equiv.refl y).euc
-
-protected theorem Equiv.comm {x y} : Equiv x y ↔ Equiv y x :=
-  ⟨Equiv.symm, Equiv.symm⟩
-
-@[trans]
-protected theorem Equiv.trans {x y z} (h1 : Equiv x y) (h2 : Equiv y z) : Equiv x z :=
-  h1.euc h2.symm
-
-protected theorem equiv_of_isEmpty (x y : PSet) [IsEmpty x.Type] [IsEmpty y.Type] : Equiv x y :=
-  equiv_iff.2 <| by simp
-
-instance setoid : Setoid PSet :=
-  ⟨PSet.Equiv, Equiv.refl, Equiv.symm, Equiv.trans⟩
-
-/-- A pre-set is a subset of another pre-set if every element of the first family is extensionally
-equivalent to some element of the second family. -/
-protected def Subset (x y : PSet) : Prop :=
-  ∀ a, ∃ b, Equiv (x.Func a) (y.Func b)
-
-instance : HasSubset PSet :=
-  ⟨PSet.Subset⟩
-
-instance : IsRefl PSet (· ⊆ ·) :=
-  ⟨fun _ a => ⟨a, Equiv.refl _⟩⟩
-
-instance : IsTrans PSet (· ⊆ ·) :=
-  ⟨fun x y z hxy hyz a => by
-    cases' hxy a with b hb
-    cases' hyz b with c hc
-    exact ⟨c, hb.trans hc⟩⟩
-
-theorem Equiv.ext : ∀ x y : PSet, Equiv x y ↔ x ⊆ y ∧ y ⊆ x
-  | ⟨_, _⟩, ⟨_, _⟩ =>
-    ⟨fun ⟨αβ, βα⟩ =>
-      ⟨αβ, fun b =>
-        let ⟨a, h⟩ := βα b
-        ⟨a, Equiv.symm h⟩⟩,
-      fun ⟨αβ, βα⟩ =>
-      ⟨αβ, fun b =>
-        let ⟨a, h⟩ := βα b
-        ⟨a, Equiv.symm h⟩⟩⟩
-
-theorem Subset.congr_left : ∀ {x y z : PSet}, Equiv x y → (x ⊆ z ↔ y ⊆ z)
-  | ⟨_, _⟩, ⟨_, _⟩, ⟨_, _⟩, ⟨αβ, βα⟩ =>
-    ⟨fun αγ b =>
-      let ⟨a, ba⟩ := βα b
-      let ⟨c, ac⟩ := αγ a
-      ⟨c, (Equiv.symm ba).trans ac⟩,
-      fun βγ a =>
-      let ⟨b, ab⟩ := αβ a
-      let ⟨c, bc⟩ := βγ b
-      ⟨c, Equiv.trans ab bc⟩⟩
-
-theorem Subset.congr_right : ∀ {x y z : PSet}, Equiv x y → (z ⊆ x ↔ z ⊆ y)
-  | ⟨_, _⟩, ⟨_, _⟩, ⟨_, _⟩, ⟨αβ, βα⟩ =>
-    ⟨fun γα c =>
-      let ⟨a, ca⟩ := γα c
-      let ⟨b, ab⟩ := αβ a
-      ⟨b, ca.trans ab⟩,
-      fun γβ c =>
-      let ⟨b, cb⟩ := γβ c
-      let ⟨a, ab⟩ := βα b
-      ⟨a, cb.trans (Equiv.symm ab)⟩⟩
-
-instance : Preorder PSet where
-  le := (· ⊆ ·)
-  le_refl := refl_of (· ⊆ ·)
-  le_trans _ _ _ := trans_of (· ⊆ ·)
-
--- TODO: add lemmas relating `⊂` to `∈`.
-instance : HasSSubset PSet := ⟨(· < ·)⟩
-
-@[simp]
-theorem le_def (x y : PSet) : x ≤ y ↔ x ⊆ y :=
-  Iff.rfl
-
-@[simp]
-theorem lt_def (x y : PSet) : x < y ↔ x ⊂ y :=
-  Iff.rfl
-
-/-- `x ∈ y` as pre-sets if `x` is extensionally equivalent to a member of the family `y`. -/
-protected def Mem (y x : PSet.{u}) : Prop :=
-  ∃ b, Equiv x (y.Func b)
-
-instance : Membership PSet PSet :=
-  ⟨PSet.Mem⟩
-
-theorem Mem.mk {α : Type u} (A : α → PSet) (a : α) : A a ∈ mk α A :=
-  ⟨a, Equiv.refl (A a)⟩
-
-theorem func_mem (x : PSet) (i : x.Type) : x.Func i ∈ x := by
-  cases x
-  apply Mem.mk
-
-theorem Mem.ext : ∀ {x y : PSet.{u}}, (∀ w : PSet.{u}, w ∈ x ↔ w ∈ y) → Equiv x y
-  | ⟨_, A⟩, ⟨_, B⟩, h =>
-    ⟨fun a => (h (A a)).1 (Mem.mk A a), fun b =>
-      let ⟨a, ha⟩ := (h (B b)).2 (Mem.mk B b)
-      ⟨a, ha.symm⟩⟩
-
-theorem Mem.congr_right : ∀ {x y : PSet.{u}}, Equiv x y → ∀ {w : PSet.{u}}, w ∈ x ↔ w ∈ y
-  | ⟨_, _⟩, ⟨_, _⟩, ⟨αβ, βα⟩, _ =>
-    ⟨fun ⟨a, ha⟩ =>
-      let ⟨b, hb⟩ := αβ a
-      ⟨b, ha.trans hb⟩,
-      fun ⟨b, hb⟩ =>
-      let ⟨a, ha⟩ := βα b
-      ⟨a, hb.euc ha⟩⟩
-
-theorem equiv_iff_mem {x y : PSet.{u}} : Equiv x y ↔ ∀ {w : PSet.{u}}, w ∈ x ↔ w ∈ y :=
-  ⟨Mem.congr_right,
-    match x, y with
-    | ⟨_, A⟩, ⟨_, B⟩ => fun h =>
-      ⟨fun a => h.1 (Mem.mk A a), fun b =>
-        let ⟨a, h⟩ := h.2 (Mem.mk B b)
-        ⟨a, h.symm⟩⟩⟩
-
-theorem Mem.congr_left : ∀ {x y : PSet.{u}}, Equiv x y → ∀ {w : PSet.{u}}, x ∈ w ↔ y ∈ w
-  | _, _, h, ⟨_, _⟩ => ⟨fun ⟨a, ha⟩ => ⟨a, h.symm.trans ha⟩, fun ⟨a, ha⟩ => ⟨a, h.trans ha⟩⟩
-
-theorem mem_of_subset {x y z : PSet} : x ⊆ y → z ∈ x → z ∈ y
-  | h₁, ⟨a, h₂⟩ => (h₁ a).elim fun b h₃ => ⟨b, h₂.trans h₃⟩
-
-theorem subset_iff {x y : PSet} : x ⊆ y ↔ ∀ ⦃z⦄, z ∈ x → z ∈ y :=
-  ⟨fun h _ => mem_of_subset h, fun h a => h (Mem.mk _ a)⟩
-
-private theorem mem_wf_aux : ∀ {x y : PSet.{u}}, Equiv x y → Acc (· ∈ ·) y
-  | ⟨α, A⟩, ⟨β, B⟩, H =>
-    ⟨_, by
-      rintro ⟨γ, C⟩ ⟨b, hc⟩
-      cases' H.exists_right b with a ha
-      have H := ha.trans hc.symm
-      rw [mk_func] at H
-      exact mem_wf_aux H⟩
-
-theorem mem_wf : @WellFounded PSet (· ∈ ·) :=
-  ⟨fun x => mem_wf_aux <| Equiv.refl x⟩
-
-instance : IsWellFounded PSet (· ∈ ·) :=
-  ⟨mem_wf⟩
-
-instance : WellFoundedRelation PSet :=
-  ⟨_, mem_wf⟩
-
-theorem mem_asymm {x y : PSet} : x ∈ y → y ∉ x :=
-  asymm_of (· ∈ ·)
-
-theorem mem_irrefl (x : PSet) : x ∉ x :=
-  irrefl_of (· ∈ ·) x
-
-/-- Convert a pre-set to a `Set` of pre-sets. -/
-def toSet (u : PSet.{u}) : Set PSet.{u} :=
-  { x | x ∈ u }
-
-@[simp]
-theorem mem_toSet (a u : PSet.{u}) : a ∈ u.toSet ↔ a ∈ u :=
-  Iff.rfl
-
-/-- A nonempty set is one that contains some element. -/
-protected def Nonempty (u : PSet) : Prop :=
-  u.toSet.Nonempty
-
-theorem nonempty_def (u : PSet) : u.Nonempty ↔ ∃ x, x ∈ u :=
-  Iff.rfl
-
-theorem nonempty_of_mem {x u : PSet} (h : x ∈ u) : u.Nonempty :=
-  ⟨x, h⟩
-
-@[simp]
-theorem nonempty_toSet_iff {u : PSet} : u.toSet.Nonempty ↔ u.Nonempty :=
-  Iff.rfl
-
-theorem nonempty_type_iff_nonempty {x : PSet} : Nonempty x.Type ↔ PSet.Nonempty x :=
-  ⟨fun ⟨i⟩ => ⟨_, func_mem _ i⟩, fun ⟨_, j, _⟩ => ⟨j⟩⟩
-
-theorem nonempty_of_nonempty_type (x : PSet) [h : Nonempty x.Type] : PSet.Nonempty x :=
-  nonempty_type_iff_nonempty.1 h
-
-/-- Two pre-sets are equivalent iff they have the same members. -/
-theorem Equiv.eq {x y : PSet} : Equiv x y ↔ toSet x = toSet y :=
-  equiv_iff_mem.trans Set.ext_iff.symm
-
-instance : Coe PSet (Set PSet) :=
-  ⟨toSet⟩
-
-/-- The empty pre-set -/
-protected def empty : PSet :=
-  ⟨_, PEmpty.elim⟩
-
-instance : EmptyCollection PSet :=
-  ⟨PSet.empty⟩
-
-instance : Inhabited PSet :=
-  ⟨∅⟩
-
-instance : IsEmpty («Type» ∅) :=
-  ⟨PEmpty.elim⟩
-
-@[simp]
-theorem not_mem_empty (x : PSet.{u}) : x ∉ (∅ : PSet.{u}) :=
-  IsEmpty.exists_iff.1
-
-@[simp]
-theorem toSet_empty : toSet ∅ = ∅ := by simp [toSet]
-
-@[simp]
-theorem empty_subset (x : PSet.{u}) : (∅ : PSet) ⊆ x := fun x => x.elim
-
-@[simp]
-theorem not_nonempty_empty : ¬PSet.Nonempty ∅ := by simp [PSet.Nonempty]
-
-protected theorem equiv_empty (x : PSet) [IsEmpty x.Type] : Equiv x ∅ :=
-  PSet.equiv_of_isEmpty x _
-
-/-- Insert an element into a pre-set -/
-protected def insert (x y : PSet) : PSet :=
-  ⟨Option y.Type, fun o => Option.casesOn o x y.Func⟩
-
-instance : Insert PSet PSet :=
-  ⟨PSet.insert⟩
-
-instance : Singleton PSet PSet :=
-  ⟨fun s => insert s ∅⟩
-
-instance : LawfulSingleton PSet PSet :=
-  ⟨fun _ => rfl⟩
-
-instance (x y : PSet) : Inhabited (insert x y).Type :=
-  inferInstanceAs (Inhabited <| Option y.Type)
-
-@[simp]
-theorem mem_insert_iff : ∀ {x y z : PSet.{u}}, x ∈ insert y z ↔ Equiv x y ∨ x ∈ z
-  | x, y, ⟨α, A⟩ =>
-    show (x ∈ PSet.mk (Option α) fun o => Option.rec y A o) ↔ Equiv x y ∨ x ∈ PSet.mk α A from
-      ⟨fun m =>
-        match m with
-        | ⟨some a, ha⟩ => Or.inr ⟨a, ha⟩
-        | ⟨none, h⟩ => Or.inl h,
-        fun m =>
-        match m with
-        | Or.inr ⟨a, ha⟩ => ⟨some a, ha⟩
-        | Or.inl h => ⟨none, h⟩⟩
-
-theorem mem_insert (x y : PSet) : x ∈ insert x y :=
-  mem_insert_iff.2 <| Or.inl Equiv.rfl
-
-theorem mem_insert_of_mem {y z : PSet} (x) (h : z ∈ y) : z ∈ insert x y :=
-  mem_insert_iff.2 <| Or.inr h
-
-@[simp]
-theorem mem_singleton {x y : PSet} : x ∈ ({y} : PSet) ↔ Equiv x y :=
-  mem_insert_iff.trans
-    ⟨fun o => Or.rec id (fun n => absurd n (not_mem_empty _)) o, Or.inl⟩
-
-theorem mem_pair {x y z : PSet} : x ∈ ({y, z} : PSet) ↔ Equiv x y ∨ Equiv x z := by
-  simp
-
-/-- The n-th von Neumann ordinal -/
-def ofNat : ℕ → PSet
-  | 0 => ∅
-  | n + 1 => insert (ofNat n) (ofNat n)
-
-/-- The von Neumann ordinal ω -/
-def omega : PSet :=
-  ⟨ULift ℕ, fun n => ofNat n.down⟩
-
-/-- The pre-set separation operation `{x ∈ a | p x}` -/
-protected def sep (p : PSet → Prop) (x : PSet) : PSet :=
-  ⟨{ a // p (x.Func a) }, fun y => x.Func y.1⟩
-
-instance : Sep PSet PSet :=
-  ⟨PSet.sep⟩
-
-theorem mem_sep {p : PSet → Prop} (H : ∀ x y, Equiv x y → p x → p y) :
-    ∀ {x y : PSet}, y ∈ PSet.sep p x ↔ y ∈ x ∧ p y
-  | ⟨_, _⟩, _ =>
-    ⟨fun ⟨⟨a, pa⟩, h⟩ => ⟨⟨a, h⟩, H _ _ h.symm pa⟩, fun ⟨⟨a, h⟩, pa⟩ =>
-      ⟨⟨a, H _ _ h pa⟩, h⟩⟩
-
-/-- The pre-set powerset operator -/
-def powerset (x : PSet) : PSet :=
-  ⟨Set x.Type, fun p => ⟨{ a // p a }, fun y => x.Func y.1⟩⟩
-
-@[simp]
-theorem mem_powerset : ∀ {x y : PSet}, y ∈ powerset x ↔ y ⊆ x
-  | ⟨_, A⟩, ⟨_, B⟩ =>
-    ⟨fun ⟨_, e⟩ => (Subset.congr_left e).2 fun ⟨a, _⟩ => ⟨a, Equiv.refl (A a)⟩, fun βα =>
-      ⟨{ a | ∃ b, Equiv (B b) (A a) }, fun b =>
-        let ⟨a, ba⟩ := βα b
-        ⟨⟨a, b, ba⟩, ba⟩,
-        fun ⟨_, b, ba⟩ => ⟨b, ba⟩⟩⟩
-
-/-- The pre-set union operator -/
-def sUnion (a : PSet) : PSet :=
-  ⟨Σx, (a.Func x).Type, fun ⟨x, y⟩ => (a.Func x).Func y⟩
-
-@[inherit_doc]
-prefix:110 "⋃₀ " => sUnion
-
-@[simp]
-theorem mem_sUnion : ∀ {x y : PSet.{u}}, y ∈ ⋃₀ x ↔ ∃ z ∈ x, y ∈ z
-  | ⟨α, A⟩, y =>
-    ⟨fun ⟨⟨a, c⟩, (e : Equiv y ((A a).Func c))⟩ =>
-      have : Func (A a) c ∈ mk (A a).Type (A a).Func := Mem.mk (A a).Func c
-      ⟨_, Mem.mk _ _, (Mem.congr_left e).2 (by rwa [eta] at this)⟩,
-      fun ⟨⟨β, B⟩, ⟨a, (e : Equiv (mk β B) (A a))⟩, ⟨b, yb⟩⟩ => by
-      rw [← eta (A a)] at e
-      exact
-        let ⟨βt, _⟩ := e
-        let ⟨c, bc⟩ := βt b
-        ⟨⟨a, c⟩, yb.trans bc⟩⟩
-
-@[simp]
-theorem toSet_sUnion (x : PSet.{u}) : (⋃₀ x).toSet = ⋃₀ (toSet '' x.toSet) := by
-  ext
-  simp
-
-/-- The image of a function from pre-sets to pre-sets. -/
-def image (f : PSet.{u} → PSet.{u}) (x : PSet.{u}) : PSet :=
-  ⟨x.Type, f ∘ x.Func⟩
-
--- Porting note: H arguments made explicit.
-theorem mem_image {f : PSet.{u} → PSet.{u}} (H : ∀ x y, Equiv x y → Equiv (f x) (f y)) :
-    ∀ {x y : PSet.{u}}, y ∈ image f x ↔ ∃ z ∈ x, Equiv y (f z)
-  | ⟨_, A⟩, _ =>
-    ⟨fun ⟨a, ya⟩ => ⟨A a, Mem.mk A a, ya⟩, fun ⟨_, ⟨a, za⟩, yz⟩ => ⟨a, yz.trans <| H _ _ za⟩⟩
-
-/-- Universe lift operation -/
-protected def Lift : PSet.{u} → PSet.{max u v}
-  | ⟨α, A⟩ => ⟨ULift.{v, u} α, fun ⟨x⟩ => PSet.Lift (A x)⟩
-
--- intended to be used with explicit universe parameters
-/-- Embedding of one universe in another -/
-@[nolint checkUnivs]
-def embed : PSet.{max (u + 1) v} :=
-  ⟨ULift.{v, u + 1} PSet, fun ⟨x⟩ => PSet.Lift.{u, max (u + 1) v} x⟩
-
-theorem lift_mem_embed : ∀ x : PSet.{u}, PSet.Lift.{u, max (u + 1) v} x ∈ embed.{u, v} := fun x =>
-  ⟨⟨x⟩, Equiv.rfl⟩
-
-/-- Function equivalence is defined so that `f ~ g` iff `∀ x y, x ~ y → f x ~ g y`. This extends to
-equivalence of `n`-ary functions. -/
-@[deprecated "No deprecation message was provided." (since := "2024-09-02")]
-def Arity.Equiv : ∀ {n}, OfArity PSet.{u} PSet.{u} n → OfArity PSet.{u} PSet.{u} n → Prop
-  | 0, a, b => PSet.Equiv a b
-  | _ + 1, a, b => ∀ x y : PSet, PSet.Equiv x y → Arity.Equiv (a x) (b y)
-
-set_option linter.deprecated false in
-@[deprecated "No deprecation message was provided." (since := "2024-09-02")]
-theorem Arity.equiv_const {a : PSet.{u}} :
-    ∀ n, Arity.Equiv (OfArity.const PSet.{u} a n) (OfArity.const PSet.{u} a n)
-  | 0 => Equiv.rfl
-  | _ + 1 => fun _ _ _ => Arity.equiv_const _
-
-set_option linter.deprecated false in
-/-- `resp n` is the collection of n-ary functions on `PSet` that respect
-  equivalence, i.e. when the inputs are equivalent the output is as well. -/
-@[deprecated "No deprecation message was provided." (since := "2024-09-02")]
-def Resp (n) :=
-  { x : OfArity PSet.{u} PSet.{u} n // Arity.Equiv x x }
-
-set_option linter.deprecated false in
-@[deprecated "No deprecation message was provided." (since := "2024-09-02")]
-instance Resp.inhabited {n} : Inhabited (Resp n) :=
-  ⟨⟨OfArity.const _ default _, Arity.equiv_const _⟩⟩
-
-set_option linter.deprecated false in
-/-- The `n`-ary image of a `(n + 1)`-ary function respecting equivalence as a function respecting
-equivalence. -/
-@[deprecated "No deprecation message was provided." (since := "2024-09-02")]
-def Resp.f {n} (f : Resp (n + 1)) (x : PSet) : Resp n :=
-  ⟨f.1 x, f.2 _ _ <| Equiv.refl x⟩
-
-set_option linter.deprecated false in
-/-- Function equivalence for functions respecting equivalence. See `PSet.Arity.Equiv`. -/
-@[deprecated "No deprecation message was provided." (since := "2024-09-02")]
-def Resp.Equiv {n} (a b : Resp n) : Prop :=
-  Arity.Equiv a.1 b.1
-
-set_option linter.deprecated false in
-@[deprecated "No deprecation message was provided." (since := "2024-09-02"), refl]
-protected theorem Resp.Equiv.refl {n} (a : Resp n) : Resp.Equiv a a :=
-  a.2
-
-set_option linter.deprecated false in
-@[deprecated "No deprecation message was provided." (since := "2024-09-02")]
-protected theorem Resp.Equiv.euc :
-    ∀ {n} {a b c : Resp n}, Resp.Equiv a b → Resp.Equiv c b → Resp.Equiv a c
-  | 0, _, _, _, hab, hcb => PSet.Equiv.euc hab hcb
-  | n + 1, a, b, c, hab, hcb => fun x y h =>
-    @Resp.Equiv.euc n (a.f x) (b.f y) (c.f y) (hab _ _ h) (hcb _ _ <| PSet.Equiv.refl y)
-
-set_option linter.deprecated false in
-@[deprecated "No deprecation message was provided." (since := "2024-09-02"), symm]
-protected theorem Resp.Equiv.symm {n} {a b : Resp n} : Resp.Equiv a b → Resp.Equiv b a :=
-  (Resp.Equiv.refl b).euc
-
-set_option linter.deprecated false in
-@[deprecated "No deprecation message was provided." (since := "2024-09-02"), trans]
-protected theorem Resp.Equiv.trans {n} {x y z : Resp n} (h1 : Resp.Equiv x y)
-    (h2 : Resp.Equiv y z) : Resp.Equiv x z :=
-  h1.euc h2.symm
-
-set_option linter.deprecated false in
-@[deprecated "No deprecation message was provided." (since := "2024-09-02")]
-instance Resp.setoid {n} : Setoid (Resp n) :=
-  ⟨Resp.Equiv, Resp.Equiv.refl, Resp.Equiv.symm, Resp.Equiv.trans⟩
-
-end PSet
-=======
 universe u
->>>>>>> 083d1894
 
 /-- The ZFC universe of sets consists of the type of pre-sets,
   quotiented by extensional equivalence. -/
@@ -1280,346 +797,4 @@
 
 end Hereditarily
 
-<<<<<<< HEAD
-end ZFSet
-
-/-- The collection of all classes.
-We define `Class` as `Set ZFSet`, as this allows us to get many instances automatically. However, in
-practice, we treat it as (the definitionally equal) `ZFSet → Prop`. This means, the preferred way to
-state that `x : ZFSet` belongs to `A : Class` is to write `A x`. -/
-@[pp_with_univ]
-def Class :=
-  Set ZFSet deriving HasSubset, EmptyCollection, Nonempty, Union, Inter, HasCompl, SDiff
-
-instance : Insert ZFSet Class :=
-  ⟨Set.insert⟩
-
-namespace Class
-
--- Porting note: this is no longer an automatically derived instance.
-/-- `{x ∈ A | p x}` is the class of elements in `A` satisfying `p` -/
-protected def sep (p : ZFSet → Prop) (A : Class) : Class :=
-  {y | A y ∧ p y}
-
-@[ext]
-theorem ext {x y : Class.{u}} : (∀ z : ZFSet.{u}, x z ↔ y z) → x = y :=
-  Set.ext
-
-/-- Coerce a ZFC set into a class -/
-@[coe]
-def ofSet (x : ZFSet.{u}) : Class.{u} :=
-  { y | y ∈ x }
-
-instance : Coe ZFSet Class :=
-  ⟨ofSet⟩
-
-/-- The universal class -/
-def univ : Class :=
-  Set.univ
-
-/-- Assert that `A` is a ZFC set satisfying `B` -/
-def ToSet (B : Class.{u}) (A : Class.{u}) : Prop :=
-  ∃ x : ZFSet, ↑x = A ∧ B x
-
-/-- `A ∈ B` if `A` is a ZFC set which satisfies `B` -/
-protected def Mem (B A : Class.{u}) : Prop :=
-  ToSet.{u} B A
-
-instance : Membership Class Class :=
-  ⟨Class.Mem⟩
-
-theorem mem_def (A B : Class.{u}) : A ∈ B ↔ ∃ x : ZFSet, ↑x = A ∧ B x :=
-  Iff.rfl
-
-@[simp]
-theorem not_mem_empty (x : Class.{u}) : x ∉ (∅ : Class.{u}) := fun ⟨_, _, h⟩ => h
-
-@[simp]
-theorem not_empty_hom (x : ZFSet.{u}) : ¬(∅ : Class.{u}) x :=
-  id
-
-@[simp]
-theorem mem_univ {A : Class.{u}} : A ∈ univ.{u} ↔ ∃ x : ZFSet.{u}, ↑x = A :=
-  exists_congr fun _ => iff_of_eq (and_true _)
-
-@[simp]
-theorem mem_univ_hom (x : ZFSet.{u}) : univ.{u} x :=
-  trivial
-
-theorem eq_univ_iff_forall {A : Class.{u}} : A = univ ↔ ∀ x : ZFSet, A x :=
-  Set.eq_univ_iff_forall
-
-theorem eq_univ_of_forall {A : Class.{u}} : (∀ x : ZFSet, A x) → A = univ :=
-  Set.eq_univ_of_forall
-
-theorem mem_wf : @WellFounded Class.{u} (· ∈ ·) :=
-  ⟨by
-    have H : ∀ x : ZFSet.{u}, @Acc Class.{u} (· ∈ ·) ↑x := by
-      refine fun a => ZFSet.inductionOn a fun x IH => ⟨_, ?_⟩
-      rintro A ⟨z, rfl, hz⟩
-      exact IH z hz
-    refine fun A => ⟨A, ?_⟩
-    rintro B ⟨x, rfl, _⟩
-    exact H x⟩
-
-instance : IsWellFounded Class (· ∈ ·) :=
-  ⟨mem_wf⟩
-
-instance : WellFoundedRelation Class :=
-  ⟨_, mem_wf⟩
-
-theorem mem_asymm {x y : Class} : x ∈ y → y ∉ x :=
-  asymm_of (· ∈ ·)
-
-theorem mem_irrefl (x : Class) : x ∉ x :=
-  irrefl_of (· ∈ ·) x
-
-/-- **There is no universal set.**
-This is stated as `univ ∉ univ`, meaning that `univ` (the class of all sets) is proper (does not
-belong to the class of all sets). -/
-theorem univ_not_mem_univ : univ ∉ univ :=
-  mem_irrefl _
-
-/-- Convert a conglomerate (a collection of classes) into a class -/
-def congToClass (x : Set Class.{u}) : Class.{u} :=
-  { y | ↑y ∈ x }
-
-@[simp]
-theorem congToClass_empty : congToClass ∅ = ∅ := by
-  ext z
-  simp only [congToClass, not_empty_hom, iff_false]
-  exact Set.not_mem_empty z
-
-/-- Convert a class into a conglomerate (a collection of classes) -/
-def classToCong (x : Class.{u}) : Set Class.{u} :=
-  { y | y ∈ x }
-
-@[simp]
-theorem classToCong_empty : classToCong ∅ = ∅ := by
-  ext
-  simp [classToCong]
-
-/-- The power class of a class is the class of all subclasses that are ZFC sets -/
-def powerset (x : Class) : Class :=
-  congToClass (Set.powerset x)
-
-/-- The union of a class is the class of all members of ZFC sets in the class -/
-def sUnion (x : Class) : Class :=
-  ⋃₀ classToCong x
-
-@[inherit_doc]
-prefix:110 "⋃₀ " => Class.sUnion
-
-/-- The intersection of a class is the class of all members of ZFC sets in the class -/
-def sInter (x : Class) : Class :=
-  ⋂₀ classToCong x
-
-@[inherit_doc]
-prefix:110 "⋂₀ " => Class.sInter
-
-theorem ofSet.inj {x y : ZFSet.{u}} (h : (x : Class.{u}) = y) : x = y :=
-  ZFSet.ext fun z => by
-    change (x : Class.{u}) z ↔ (y : Class.{u}) z
-    rw [h]
-
-@[simp]
-theorem toSet_of_ZFSet (A : Class.{u}) (x : ZFSet.{u}) : ToSet A x ↔ A x :=
-  ⟨fun ⟨y, yx, py⟩ => by rwa [ofSet.inj yx] at py, fun px => ⟨x, rfl, px⟩⟩
-
-@[simp, norm_cast]
-theorem coe_mem {x : ZFSet.{u}} {A : Class.{u}} : ↑x ∈ A ↔ A x :=
-  toSet_of_ZFSet _ _
-
-@[simp]
-theorem coe_apply {x y : ZFSet.{u}} : (y : Class.{u}) x ↔ x ∈ y :=
-  Iff.rfl
-
-@[simp, norm_cast]
-theorem coe_subset (x y : ZFSet.{u}) : (x : Class.{u}) ⊆ y ↔ x ⊆ y :=
-  Iff.rfl
-
-@[simp, norm_cast]
-theorem coe_sep (p : Class.{u}) (x : ZFSet.{u}) :
-    (ZFSet.sep p x : Class) = { y ∈ x | p y } :=
-  ext fun _ => ZFSet.mem_sep
-
-@[simp, norm_cast]
-theorem coe_empty : ↑(∅ : ZFSet.{u}) = (∅ : Class.{u}) :=
-  ext fun y => iff_false _ ▸ ZFSet.not_mem_empty y
-
-@[simp, norm_cast]
-theorem coe_insert (x y : ZFSet.{u}) : ↑(insert x y) = @insert ZFSet.{u} Class.{u} _ x y :=
-  ext fun _ => ZFSet.mem_insert_iff
-
-@[simp, norm_cast]
-theorem coe_union (x y : ZFSet.{u}) : ↑(x ∪ y) = (x : Class.{u}) ∪ y :=
-  ext fun _ => ZFSet.mem_union
-
-@[simp, norm_cast]
-theorem coe_inter (x y : ZFSet.{u}) : ↑(x ∩ y) = (x : Class.{u}) ∩ y :=
-  ext fun _ => ZFSet.mem_inter
-
-@[simp, norm_cast]
-theorem coe_diff (x y : ZFSet.{u}) : ↑(x \ y) = (x : Class.{u}) \ y :=
-  ext fun _ => ZFSet.mem_diff
-
-@[simp, norm_cast]
-theorem coe_powerset (x : ZFSet.{u}) : ↑x.powerset = powerset.{u} x :=
-  ext fun _ => ZFSet.mem_powerset
-
-@[simp]
-theorem powerset_apply {A : Class.{u}} {x : ZFSet.{u}} : powerset A x ↔ ↑x ⊆ A :=
-  Iff.rfl
-
-@[simp]
-theorem sUnion_apply {x : Class} {y : ZFSet} : (⋃₀ x) y ↔ ∃ z : ZFSet, x z ∧ y ∈ z := by
-  constructor
-  · rintro ⟨-, ⟨z, rfl, hxz⟩, hyz⟩
-    exact ⟨z, hxz, hyz⟩
-  · exact fun ⟨z, hxz, hyz⟩ => ⟨_, coe_mem.2 hxz, hyz⟩
-
-@[simp, norm_cast]
-theorem coe_sUnion (x : ZFSet.{u}) : ↑(⋃₀ x : ZFSet) = ⋃₀ (x : Class.{u}) :=
-  ext fun y =>
-    ZFSet.mem_sUnion.trans (sUnion_apply.trans <| by rfl).symm
-
-@[simp]
-theorem mem_sUnion {x y : Class.{u}} : y ∈ ⋃₀ x ↔ ∃ z, z ∈ x ∧ y ∈ z := by
-  constructor
-  · rintro ⟨w, rfl, z, hzx, hwz⟩
-    exact ⟨z, hzx, coe_mem.2 hwz⟩
-  · rintro ⟨w, hwx, z, rfl, hwz⟩
-    exact ⟨z, rfl, w, hwx, hwz⟩
-
-theorem sInter_apply {x : Class.{u}} {y : ZFSet.{u}} : (⋂₀ x) y ↔ ∀ z : ZFSet.{u}, x z → y ∈ z := by
-  refine ⟨fun hxy z hxz => hxy _ ⟨z, rfl, hxz⟩, ?_⟩
-  rintro H - ⟨z, rfl, hxz⟩
-  exact H _ hxz
-
-@[simp, norm_cast]
-theorem coe_sInter {x : ZFSet.{u}} (h : x.Nonempty) : ↑(⋂₀ x : ZFSet) = ⋂₀ (x : Class.{u}) :=
-  Set.ext fun _ => (ZFSet.mem_sInter h).trans sInter_apply.symm
-
-theorem mem_of_mem_sInter {x y z : Class} (hy : y ∈ ⋂₀ x) (hz : z ∈ x) : y ∈ z := by
-  obtain ⟨w, rfl, hw⟩ := hy
-  exact coe_mem.2 (hw z hz)
-
-theorem mem_sInter {x y : Class.{u}} (h : x.Nonempty) : y ∈ ⋂₀ x ↔ ∀ z, z ∈ x → y ∈ z := by
-  refine ⟨fun hy z => mem_of_mem_sInter hy, fun H => ?_⟩
-  simp_rw [mem_def, sInter_apply]
-  obtain ⟨z, hz⟩ := h
-  obtain ⟨y, rfl, _⟩ := H z (coe_mem.2 hz)
-  refine ⟨y, rfl, fun w hxw => ?_⟩
-  simpa only [coe_mem, coe_apply] using H w (coe_mem.2 hxw)
-
-@[simp]
-theorem sUnion_empty : ⋃₀ (∅ : Class.{u}) = (∅ : Class.{u}) := by
-  ext
-  simp
-
-@[simp]
-theorem sInter_empty : ⋂₀ (∅ : Class.{u}) = univ := by
-  rw [sInter, classToCong_empty, Set.sInter_empty, univ]
-
-/-- An induction principle for sets. If every subset of a class is a member, then the class is
-  universal. -/
-theorem eq_univ_of_powerset_subset {A : Class} (hA : powerset A ⊆ A) : A = univ :=
-  eq_univ_of_forall
-    (by
-      by_contra! hnA
-      exact
-        WellFounded.min_mem ZFSet.mem_wf _ hnA
-          (hA fun x hx =>
-            Classical.not_not.1 fun hB =>
-              WellFounded.not_lt_min ZFSet.mem_wf _ hnA hB <| coe_apply.1 hx))
-
-/-- The definite description operator, which is `{x}` if `{y | A y} = {x}` and `∅` otherwise. -/
-def iota (A : Class) : Class :=
-  ⋃₀ { x | ∀ y, A y ↔ y = x }
-
-theorem iota_val (A : Class) (x : ZFSet) (H : ∀ y, A y ↔ y = x) : iota A = ↑x :=
-  ext fun y =>
-    ⟨fun ⟨_, ⟨x', rfl, h⟩, yx'⟩ => by rwa [← (H x').1 <| (h x').2 rfl], fun yx =>
-      ⟨_, ⟨x, rfl, H⟩, yx⟩⟩
-
-/-- Unlike the other set constructors, the `iota` definite descriptor
-  is a set for any set input, but not constructively so, so there is no
-  associated `Class → Set` function. -/
-theorem iota_ex (A) : iota.{u} A ∈ univ.{u} :=
-  mem_univ.2 <|
-    Or.elim (Classical.em <| ∃ x, ∀ y, A y ↔ y = x) (fun ⟨x, h⟩ => ⟨x, Eq.symm <| iota_val A x h⟩)
-      fun hn =>
-      ⟨∅, ext fun _ => coe_empty.symm ▸ ⟨False.rec, fun ⟨_, ⟨x, rfl, H⟩, _⟩ => hn ⟨x, H⟩⟩⟩
-
-/-- Function value -/
-def fval (F A : Class.{u}) : Class.{u} :=
-  iota fun y => ToSet (fun x => F (ZFSet.pair x y)) A
-
-@[inherit_doc]
-infixl:100 " ′ " => fval
-
-theorem fval_ex (F A : Class.{u}) : F ′ A ∈ univ.{u} :=
-  iota_ex _
-
-end Class
-
-namespace ZFSet
-
-@[simp]
-theorem map_fval {f : ZFSet.{u} → ZFSet.{u}} [Definable₁ f] {x y : ZFSet.{u}}
-    (h : y ∈ x) : (ZFSet.map f x ′ y : Class.{u}) = f y :=
-  Class.iota_val _ _ fun z => by
-    rw [Class.toSet_of_ZFSet, Class.coe_apply, mem_map]
-    exact
-      ⟨fun ⟨w, _, pr⟩ => by
-        let ⟨wy, fw⟩ := ZFSet.pair_injective pr
-        rw [← fw, wy], fun e => by
-        subst e
-        exact ⟨_, h, rfl⟩⟩
-
-variable (x : ZFSet.{u})
-
-/-- A choice function on the class of nonempty ZFC sets. -/
-noncomputable def choice : ZFSet :=
-  @map (fun y => Classical.epsilon fun z => z ∈ y) (Classical.allZFSetDefinable _) x
-
-theorem choice_mem_aux (h : ∅ ∉ x) (y : ZFSet.{u}) (yx : y ∈ x) :
-    (Classical.epsilon fun z : ZFSet.{u} => z ∈ y) ∈ y :=
-  (@Classical.epsilon_spec _ fun z : ZFSet.{u} => z ∈ y) <|
-    by_contradiction fun n => h <| by rwa [← (eq_empty y).2 fun z zx => n ⟨z, zx⟩]
-
-theorem choice_isFunc (h : ∅ ∉ x) : IsFunc x (⋃₀ x) (choice x) :=
-  (@map_isFunc _ (Classical.allZFSetDefinable _) _ _).2 fun y yx =>
-    mem_sUnion.2 ⟨y, yx, choice_mem_aux x h y yx⟩
-
-theorem choice_mem (h : ∅ ∉ x) (y : ZFSet.{u}) (yx : y ∈ x) :
-    (choice x ′ y : Class.{u}) ∈ (y : Class.{u}) := by
-  delta choice
-  rw [@map_fval _ (Classical.allZFSetDefinable _) x y yx, Class.coe_mem, Class.coe_apply]
-  exact choice_mem_aux x h y yx
-
-private lemma toSet_equiv_aux {s : Set ZFSet.{u}} (hs : Small.{u} s) :
-  (mk <| PSet.mk (Shrink s) fun x ↦ ((equivShrink s).symm x).1.out).toSet = s := by
-    ext x
-    rw [mem_toSet, ← mk_out x, mk_mem_iff, mk_out]
-    refine ⟨?_, fun xs ↦ ⟨equivShrink s (Subtype.mk x xs), ?_⟩⟩
-    · rintro ⟨b, h2⟩
-      rw [← ZFSet.eq, ZFSet.mk_out] at h2
-      simp [h2]
-    · simp [PSet.Equiv.refl]
-
-/-- `ZFSet.toSet` as an equivalence. -/
-@[simps apply_coe]
-noncomputable def toSet_equiv : ZFSet.{u} ≃ {s : Set ZFSet.{u} // Small.{u, u+1} s} where
-  toFun x := ⟨x.toSet, x.small_toSet⟩
-  invFun := fun ⟨s, _⟩ ↦ mk <| PSet.mk (Shrink s) fun x ↦ ((equivShrink.{u, u+1} s).symm x).1.out
-  left_inv := Function.rightInverse_of_injective_of_leftInverse (by intros x y; simp)
-    fun s ↦ Subtype.coe_injective <| toSet_equiv_aux s.2
-  right_inv s := Subtype.coe_injective <| toSet_equiv_aux s.2
-
-end ZFSet
-
-set_option linter.style.longFile 1900
-=======
-end ZFSet
->>>>>>> 083d1894
+end ZFSet