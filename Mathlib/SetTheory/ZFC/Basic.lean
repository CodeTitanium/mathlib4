/-
Copyright (c) 2018 Mario Carneiro. All rights reserved.
Released under Apache 2.0 license as described in the file LICENSE.
Authors: Mario Carneiro
-/
import Mathlib.Data.Set.Lattice
import Mathlib.Logic.Small.Basic
import Mathlib.Logic.Function.OfArity
import Mathlib.Order.WellFounded

/-!
# A model of ZFC

In this file, we model Zermelo-Fraenkel set theory (+ Choice) using Lean's underlying type theory.
We do this in four main steps:
* Define pre-sets inductively.
* Define extensional equivalence on pre-sets and give it a `setoid` instance.
* Define ZFC sets by quotienting pre-sets by extensional equivalence.
* Define classes as sets of ZFC sets.
Then the rest is usual set theory.

## The model

* `PSet`: Pre-set. A pre-set is inductively defined by its indexing type and its members, which are
  themselves pre-sets.
* `ZFSet`: ZFC set. Defined as `PSet` quotiented by `PSet.Equiv`, the extensional equivalence.
* `Class`: Class. Defined as `Set ZFSet`.
* `ZFSet.choice`: Axiom of choice. Proved from Lean's axiom of choice.

## Other definitions

* `PSet.Type`: Underlying type of a pre-set.
* `PSet.Func`: Underlying family of pre-sets of a pre-set.
* `PSet.Equiv`: Extensional equivalence of pre-sets. Defined inductively.
* `PSet.omega`, `ZFSet.omega`: The von Neumann ordinal `ω` as a `PSet`, as a `Set`.
* `Classical.allZFSetDefinable`: All functions are classically definable.
* `ZFSet.IsFunc` : Predicate that a ZFC set is a subset of `x × y` that can be considered as a ZFC
  function `x → y`. That is, each member of `x` is related by the ZFC set to exactly one member of
  `y`.
* `ZFSet.funs`: ZFC set of ZFC functions `x → y`.
* `ZFSet.Hereditarily p x`: Predicate that every set in the transitive closure of `x` has property
  `p`.
* `Class.iota`: Definite description operator.

## Notes

To avoid confusion between the Lean `Set` and the ZFC `Set`, docstrings in this file refer to them
respectively as "`Set`" and "ZFC set".
-/


universe u v

open Function (OfArity)

/-- The type of pre-sets in universe `u`. A pre-set
  is a family of pre-sets indexed by a type in `Type u`.
  The ZFC universe is defined as a quotient of this
  to ensure extensionality. -/
inductive PSet : Type (u + 1)
  | mk (α : Type u) (A : α → PSet) : PSet

namespace PSet

/-- The underlying type of a pre-set -/
def «Type» : PSet → Type u
  | ⟨α, _⟩ => α

/-- The underlying pre-set family of a pre-set -/
def Func : ∀ x : PSet, x.Type → PSet
  | ⟨_, A⟩ => A

@[simp]
theorem mk_type (α A) : «Type» ⟨α, A⟩ = α :=
  rfl

@[simp]
theorem mk_func (α A) : Func ⟨α, A⟩ = A :=
  rfl

@[simp]
theorem eta : ∀ x : PSet, mk x.Type x.Func = x
  | ⟨_, _⟩ => rfl

/-- Two pre-sets are extensionally equivalent if every element of the first family is extensionally
equivalent to some element of the second family and vice-versa. -/
def Equiv : PSet → PSet → Prop
  | ⟨_, A⟩, ⟨_, B⟩ => (∀ a, ∃ b, Equiv (A a) (B b)) ∧ (∀ b, ∃ a, Equiv (A a) (B b))

theorem equiv_iff :
    ∀ {x y : PSet},
      Equiv x y ↔ (∀ i, ∃ j, Equiv (x.Func i) (y.Func j)) ∧ ∀ j, ∃ i, Equiv (x.Func i) (y.Func j)
  | ⟨_, _⟩, ⟨_, _⟩ => Iff.rfl

theorem Equiv.exists_left {x y : PSet} (h : Equiv x y) : ∀ i, ∃ j, Equiv (x.Func i) (y.Func j) :=
  (equiv_iff.1 h).1

theorem Equiv.exists_right {x y : PSet} (h : Equiv x y) : ∀ j, ∃ i, Equiv (x.Func i) (y.Func j) :=
  (equiv_iff.1 h).2

@[refl]
protected theorem Equiv.refl : ∀ x, Equiv x x
  | ⟨_, _⟩ => ⟨fun a => ⟨a, Equiv.refl _⟩, fun a => ⟨a, Equiv.refl _⟩⟩

protected theorem Equiv.rfl {x} : Equiv x x :=
  Equiv.refl x

protected theorem Equiv.euc : ∀ {x y z}, Equiv x y → Equiv z y → Equiv x z
  | ⟨_, _⟩, ⟨_, _⟩, ⟨_, _⟩, ⟨αβ, βα⟩, ⟨γβ, βγ⟩ =>
    ⟨ fun a =>
        let ⟨b, ab⟩ := αβ a
        let ⟨c, bc⟩ := βγ b
        ⟨c, Equiv.euc ab bc⟩,
      fun c =>
        let ⟨b, cb⟩ := γβ c
        let ⟨a, ba⟩ := βα b
        ⟨a, Equiv.euc ba cb⟩ ⟩

@[symm]
protected theorem Equiv.symm {x y} : Equiv x y → Equiv y x :=
  (Equiv.refl y).euc

protected theorem Equiv.comm {x y} : Equiv x y ↔ Equiv y x :=
  ⟨Equiv.symm, Equiv.symm⟩

@[trans]
protected theorem Equiv.trans {x y z} (h1 : Equiv x y) (h2 : Equiv y z) : Equiv x z :=
  h1.euc h2.symm

protected theorem equiv_of_isEmpty (x y : PSet) [IsEmpty x.Type] [IsEmpty y.Type] : Equiv x y :=
  equiv_iff.2 <| by simp

instance setoid : Setoid PSet :=
  ⟨PSet.Equiv, Equiv.refl, Equiv.symm, Equiv.trans⟩

/-- A pre-set is a subset of another pre-set if every element of the first family is extensionally
equivalent to some element of the second family. -/
protected def Subset (x y : PSet) : Prop :=
  ∀ a, ∃ b, Equiv (x.Func a) (y.Func b)

instance : HasSubset PSet :=
  ⟨PSet.Subset⟩

instance : IsRefl PSet (· ⊆ ·) :=
  ⟨fun _ a => ⟨a, Equiv.refl _⟩⟩

instance : IsTrans PSet (· ⊆ ·) :=
  ⟨fun x y z hxy hyz a => by
    cases' hxy a with b hb
    cases' hyz b with c hc
    exact ⟨c, hb.trans hc⟩⟩

theorem Equiv.ext : ∀ x y : PSet, Equiv x y ↔ x ⊆ y ∧ y ⊆ x
  | ⟨_, _⟩, ⟨_, _⟩ =>
    ⟨fun ⟨αβ, βα⟩ =>
      ⟨αβ, fun b =>
        let ⟨a, h⟩ := βα b
        ⟨a, Equiv.symm h⟩⟩,
      fun ⟨αβ, βα⟩ =>
      ⟨αβ, fun b =>
        let ⟨a, h⟩ := βα b
        ⟨a, Equiv.symm h⟩⟩⟩

theorem Subset.congr_left : ∀ {x y z : PSet}, Equiv x y → (x ⊆ z ↔ y ⊆ z)
  | ⟨_, _⟩, ⟨_, _⟩, ⟨_, _⟩, ⟨αβ, βα⟩ =>
    ⟨fun αγ b =>
      let ⟨a, ba⟩ := βα b
      let ⟨c, ac⟩ := αγ a
      ⟨c, (Equiv.symm ba).trans ac⟩,
      fun βγ a =>
      let ⟨b, ab⟩ := αβ a
      let ⟨c, bc⟩ := βγ b
      ⟨c, Equiv.trans ab bc⟩⟩

theorem Subset.congr_right : ∀ {x y z : PSet}, Equiv x y → (z ⊆ x ↔ z ⊆ y)
  | ⟨_, _⟩, ⟨_, _⟩, ⟨_, _⟩, ⟨αβ, βα⟩ =>
    ⟨fun γα c =>
      let ⟨a, ca⟩ := γα c
      let ⟨b, ab⟩ := αβ a
      ⟨b, ca.trans ab⟩,
      fun γβ c =>
      let ⟨b, cb⟩ := γβ c
      let ⟨a, ab⟩ := βα b
      ⟨a, cb.trans (Equiv.symm ab)⟩⟩

/-- `x ∈ y` as pre-sets if `x` is extensionally equivalent to a member of the family `y`. -/
protected def Mem (y x : PSet.{u}) : Prop :=
  ∃ b, Equiv x (y.Func b)

instance : Membership PSet PSet :=
  ⟨PSet.Mem⟩

theorem Mem.mk {α : Type u} (A : α → PSet) (a : α) : A a ∈ mk α A :=
  ⟨a, Equiv.refl (A a)⟩

theorem func_mem (x : PSet) (i : x.Type) : x.Func i ∈ x := by
  cases x
  apply Mem.mk

theorem Mem.ext : ∀ {x y : PSet.{u}}, (∀ w : PSet.{u}, w ∈ x ↔ w ∈ y) → Equiv x y
  | ⟨_, A⟩, ⟨_, B⟩, h =>
    ⟨fun a => (h (A a)).1 (Mem.mk A a), fun b =>
      let ⟨a, ha⟩ := (h (B b)).2 (Mem.mk B b)
      ⟨a, ha.symm⟩⟩

theorem Mem.congr_right : ∀ {x y : PSet.{u}}, Equiv x y → ∀ {w : PSet.{u}}, w ∈ x ↔ w ∈ y
  | ⟨_, _⟩, ⟨_, _⟩, ⟨αβ, βα⟩, _ =>
    ⟨fun ⟨a, ha⟩ =>
      let ⟨b, hb⟩ := αβ a
      ⟨b, ha.trans hb⟩,
      fun ⟨b, hb⟩ =>
      let ⟨a, ha⟩ := βα b
      ⟨a, hb.euc ha⟩⟩

theorem equiv_iff_mem {x y : PSet.{u}} : Equiv x y ↔ ∀ {w : PSet.{u}}, w ∈ x ↔ w ∈ y :=
  ⟨Mem.congr_right,
    match x, y with
    | ⟨_, A⟩, ⟨_, B⟩ => fun h =>
      ⟨fun a => h.1 (Mem.mk A a), fun b =>
        let ⟨a, h⟩ := h.2 (Mem.mk B b)
        ⟨a, h.symm⟩⟩⟩

theorem Mem.congr_left : ∀ {x y : PSet.{u}}, Equiv x y → ∀ {w : PSet.{u}}, x ∈ w ↔ y ∈ w
  | _, _, h, ⟨_, _⟩ => ⟨fun ⟨a, ha⟩ => ⟨a, h.symm.trans ha⟩, fun ⟨a, ha⟩ => ⟨a, h.trans ha⟩⟩

theorem mem_of_subset {x y z : PSet} : x ⊆ y → z ∈ x → z ∈ y
  | h₁, ⟨a, h₂⟩ => (h₁ a).elim fun b h₃ => ⟨b, h₂.trans h₃⟩

theorem subset_iff {x y : PSet} : x ⊆ y ↔ ∀ ⦃z⦄, z ∈ x → z ∈ y :=
  ⟨fun h _ => mem_of_subset h, fun h a => h (Mem.mk _ a)⟩

private theorem mem_wf_aux : ∀ {x y : PSet.{u}}, Equiv x y → Acc (· ∈ ·) y
  | ⟨α, A⟩, ⟨β, B⟩, H =>
    ⟨_, by
      rintro ⟨γ, C⟩ ⟨b, hc⟩
      cases' H.exists_right b with a ha
      have H := ha.trans hc.symm
      rw [mk_func] at H
      exact mem_wf_aux H⟩

theorem mem_wf : @WellFounded PSet (· ∈ ·) :=
  ⟨fun x => mem_wf_aux <| Equiv.refl x⟩

instance : IsWellFounded PSet (· ∈ ·) :=
  ⟨mem_wf⟩

instance : WellFoundedRelation PSet :=
  ⟨_, mem_wf⟩

theorem mem_asymm {x y : PSet} : x ∈ y → y ∉ x :=
<<<<<<< HEAD
  asymm (r := (· ∈ ·))

theorem mem_irrefl (x : PSet) : x ∉ x :=
  irrefl (r := (· ∈ ·)) x
=======
  asymm_of (· ∈ ·)

theorem mem_irrefl (x : PSet) : x ∉ x :=
  irrefl_of (· ∈ ·) x
>>>>>>> d0df76bd

/-- Convert a pre-set to a `Set` of pre-sets. -/
def toSet (u : PSet.{u}) : Set PSet.{u} :=
  { x | x ∈ u }

@[simp]
theorem mem_toSet (a u : PSet.{u}) : a ∈ u.toSet ↔ a ∈ u :=
  Iff.rfl

/-- A nonempty set is one that contains some element. -/
protected def Nonempty (u : PSet) : Prop :=
  u.toSet.Nonempty

theorem nonempty_def (u : PSet) : u.Nonempty ↔ ∃ x, x ∈ u :=
  Iff.rfl

theorem nonempty_of_mem {x u : PSet} (h : x ∈ u) : u.Nonempty :=
  ⟨x, h⟩

@[simp]
theorem nonempty_toSet_iff {u : PSet} : u.toSet.Nonempty ↔ u.Nonempty :=
  Iff.rfl

theorem nonempty_type_iff_nonempty {x : PSet} : Nonempty x.Type ↔ PSet.Nonempty x :=
  ⟨fun ⟨i⟩ => ⟨_, func_mem _ i⟩, fun ⟨_, j, _⟩ => ⟨j⟩⟩

theorem nonempty_of_nonempty_type (x : PSet) [h : Nonempty x.Type] : PSet.Nonempty x :=
  nonempty_type_iff_nonempty.1 h

/-- Two pre-sets are equivalent iff they have the same members. -/
theorem Equiv.eq {x y : PSet} : Equiv x y ↔ toSet x = toSet y :=
  equiv_iff_mem.trans Set.ext_iff.symm

instance : Coe PSet (Set PSet) :=
  ⟨toSet⟩

/-- The empty pre-set -/
protected def empty : PSet :=
  ⟨_, PEmpty.elim⟩

instance : EmptyCollection PSet :=
  ⟨PSet.empty⟩

instance : Inhabited PSet :=
  ⟨∅⟩

instance : IsEmpty («Type» ∅) :=
  ⟨PEmpty.elim⟩

@[simp]
theorem not_mem_empty (x : PSet.{u}) : x ∉ (∅ : PSet.{u}) :=
  IsEmpty.exists_iff.1

@[simp]
theorem toSet_empty : toSet ∅ = ∅ := by simp [toSet]

@[simp]
theorem empty_subset (x : PSet.{u}) : (∅ : PSet) ⊆ x := fun x => x.elim

@[simp]
theorem not_nonempty_empty : ¬PSet.Nonempty ∅ := by simp [PSet.Nonempty]

protected theorem equiv_empty (x : PSet) [IsEmpty x.Type] : Equiv x ∅ :=
  PSet.equiv_of_isEmpty x _

/-- Insert an element into a pre-set -/
protected def insert (x y : PSet) : PSet :=
  ⟨Option y.Type, fun o => Option.casesOn o x y.Func⟩

instance : Insert PSet PSet :=
  ⟨PSet.insert⟩

instance : Singleton PSet PSet :=
  ⟨fun s => insert s ∅⟩

instance : LawfulSingleton PSet PSet :=
  ⟨fun _ => rfl⟩

instance (x y : PSet) : Inhabited (insert x y).Type :=
  inferInstanceAs (Inhabited <| Option y.Type)

@[simp]
theorem mem_insert_iff : ∀ {x y z : PSet.{u}}, x ∈ insert y z ↔ Equiv x y ∨ x ∈ z
  | x, y, ⟨α, A⟩ =>
    show (x ∈ PSet.mk (Option α) fun o => Option.rec y A o) ↔ Equiv x y ∨ x ∈ PSet.mk α A from
      ⟨fun m =>
        match m with
        | ⟨some a, ha⟩ => Or.inr ⟨a, ha⟩
        | ⟨none, h⟩ => Or.inl h,
        fun m =>
        match m with
        | Or.inr ⟨a, ha⟩ => ⟨some a, ha⟩
        | Or.inl h => ⟨none, h⟩⟩

theorem mem_insert (x y : PSet) : x ∈ insert x y :=
  mem_insert_iff.2 <| Or.inl Equiv.rfl

theorem mem_insert_of_mem {y z : PSet} (x) (h : z ∈ y) : z ∈ insert x y :=
  mem_insert_iff.2 <| Or.inr h

@[simp]
theorem mem_singleton {x y : PSet} : x ∈ ({y} : PSet) ↔ Equiv x y :=
  mem_insert_iff.trans
<<<<<<< HEAD
    ⟨fun o => Or.rec (fun h => h) (fun n => absurd n (not_mem_empty _)) o, Or.inl⟩
=======
    ⟨fun o => Or.rec id (fun n => absurd n (not_mem_empty _)) o, Or.inl⟩
>>>>>>> d0df76bd

theorem mem_pair {x y z : PSet} : x ∈ ({y, z} : PSet) ↔ Equiv x y ∨ Equiv x z := by
  simp

/-- The n-th von Neumann ordinal -/
def ofNat : ℕ → PSet
  | 0 => ∅
  | n + 1 => insert (ofNat n) (ofNat n)

/-- The von Neumann ordinal ω -/
def omega : PSet :=
  ⟨ULift ℕ, fun n => ofNat n.down⟩

/-- The pre-set separation operation `{x ∈ a | p x}` -/
protected def sep (p : PSet → Prop) (x : PSet) : PSet :=
  ⟨{ a // p (x.Func a) }, fun y => x.Func y.1⟩

instance : Sep PSet PSet :=
  ⟨PSet.sep⟩

theorem mem_sep {p : PSet → Prop} (H : ∀ x y, Equiv x y → p x → p y) :
    ∀ {x y : PSet}, y ∈ PSet.sep p x ↔ y ∈ x ∧ p y
  | ⟨_, _⟩, _ =>
    ⟨fun ⟨⟨a, pa⟩, h⟩ => ⟨⟨a, h⟩, H _ _ h.symm pa⟩, fun ⟨⟨a, h⟩, pa⟩ =>
      ⟨⟨a, H _ _ h pa⟩, h⟩⟩

/-- The pre-set powerset operator -/
def powerset (x : PSet) : PSet :=
  ⟨Set x.Type, fun p => ⟨{ a // p a }, fun y => x.Func y.1⟩⟩

@[simp]
theorem mem_powerset : ∀ {x y : PSet}, y ∈ powerset x ↔ y ⊆ x
  | ⟨_, A⟩, ⟨_, B⟩ =>
    ⟨fun ⟨_, e⟩ => (Subset.congr_left e).2 fun ⟨a, _⟩ => ⟨a, Equiv.refl (A a)⟩, fun βα =>
      ⟨{ a | ∃ b, Equiv (B b) (A a) }, fun b =>
        let ⟨a, ba⟩ := βα b
        ⟨⟨a, b, ba⟩, ba⟩,
        fun ⟨_, b, ba⟩ => ⟨b, ba⟩⟩⟩

/-- The pre-set union operator -/
def sUnion (a : PSet) : PSet :=
  ⟨Σx, (a.Func x).Type, fun ⟨x, y⟩ => (a.Func x).Func y⟩

@[inherit_doc]
prefix:110 "⋃₀ " => sUnion

@[simp]
theorem mem_sUnion : ∀ {x y : PSet.{u}}, y ∈ ⋃₀ x ↔ ∃ z ∈ x, y ∈ z
  | ⟨α, A⟩, y =>
    ⟨fun ⟨⟨a, c⟩, (e : Equiv y ((A a).Func c))⟩ =>
      have : Func (A a) c ∈ mk (A a).Type (A a).Func := Mem.mk (A a).Func c
      ⟨_, Mem.mk _ _, (Mem.congr_left e).2 (by rwa [eta] at this)⟩,
      fun ⟨⟨β, B⟩, ⟨a, (e : Equiv (mk β B) (A a))⟩, ⟨b, yb⟩⟩ => by
      rw [← eta (A a)] at e
      exact
        let ⟨βt, _⟩ := e
        let ⟨c, bc⟩ := βt b
        ⟨⟨a, c⟩, yb.trans bc⟩⟩

@[simp]
theorem toSet_sUnion (x : PSet.{u}) : (⋃₀ x).toSet = ⋃₀ (toSet '' x.toSet) := by
  ext
  simp

/-- The image of a function from pre-sets to pre-sets. -/
def image (f : PSet.{u} → PSet.{u}) (x : PSet.{u}) : PSet :=
  ⟨x.Type, f ∘ x.Func⟩

-- Porting note: H arguments made explicit.
theorem mem_image {f : PSet.{u} → PSet.{u}} (H : ∀ x y, Equiv x y → Equiv (f x) (f y)) :
    ∀ {x y : PSet.{u}}, y ∈ image f x ↔ ∃ z ∈ x, Equiv y (f z)
  | ⟨_, A⟩, _ =>
    ⟨fun ⟨a, ya⟩ => ⟨A a, Mem.mk A a, ya⟩, fun ⟨_, ⟨a, za⟩, yz⟩ => ⟨a, yz.trans <| H _ _ za⟩⟩

/-- Universe lift operation -/
protected def Lift : PSet.{u} → PSet.{max u v}
  | ⟨α, A⟩ => ⟨ULift.{v, u} α, fun ⟨x⟩ => PSet.Lift (A x)⟩

-- intended to be used with explicit universe parameters
/-- Embedding of one universe in another -/
@[nolint checkUnivs]
def embed : PSet.{max (u + 1) v} :=
  ⟨ULift.{v, u + 1} PSet, fun ⟨x⟩ => PSet.Lift.{u, max (u + 1) v} x⟩

theorem lift_mem_embed : ∀ x : PSet.{u}, PSet.Lift.{u, max (u + 1) v} x ∈ embed.{u, v} := fun x =>
  ⟨⟨x⟩, Equiv.rfl⟩

set_option linter.deprecated false

/-- Function equivalence is defined so that `f ~ g` iff `∀ x y, x ~ y → f x ~ g y`. This extends to
equivalence of `n`-ary functions. -/
@[deprecated (since := "2024-09-02")]
def Arity.Equiv : ∀ {n}, OfArity PSet.{u} PSet.{u} n → OfArity PSet.{u} PSet.{u} n → Prop
  | 0, a, b => PSet.Equiv a b
  | _ + 1, a, b => ∀ x y : PSet, PSet.Equiv x y → Arity.Equiv (a x) (b y)

@[deprecated (since := "2024-09-02")]
theorem Arity.equiv_const {a : PSet.{u}} :
    ∀ n, Arity.Equiv (OfArity.const PSet.{u} a n) (OfArity.const PSet.{u} a n)
  | 0 => Equiv.rfl
  | _ + 1 => fun _ _ _ => Arity.equiv_const _

/-- `resp n` is the collection of n-ary functions on `PSet` that respect
  equivalence, i.e. when the inputs are equivalent the output is as well. -/
@[deprecated (since := "2024-09-02")]
def Resp (n) :=
  { x : OfArity PSet.{u} PSet.{u} n // Arity.Equiv x x }

@[deprecated (since := "2024-09-02")]
instance Resp.inhabited {n} : Inhabited (Resp n) :=
  ⟨⟨OfArity.const _ default _, Arity.equiv_const _⟩⟩

/-- The `n`-ary image of a `(n + 1)`-ary function respecting equivalence as a function respecting
equivalence. -/
@[deprecated (since := "2024-09-02")]
def Resp.f {n} (f : Resp (n + 1)) (x : PSet) : Resp n :=
  ⟨f.1 x, f.2 _ _ <| Equiv.refl x⟩

/-- Function equivalence for functions respecting equivalence. See `PSet.Arity.Equiv`. -/
@[deprecated (since := "2024-09-02")]
def Resp.Equiv {n} (a b : Resp n) : Prop :=
  Arity.Equiv a.1 b.1

@[deprecated (since := "2024-09-02"), refl]
protected theorem Resp.Equiv.refl {n} (a : Resp n) : Resp.Equiv a a :=
  a.2

@[deprecated (since := "2024-09-02")]
protected theorem Resp.Equiv.euc :
    ∀ {n} {a b c : Resp n}, Resp.Equiv a b → Resp.Equiv c b → Resp.Equiv a c
  | 0, _, _, _, hab, hcb => PSet.Equiv.euc hab hcb
  | n + 1, a, b, c, hab, hcb => fun x y h =>
    @Resp.Equiv.euc n (a.f x) (b.f y) (c.f y) (hab _ _ h) (hcb _ _ <| PSet.Equiv.refl y)

@[deprecated (since := "2024-09-02"), symm]
protected theorem Resp.Equiv.symm {n} {a b : Resp n} : Resp.Equiv a b → Resp.Equiv b a :=
  (Resp.Equiv.refl b).euc

@[deprecated (since := "2024-09-02"), trans]
protected theorem Resp.Equiv.trans {n} {x y z : Resp n} (h1 : Resp.Equiv x y)
    (h2 : Resp.Equiv y z) : Resp.Equiv x z :=
  h1.euc h2.symm

@[deprecated (since := "2024-09-02")]
instance Resp.setoid {n} : Setoid (Resp n) :=
  ⟨Resp.Equiv, Resp.Equiv.refl, Resp.Equiv.symm, Resp.Equiv.trans⟩

end PSet

/-- The ZFC universe of sets consists of the type of pre-sets,
  quotiented by extensional equivalence. -/
def ZFSet : Type (u + 1) :=
  Quotient PSet.setoid.{u}

namespace ZFSet

/-- Turns a pre-set into a ZFC set. -/
def mk : PSet → ZFSet :=
  Quotient.mk''

@[simp]
theorem mk_eq (x : PSet) : @Eq ZFSet ⟦x⟧ (mk x) :=
  rfl

@[simp]
theorem mk_out : ∀ x : ZFSet, mk x.out = x :=
  Quotient.out_eq

/-- A set function is "definable" if it is the image of some n-ary `PSet`
  function. This isn't exactly definability, but is useful as a sufficient
  condition for functions that have a computable image. -/
class Definable (n) (f : (Fin n → ZFSet.{u}) → ZFSet.{u}) where
  /-- Turns a definable function into an n-ary `PSet` function. -/
  out : (Fin n → PSet.{u}) → PSet.{u}
  /-- A set function `f` is the image of `Definable.out f`. -/
  mk_out xs : mk (out xs) = f (mk <| xs ·) := by simp

attribute [simp] Definable.mk_out

/-- An abbrev of `ZFSet.Definable` for unary functions. -/
abbrev Definable₁ (f : ZFSet.{u} → ZFSet.{u}) := Definable 1 (fun s ↦ f (s 0))

/-- A simpler constructor for `ZFSet.Definable₁`. -/
abbrev Definable₁.mk {f : ZFSet.{u} → ZFSet.{u}}
    (out : PSet.{u} → PSet.{u}) (mk_out : ∀ x, ⟦out x⟧ = f ⟦x⟧) :
    Definable₁ f where
  out xs := out (xs 0)
  mk_out xs := mk_out (xs 0)

/-- Turns a unary definable function into a unary `PSet` function. -/
abbrev Definable₁.out (f : ZFSet.{u} → ZFSet.{u}) [Definable₁ f] :
    PSet.{u} → PSet.{u} :=
  fun x ↦ Definable.out (fun s ↦ f (s 0)) ![x]

lemma Definable₁.mk_out {f : ZFSet.{u} → ZFSet.{u}} [Definable₁ f]
    {x : PSet} :
    .mk (out f x) = f (.mk x) :=
  Definable.mk_out ![x]

/-- An abbrev of `ZFSet.Definable` for binary functions. -/
abbrev Definable₂ (f : ZFSet.{u} → ZFSet.{u} → ZFSet.{u}) := Definable 2 (fun s ↦ f (s 0) (s 1))

/-- A simpler constructor for `ZFSet.Definable₂`. -/
abbrev Definable₂.mk {f : ZFSet.{u} → ZFSet.{u} → ZFSet.{u}}
    (out : PSet.{u} → PSet.{u} → PSet.{u}) (mk_out : ∀ x y, ⟦out x y⟧ = f ⟦x⟧ ⟦y⟧) :
    Definable₂ f where
  out xs := out (xs 0) (xs 1)
  mk_out xs := mk_out (xs 0) (xs 1)

/-- Turns a binary definable function into a binary `PSet` function. -/
abbrev Definable₂.out (f : ZFSet.{u} → ZFSet.{u} → ZFSet.{u}) [Definable₂ f] :
    PSet.{u} → PSet.{u} → PSet.{u} :=
  fun x y ↦ Definable.out (fun s ↦ f (s 0) (s 1)) ![x, y]

lemma Definable₂.mk_out {f : ZFSet.{u} → ZFSet.{u} → ZFSet.{u}} [Definable₂ f]
    {x y : PSet} :
    .mk (out f x y) = f (.mk x) (.mk y) :=
  Definable.mk_out ![x, y]

instance (f) [Definable₁ f] (n g) [Definable n g] :
    Definable n (fun s ↦ f (g s)) where
  out xs := Definable₁.out f (Definable.out g xs)

instance (f) [Definable₂ f] (n g₁ g₂) [Definable n g₁] [Definable n g₂] :
    Definable n (fun s ↦ f (g₁ s) (g₂ s)) where
  out xs := Definable₂.out f (Definable.out g₁ xs) (Definable.out g₂ xs)

instance (n) (i) : Definable n (fun s ↦ s i) where
  out s := s i

lemma Definable.out_equiv {n} (f : (Fin n → ZFSet.{u}) → ZFSet.{u}) [Definable n f]
    {xs ys : Fin n → PSet} (h : ∀ i, xs i ≈ ys i) :
    out f xs ≈ out f ys := by
  rw [← Quotient.eq_iff_equiv, mk_eq, mk_eq, mk_out, mk_out]
  exact congrArg _ (funext fun i ↦ Quotient.sound (h i))

lemma Definable₁.out_equiv (f : ZFSet.{u} → ZFSet.{u}) [Definable₁ f]
    {x y : PSet} (h : x ≈ y) :
    out f x ≈ out f y :=
  Definable.out_equiv _ (by simp [h])

lemma Definable₂.out_equiv (f : ZFSet.{u} → ZFSet.{u} → ZFSet.{u}) [Definable₂ f]
    {x₁ y₁ x₂ y₂ : PSet} (h₁ : x₁ ≈ y₁) (h₂ : x₂ ≈ y₂) :
    out f x₁ x₂ ≈ out f y₁ y₂ :=
  Definable.out_equiv _ (by simp [Fin.forall_fin_succ, h₁, h₂])

end ZFSet

namespace PSet

set_option linter.deprecated false

namespace Resp

/-- Helper function for `PSet.eval`. -/
@[deprecated (since := "2024-09-02")]
def evalAux :
    ∀ {n},
      { f : Resp n → OfArity ZFSet.{u} ZFSet.{u} n // ∀ a b : Resp n, Resp.Equiv a b → f a = f b }
  | 0 => ⟨fun a => ⟦a.1⟧, fun _ _ h => Quotient.sound h⟩
  | n + 1 =>
    let F : Resp (n + 1) → OfArity ZFSet ZFSet (n + 1) := fun a =>
      @Quotient.lift _ _ PSet.setoid (fun x => evalAux.1 (a.f x)) fun _ _ h =>
        evalAux.2 _ _ (a.2 _ _ h)
    ⟨F, fun b c h =>
      funext <|
        (@Quotient.ind _ _ fun q => F b q = F c q) fun z =>
          evalAux.2 (Resp.f b z) (Resp.f c z) (h _ _ (PSet.Equiv.refl z))⟩

/-- An equivalence-respecting function yields an n-ary ZFC set function. -/
@[deprecated (since := "2024-09-02")]
def eval (n) : Resp n → OfArity ZFSet.{u} ZFSet.{u} n :=
  evalAux.1

@[deprecated (since := "2024-09-02")]
theorem eval_val {n f x} :
    (@eval (n + 1) f : ZFSet → OfArity ZFSet ZFSet n) ⟦x⟧ = eval n (Resp.f f x) :=
  rfl

end Resp

/-- A set function is "definable" if it is the image of some n-ary pre-set
  function. This isn't exactly definability, but is useful as a sufficient
  condition for functions that have a computable image. -/
@[deprecated (since := "2024-09-02")]
class inductive Definable (n) : OfArity ZFSet.{u} ZFSet.{u} n → Type (u + 1)
  | mk (f) : Definable n (Resp.eval n f)

attribute [deprecated (since := "2024-09-02"), instance] Definable.mk

/-- The evaluation of a function respecting equivalence is definable, by that same function. -/
@[deprecated (since := "2024-09-02")]
def Definable.EqMk {n} (f) :
    ∀ {s : OfArity ZFSet.{u} ZFSet.{u} n} (_ : Resp.eval _ f = s), Definable n s
  | _, rfl => ⟨f⟩

/-- Turns a definable function into a function that respects equivalence. -/
@[deprecated (since := "2024-09-02")]
def Definable.Resp {n} : ∀ (s : OfArity ZFSet.{u} ZFSet.{u} n) [Definable n s], Resp n
  | _, ⟨f⟩ => f

@[deprecated (since := "2024-09-02")]
theorem Definable.eq {n} :
    ∀ (s : OfArity ZFSet.{u} ZFSet.{u} n) [H : Definable n s], (@Definable.Resp n s H).eval _ = s
  | _, ⟨_⟩ => rfl

end PSet

namespace Classical

open PSet ZFSet

set_option linter.deprecated false in
/-- All functions are classically definable. -/
@[deprecated (since := "2024-09-02")]
noncomputable def allDefinable : ∀ {n} (F : OfArity ZFSet ZFSet n), Definable n F
  | 0, F =>
    let p := @Quotient.exists_rep PSet _ F
    @Definable.EqMk 0 ⟨choose p, Equiv.rfl⟩ _ (choose_spec p)
  | n + 1, (F : OfArity ZFSet ZFSet (n + 1)) => by
    have I : (x : ZFSet) → Definable n (F x) := fun x => allDefinable (F x)
    refine @Definable.EqMk (n + 1) ⟨fun x : PSet => (@Definable.Resp _ _ (I ⟦x⟧)).1, ?_⟩ _ ?_
    · dsimp only [Arity.Equiv]
      intro x y h
      rw [@Quotient.sound PSet _ _ _ h]
      exact (Definable.Resp (F ⟦y⟧)).2
    refine funext fun q => Quotient.inductionOn q fun x => ?_
    simp_rw [Resp.eval_val, Resp.f]
    exact @Definable.eq _ (F ⟦x⟧) (I ⟦x⟧)

/-- All functions are classically definable. -/
noncomputable def allZFSetDefinable {n} (F : (Fin n → ZFSet.{u}) → ZFSet.{u}) : Definable n F where
  out xs := (F (mk <| xs ·)).out

end Classical

namespace ZFSet

open PSet hiding Definable

theorem eq {x y : PSet} : mk x = mk y ↔ Equiv x y :=
  Quotient.eq

theorem sound {x y : PSet} (h : PSet.Equiv x y) : mk x = mk y :=
  Quotient.sound h

theorem exact {x y : PSet} : mk x = mk y → PSet.Equiv x y :=
  Quotient.exact

set_option linter.deprecated false in
@[deprecated (since := "2024-09-02"), simp]
theorem eval_mk {n f x} :
    (@Resp.eval (n + 1) f : ZFSet → OfArity ZFSet ZFSet n) (mk x) = Resp.eval n (Resp.f f x) :=
  rfl

/-- The membership relation for ZFC sets is inherited from the membership relation for pre-sets. -/
protected def Mem : ZFSet → ZFSet → Prop :=
  Quotient.lift₂ (· ∈ ·) fun _ _ _ _ hx hy =>
    propext ((Mem.congr_left hx).trans (Mem.congr_right hy))

instance : Membership ZFSet ZFSet where
  mem t s := ZFSet.Mem s t

@[simp]
theorem mk_mem_iff {x y : PSet} : mk x ∈ mk y ↔ x ∈ y :=
  Iff.rfl

/-- Convert a ZFC set into a `Set` of ZFC sets -/
def toSet (u : ZFSet.{u}) : Set ZFSet.{u} :=
  { x | x ∈ u }

@[simp]
theorem mem_toSet (a u : ZFSet.{u}) : a ∈ u.toSet ↔ a ∈ u :=
  Iff.rfl

instance small_toSet (x : ZFSet.{u}) : Small.{u} x.toSet :=
  Quotient.inductionOn x fun a => by
    let f : a.Type → (mk a).toSet := fun i => ⟨mk <| a.Func i, func_mem a i⟩
    suffices Function.Surjective f by exact small_of_surjective this
    rintro ⟨y, hb⟩
    induction y using Quotient.inductionOn
    cases' hb with i h
    exact ⟨i, Subtype.coe_injective (Quotient.sound h.symm)⟩

/-- A nonempty set is one that contains some element. -/
protected def Nonempty (u : ZFSet) : Prop :=
  u.toSet.Nonempty

theorem nonempty_def (u : ZFSet) : u.Nonempty ↔ ∃ x, x ∈ u :=
  Iff.rfl

theorem nonempty_of_mem {x u : ZFSet} (h : x ∈ u) : u.Nonempty :=
  ⟨x, h⟩

@[simp]
theorem nonempty_toSet_iff {u : ZFSet} : u.toSet.Nonempty ↔ u.Nonempty :=
  Iff.rfl

/-- `x ⊆ y` as ZFC sets means that all members of `x` are members of `y`. -/
protected def Subset (x y : ZFSet.{u}) :=
  ∀ ⦃z⦄, z ∈ x → z ∈ y

instance hasSubset : HasSubset ZFSet :=
  ⟨ZFSet.Subset⟩

theorem subset_def {x y : ZFSet.{u}} : x ⊆ y ↔ ∀ ⦃z⦄, z ∈ x → z ∈ y :=
  Iff.rfl

instance : IsRefl ZFSet (· ⊆ ·) :=
  ⟨fun _ _ => id⟩

instance : IsTrans ZFSet (· ⊆ ·) :=
  ⟨fun _ _ _ hxy hyz _ ha => hyz (hxy ha)⟩

@[simp]
theorem subset_iff : ∀ {x y : PSet}, mk x ⊆ mk y ↔ x ⊆ y
  | ⟨_, A⟩, ⟨_, _⟩ =>
    ⟨fun h a => @h ⟦A a⟧ (Mem.mk A a), fun h z =>
      Quotient.inductionOn z fun _ ⟨a, za⟩ =>
        let ⟨b, ab⟩ := h a
        ⟨b, za.trans ab⟩⟩

@[simp]
theorem toSet_subset_iff {x y : ZFSet} : x.toSet ⊆ y.toSet ↔ x ⊆ y := by
  simp [subset_def, Set.subset_def]

@[ext]
theorem ext {x y : ZFSet.{u}} : (∀ z : ZFSet.{u}, z ∈ x ↔ z ∈ y) → x = y :=
  Quotient.inductionOn₂ x y fun _ _ h => Quotient.sound (Mem.ext fun w => h ⟦w⟧)

theorem toSet_injective : Function.Injective toSet := fun _ _ h => ext <| Set.ext_iff.1 h

@[simp]
theorem toSet_inj {x y : ZFSet} : x.toSet = y.toSet ↔ x = y :=
  toSet_injective.eq_iff

instance : IsAntisymm ZFSet (· ⊆ ·) :=
  ⟨fun _ _ hab hba => ext fun c => ⟨@hab c, @hba c⟩⟩

/-- The empty ZFC set -/
protected def empty : ZFSet :=
  mk ∅

instance : EmptyCollection ZFSet :=
  ⟨ZFSet.empty⟩

instance : Inhabited ZFSet :=
  ⟨∅⟩

@[simp]
theorem not_mem_empty (x) : x ∉ (∅ : ZFSet.{u}) :=
  Quotient.inductionOn x PSet.not_mem_empty

@[simp]
theorem toSet_empty : toSet ∅ = ∅ := by simp [toSet]

@[simp]
theorem empty_subset (x : ZFSet.{u}) : (∅ : ZFSet) ⊆ x :=
  Quotient.inductionOn x fun y => subset_iff.2 <| PSet.empty_subset y

@[simp]
theorem not_nonempty_empty : ¬ZFSet.Nonempty ∅ := by simp [ZFSet.Nonempty]

@[simp]
theorem nonempty_mk_iff {x : PSet} : (mk x).Nonempty ↔ x.Nonempty := by
  refine ⟨?_, fun ⟨a, h⟩ => ⟨mk a, h⟩⟩
  rintro ⟨a, h⟩
  induction a using Quotient.inductionOn
  exact ⟨_, h⟩

theorem eq_empty (x : ZFSet.{u}) : x = ∅ ↔ ∀ y : ZFSet.{u}, y ∉ x := by
  simp [ZFSet.ext_iff]

theorem eq_empty_or_nonempty (u : ZFSet) : u = ∅ ∨ u.Nonempty := by
  rw [eq_empty, ← not_exists]
  apply em'

/-- `Insert x y` is the set `{x} ∪ y` -/
protected def Insert : ZFSet → ZFSet → ZFSet :=
  Quotient.map₂ PSet.insert
    fun _ _ uv ⟨_, _⟩ ⟨_, _⟩ ⟨αβ, βα⟩ =>
      ⟨fun o =>
        match o with
        | some a =>
          let ⟨b, hb⟩ := αβ a
          ⟨some b, hb⟩
        | none => ⟨none, uv⟩,
        fun o =>
        match o with
        | some b =>
          let ⟨a, ha⟩ := βα b
          ⟨some a, ha⟩
        | none => ⟨none, uv⟩⟩

instance : Insert ZFSet ZFSet :=
  ⟨ZFSet.Insert⟩

instance : Singleton ZFSet ZFSet :=
  ⟨fun x => insert x ∅⟩

instance : LawfulSingleton ZFSet ZFSet :=
  ⟨fun _ => rfl⟩

@[simp]
theorem mem_insert_iff {x y z : ZFSet.{u}} : x ∈ insert y z ↔ x = y ∨ x ∈ z :=
  Quotient.inductionOn₃ x y z fun _ _ _ => PSet.mem_insert_iff.trans (or_congr_left eq.symm)

theorem mem_insert (x y : ZFSet) : x ∈ insert x y :=
  mem_insert_iff.2 <| Or.inl rfl

theorem mem_insert_of_mem {y z : ZFSet} (x) (h : z ∈ y) : z ∈ insert x y :=
  mem_insert_iff.2 <| Or.inr h

@[simp]
theorem toSet_insert (x y : ZFSet) : (insert x y).toSet = insert x y.toSet := by
  ext
  simp

@[simp]
theorem mem_singleton {x y : ZFSet.{u}} : x ∈ @singleton ZFSet.{u} ZFSet.{u} _ y ↔ x = y :=
  Quotient.inductionOn₂ x y fun _ _ => PSet.mem_singleton.trans eq.symm

@[simp]
theorem toSet_singleton (x : ZFSet) : ({x} : ZFSet).toSet = {x} := by
  ext
  simp

theorem insert_nonempty (u v : ZFSet) : (insert u v).Nonempty :=
  ⟨u, mem_insert u v⟩

theorem singleton_nonempty (u : ZFSet) : ZFSet.Nonempty {u} :=
  insert_nonempty u ∅

theorem mem_pair {x y z : ZFSet.{u}} : x ∈ ({y, z} : ZFSet) ↔ x = y ∨ x = z := by
  simp

/-- `omega` is the first infinite von Neumann ordinal -/
def omega : ZFSet :=
  mk PSet.omega

@[simp]
theorem omega_zero : ∅ ∈ omega :=
  ⟨⟨0⟩, Equiv.rfl⟩

@[simp]
theorem omega_succ {n} : n ∈ omega.{u} → insert n n ∈ omega.{u} :=
  Quotient.inductionOn n fun x ⟨⟨n⟩, h⟩ =>
    ⟨⟨n + 1⟩,
      ZFSet.exact <|
        show insert (mk x) (mk x) = insert (mk <| ofNat n) (mk <| ofNat n) by
          rw [ZFSet.sound h]
          rfl⟩

/-- `{x ∈ a | p x}` is the set of elements in `a` satisfying `p` -/
protected def sep (p : ZFSet → Prop) : ZFSet → ZFSet :=
  Quotient.map (PSet.sep fun y => p (mk y))
    fun ⟨α, A⟩ ⟨β, B⟩ ⟨αβ, βα⟩ =>
      ⟨fun ⟨a, pa⟩ =>
        let ⟨b, hb⟩ := αβ a
        ⟨⟨b, by simpa only [mk_func, ← ZFSet.sound hb]⟩, hb⟩,
        fun ⟨b, pb⟩ =>
        let ⟨a, ha⟩ := βα b
        ⟨⟨a, by simpa only [mk_func, ZFSet.sound ha]⟩, ha⟩⟩

-- Porting note: the { x | p x } notation appears to be disabled in Lean 4.
instance : Sep ZFSet ZFSet :=
  ⟨ZFSet.sep⟩

@[simp]
theorem mem_sep {p : ZFSet.{u} → Prop} {x y : ZFSet.{u}} :
    y ∈ ZFSet.sep p x ↔ y ∈ x ∧ p y :=
  Quotient.inductionOn₂ x y fun _ _ =>
    PSet.mem_sep (p := p ∘ mk) fun _ _ h => (Quotient.sound h).subst
<<<<<<< HEAD
=======

@[simp]
theorem sep_empty (p : ZFSet → Prop) : (∅ : ZFSet).sep p = ∅ :=
  (eq_empty _).mpr fun _ h ↦ not_mem_empty _ (mem_sep.mp h).1
>>>>>>> d0df76bd

@[simp]
theorem toSet_sep (a : ZFSet) (p : ZFSet → Prop) :
    (ZFSet.sep p a).toSet = { x ∈ a.toSet | p x } := by
  ext
  simp

/-- The powerset operation, the collection of subsets of a ZFC set -/
def powerset : ZFSet → ZFSet :=
  Quotient.map PSet.powerset
    fun ⟨_, A⟩ ⟨_, B⟩ ⟨αβ, βα⟩ =>
      ⟨fun p =>
        ⟨{ b | ∃ a, p a ∧ Equiv (A a) (B b) }, fun ⟨a, pa⟩ =>
          let ⟨b, ab⟩ := αβ a
          ⟨⟨b, a, pa, ab⟩, ab⟩,
          fun ⟨_, a, pa, ab⟩ => ⟨⟨a, pa⟩, ab⟩⟩,
        fun q =>
        ⟨{ a | ∃ b, q b ∧ Equiv (A a) (B b) }, fun ⟨_, b, qb, ab⟩ => ⟨⟨b, qb⟩, ab⟩, fun ⟨b, qb⟩ =>
          let ⟨a, ab⟩ := βα b
          ⟨⟨a, b, qb, ab⟩, ab⟩⟩⟩

@[simp]
theorem mem_powerset {x y : ZFSet.{u}} : y ∈ powerset x ↔ y ⊆ x :=
  Quotient.inductionOn₂ x y fun _ _ => PSet.mem_powerset.trans subset_iff.symm

theorem sUnion_lem {α β : Type u} (A : α → PSet) (B : β → PSet) (αβ : ∀ a, ∃ b, Equiv (A a) (B b)) :
    ∀ a, ∃ b, Equiv ((sUnion ⟨α, A⟩).Func a) ((sUnion ⟨β, B⟩).Func b)
  | ⟨a, c⟩ => by
    let ⟨b, hb⟩ := αβ a
    induction' ea : A a with γ Γ
    induction' eb : B b with δ Δ
    rw [ea, eb] at hb
    cases' hb with γδ δγ
    let c : (A a).Type := c
    let ⟨d, hd⟩ := γδ (by rwa [ea] at c)
    use ⟨b, Eq.ndrec d (Eq.symm eb)⟩
    change PSet.Equiv ((A a).Func c) ((B b).Func (Eq.ndrec d eb.symm))
    match A a, B b, ea, eb, c, d, hd with
    | _, _, rfl, rfl, _, _, hd => exact hd

/-- The union operator, the collection of elements of elements of a ZFC set -/
def sUnion : ZFSet → ZFSet :=
  Quotient.map PSet.sUnion
    fun ⟨_, A⟩ ⟨_, B⟩ ⟨αβ, βα⟩ =>
      ⟨sUnion_lem A B αβ, fun a =>
        Exists.elim
          (sUnion_lem B A (fun b => Exists.elim (βα b) fun c hc => ⟨c, PSet.Equiv.symm hc⟩) a)
          fun b hb => ⟨b, PSet.Equiv.symm hb⟩⟩

@[inherit_doc]
prefix:110 "⋃₀ " => ZFSet.sUnion

/-- The intersection operator, the collection of elements in all of the elements of a ZFC set. We
define `⋂₀ ∅ = ∅`. -/
def sInter (x : ZFSet) : ZFSet := (⋃₀ x).sep (fun y => ∀ z ∈ x, y ∈ z)

@[inherit_doc]
prefix:110 "⋂₀ " => ZFSet.sInter

@[simp]
theorem mem_sUnion {x y : ZFSet.{u}} : y ∈ ⋃₀ x ↔ ∃ z ∈ x, y ∈ z :=
  Quotient.inductionOn₂ x y fun _ _ => PSet.mem_sUnion.trans
    ⟨fun ⟨z, h⟩ => ⟨⟦z⟧, h⟩, fun ⟨z, h⟩ => Quotient.inductionOn z (fun z h => ⟨z, h⟩) h⟩

theorem mem_sInter {x y : ZFSet} (h : x.Nonempty) : y ∈ ⋂₀ x ↔ ∀ z ∈ x, y ∈ z := by
  unfold sInter
  simp only [and_iff_right_iff_imp, mem_sep]
  intro mem
  apply mem_sUnion.mpr
  replace ⟨s, h⟩ := h
  exact ⟨_, h, mem _ h⟩

@[simp]
theorem sUnion_empty : ⋃₀ (∅ : ZFSet.{u}) = ∅ := by
  ext
  simp

@[simp]
theorem sInter_empty : ⋂₀ (∅ : ZFSet) = ∅ := by simp [sInter]

theorem mem_of_mem_sInter {x y z : ZFSet} (hy : y ∈ ⋂₀ x) (hz : z ∈ x) : y ∈ z := by
  rcases eq_empty_or_nonempty x with (rfl | hx)
  · exact (not_mem_empty z hz).elim
  · exact (mem_sInter hx).1 hy z hz

theorem mem_sUnion_of_mem {x y z : ZFSet} (hy : y ∈ z) (hz : z ∈ x) : y ∈ ⋃₀ x :=
  mem_sUnion.2 ⟨z, hz, hy⟩

theorem not_mem_sInter_of_not_mem {x y z : ZFSet} (hy : ¬y ∈ z) (hz : z ∈ x) : ¬y ∈ ⋂₀ x :=
  fun hx => hy <| mem_of_mem_sInter hx hz

@[simp]
theorem sUnion_singleton {x : ZFSet.{u}} : ⋃₀ ({x} : ZFSet) = x :=
  ext fun y => by simp_rw [mem_sUnion, mem_singleton, exists_eq_left]

@[simp]
theorem sInter_singleton {x : ZFSet.{u}} : ⋂₀ ({x} : ZFSet) = x :=
  ext fun y => by simp_rw [mem_sInter (singleton_nonempty x), mem_singleton, forall_eq]

@[simp]
theorem toSet_sUnion (x : ZFSet.{u}) : (⋃₀ x).toSet = ⋃₀ (toSet '' x.toSet) := by
  ext
  simp

theorem toSet_sInter {x : ZFSet.{u}} (h : x.Nonempty) : (⋂₀ x).toSet = ⋂₀ (toSet '' x.toSet) := by
  ext
  simp [mem_sInter h]

theorem singleton_injective : Function.Injective (@singleton ZFSet ZFSet _) := fun x y H => by
  let this := congr_arg sUnion H
  rwa [sUnion_singleton, sUnion_singleton] at this

@[simp]
theorem singleton_inj {x y : ZFSet} : ({x} : ZFSet) = {y} ↔ x = y :=
  singleton_injective.eq_iff

/-- The binary union operation -/
protected def union (x y : ZFSet.{u}) : ZFSet.{u} :=
  ⋃₀ {x, y}

/-- The binary intersection operation -/
protected def inter (x y : ZFSet.{u}) : ZFSet.{u} :=
  ZFSet.sep (fun z => z ∈ y) x -- { z ∈ x | z ∈ y }

/-- The set difference operation -/
protected def diff (x y : ZFSet.{u}) : ZFSet.{u} :=
  ZFSet.sep (fun z => z ∉ y) x -- { z ∈ x | z ∉ y }

instance : Union ZFSet :=
  ⟨ZFSet.union⟩

instance : Inter ZFSet :=
  ⟨ZFSet.inter⟩

instance : SDiff ZFSet :=
  ⟨ZFSet.diff⟩

@[simp]
theorem toSet_union (x y : ZFSet.{u}) : (x ∪ y).toSet = x.toSet ∪ y.toSet := by
  change (⋃₀ {x, y}).toSet = _
  simp

@[simp]
theorem toSet_inter (x y : ZFSet.{u}) : (x ∩ y).toSet = x.toSet ∩ y.toSet := by
  change (ZFSet.sep (fun z => z ∈ y) x).toSet = _
  ext
  simp

@[simp]
theorem toSet_sdiff (x y : ZFSet.{u}) : (x \ y).toSet = x.toSet \ y.toSet := by
  change (ZFSet.sep (fun z => z ∉ y) x).toSet = _
  ext
  simp

@[simp]
theorem mem_union {x y z : ZFSet.{u}} : z ∈ x ∪ y ↔ z ∈ x ∨ z ∈ y := by
  rw [← mem_toSet]
  simp

@[simp]
theorem mem_inter {x y z : ZFSet.{u}} : z ∈ x ∩ y ↔ z ∈ x ∧ z ∈ y :=
  @mem_sep (fun z : ZFSet.{u} => z ∈ y) x z

@[simp]
theorem mem_diff {x y z : ZFSet.{u}} : z ∈ x \ y ↔ z ∈ x ∧ z ∉ y :=
  @mem_sep (fun z : ZFSet.{u} => z ∉ y) x z

@[simp]
theorem sUnion_pair {x y : ZFSet.{u}} : ⋃₀ ({x, y} : ZFSet.{u}) = x ∪ y :=
  rfl

theorem mem_wf : @WellFounded ZFSet (· ∈ ·) :=
  (wellFounded_lift₂_iff (H := fun a b c d hx hy =>
    propext ((@Mem.congr_left a c hx).trans (@Mem.congr_right b d hy _)))).mpr PSet.mem_wf

/-- Induction on the `∈` relation. -/
@[elab_as_elim]
theorem inductionOn {p : ZFSet → Prop} (x) (h : ∀ x, (∀ y ∈ x, p y) → p x) : p x :=
  mem_wf.induction x h

instance : IsWellFounded ZFSet (· ∈ ·) :=
  ⟨mem_wf⟩

instance : WellFoundedRelation ZFSet :=
  ⟨_, mem_wf⟩

theorem mem_asymm {x y : ZFSet} : x ∈ y → y ∉ x :=
<<<<<<< HEAD
  asymm (r := (· ∈ ·))

theorem mem_irrefl (x : ZFSet) : x ∉ x :=
  irrefl (r := (· ∈ ·)) x
=======
  asymm_of (· ∈ ·)

theorem mem_irrefl (x : ZFSet) : x ∉ x :=
  irrefl_of (· ∈ ·) x
>>>>>>> d0df76bd

theorem regularity (x : ZFSet.{u}) (h : x ≠ ∅) : ∃ y ∈ x, x ∩ y = ∅ :=
  by_contradiction fun ne =>
    h <| (eq_empty x).2 fun y =>
      @inductionOn (fun z => z ∉ x) y fun z IH zx =>
        ne ⟨z, zx, (eq_empty _).2 fun w wxz =>
          let ⟨wx, wz⟩ := mem_inter.1 wxz
          IH w wz wx⟩

/-- The image of a (definable) ZFC set function -/
def image (f : ZFSet → ZFSet) [Definable₁ f] : ZFSet → ZFSet :=
  let r := Definable₁.out f
  Quotient.map (PSet.image r)
    fun _ _ e =>
      Mem.ext fun _ =>
        (mem_image (fun _ _ ↦ Definable₁.out_equiv _)).trans <|
          Iff.trans
              ⟨fun ⟨w, h1, h2⟩ => ⟨w, (Mem.congr_right e).1 h1, h2⟩, fun ⟨w, h1, h2⟩ =>
                ⟨w, (Mem.congr_right e).2 h1, h2⟩⟩ <|
            (mem_image (fun _ _ ↦ Definable₁.out_equiv _)).symm

theorem image.mk (f : ZFSet.{u} → ZFSet.{u}) [Definable₁ f] (x) {y} : y ∈ x → f y ∈ image f x :=
  Quotient.inductionOn₂ x y fun ⟨_, _⟩ _ ⟨a, ya⟩ => by
    simp only [mk_eq, ← Definable₁.mk_out (f := f)]
    exact ⟨a, Definable₁.out_equiv f ya⟩

@[simp]
theorem mem_image {f : ZFSet.{u} → ZFSet.{u}} [Definable₁ f] {x y : ZFSet.{u}} :
    y ∈ image f x ↔ ∃ z ∈ x, f z = y :=
  Quotient.inductionOn₂ x y fun ⟨_, A⟩ _ =>
    ⟨fun ⟨a, ya⟩ => ⟨⟦A a⟧, Mem.mk A a, ((Quotient.sound ya).trans Definable₁.mk_out).symm⟩,
      fun ⟨_, hz, e⟩ => e ▸ image.mk _ _ hz⟩

@[simp]
theorem toSet_image (f : ZFSet → ZFSet) [Definable₁ f] (x : ZFSet) :
    (image f x).toSet = f '' x.toSet := by
  ext
  simp

/-- The range of an indexed family of sets. The universes allow for a more general index type
  without manual use of `ULift`. -/
noncomputable def range {α : Type u} (f : α → ZFSet.{max u v}) : ZFSet.{max u v} :=
  ⟦⟨ULift.{v} α, Quotient.out ∘ f ∘ ULift.down⟩⟧

@[simp]
theorem mem_range {α : Type u} {f : α → ZFSet.{max u v}} {x : ZFSet.{max u v}} :
    x ∈ range.{u, v} f ↔ x ∈ Set.range f :=
  Quotient.inductionOn x fun y => by
    constructor
    · rintro ⟨z, hz⟩
      exact ⟨z.down, Quotient.eq_mk_iff_out.2 hz.symm⟩
    · rintro ⟨z, hz⟩
      use ULift.up z
      simpa [hz] using PSet.Equiv.symm (Quotient.mk_out y)

@[simp]
theorem toSet_range {α : Type u} (f : α → ZFSet.{max u v}) :
    (range.{u, v} f).toSet = Set.range f := by
  ext
  simp

/-- Kuratowski ordered pair -/
def pair (x y : ZFSet.{u}) : ZFSet.{u} :=
  {{x}, {x, y}}

@[simp]
theorem toSet_pair (x y : ZFSet.{u}) : (pair x y).toSet = {{x}, {x, y}} := by simp [pair]

/-- A subset of pairs `{(a, b) ∈ x × y | p a b}` -/
def pairSep (p : ZFSet.{u} → ZFSet.{u} → Prop) (x y : ZFSet.{u}) : ZFSet.{u} :=
  ZFSet.sep (fun z => ∃ a ∈ x, ∃ b ∈ y, z = pair a b ∧ p a b) (powerset (powerset (x ∪ y)))

@[simp]
theorem mem_pairSep {p} {x y z : ZFSet.{u}} :
    z ∈ pairSep p x y ↔ ∃ a ∈ x, ∃ b ∈ y, z = pair a b ∧ p a b := by
  refine mem_sep.trans ⟨And.right, fun e => ⟨?_, e⟩⟩
  rcases e with ⟨a, ax, b, bY, rfl, pab⟩
  simp only [mem_powerset, subset_def, mem_union, pair, mem_pair]
  rintro u (rfl | rfl) v <;> simp only [mem_singleton, mem_pair]
  · rintro rfl
    exact Or.inl ax
  · rintro (rfl | rfl) <;> [left; right] <;> assumption

theorem pair_injective : Function.Injective2 pair := fun x x' y y' H => by
  have ae := ZFSet.ext_iff.1 H
  simp only [pair, mem_pair] at ae
  obtain rfl : x = x' := by
    cases' (ae {x}).1 (by simp) with h h
    · exact singleton_injective h
    · have m : x' ∈ ({x} : ZFSet) := by simp [h]
      rw [mem_singleton.mp m]
  have he : x = y → y = y' := by
    rintro rfl
    cases' (ae {x, y'}).2 (by simp only [eq_self_iff_true, or_true]) with xy'x xy'xx
    · rw [eq_comm, ← mem_singleton, ← xy'x, mem_pair]
      exact Or.inr rfl
    · simpa [eq_comm] using (ZFSet.ext_iff.1 xy'xx y').1 (by simp)
  obtain xyx | xyy' := (ae {x, y}).1 (by simp)
  · obtain rfl := mem_singleton.mp ((ZFSet.ext_iff.1 xyx y).1 <| by simp)
    simp [he rfl]
  · obtain rfl | yy' := mem_pair.mp ((ZFSet.ext_iff.1 xyy' y).1 <| by simp)
    · simp [he rfl]
    · simp [yy']

@[simp]
theorem pair_inj {x y x' y' : ZFSet} : pair x y = pair x' y' ↔ x = x' ∧ y = y' :=
  pair_injective.eq_iff

/-- The cartesian product, `{(a, b) | a ∈ x, b ∈ y}` -/
def prod : ZFSet.{u} → ZFSet.{u} → ZFSet.{u} :=
  pairSep fun _ _ => True

@[simp]
theorem mem_prod {x y z : ZFSet.{u}} : z ∈ prod x y ↔ ∃ a ∈ x, ∃ b ∈ y, z = pair a b := by
  simp [prod]

theorem pair_mem_prod {x y a b : ZFSet.{u}} : pair a b ∈ prod x y ↔ a ∈ x ∧ b ∈ y := by
  simp

/-- `isFunc x y f` is the assertion that `f` is a subset of `x × y` which relates to each element
of `x` a unique element of `y`, so that we can consider `f` as a ZFC function `x → y`. -/
def IsFunc (x y f : ZFSet.{u}) : Prop :=
  f ⊆ prod x y ∧ ∀ z : ZFSet.{u}, z ∈ x → ∃! w, pair z w ∈ f

/-- `funs x y` is `y ^ x`, the set of all set functions `x → y` -/
def funs (x y : ZFSet.{u}) : ZFSet.{u} :=
  ZFSet.sep (IsFunc x y) (powerset (prod x y))

@[simp]
theorem mem_funs {x y f : ZFSet.{u}} : f ∈ funs x y ↔ IsFunc x y f := by simp [funs, IsFunc]

instance : Definable₁ ({·}) := .mk ({·}) (fun _ ↦ rfl)
instance : Definable₂ insert := .mk insert (fun _ _ ↦ rfl)
instance : Definable₂ pair := by unfold pair; infer_instance

/-- Graph of a function: `map f x` is the ZFC function which maps `a ∈ x` to `f a` -/
def map (f : ZFSet → ZFSet) [Definable₁ f] : ZFSet → ZFSet :=
  image fun y => pair y (f y)

@[simp]
theorem mem_map {f : ZFSet → ZFSet} [Definable₁ f] {x y : ZFSet} :
    y ∈ map f x ↔ ∃ z ∈ x, pair z (f z) = y :=
  mem_image

theorem map_unique {f : ZFSet.{u} → ZFSet.{u}} [Definable₁ f] {x z : ZFSet.{u}}
    (zx : z ∈ x) : ∃! w, pair z w ∈ map f x :=
  ⟨f z, image.mk _ _ zx, fun y yx => by
    let ⟨w, _, we⟩ := mem_image.1 yx
    let ⟨wz, fy⟩ := pair_injective we
    rw [← fy, wz]⟩

@[simp]
theorem map_isFunc {f : ZFSet → ZFSet} [Definable₁ f] {x y : ZFSet} :
    IsFunc x y (map f x) ↔ ∀ z ∈ x, f z ∈ y :=
  ⟨fun ⟨ss, h⟩ z zx =>
    let ⟨_, t1, t2⟩ := h z zx
    (t2 (f z) (image.mk _ _ zx)).symm ▸ (pair_mem_prod.1 (ss t1)).right,
    fun h =>
    ⟨fun _ yx =>
      let ⟨z, zx, ze⟩ := mem_image.1 yx
      ze ▸ pair_mem_prod.2 ⟨zx, h z zx⟩,
      fun _ => map_unique⟩⟩

/-- Given a predicate `p` on ZFC sets. `Hereditarily p x` means that `x` has property `p` and the
members of `x` are all `Hereditarily p`. -/
def Hereditarily (p : ZFSet → Prop) (x : ZFSet) : Prop :=
  p x ∧ ∀ y ∈ x, Hereditarily p y
termination_by x

section Hereditarily

variable {p : ZFSet.{u} → Prop} {x y : ZFSet.{u}}

theorem hereditarily_iff : Hereditarily p x ↔ p x ∧ ∀ y ∈ x, Hereditarily p y := by
  rw [← Hereditarily]

alias ⟨Hereditarily.def, _⟩ := hereditarily_iff

theorem Hereditarily.self (h : x.Hereditarily p) : p x :=
  h.def.1

theorem Hereditarily.mem (h : x.Hereditarily p) (hy : y ∈ x) : y.Hereditarily p :=
  h.def.2 _ hy

theorem Hereditarily.empty : Hereditarily p x → p ∅ := by
  apply @ZFSet.inductionOn _ x
  intro y IH h
  rcases ZFSet.eq_empty_or_nonempty y with (rfl | ⟨a, ha⟩)
  · exact h.self
  · exact IH a ha (h.mem ha)

end Hereditarily

end ZFSet

/-- The collection of all classes.
We define `Class` as `Set ZFSet`, as this allows us to get many instances automatically. However, in
practice, we treat it as (the definitionally equal) `ZFSet → Prop`. This means, the preferred way to
state that `x : ZFSet` belongs to `A : Class` is to write `A x`. -/
def Class :=
  Set ZFSet deriving HasSubset, EmptyCollection, Nonempty, Union, Inter, HasCompl, SDiff

instance : Insert ZFSet Class :=
  ⟨Set.insert⟩

namespace Class

-- Porting note: this is no longer an automatically derived instance.
/-- `{x ∈ A | p x}` is the class of elements in `A` satisfying `p` -/
protected def sep (p : ZFSet → Prop) (A : Class) : Class :=
  {y | A y ∧ p y}

@[ext]
theorem ext {x y : Class.{u}} : (∀ z : ZFSet.{u}, x z ↔ y z) → x = y :=
  Set.ext

/-- Coerce a ZFC set into a class -/
@[coe]
def ofSet (x : ZFSet.{u}) : Class.{u} :=
  { y | y ∈ x }

instance : Coe ZFSet Class :=
  ⟨ofSet⟩

/-- The universal class -/
def univ : Class :=
  Set.univ

/-- Assert that `A` is a ZFC set satisfying `B` -/
def ToSet (B : Class.{u}) (A : Class.{u}) : Prop :=
  ∃ x : ZFSet, ↑x = A ∧ B x

/-- `A ∈ B` if `A` is a ZFC set which satisfies `B` -/
protected def Mem (B A : Class.{u}) : Prop :=
  ToSet.{u} B A

instance : Membership Class Class :=
  ⟨Class.Mem⟩

theorem mem_def (A B : Class.{u}) : A ∈ B ↔ ∃ x : ZFSet, ↑x = A ∧ B x :=
  Iff.rfl

@[simp]
theorem not_mem_empty (x : Class.{u}) : x ∉ (∅ : Class.{u}) := fun ⟨_, _, h⟩ => h

@[simp]
theorem not_empty_hom (x : ZFSet.{u}) : ¬(∅ : Class.{u}) x :=
  id

@[simp]
theorem mem_univ {A : Class.{u}} : A ∈ univ.{u} ↔ ∃ x : ZFSet.{u}, ↑x = A :=
  exists_congr fun _ => iff_of_eq (and_true _)

@[simp]
theorem mem_univ_hom (x : ZFSet.{u}) : univ.{u} x :=
  trivial

theorem eq_univ_iff_forall {A : Class.{u}} : A = univ ↔ ∀ x : ZFSet, A x :=
  Set.eq_univ_iff_forall

theorem eq_univ_of_forall {A : Class.{u}} : (∀ x : ZFSet, A x) → A = univ :=
  Set.eq_univ_of_forall

theorem mem_wf : @WellFounded Class.{u} (· ∈ ·) :=
  ⟨by
    have H : ∀ x : ZFSet.{u}, @Acc Class.{u} (· ∈ ·) ↑x := by
      refine fun a => ZFSet.inductionOn a fun x IH => ⟨_, ?_⟩
      rintro A ⟨z, rfl, hz⟩
      exact IH z hz
    refine fun A => ⟨A, ?_⟩
    rintro B ⟨x, rfl, _⟩
    exact H x⟩

instance : IsWellFounded Class (· ∈ ·) :=
  ⟨mem_wf⟩

instance : WellFoundedRelation Class :=
  ⟨_, mem_wf⟩

theorem mem_asymm {x y : Class} : x ∈ y → y ∉ x :=
<<<<<<< HEAD
  asymm (r := (· ∈ ·))

theorem mem_irrefl (x : Class) : x ∉ x :=
  irrefl (r := (· ∈ ·)) x
=======
  asymm_of (· ∈ ·)

theorem mem_irrefl (x : Class) : x ∉ x :=
  irrefl_of (· ∈ ·) x
>>>>>>> d0df76bd

/-- **There is no universal set.**
This is stated as `univ ∉ univ`, meaning that `univ` (the class of all sets) is proper (does not
belong to the class of all sets). -/
theorem univ_not_mem_univ : univ ∉ univ :=
  mem_irrefl _

/-- Convert a conglomerate (a collection of classes) into a class -/
def congToClass (x : Set Class.{u}) : Class.{u} :=
  { y | ↑y ∈ x }

@[simp]
theorem congToClass_empty : congToClass ∅ = ∅ := by
  ext z
  simp only [congToClass, not_empty_hom, iff_false]
  exact Set.not_mem_empty z

/-- Convert a class into a conglomerate (a collection of classes) -/
def classToCong (x : Class.{u}) : Set Class.{u} :=
  { y | y ∈ x }

@[simp]
theorem classToCong_empty : classToCong ∅ = ∅ := by
  ext
  simp [classToCong]

/-- The power class of a class is the class of all subclasses that are ZFC sets -/
def powerset (x : Class) : Class :=
  congToClass (Set.powerset x)

/-- The union of a class is the class of all members of ZFC sets in the class -/
def sUnion (x : Class) : Class :=
  ⋃₀ classToCong x

@[inherit_doc]
prefix:110 "⋃₀ " => Class.sUnion

/-- The intersection of a class is the class of all members of ZFC sets in the class -/
def sInter (x : Class) : Class :=
  ⋂₀ classToCong x

@[inherit_doc]
prefix:110 "⋂₀ " => Class.sInter

theorem ofSet.inj {x y : ZFSet.{u}} (h : (x : Class.{u}) = y) : x = y :=
  ZFSet.ext fun z => by
    change (x : Class.{u}) z ↔ (y : Class.{u}) z
    rw [h]

@[simp]
theorem toSet_of_ZFSet (A : Class.{u}) (x : ZFSet.{u}) : ToSet A x ↔ A x :=
  ⟨fun ⟨y, yx, py⟩ => by rwa [ofSet.inj yx] at py, fun px => ⟨x, rfl, px⟩⟩

@[simp, norm_cast]
theorem coe_mem {x : ZFSet.{u}} {A : Class.{u}} : ↑x ∈ A ↔ A x :=
  toSet_of_ZFSet _ _

@[simp]
theorem coe_apply {x y : ZFSet.{u}} : (y : Class.{u}) x ↔ x ∈ y :=
  Iff.rfl

@[simp, norm_cast]
theorem coe_subset (x y : ZFSet.{u}) : (x : Class.{u}) ⊆ y ↔ x ⊆ y :=
  Iff.rfl

@[simp, norm_cast]
theorem coe_sep (p : Class.{u}) (x : ZFSet.{u}) :
    (ZFSet.sep p x : Class) = { y ∈ x | p y } :=
  ext fun _ => ZFSet.mem_sep

@[simp, norm_cast]
theorem coe_empty : ↑(∅ : ZFSet.{u}) = (∅ : Class.{u}) :=
  ext fun y => iff_false _ ▸ ZFSet.not_mem_empty y

@[simp, norm_cast]
theorem coe_insert (x y : ZFSet.{u}) : ↑(insert x y) = @insert ZFSet.{u} Class.{u} _ x y :=
  ext fun _ => ZFSet.mem_insert_iff

@[simp, norm_cast]
theorem coe_union (x y : ZFSet.{u}) : ↑(x ∪ y) = (x : Class.{u}) ∪ y :=
  ext fun _ => ZFSet.mem_union

@[simp, norm_cast]
theorem coe_inter (x y : ZFSet.{u}) : ↑(x ∩ y) = (x : Class.{u}) ∩ y :=
  ext fun _ => ZFSet.mem_inter

@[simp, norm_cast]
theorem coe_diff (x y : ZFSet.{u}) : ↑(x \ y) = (x : Class.{u}) \ y :=
  ext fun _ => ZFSet.mem_diff

@[simp, norm_cast]
theorem coe_powerset (x : ZFSet.{u}) : ↑x.powerset = powerset.{u} x :=
  ext fun _ => ZFSet.mem_powerset

@[simp]
theorem powerset_apply {A : Class.{u}} {x : ZFSet.{u}} : powerset A x ↔ ↑x ⊆ A :=
  Iff.rfl

@[simp]
theorem sUnion_apply {x : Class} {y : ZFSet} : (⋃₀ x) y ↔ ∃ z : ZFSet, x z ∧ y ∈ z := by
  constructor
  · rintro ⟨-, ⟨z, rfl, hxz⟩, hyz⟩
    exact ⟨z, hxz, hyz⟩
  · exact fun ⟨z, hxz, hyz⟩ => ⟨_, coe_mem.2 hxz, hyz⟩

@[simp, norm_cast]
theorem coe_sUnion (x : ZFSet.{u}) : ↑(⋃₀ x : ZFSet) = ⋃₀ (x : Class.{u}) :=
  ext fun y =>
    ZFSet.mem_sUnion.trans (sUnion_apply.trans <| by rfl).symm

@[simp]
theorem mem_sUnion {x y : Class.{u}} : y ∈ ⋃₀ x ↔ ∃ z, z ∈ x ∧ y ∈ z := by
  constructor
  · rintro ⟨w, rfl, z, hzx, hwz⟩
    exact ⟨z, hzx, coe_mem.2 hwz⟩
  · rintro ⟨w, hwx, z, rfl, hwz⟩
    exact ⟨z, rfl, w, hwx, hwz⟩

theorem sInter_apply {x : Class.{u}} {y : ZFSet.{u}} : (⋂₀ x) y ↔ ∀ z : ZFSet.{u}, x z → y ∈ z := by
  refine ⟨fun hxy z hxz => hxy _ ⟨z, rfl, hxz⟩, ?_⟩
  rintro H - ⟨z, rfl, hxz⟩
  exact H _ hxz

@[simp, norm_cast]
theorem coe_sInter {x : ZFSet.{u}} (h : x.Nonempty) : ↑(⋂₀ x : ZFSet) = ⋂₀ (x : Class.{u}) :=
  Set.ext fun _ => (ZFSet.mem_sInter h).trans sInter_apply.symm

theorem mem_of_mem_sInter {x y z : Class} (hy : y ∈ ⋂₀ x) (hz : z ∈ x) : y ∈ z := by
  obtain ⟨w, rfl, hw⟩ := hy
  exact coe_mem.2 (hw z hz)

theorem mem_sInter {x y : Class.{u}} (h : x.Nonempty) : y ∈ ⋂₀ x ↔ ∀ z, z ∈ x → y ∈ z := by
  refine ⟨fun hy z => mem_of_mem_sInter hy, fun H => ?_⟩
  simp_rw [mem_def, sInter_apply]
  obtain ⟨z, hz⟩ := h
  obtain ⟨y, rfl, _⟩ := H z (coe_mem.2 hz)
  refine ⟨y, rfl, fun w hxw => ?_⟩
  simpa only [coe_mem, coe_apply] using H w (coe_mem.2 hxw)

@[simp]
theorem sUnion_empty : ⋃₀ (∅ : Class.{u}) = (∅ : Class.{u}) := by
  ext
  simp

@[simp]
theorem sInter_empty : ⋂₀ (∅ : Class.{u}) = univ := by
  rw [sInter, classToCong_empty, Set.sInter_empty, univ]

/-- An induction principle for sets. If every subset of a class is a member, then the class is
  universal. -/
theorem eq_univ_of_powerset_subset {A : Class} (hA : powerset A ⊆ A) : A = univ :=
  eq_univ_of_forall
    (by
      by_contra! hnA
      exact
        WellFounded.min_mem ZFSet.mem_wf _ hnA
          (hA fun x hx =>
            Classical.not_not.1 fun hB =>
              WellFounded.not_lt_min ZFSet.mem_wf _ hnA hB <| coe_apply.1 hx))

/-- The definite description operator, which is `{x}` if `{y | A y} = {x}` and `∅` otherwise. -/
def iota (A : Class) : Class :=
  ⋃₀ { x | ∀ y, A y ↔ y = x }

theorem iota_val (A : Class) (x : ZFSet) (H : ∀ y, A y ↔ y = x) : iota A = ↑x :=
  ext fun y =>
    ⟨fun ⟨_, ⟨x', rfl, h⟩, yx'⟩ => by rwa [← (H x').1 <| (h x').2 rfl], fun yx =>
      ⟨_, ⟨x, rfl, H⟩, yx⟩⟩

/-- Unlike the other set constructors, the `iota` definite descriptor
  is a set for any set input, but not constructively so, so there is no
  associated `Class → Set` function. -/
theorem iota_ex (A) : iota.{u} A ∈ univ.{u} :=
  mem_univ.2 <|
    Or.elim (Classical.em <| ∃ x, ∀ y, A y ↔ y = x) (fun ⟨x, h⟩ => ⟨x, Eq.symm <| iota_val A x h⟩)
      fun hn =>
      ⟨∅, ext fun _ => coe_empty.symm ▸ ⟨False.rec, fun ⟨_, ⟨x, rfl, H⟩, _⟩ => hn ⟨x, H⟩⟩⟩

/-- Function value -/
def fval (F A : Class.{u}) : Class.{u} :=
  iota fun y => ToSet (fun x => F (ZFSet.pair x y)) A

@[inherit_doc]
infixl:100 " ′ " => fval

theorem fval_ex (F A : Class.{u}) : F ′ A ∈ univ.{u} :=
  iota_ex _

end Class

namespace ZFSet

@[simp]
theorem map_fval {f : ZFSet.{u} → ZFSet.{u}} [Definable₁ f] {x y : ZFSet.{u}}
    (h : y ∈ x) : (ZFSet.map f x ′ y : Class.{u}) = f y :=
  Class.iota_val _ _ fun z => by
    rw [Class.toSet_of_ZFSet, Class.coe_apply, mem_map]
    exact
      ⟨fun ⟨w, _, pr⟩ => by
        let ⟨wy, fw⟩ := ZFSet.pair_injective pr
        rw [← fw, wy], fun e => by
        subst e
        exact ⟨_, h, rfl⟩⟩

variable (x : ZFSet.{u})

/-- A choice function on the class of nonempty ZFC sets. -/
noncomputable def choice : ZFSet :=
  @map (fun y => Classical.epsilon fun z => z ∈ y) (Classical.allZFSetDefinable _) x

theorem choice_mem_aux (h : ∅ ∉ x) (y : ZFSet.{u}) (yx : y ∈ x) :
    (Classical.epsilon fun z : ZFSet.{u} => z ∈ y) ∈ y :=
  (@Classical.epsilon_spec _ fun z : ZFSet.{u} => z ∈ y) <|
    by_contradiction fun n => h <| by rwa [← (eq_empty y).2 fun z zx => n ⟨z, zx⟩]

theorem choice_isFunc (h : ∅ ∉ x) : IsFunc x (⋃₀ x) (choice x) :=
<<<<<<< HEAD
  (@map_isFunc _ (Classical.allDefinable _) _ _).2 fun y yx =>
=======
  (@map_isFunc _ (Classical.allZFSetDefinable _) _ _).2 fun y yx =>
>>>>>>> d0df76bd
    mem_sUnion.2 ⟨y, yx, choice_mem_aux x h y yx⟩

theorem choice_mem (h : ∅ ∉ x) (y : ZFSet.{u}) (yx : y ∈ x) :
    (choice x ′ y : Class.{u}) ∈ (y : Class.{u}) := by
  delta choice
  rw [@map_fval _ (Classical.allZFSetDefinable _) x y yx, Class.coe_mem, Class.coe_apply]
  exact choice_mem_aux x h y yx

private lemma toSet_equiv_aux {s : Set ZFSet.{u}} (hs : Small.{u} s) :
  (mk <| PSet.mk (Shrink s) fun x ↦ ((equivShrink s).symm x).1.out).toSet = s := by
    ext x
    rw [mem_toSet, ← mk_out x, mk_mem_iff, mk_out]
    refine ⟨?_, fun xs ↦ ⟨equivShrink s (Subtype.mk x xs), ?_⟩⟩
    · rintro ⟨b, h2⟩
      rw [← ZFSet.eq, ZFSet.mk_out] at h2
      simp [h2]
    · simp [PSet.Equiv.refl]

/-- `ZFSet.toSet` as an equivalence. -/
@[simps apply_coe]
noncomputable def toSet_equiv : ZFSet.{u} ≃ {s : Set ZFSet.{u} // Small.{u, u+1} s} where
  toFun x := ⟨x.toSet, x.small_toSet⟩
  invFun := fun ⟨s, _⟩ ↦ mk <| PSet.mk (Shrink s) fun x ↦ ((equivShrink.{u, u+1} s).symm x).1.out
  left_inv := Function.rightInverse_of_injective_of_leftInverse (by intros x y; simp)
    fun s ↦ Subtype.coe_injective <| toSet_equiv_aux s.2
  right_inv s := Subtype.coe_injective <| toSet_equiv_aux s.2

end ZFSet

set_option linter.style.longFile 1700<|MERGE_RESOLUTION|>--- conflicted
+++ resolved
@@ -248,17 +248,10 @@
   ⟨_, mem_wf⟩
 
 theorem mem_asymm {x y : PSet} : x ∈ y → y ∉ x :=
-<<<<<<< HEAD
-  asymm (r := (· ∈ ·))
-
-theorem mem_irrefl (x : PSet) : x ∉ x :=
-  irrefl (r := (· ∈ ·)) x
-=======
   asymm_of (· ∈ ·)
 
 theorem mem_irrefl (x : PSet) : x ∉ x :=
   irrefl_of (· ∈ ·) x
->>>>>>> d0df76bd
 
 /-- Convert a pre-set to a `Set` of pre-sets. -/
 def toSet (u : PSet.{u}) : Set PSet.{u} :=
@@ -362,11 +355,7 @@
 @[simp]
 theorem mem_singleton {x y : PSet} : x ∈ ({y} : PSet) ↔ Equiv x y :=
   mem_insert_iff.trans
-<<<<<<< HEAD
-    ⟨fun o => Or.rec (fun h => h) (fun n => absurd n (not_mem_empty _)) o, Or.inl⟩
-=======
     ⟨fun o => Or.rec id (fun n => absurd n (not_mem_empty _)) o, Or.inl⟩
->>>>>>> d0df76bd
 
 theorem mem_pair {x y z : PSet} : x ∈ ({y, z} : PSet) ↔ Equiv x y ∨ Equiv x z := by
   simp
@@ -940,13 +929,10 @@
     y ∈ ZFSet.sep p x ↔ y ∈ x ∧ p y :=
   Quotient.inductionOn₂ x y fun _ _ =>
     PSet.mem_sep (p := p ∘ mk) fun _ _ h => (Quotient.sound h).subst
-<<<<<<< HEAD
-=======
 
 @[simp]
 theorem sep_empty (p : ZFSet → Prop) : (∅ : ZFSet).sep p = ∅ :=
   (eq_empty _).mpr fun _ h ↦ not_mem_empty _ (mem_sep.mp h).1
->>>>>>> d0df76bd
 
 @[simp]
 theorem toSet_sep (a : ZFSet) (p : ZFSet → Prop) :
@@ -1134,17 +1120,10 @@
   ⟨_, mem_wf⟩
 
 theorem mem_asymm {x y : ZFSet} : x ∈ y → y ∉ x :=
-<<<<<<< HEAD
-  asymm (r := (· ∈ ·))
-
-theorem mem_irrefl (x : ZFSet) : x ∉ x :=
-  irrefl (r := (· ∈ ·)) x
-=======
   asymm_of (· ∈ ·)
 
 theorem mem_irrefl (x : ZFSet) : x ∉ x :=
   irrefl_of (· ∈ ·) x
->>>>>>> d0df76bd
 
 theorem regularity (x : ZFSet.{u}) (h : x ≠ ∅) : ∃ y ∈ x, x ∩ y = ∅ :=
   by_contradiction fun ne =>
@@ -1425,17 +1404,10 @@
   ⟨_, mem_wf⟩
 
 theorem mem_asymm {x y : Class} : x ∈ y → y ∉ x :=
-<<<<<<< HEAD
-  asymm (r := (· ∈ ·))
-
-theorem mem_irrefl (x : Class) : x ∉ x :=
-  irrefl (r := (· ∈ ·)) x
-=======
   asymm_of (· ∈ ·)
 
 theorem mem_irrefl (x : Class) : x ∉ x :=
   irrefl_of (· ∈ ·) x
->>>>>>> d0df76bd
 
 /-- **There is no universal set.**
 This is stated as `univ ∉ univ`, meaning that `univ` (the class of all sets) is proper (does not
@@ -1652,11 +1624,7 @@
     by_contradiction fun n => h <| by rwa [← (eq_empty y).2 fun z zx => n ⟨z, zx⟩]
 
 theorem choice_isFunc (h : ∅ ∉ x) : IsFunc x (⋃₀ x) (choice x) :=
-<<<<<<< HEAD
-  (@map_isFunc _ (Classical.allDefinable _) _ _).2 fun y yx =>
-=======
   (@map_isFunc _ (Classical.allZFSetDefinable _) _ _).2 fun y yx =>
->>>>>>> d0df76bd
     mem_sUnion.2 ⟨y, yx, choice_mem_aux x h y yx⟩
 
 theorem choice_mem (h : ∅ ∉ x) (y : ZFSet.{u}) (yx : y ∈ x) :
