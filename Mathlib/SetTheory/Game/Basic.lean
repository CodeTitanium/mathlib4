--- conflicted
+++ resolved
@@ -380,8 +380,6 @@
 
 /-- `x * y` and `y * x` have the same moves. -/
 protected lemma mul_comm (x y : PGame) : x * y ≡ y * x :=
-<<<<<<< HEAD
-=======
   match x, y with
   | ⟨xl, xr, xL, xR⟩, ⟨yl, yr, yL, yR⟩ => by
     refine Identical.of_equiv ((Equiv.prodComm _ _).sumCongr (Equiv.prodComm _ _))
@@ -391,18 +389,6 @@
         (PGame.add_comm _ _)).sub (PGame.mul_comm _ _))
   termination_by (x, y)
 
-/-- `x * y` and `y * x` have the same moves. -/
-def mulCommRelabelling (x y : PGame.{u}) : x * y ≡r y * x :=
->>>>>>> f68a59e8
-  match x, y with
-  | ⟨xl, xr, xL, xR⟩, ⟨yl, yr, yL, yR⟩ => by
-    refine Identical.of_equiv ((Equiv.prodComm _ _).sumCongr (Equiv.prodComm _ _))
-      ((Equiv.sumComm _ _).trans ((Equiv.prodComm _ _).sumCongr (Equiv.prodComm _ _))) ?_ ?_ <;>
-    · rintro (⟨_, _⟩ | ⟨_, _⟩) <;>
-      exact ((((PGame.mul_comm _ (mk _ _ _ _)).add (PGame.mul_comm (mk _ _ _ _) _)).trans
-        (PGame.add_comm _ _)).sub (PGame.mul_comm _ _))
-  termination_by (x, y)
-
 theorem quot_mul_comm (x y : PGame.{u}) : (⟦x * y⟧ : Game) = ⟦y * x⟧ :=
   game_eq (x.mul_comm y).equiv
 
@@ -426,13 +412,6 @@
 
 /-- `x * 0` has exactly the same moves as `0`. -/
 protected lemma mul_zero (x : PGame) : x * 0 ≡ 0 := identical_zero _
-<<<<<<< HEAD
-=======
-
-/-- `x * 0` has exactly the same moves as `0`. -/
-def mulZeroRelabelling (x : PGame) : x * 0 ≡r 0 :=
-  Relabelling.isEmpty _
->>>>>>> f68a59e8
 
 /-- `x * 0` is equivalent to `0`. -/
 theorem mul_zero_equiv (x : PGame) : x * 0 ≈ 0 :=
@@ -444,13 +423,6 @@
 
 /-- `0 * x` has exactly the same moves as `0`. -/
 protected lemma zero_mul (x : PGame) : 0 * x ≡ 0 := identical_zero _
-<<<<<<< HEAD
-=======
-
-/-- `0 * x` has exactly the same moves as `0`. -/
-def zeroMulRelabelling (x : PGame) : 0 * x ≡r 0 :=
-  Relabelling.isEmpty _
->>>>>>> f68a59e8
 
 /-- `0 * x` is equivalent to `0`. -/
 theorem zero_mul_equiv (x : PGame) : 0 * x ≈ 0 :=
@@ -460,37 +432,6 @@
 theorem quot_zero_mul (x : PGame) : (⟦0 * x⟧ : Game) = 0 :=
   game_eq x.zero_mul_equiv
 
-/-- `x * -y` and `-(x * y)` have the same moves. -/
-lemma mul_neg (x y : PGame) : x * -y = -(x * y) :=
-  match x, y with
-  | mk xl xr xL xR, mk yl yr yL yR => by
-    refine ext rfl rfl ?_ ?_
-    · rintro (⟨i, j⟩ | ⟨i, j⟩) _ ⟨rfl⟩
-      · refine (@mul_moveLeft_inl (mk xl xr xL xR) (-mk yl yr yL yR) i j).trans ?_
-        dsimp
-        rw [PGame.neg_sub', PGame.neg_add]
-        congr
-        exacts [mul_neg _ (mk _ _ _ _), mul_neg _ _, mul_neg _ _]
-      · refine (@mul_moveLeft_inr (mk xl xr xL xR) (-mk yl yr yL yR) i j).trans ?_
-        dsimp
-        rw [PGame.neg_sub', PGame.neg_add]
-        congr
-        exacts [mul_neg _ (mk _ _ _ _), mul_neg _ _, mul_neg _ _]
-    · rintro (⟨i, j⟩ | ⟨i, j⟩) _ ⟨rfl⟩
-      · refine (@mul_moveRight_inl (mk xl xr xL xR) (-mk yl yr yL yR) i j).trans ?_
-        dsimp
-        rw [PGame.neg_sub', PGame.neg_add]
-        congr
-        exacts [mul_neg _ (mk _ _ _ _), mul_neg _ _, mul_neg _ _]
-      · refine (@mul_moveRight_inr (mk xl xr xL xR) (-mk yl yr yL yR) i j).trans ?_
-        dsimp
-        rw [PGame.neg_sub', PGame.neg_add]
-        congr
-        exacts [mul_neg _ (mk _ _ _ _), mul_neg _ _, mul_neg _ _]
-  termination_by (x, y)
-
-<<<<<<< HEAD
-=======
 /-- `x * -y` and `-(x * y)` have the same moves. -/
 @[simp]
 lemma mul_neg (x y : PGame) : x * -y = -(x * y) :=
@@ -504,7 +445,6 @@
       exacts [mul_neg _ (mk ..), mul_neg .., mul_neg ..]
 termination_by (x, y)
 
->>>>>>> f68a59e8
 /-- `-x * y` and `-(x * y)` have the same moves. -/
 lemma neg_mul (x y : PGame) : -x * y ≡ -(x * y) :=
   ((PGame.mul_comm _ _).trans (of_eq (mul_neg _ _))).trans (PGame.mul_comm _ _).neg
@@ -959,26 +899,8 @@
 lemma inv'_one : inv' 1 ≡ 1 := by
   rw [Identical.ext_iff]
   constructor
-<<<<<<< HEAD
-  · simp [memₗ_def, inv']
-  · simp [memᵣ_def, inv']
-=======
   · simp [memₗ_def, inv', isEmpty_subtype]
   · simp [memᵣ_def, inv', isEmpty_subtype]
-
-/-- `inv' 1` has exactly the same moves as `1`. -/
-def inv'One : inv' 1 ≡r (1 : PGame.{u}) := by
-  change Relabelling (mk _ _ _ _) 1
-  have : IsEmpty { _i : PUnit.{u + 1} // (0 : PGame.{u}) < 0 } := by
-    rw [lt_self_iff_false]
-    infer_instance
-  refine ⟨?_, ?_, fun i => ?_, IsEmpty.elim ?_⟩ <;> dsimp
-  · apply Equiv.equivPUnit
-  · apply Equiv.equivOfIsEmpty
-  · -- Porting note: had to add `rfl`, because `simp` only uses the built-in `rfl`.
-    simp; rfl
-  · infer_instance
->>>>>>> f68a59e8
 
 theorem inv'_one_equiv : inv' 1 ≈ 1 :=
   inv'_one.equiv
@@ -1004,17 +926,9 @@
 
 /-- `1⁻¹` has exactly the same moves as `1`. -/
 lemma inv_one : 1⁻¹ ≡ 1 := by
-<<<<<<< HEAD
-=======
   rw [inv_eq_of_pos PGame.zero_lt_one]
   exact inv'_one
 
-/-- `1⁻¹` has exactly the same moves as `1`. -/
-def invOne : 1⁻¹ ≡r 1 := by
->>>>>>> f68a59e8
-  rw [inv_eq_of_pos PGame.zero_lt_one]
-  exact inv'_one
-
 theorem inv_one_equiv : (1⁻¹ : PGame) ≈ 1 :=
   inv_one.equiv
 
