/-
Copyright (c) 2020 Fox Thomson. All rights reserved.
Released under Apache 2.0 license as described in the file LICENSE.
Authors: Fox Thomson
-/
import Mathlib.SetTheory.Game.Basic
import Mathlib.Tactic.NthRewrite

/-!
# Basic definitions about impartial (pre-)games

We will define an impartial game, one in which left and right can make exactly the same moves.
Our definition differs slightly by saying that the game is always equivalent to its negative,
no matter what moves are played. This allows for games such as poker-nim to be classified as
impartial.
-/


universe u

namespace SetTheory

open scoped PGame

namespace PGame

<<<<<<< HEAD
/-- An impartial game is one that's equivalent to its negative, such that each left and right move
is also impartial.

In such a game, both players have the same payoffs at any given moment. -/
def Impartial (G : PGame) : Prop :=
  G ≈ -G ∧ (∀ i, Impartial (G.moveLeft i)) ∧ ∀ j, Impartial (G.moveRight j)
termination_by G
=======
/-- The definition for an impartial game, defined using Conway induction. -/
def ImpartialAux (G : PGame) : Prop :=
  (G ≈ -G) ∧ (∀ i, ImpartialAux (G.moveLeft i)) ∧ ∀ j, ImpartialAux (G.moveRight j)
termination_by G

theorem impartialAux_def {G : PGame} : G.ImpartialAux ↔
    (G ≈ -G) ∧ (∀ i, ImpartialAux (G.moveLeft i)) ∧ ∀ j, ImpartialAux (G.moveRight j) := by
  rw [ImpartialAux]

/-- A typeclass on impartial games. -/
class Impartial (G : PGame) : Prop where
  out : ImpartialAux G

theorem impartial_iff_aux {G : PGame} : G.Impartial ↔ G.ImpartialAux :=
  ⟨fun h => h.1, fun h => ⟨h⟩⟩
>>>>>>> 77577996

theorem impartial_def {G : PGame} :
    G.Impartial ↔ (G ≈ -G) ∧ (∀ i, Impartial (G.moveLeft i)) ∧ ∀ j, Impartial (G.moveRight j) := by
  rw [Impartial]

theorem impartial_mk {G : PGame} (he : G ≈ -G)
    (hl : ∀ i, Impartial (G.moveLeft i)) (hr : ∀ j, Impartial (G.moveRight j)) : G.Impartial :=
  impartial_def.2 ⟨he, hl, hr⟩

namespace Impartial

<<<<<<< HEAD
theorem zero : Impartial 0 := by
  rw [impartial_def]
  simp

theorem star : Impartial star := by
  rw [impartial_def]
  simpa using Impartial.zero
=======
instance impartial_zero : Impartial 0 := by
  rw [impartial_def]
  simp

instance impartial_star : Impartial star := by
  rw [impartial_def]
  simpa using Impartial.impartial_zero
>>>>>>> 77577996

theorem neg_equiv_self {G : PGame} (h : G.Impartial) : G ≈ -G :=
  (impartial_def.1 h).1

<<<<<<< HEAD
theorem mk'_neg_equiv_self {G : PGame} (h : G.Impartial) : -(⟦G⟧ : Game) = ⟦G⟧ :=
  game_eq (Equiv.symm h.neg_equiv_self)
=======
@[simp]
theorem mk'_neg_equiv_self (G : PGame) [G.Impartial] : -(⟦G⟧ : Game) = ⟦G⟧ :=
  game_eq (Equiv.symm (neg_equiv_self G))
>>>>>>> 77577996

theorem moveLeft {G : PGame} (h : G.Impartial) (i : G.LeftMoves) :
    (G.moveLeft i).Impartial :=
  (impartial_def.1 h).2.1 i

theorem moveRight {G : PGame} (h : G.Impartial) (j : G.RightMoves) :
    (G.moveRight j).Impartial :=
  (impartial_def.1 h).2.2 j

<<<<<<< HEAD
theorem congr {G H : PGame} (r : G ≡r H) (h : G.Impartial) : H.Impartial :=
  impartial_mk
    (Equiv.trans r.symm.equiv <| Equiv.trans h.neg_equiv_self <| neg_equiv_neg_iff.2 r.equiv)
      (fun i => congr (r.moveLeftSymm i) (h.moveLeft _))
      (fun j => congr (r.moveRightSymm j) (h.moveRight _))
termination_by (G, H)

theorem add {G H : PGame} (hG : G.Impartial) (hH : H.Impartial) : (G + H).Impartial := by
  rw [impartial_def]
  refine ⟨Equiv.trans (add_congr (neg_equiv_self hG) (neg_equiv_self hH))
      (Equiv.symm (negAddRelabelling _ _).equiv), fun k => ?_, fun k => ?_⟩
  apply leftMoves_add_cases k
  on_goal 3 => apply rightMoves_add_cases k
  all_goals
    intro i
    simp only [add_moveLeft_inl, add_moveLeft_inr, add_moveRight_inl, add_moveRight_inr]
    apply add
    assumption'
  exacts [hG.moveLeft _, hH.moveLeft _, hG.moveRight _, hH.moveRight _]
termination_by (G, H)

theorem neg {G : PGame} (h : G.Impartial) : (-G).Impartial := by
  apply impartial_mk
  · rw [neg_neg]
    exact Equiv.symm (neg_equiv_self h)
  · intro i
    rw [moveLeft_neg']
    apply neg (h.moveRight _)
  · intro i
    rw [moveRight_neg']
    apply neg (h.moveLeft _)
termination_by G

variable {G : PGame}

theorem nonpos (hG : G.Impartial) : ¬ 0 < G := by
  intro hl
  have hg := neg_lt_neg_iff.2 hl
  rw [neg_zero, lt_congr_left (Equiv.symm (neg_equiv_self hG))] at hg
  exact hl.asymm hg

theorem nonneg (hG : G.Impartial) : ¬ G < 0 := by
  rw [← neg_lt_neg_iff, neg_zero]
  exact nonpos hG.neg
=======
theorem impartial_congr {G H : PGame} (e : G ≡r H) [G.Impartial] : H.Impartial :=
  impartial_def.2
    ⟨Equiv.trans e.symm.equiv (Equiv.trans (neg_equiv_self G) (neg_equiv_neg_iff.2 e.equiv)),
      fun i => impartial_congr (e.moveLeftSymm i), fun j => impartial_congr (e.moveRightSymm j)⟩
termination_by G

instance impartial_add (G H : PGame) [G.Impartial] [H.Impartial] : (G + H).Impartial := by
  rw [impartial_def]
  refine ⟨Equiv.trans (add_congr (neg_equiv_self G) (neg_equiv_self _))
      (Equiv.symm (negAddRelabelling _ _).equiv), fun k => ?_, fun k => ?_⟩
  · apply leftMoves_add_cases k
    all_goals
      intro i; simp only [add_moveLeft_inl, add_moveLeft_inr]
      apply impartial_add
  · apply rightMoves_add_cases k
    all_goals
      intro i; simp only [add_moveRight_inl, add_moveRight_inr]
      apply impartial_add
termination_by (G, H)

instance impartial_neg (G : PGame) [G.Impartial] : (-G).Impartial := by
  rw [impartial_def]
  refine ⟨?_, fun i => ?_, fun i => ?_⟩
  · rw [neg_neg]
    exact Equiv.symm (neg_equiv_self G)
  · rw [moveLeft_neg']
    exact impartial_neg _
  · rw [moveRight_neg']
    exact impartial_neg _
termination_by G

variable (G : PGame) [Impartial G]

theorem nonpos : ¬0 < G := by
  intro h
  have h' := neg_lt_neg_iff.2 h
  rw [neg_zero, lt_congr_left (Equiv.symm (neg_equiv_self G))] at h'
  exact (h.trans h').false

theorem nonneg : ¬G < 0 := by
  intro h
  have h' := neg_lt_neg_iff.2 h
  rw [neg_zero, lt_congr_right (Equiv.symm (neg_equiv_self G))] at h'
  exact (h.trans h').false
>>>>>>> 77577996

/-- In an impartial game, either the first player always wins, or the second player always wins. -/
theorem equiv_or_fuzzy_zero (hG : G.Impartial) : G ≈ 0 ∨ G ‖ 0 := by
  rcases lt_or_equiv_or_gt_or_fuzzy G 0 with (h | h | h | h)
  · exact (nonneg hG h).elim
  · exact Or.inl h
  · exact (nonpos hG h).elim
  · exact Or.inr h

theorem not_equiv_zero_iff (h : G.Impartial) : ¬ G ≈ 0 ↔ G ‖ 0 :=
  ⟨(equiv_or_fuzzy_zero h).resolve_left, Fuzzy.not_equiv⟩

theorem not_fuzzy_zero_iff (h : G.Impartial) : ¬ G ‖ 0 ↔ G ≈ 0 :=
  ⟨(equiv_or_fuzzy_zero h).resolve_right, Equiv.not_fuzzy⟩

theorem add_self (h : G.Impartial) : G + G ≈ 0 :=
  Equiv.trans (add_congr_left (neg_equiv_self h)) (neg_add_cancel_equiv G)

<<<<<<< HEAD
theorem mk'_add_self (h : G.Impartial) : (⟦G⟧ : Game) + ⟦G⟧ = 0 :=
  Quot.sound (add_self h)

/-- This lemma doesn't require `H` to be impartial. -/
theorem equiv_iff_add_equiv_zero (H : PGame) (hG : G.Impartial) : H ≈ G ↔ H + G ≈ 0 := by
  rw [equiv_iff_game_eq, ← @add_right_cancel_iff _ _ _ ⟦G⟧, mk'_add_self hG, ← quot_add,
    equiv_iff_game_eq]
  rfl

/-- This lemma doesn't require `H` to be impartial. -/
theorem equiv_iff_add_equiv_zero' (hG : G.Impartial) (H : PGame) : G ≈ H ↔ G + H ≈ 0 := by
  rw [equiv_iff_game_eq, ← @add_left_cancel_iff _ _ _ ⟦G⟧, mk'_add_self hG, ← quot_add,
    equiv_iff_game_eq]
  exact ⟨Eq.symm, Eq.symm⟩
=======
@[simp]
theorem mk'_add_self : (⟦G⟧ : Game) + ⟦G⟧ = 0 :=
  game_eq (add_self G)

/-- This lemma doesn't require `H` to be impartial. -/
theorem equiv_iff_add_equiv_zero (H : PGame) : (H ≈ G) ↔ (H + G ≈ 0) := by
  rw [equiv_iff_game_eq, ← add_right_cancel_iff (a := ⟦G⟧), mk'_add_self, ← quot_add,
    equiv_iff_game_eq, quot_zero]

/-- This lemma doesn't require `H` to be impartial. -/
theorem equiv_iff_add_equiv_zero' (H : PGame) : (G ≈ H) ↔ (G + H ≈ 0) := by
  rw [equiv_iff_game_eq, ← add_left_cancel_iff, mk'_add_self, ← quot_add, equiv_iff_game_eq,
    Eq.comm, quot_zero]
>>>>>>> 77577996

theorem le_zero_iff (hG : G.Impartial) : G ≤ 0 ↔ 0 ≤ G := by
  rw [← zero_le_neg_iff, le_congr_right (neg_equiv_self hG)]

theorem lf_zero_iff (hG : G.Impartial) : G ⧏ 0 ↔ 0 ⧏ G := by
  rw [← zero_lf_neg_iff, lf_congr_right (neg_equiv_self hG)]

theorem equiv_zero_iff_le (hG : G.Impartial) : G ≈ 0 ↔ G ≤ 0 :=
  ⟨And.left, fun h => ⟨h, (le_zero_iff hG).1 h⟩⟩

theorem fuzzy_zero_iff_lf (hG : G.Impartial) : G ‖ 0 ↔ G ⧏ 0 :=
  ⟨And.left, fun h => ⟨h, (lf_zero_iff hG).1 h⟩⟩

theorem equiv_zero_iff_ge (hG : G.Impartial) : G ≈ 0 ↔ 0 ≤ G :=
  ⟨And.right, fun h => ⟨(le_zero_iff hG).2 h, h⟩⟩

theorem fuzzy_zero_iff_gf (hG : G.Impartial) : G ‖ 0 ↔ 0 ⧏ G :=
  ⟨And.right, fun h => ⟨(lf_zero_iff hG).2 h, h⟩⟩

theorem forall_leftMoves_fuzzy_iff_equiv_zero (h : G.Impartial) :
    (∀ i, G.moveLeft i ‖ 0) ↔ G ≈ 0 := by
  refine ⟨fun hb => ?_, fun hp i => ?_⟩
  · rw [equiv_zero_iff_le h, le_zero_lf]
    exact fun i => (hb i).1
  · rw [fuzzy_zero_iff_lf (h.moveLeft i)]
    exact hp.1.moveLeft_lf i

theorem forall_rightMoves_fuzzy_iff_equiv_zero (h : G.Impartial) :
    (∀ j, G.moveRight j ‖ 0) ↔ G ≈ 0 := by
  refine ⟨fun hb => ?_, fun hp i => ?_⟩
  · rw [equiv_zero_iff_ge h, zero_le_lf]
    exact fun i => (hb i).2
  · rw [fuzzy_zero_iff_gf (h.moveRight i)]
    exact hp.2.lf_moveRight i

theorem exists_left_move_equiv_iff_fuzzy_zero (h : G.Impartial) :
    (∃ i, G.moveLeft i ≈ 0) ↔ G ‖ 0 := by
  refine ⟨fun ⟨i, hi⟩ => (fuzzy_zero_iff_gf h).2 (lf_of_le_moveLeft hi.2), fun hn => ?_⟩
  rw [fuzzy_zero_iff_gf h, zero_lf_le] at hn
  cases' hn with i hi
  exact ⟨i, (equiv_zero_iff_ge (h.moveLeft i)).2 hi⟩

theorem exists_right_move_equiv_iff_fuzzy_zero (h : G.Impartial) :
    (∃ j, G.moveRight j ≈ 0) ↔ G ‖ 0 := by
  refine ⟨fun ⟨i, hi⟩ => (fuzzy_zero_iff_lf h).2 (lf_of_moveRight_le hi.1), fun hn => ?_⟩
  rw [fuzzy_zero_iff_lf h, lf_zero_le] at hn
  cases' hn with i hi
  exact ⟨i, (equiv_zero_iff_le (h.moveRight _)).2 hi⟩

end Impartial

end PGame

end SetTheory<|MERGE_RESOLUTION|>--- conflicted
+++ resolved
@@ -24,7 +24,6 @@
 
 namespace PGame
 
-<<<<<<< HEAD
 /-- An impartial game is one that's equivalent to its negative, such that each left and right move
 is also impartial.
 
@@ -32,23 +31,6 @@
 def Impartial (G : PGame) : Prop :=
   G ≈ -G ∧ (∀ i, Impartial (G.moveLeft i)) ∧ ∀ j, Impartial (G.moveRight j)
 termination_by G
-=======
-/-- The definition for an impartial game, defined using Conway induction. -/
-def ImpartialAux (G : PGame) : Prop :=
-  (G ≈ -G) ∧ (∀ i, ImpartialAux (G.moveLeft i)) ∧ ∀ j, ImpartialAux (G.moveRight j)
-termination_by G
-
-theorem impartialAux_def {G : PGame} : G.ImpartialAux ↔
-    (G ≈ -G) ∧ (∀ i, ImpartialAux (G.moveLeft i)) ∧ ∀ j, ImpartialAux (G.moveRight j) := by
-  rw [ImpartialAux]
-
-/-- A typeclass on impartial games. -/
-class Impartial (G : PGame) : Prop where
-  out : ImpartialAux G
-
-theorem impartial_iff_aux {G : PGame} : G.Impartial ↔ G.ImpartialAux :=
-  ⟨fun h => h.1, fun h => ⟨h⟩⟩
->>>>>>> 77577996
 
 theorem impartial_def {G : PGame} :
     G.Impartial ↔ (G ≈ -G) ∧ (∀ i, Impartial (G.moveLeft i)) ∧ ∀ j, Impartial (G.moveRight j) := by
@@ -58,37 +40,21 @@
     (hl : ∀ i, Impartial (G.moveLeft i)) (hr : ∀ j, Impartial (G.moveRight j)) : G.Impartial :=
   impartial_def.2 ⟨he, hl, hr⟩
 
-namespace Impartial
-
-<<<<<<< HEAD
-theorem zero : Impartial 0 := by
+theorem impartial_zero : Impartial 0 := by
   rw [impartial_def]
   simp
 
-theorem star : Impartial star := by
+theorem impartial_star : Impartial star := by
   rw [impartial_def]
   simpa using Impartial.zero
-=======
-instance impartial_zero : Impartial 0 := by
-  rw [impartial_def]
-  simp
 
-instance impartial_star : Impartial star := by
-  rw [impartial_def]
-  simpa using Impartial.impartial_zero
->>>>>>> 77577996
+namespace Impartial
 
 theorem neg_equiv_self {G : PGame} (h : G.Impartial) : G ≈ -G :=
   (impartial_def.1 h).1
 
-<<<<<<< HEAD
 theorem mk'_neg_equiv_self {G : PGame} (h : G.Impartial) : -(⟦G⟧ : Game) = ⟦G⟧ :=
   game_eq (Equiv.symm h.neg_equiv_self)
-=======
-@[simp]
-theorem mk'_neg_equiv_self (G : PGame) [G.Impartial] : -(⟦G⟧ : Game) = ⟦G⟧ :=
-  game_eq (Equiv.symm (neg_equiv_self G))
->>>>>>> 77577996
 
 theorem moveLeft {G : PGame} (h : G.Impartial) (i : G.LeftMoves) :
     (G.moveLeft i).Impartial :=
@@ -98,13 +64,12 @@
     (G.moveRight j).Impartial :=
   (impartial_def.1 h).2.2 j
 
-<<<<<<< HEAD
 theorem congr {G H : PGame} (r : G ≡r H) (h : G.Impartial) : H.Impartial :=
   impartial_mk
     (Equiv.trans r.symm.equiv <| Equiv.trans h.neg_equiv_self <| neg_equiv_neg_iff.2 r.equiv)
       (fun i => congr (r.moveLeftSymm i) (h.moveLeft _))
       (fun j => congr (r.moveRightSymm j) (h.moveRight _))
-termination_by (G, H)
+termination_by G
 
 theorem add {G H : PGame} (hG : G.Impartial) (hH : H.Impartial) : (G + H).Impartial := by
   rw [impartial_def]
@@ -143,52 +108,6 @@
 theorem nonneg (hG : G.Impartial) : ¬ G < 0 := by
   rw [← neg_lt_neg_iff, neg_zero]
   exact nonpos hG.neg
-=======
-theorem impartial_congr {G H : PGame} (e : G ≡r H) [G.Impartial] : H.Impartial :=
-  impartial_def.2
-    ⟨Equiv.trans e.symm.equiv (Equiv.trans (neg_equiv_self G) (neg_equiv_neg_iff.2 e.equiv)),
-      fun i => impartial_congr (e.moveLeftSymm i), fun j => impartial_congr (e.moveRightSymm j)⟩
-termination_by G
-
-instance impartial_add (G H : PGame) [G.Impartial] [H.Impartial] : (G + H).Impartial := by
-  rw [impartial_def]
-  refine ⟨Equiv.trans (add_congr (neg_equiv_self G) (neg_equiv_self _))
-      (Equiv.symm (negAddRelabelling _ _).equiv), fun k => ?_, fun k => ?_⟩
-  · apply leftMoves_add_cases k
-    all_goals
-      intro i; simp only [add_moveLeft_inl, add_moveLeft_inr]
-      apply impartial_add
-  · apply rightMoves_add_cases k
-    all_goals
-      intro i; simp only [add_moveRight_inl, add_moveRight_inr]
-      apply impartial_add
-termination_by (G, H)
-
-instance impartial_neg (G : PGame) [G.Impartial] : (-G).Impartial := by
-  rw [impartial_def]
-  refine ⟨?_, fun i => ?_, fun i => ?_⟩
-  · rw [neg_neg]
-    exact Equiv.symm (neg_equiv_self G)
-  · rw [moveLeft_neg']
-    exact impartial_neg _
-  · rw [moveRight_neg']
-    exact impartial_neg _
-termination_by G
-
-variable (G : PGame) [Impartial G]
-
-theorem nonpos : ¬0 < G := by
-  intro h
-  have h' := neg_lt_neg_iff.2 h
-  rw [neg_zero, lt_congr_left (Equiv.symm (neg_equiv_self G))] at h'
-  exact (h.trans h').false
-
-theorem nonneg : ¬G < 0 := by
-  intro h
-  have h' := neg_lt_neg_iff.2 h
-  rw [neg_zero, lt_congr_right (Equiv.symm (neg_equiv_self G))] at h'
-  exact (h.trans h').false
->>>>>>> 77577996
 
 /-- In an impartial game, either the first player always wins, or the second player always wins. -/
 theorem equiv_or_fuzzy_zero (hG : G.Impartial) : G ≈ 0 ∨ G ‖ 0 := by
@@ -207,36 +126,19 @@
 theorem add_self (h : G.Impartial) : G + G ≈ 0 :=
   Equiv.trans (add_congr_left (neg_equiv_self h)) (neg_add_cancel_equiv G)
 
-<<<<<<< HEAD
+@[simp]
 theorem mk'_add_self (h : G.Impartial) : (⟦G⟧ : Game) + ⟦G⟧ = 0 :=
-  Quot.sound (add_self h)
+  game_eq h.add_self
 
-/-- This lemma doesn't require `H` to be impartial. -/
-theorem equiv_iff_add_equiv_zero (H : PGame) (hG : G.Impartial) : H ≈ G ↔ H + G ≈ 0 := by
-  rw [equiv_iff_game_eq, ← @add_right_cancel_iff _ _ _ ⟦G⟧, mk'_add_self hG, ← quot_add,
-    equiv_iff_game_eq]
-  rfl
-
-/-- This lemma doesn't require `H` to be impartial. -/
-theorem equiv_iff_add_equiv_zero' (hG : G.Impartial) (H : PGame) : G ≈ H ↔ G + H ≈ 0 := by
-  rw [equiv_iff_game_eq, ← @add_left_cancel_iff _ _ _ ⟦G⟧, mk'_add_self hG, ← quot_add,
-    equiv_iff_game_eq]
-  exact ⟨Eq.symm, Eq.symm⟩
-=======
-@[simp]
-theorem mk'_add_self : (⟦G⟧ : Game) + ⟦G⟧ = 0 :=
-  game_eq (add_self G)
-
-/-- This lemma doesn't require `H` to be impartial. -/
-theorem equiv_iff_add_equiv_zero (H : PGame) : (H ≈ G) ↔ (H + G ≈ 0) := by
-  rw [equiv_iff_game_eq, ← add_right_cancel_iff (a := ⟦G⟧), mk'_add_self, ← quot_add,
+/-- This lemma doesn't require `G` to be impartial. -/
+theorem equiv_iff_add_equiv_zero (hG : G.Impartial) (H : PGame) : (G ≈ H) ↔ (G + H ≈ 0) := by
+  rw [equiv_iff_game_eq, ← add_right_cancel_iff (a := ⟦H⟧), mk'_add_self, ← quot_add,
     equiv_iff_game_eq, quot_zero]
 
 /-- This lemma doesn't require `H` to be impartial. -/
-theorem equiv_iff_add_equiv_zero' (H : PGame) : (G ≈ H) ↔ (G + H ≈ 0) := by
+theorem equiv_iff_add_equiv_zero' (hG : G.Impartial) (H : PGame) : (G ≈ H) ↔ (G + H ≈ 0) := by
   rw [equiv_iff_game_eq, ← add_left_cancel_iff, mk'_add_self, ← quot_add, equiv_iff_game_eq,
     Eq.comm, quot_zero]
->>>>>>> 77577996
 
 theorem le_zero_iff (hG : G.Impartial) : G ≤ 0 ↔ 0 ≤ G := by
   rw [← zero_le_neg_iff, le_congr_right (neg_equiv_self hG)]
