/-
Copyright (c) 2017 Mario Carneiro. All rights reserved.
Released under Apache 2.0 license as described in the file LICENSE.
Authors: Mario Carneiro, Floris van Doorn, Violeta Hernández Palacios
-/
import Mathlib.SetTheory.Cardinal.Arithmetic
import Mathlib.SetTheory.Ordinal.FixedPoint

/-!
# Cofinality

This file contains the definition of cofinality of an ordinal number and regular cardinals

## Main Definitions

* `Ordinal.cof o` is the cofinality of the ordinal `o`.
  If `o` is the order type of the relation `<` on `α`, then `o.cof` is the smallest cardinality of a
  subset `s` of α that is *cofinal* in `α`, i.e. `∀ x : α, ∃ y ∈ s, ¬ y < x`.
* `Cardinal.IsStrongLimit c` means that `c` is a strong limit cardinal:
  `c ≠ 0 ∧ ∀ x < c, 2 ^ x < c`.
* `Cardinal.IsRegular c` means that `c` is a regular cardinal: `ℵ₀ ≤ c ∧ c.ord.cof = c`.
* `Cardinal.IsInaccessible c` means that `c` is strongly inaccessible:
  `ℵ₀ < c ∧ IsRegular c ∧ IsStrongLimit c`.

## Main Statements

* `Ordinal.infinite_pigeonhole_card`: the infinite pigeonhole principle
* `Cardinal.lt_power_cof`: A consequence of König's theorem stating that `c < c ^ c.ord.cof` for
  `c ≥ ℵ₀`
* `Cardinal.univ_inaccessible`: The type of ordinals in `Type u` form an inaccessible cardinal
  (in `Type v` with `v > u`). This shows (externally) that in `Type u` there are at least `u`
  inaccessible cardinals.

## Implementation Notes

* The cofinality is defined for ordinals.
  If `c` is a cardinal number, its cofinality is `c.ord.cof`.

## Tags

cofinality, regular cardinals, limits cardinals, inaccessible cardinals,
infinite pigeonhole principle
-/

noncomputable section

open Function Cardinal Set Order
open scoped Ordinal

universe u v w

variable {α : Type u} {β : Type v} {r : α → α → Prop} {s : β → β → Prop}

/-! ### Cofinality of orders -/

attribute [local instance] IsRefl.swap

namespace Order

/-- Cofinality of a reflexive order `≼`. This is the smallest cardinality
  of a subset `S : Set α` such that `∀ a, ∃ b ∈ S, a ≼ b`. -/
def cof (r : α → α → Prop) : Cardinal :=
  sInf { c | ∃ S : Set α, (∀ a, ∃ b ∈ S, r a b) ∧ #S = c }

/-- The set in the definition of `Order.cof` is nonempty. -/
private theorem cof_nonempty (r : α → α → Prop) [IsRefl α r] :
    { c | ∃ S : Set α, (∀ a, ∃ b ∈ S, r a b) ∧ #S = c }.Nonempty :=
  ⟨_, Set.univ, fun a => ⟨a, ⟨⟩, refl _⟩, rfl⟩

theorem cof_le (r : α → α → Prop) {S : Set α} (h : ∀ a, ∃ b ∈ S, r a b) : cof r ≤ #S :=
  csInf_le' ⟨S, h, rfl⟩

theorem le_cof [IsRefl α r] (c : Cardinal) :
    c ≤ cof r ↔ ∀ {S : Set α}, (∀ a, ∃ b ∈ S, r a b) → c ≤ #S := by
  rw [cof, le_csInf_iff'' (cof_nonempty r)]
  use fun H S h => H _ ⟨S, h, rfl⟩
  rintro H d ⟨S, h, rfl⟩
  exact H h

end Order

namespace RelIso

private theorem cof_le_lift [IsRefl β s] (f : r ≃r s) :
    Cardinal.lift.{v} (Order.cof r) ≤ Cardinal.lift.{u} (Order.cof s) := by
  rw [Order.cof, Order.cof, lift_sInf, lift_sInf, le_csInf_iff'' ((Order.cof_nonempty s).image _)]
  rintro - ⟨-, ⟨u, H, rfl⟩, rfl⟩
  apply csInf_le'
  refine ⟨_, ⟨f.symm '' u, fun a => ?_, rfl⟩, lift_mk_eq'.2 ⟨(f.symm.toEquiv.image u).symm⟩⟩
  rcases H (f a) with ⟨b, hb, hb'⟩
  refine ⟨f.symm b, mem_image_of_mem _ hb, f.map_rel_iff.1 ?_⟩
  rwa [RelIso.apply_symm_apply]

theorem cof_eq_lift [IsRefl β s] (f : r ≃r s) :
    Cardinal.lift.{v} (Order.cof r) = Cardinal.lift.{u} (Order.cof s) :=
  have := f.toRelEmbedding.isRefl
  (f.cof_le_lift).antisymm (f.symm.cof_le_lift)

theorem cof_eq {α β : Type u} {r : α → α → Prop} {s} [IsRefl β s] (f : r ≃r s) :
    Order.cof r = Order.cof s :=
  lift_inj.1 (f.cof_eq_lift)

@[deprecated cof_eq (since := "2024-10-22")]
theorem cof_le {α β : Type u} {r : α → α → Prop} {s} [IsRefl β s] (f : r ≃r s) :
    Order.cof r ≤ Order.cof s :=
  f.cof_eq.le

end RelIso

/-- Cofinality of a strict order `≺`. This is the smallest cardinality of a set `S : Set α` such
that `∀ a, ∃ b ∈ S, ¬ b ≺ a`. -/
@[deprecated Order.cof (since := "2024-10-22")]
def StrictOrder.cof (r : α → α → Prop) : Cardinal :=
  Order.cof (swap rᶜ)

/-- The set in the definition of `Order.StrictOrder.cof` is nonempty. -/
@[deprecated (since := "2024-10-22")]
theorem StrictOrder.cof_nonempty (r : α → α → Prop) [IsIrrefl α r] :
    { c | ∃ S : Set α, Unbounded r S ∧ #S = c }.Nonempty :=
  @Order.cof_nonempty α _ (IsRefl.swap rᶜ)

/-! ### Cofinality of ordinals -/

namespace Ordinal

/-- Cofinality of an ordinal. This is the smallest cardinal of a subset `S` of the ordinal which is
unbounded, in the sense `∀ a, ∃ b ∈ S, a ≤ b`.

In particular, `cof 0 = 0` and `cof (succ o) = 1`. -/
def cof (o : Ordinal.{u}) : Cardinal.{u} :=
  o.liftOn (fun a ↦ Order.cof (swap a.rᶜ)) fun _ _ ⟨f⟩ ↦ f.compl.swap.cof_eq

theorem cof_type (r : α → α → Prop) [IsWellOrder α r] : (type r).cof = Order.cof (swap rᶜ) :=
  rfl

theorem cof_type_lt [LinearOrder α] [IsWellOrder α (· < ·)] :
    (@type α (· < ·) _).cof = @Order.cof α (· ≤ ·) := by
  rw [cof_type, compl_lt, swap_ge]

theorem cof_eq_cof_toType (o : Ordinal) : o.cof = @Order.cof o.toType (· ≤ ·) := by
  conv_lhs => rw [← type_toType o, cof_type_lt]

theorem le_cof_type [IsWellOrder α r] {c} : c ≤ cof (type r) ↔ ∀ S, Unbounded r S → c ≤ #S :=
  (le_csInf_iff'' (Order.cof_nonempty _)).trans
    ⟨fun H S h => H _ ⟨S, h, rfl⟩, by
      rintro H d ⟨S, h, rfl⟩
      exact H _ h⟩

theorem cof_type_le [IsWellOrder α r] {S : Set α} (h : Unbounded r S) : cof (type r) ≤ #S :=
  le_cof_type.1 le_rfl S h

theorem lt_cof_type [IsWellOrder α r] {S : Set α} : #S < cof (type r) → Bounded r S := by
  simpa using not_imp_not.2 cof_type_le

theorem cof_eq (r : α → α → Prop) [IsWellOrder α r] : ∃ S, Unbounded r S ∧ #S = cof (type r) :=
  csInf_mem (Order.cof_nonempty (swap rᶜ))

theorem ord_cof_eq (r : α → α → Prop) [IsWellOrder α r] :
    ∃ S, Unbounded r S ∧ type (Subrel r S) = (cof (type r)).ord := by
  let ⟨S, hS, e⟩ := cof_eq r
  let ⟨s, _, e'⟩ := Cardinal.ord_eq S
  let T : Set α := { a | ∃ aS : a ∈ S, ∀ b : S, s b ⟨_, aS⟩ → r b a }
  suffices Unbounded r T by
    refine ⟨T, this, le_antisymm ?_ (Cardinal.ord_le.2 <| cof_type_le this)⟩
    rw [← e, e']
    refine
      (RelEmbedding.ofMonotone
          (fun a : T =>
            (⟨a,
                let ⟨aS, _⟩ := a.2
                aS⟩ :
              S))
          fun a b h => ?_).ordinal_type_le
    rcases a with ⟨a, aS, ha⟩
    rcases b with ⟨b, bS, hb⟩
    change s ⟨a, _⟩ ⟨b, _⟩
    refine ((trichotomous_of s _ _).resolve_left fun hn => ?_).resolve_left ?_
    · exact asymm h (ha _ hn)
    · intro e
      injection e with e
      subst b
      exact irrefl _ h
  intro a
  have : { b : S | ¬r b a }.Nonempty :=
    let ⟨b, bS, ba⟩ := hS a
    ⟨⟨b, bS⟩, ba⟩
  let b := (IsWellFounded.wf : WellFounded s).min _ this
  have ba : ¬r b a := IsWellFounded.wf.min_mem _ this
  refine ⟨b, ⟨b.2, fun c => not_imp_not.1 fun h => ?_⟩, ba⟩
  rw [show ∀ b : S, (⟨b, b.2⟩ : S) = b by intro b; cases b; rfl]
  exact IsWellFounded.wf.not_lt_min _ this (IsOrderConnected.neg_trans h ba)

/-! ### Cofinality of suprema and least strict upper bounds -/


private theorem card_mem_cof {o} : ∃ (ι : _) (f : ι → Ordinal), lsub.{u, u} f = o ∧ #ι = o.card :=
  ⟨_, _, lsub_typein o, mk_toType o⟩

/-- The set in the `lsub` characterization of `cof` is nonempty. -/
theorem cof_lsub_def_nonempty (o) :
    { a : Cardinal | ∃ (ι : _) (f : ι → Ordinal), lsub.{u, u} f = o ∧ #ι = a }.Nonempty :=
  ⟨_, card_mem_cof⟩

theorem cof_eq_sInf_lsub (o : Ordinal.{u}) : cof o =
    sInf { a : Cardinal | ∃ (ι : Type u) (f : ι → Ordinal), lsub.{u, u} f = o ∧ #ι = a } := by
  refine le_antisymm (le_csInf (cof_lsub_def_nonempty o) ?_) (csInf_le' ?_)
  · rintro a ⟨ι, f, hf, rfl⟩
    rw [← type_toType o]
    refine
      (cof_type_le fun a => ?_).trans
        (@mk_le_of_injective _ _
          (fun s : typein ((· < ·) : o.toType → o.toType → Prop) ⁻¹' Set.range f =>
            Classical.choose s.prop)
          fun s t hst => by
          let H := congr_arg f hst
          rwa [Classical.choose_spec s.prop, Classical.choose_spec t.prop, typein_inj,
            Subtype.coe_inj] at H)
    have := typein_lt_self a
    simp_rw [← hf, lt_lsub_iff] at this
    cases' this with i hi
    refine ⟨enum (α := o.toType) (· < ·) ⟨f i, ?_⟩, ?_, ?_⟩
<<<<<<< HEAD
    · rw [type_lt, ← hf]
=======
    · rw [type_toType, ← hf]
>>>>>>> d0df76bd
      apply lt_lsub
    · rw [mem_preimage, typein_enum]
      exact mem_range_self i
    · rwa [← typein_le_typein, typein_enum]
  · rcases cof_eq (α := o.toType) (· < ·) with ⟨S, hS, hS'⟩
    let f : S → Ordinal := fun s => typein LT.lt s.val
    refine ⟨S, f, le_antisymm (lsub_le fun i => typein_lt_self (o := o) i)
<<<<<<< HEAD
      (le_of_forall_lt fun a ha => ?_), by rwa [type_lt o] at hS'⟩
    rw [← type_lt o] at ha
=======
      (le_of_forall_lt fun a ha => ?_), by rwa [type_toType o] at hS'⟩
    rw [← type_toType o] at ha
>>>>>>> d0df76bd
    rcases hS (enum (· < ·) ⟨a, ha⟩) with ⟨b, hb, hb'⟩
    rw [← typein_le_typein, typein_enum] at hb'
    exact hb'.trans_lt (lt_lsub.{u, u} f ⟨b, hb⟩)

@[simp]
theorem lift_cof (o) : Cardinal.lift.{u, v} (cof o) = cof (Ordinal.lift.{u, v} o) := by
  refine inductionOn o fun α r _ ↦ ?_
  rw [← type_uLift, cof_type, cof_type, ← Cardinal.lift_id'.{v, u} (Order.cof _),
    ← Cardinal.lift_umax]
  apply RelIso.cof_eq_lift ⟨Equiv.ulift.symm, _⟩
  simp [swap]

theorem cof_le_card (o) : cof o ≤ card o := by
  rw [cof_eq_sInf_lsub]
  exact csInf_le' card_mem_cof

theorem cof_ord_le (c : Cardinal) : c.ord.cof ≤ c := by simpa using cof_le_card c.ord

theorem ord_cof_le (o : Ordinal.{u}) : o.cof.ord ≤ o :=
  (ord_le_ord.2 (cof_le_card o)).trans (ord_card_le o)

theorem exists_lsub_cof (o : Ordinal) :
    ∃ (ι : _) (f : ι → Ordinal), lsub.{u, u} f = o ∧ #ι = cof o := by
  rw [cof_eq_sInf_lsub]
  exact csInf_mem (cof_lsub_def_nonempty o)

theorem cof_lsub_le {ι} (f : ι → Ordinal) : cof (lsub.{u, u} f) ≤ #ι := by
  rw [cof_eq_sInf_lsub]
  exact csInf_le' ⟨ι, f, rfl, rfl⟩

theorem cof_lsub_le_lift {ι} (f : ι → Ordinal) :
    cof (lsub.{u, v} f) ≤ Cardinal.lift.{v, u} #ι := by
  rw [← mk_uLift.{u, v}]
  convert cof_lsub_le.{max u v} fun i : ULift.{v, u} ι => f i.down
  exact
    lsub_eq_of_range_eq.{u, max u v, max u v}
      (Set.ext fun x => ⟨fun ⟨i, hi⟩ => ⟨ULift.up.{v, u} i, hi⟩, fun ⟨i, hi⟩ => ⟨_, hi⟩⟩)

theorem le_cof_iff_lsub {o : Ordinal} {a : Cardinal} :
    a ≤ cof o ↔ ∀ {ι} (f : ι → Ordinal), lsub.{u, u} f = o → a ≤ #ι := by
  rw [cof_eq_sInf_lsub]
  exact
    (le_csInf_iff'' (cof_lsub_def_nonempty o)).trans
      ⟨fun H ι f hf => H _ ⟨ι, f, hf, rfl⟩, fun H b ⟨ι, f, hf, hb⟩ => by
        rw [← hb]
        exact H _ hf⟩

theorem lsub_lt_ord_lift {ι} {f : ι → Ordinal} {c : Ordinal}
    (hι : Cardinal.lift.{v, u} #ι < c.cof)
    (hf : ∀ i, f i < c) : lsub.{u, v} f < c :=
  lt_of_le_of_ne (lsub_le hf) fun h => by
    subst h
    exact (cof_lsub_le_lift.{u, v} f).not_lt hι

theorem lsub_lt_ord {ι} {f : ι → Ordinal} {c : Ordinal} (hι : #ι < c.cof) :
    (∀ i, f i < c) → lsub.{u, u} f < c :=
  lsub_lt_ord_lift (by rwa [(#ι).lift_id])

set_option linter.deprecated false in
theorem cof_iSup_le_lift {ι} {f : ι → Ordinal} (H : ∀ i, f i < iSup f) :
    cof (iSup f) ≤ Cardinal.lift.{v, u} #ι := by
  rw [← Ordinal.sup] at *
  rw [← sup_eq_lsub_iff_lt_sup.{u, v}] at H
  rw [H]
  exact cof_lsub_le_lift f

set_option linter.deprecated false in
@[deprecated cof_iSup_le_lift (since := "2024-08-27")]
theorem cof_sup_le_lift {ι} {f : ι → Ordinal} (H : ∀ i, f i < sup.{u, v} f) :
    cof (sup.{u, v} f) ≤ Cardinal.lift.{v, u} #ι := by
  rw [← sup_eq_lsub_iff_lt_sup.{u, v}] at H
  rw [H]
  exact cof_lsub_le_lift f

theorem cof_iSup_le {ι} {f : ι → Ordinal} (H : ∀ i, f i < iSup f) :
    cof (iSup f) ≤ #ι := by
  rw [← (#ι).lift_id]
  exact cof_iSup_le_lift H

set_option linter.deprecated false in
@[deprecated cof_iSup_le (since := "2024-08-27")]
theorem cof_sup_le {ι} {f : ι → Ordinal} (H : ∀ i, f i < sup.{u, u} f) :
    cof (sup.{u, u} f) ≤ #ι := by
  rw [← (#ι).lift_id]
  exact cof_sup_le_lift H

theorem iSup_lt_ord_lift {ι} {f : ι → Ordinal} {c : Ordinal} (hι : Cardinal.lift.{v, u} #ι < c.cof)
    (hf : ∀ i, f i < c) : iSup f < c :=
  (sup_le_lsub.{u, v} f).trans_lt (lsub_lt_ord_lift hι hf)

set_option linter.deprecated false in
@[deprecated iSup_lt_ord_lift (since := "2024-08-27")]
theorem sup_lt_ord_lift {ι} {f : ι → Ordinal} {c : Ordinal} (hι : Cardinal.lift.{v, u} #ι < c.cof)
    (hf : ∀ i, f i < c) : sup.{u, v} f < c :=
  iSup_lt_ord_lift hι hf
<<<<<<< HEAD

theorem iSup_lt_ord {ι} {f : ι → Ordinal} {c : Ordinal} (hι : #ι < c.cof) :
    (∀ i, f i < c) → iSup f < c :=
  iSup_lt_ord_lift (by rwa [(#ι).lift_id])

=======

theorem iSup_lt_ord {ι} {f : ι → Ordinal} {c : Ordinal} (hι : #ι < c.cof) :
    (∀ i, f i < c) → iSup f < c :=
  iSup_lt_ord_lift (by rwa [(#ι).lift_id])

>>>>>>> d0df76bd
set_option linter.deprecated false in
@[deprecated iSup_lt_ord (since := "2024-08-27")]
theorem sup_lt_ord {ι} {f : ι → Ordinal} {c : Ordinal} (hι : #ι < c.cof) :
    (∀ i, f i < c) → sup.{u, u} f < c :=
  sup_lt_ord_lift (by rwa [(#ι).lift_id])

theorem iSup_lt_lift {ι} {f : ι → Cardinal} {c : Cardinal}
    (hι : Cardinal.lift.{v, u} #ι < c.ord.cof)
    (hf : ∀ i, f i < c) : iSup f < c := by
<<<<<<< HEAD
  rw [← ord_lt_ord, iSup_ord (Cardinal.bddAbove_range.{u, v} _)]
=======
  rw [← ord_lt_ord, iSup_ord (Cardinal.bddAbove_range _)]
>>>>>>> d0df76bd
  refine iSup_lt_ord_lift hι fun i => ?_
  rw [ord_lt_ord]
  apply hf

theorem iSup_lt {ι} {f : ι → Cardinal} {c : Cardinal} (hι : #ι < c.ord.cof) :
    (∀ i, f i < c) → iSup f < c :=
  iSup_lt_lift (by rwa [(#ι).lift_id])

theorem nfpFamily_lt_ord_lift {ι} {f : ι → Ordinal → Ordinal} {c} (hc : ℵ₀ < cof c)
    (hc' : Cardinal.lift.{v, u} #ι < cof c) (hf : ∀ (i), ∀ b < c, f i b < c) {a} (ha : a < c) :
<<<<<<< HEAD
    nfpFamily.{u, v} f a < c := by
=======
    nfpFamily f a < c := by
>>>>>>> d0df76bd
  refine iSup_lt_ord_lift ((Cardinal.lift_le.2 (mk_list_le_max ι)).trans_lt ?_) fun l => ?_
  · rw [lift_max]
    apply max_lt _ hc'
    rwa [Cardinal.lift_aleph0]
  · induction' l with i l H
    · exact ha
    · exact hf _ _ H

theorem nfpFamily_lt_ord {ι} {f : ι → Ordinal → Ordinal} {c} (hc : ℵ₀ < cof c) (hc' : #ι < cof c)
    (hf : ∀ (i), ∀ b < c, f i b < c) {a} : a < c → nfpFamily.{u, u} f a < c :=
  nfpFamily_lt_ord_lift hc (by rwa [(#ι).lift_id]) hf

set_option linter.deprecated false in
@[deprecated nfpFamily_lt_ord_lift (since := "2024-10-14")]
theorem nfpBFamily_lt_ord_lift {o : Ordinal} {f : ∀ a < o, Ordinal → Ordinal} {c} (hc : ℵ₀ < cof c)
    (hc' : Cardinal.lift.{v, u} o.card < cof c) (hf : ∀ (i hi), ∀ b < c, f i hi b < c) {a} :
    a < c → nfpBFamily.{u, v} o f a < c :=
<<<<<<< HEAD
  nfpFamily_lt_ord_lift hc (by rwa [mk_toType]) fun i => hf _ _
=======
  nfpFamily_lt_ord_lift hc (by rwa [mk_toType]) fun _ => hf _ _
>>>>>>> d0df76bd

set_option linter.deprecated false in
@[deprecated nfpFamily_lt_ord (since := "2024-10-14")]
theorem nfpBFamily_lt_ord {o : Ordinal} {f : ∀ a < o, Ordinal → Ordinal} {c} (hc : ℵ₀ < cof c)
    (hc' : o.card < cof c) (hf : ∀ (i hi), ∀ b < c, f i hi b < c) {a} :
    a < c → nfpBFamily.{u, u} o f a < c :=
  nfpBFamily_lt_ord_lift hc (by rwa [o.card.lift_id]) hf

theorem nfp_lt_ord {f : Ordinal → Ordinal} {c} (hc : ℵ₀ < cof c) (hf : ∀ i < c, f i < c) {a} :
    a < c → nfp f a < c :=
  nfpFamily_lt_ord_lift hc (by simpa using Cardinal.one_lt_aleph0.trans hc) fun _ => hf

theorem exists_blsub_cof (o : Ordinal) :
    ∃ f : ∀ a < (cof o).ord, Ordinal, blsub.{u, u} _ f = o := by
  rcases exists_lsub_cof o with ⟨ι, f, hf, hι⟩
  rcases Cardinal.ord_eq ι with ⟨r, hr, hι'⟩
  rw [← @blsub_eq_lsub' ι r hr] at hf
  rw [← hι, hι']
  exact ⟨_, hf⟩

theorem le_cof_iff_blsub {b : Ordinal} {a : Cardinal} :
    a ≤ cof b ↔ ∀ {o} (f : ∀ a < o, Ordinal), blsub.{u, u} o f = b → a ≤ o.card :=
  le_cof_iff_lsub.trans
    ⟨fun H o f hf => by simpa using H _ hf, fun H ι f hf => by
      rcases Cardinal.ord_eq ι with ⟨r, hr, hι'⟩
      rw [← @blsub_eq_lsub' ι r hr] at hf
      simpa using H _ hf⟩

theorem cof_blsub_le_lift {o} (f : ∀ a < o, Ordinal) :
    cof (blsub.{u, v} o f) ≤ Cardinal.lift.{v, u} o.card := by
  rw [← mk_toType o]
  exact cof_lsub_le_lift _

theorem cof_blsub_le {o} (f : ∀ a < o, Ordinal) : cof (blsub.{u, u} o f) ≤ o.card := by
  rw [← o.card.lift_id]
  exact cof_blsub_le_lift f

theorem blsub_lt_ord_lift {o : Ordinal.{u}} {f : ∀ a < o, Ordinal} {c : Ordinal}
    (ho : Cardinal.lift.{v, u} o.card < c.cof) (hf : ∀ i hi, f i hi < c) : blsub.{u, v} o f < c :=
  lt_of_le_of_ne (blsub_le hf) fun h =>
    ho.not_le (by simpa [← iSup_ord, hf, h] using cof_blsub_le_lift.{u, v} f)

theorem blsub_lt_ord {o : Ordinal} {f : ∀ a < o, Ordinal} {c : Ordinal} (ho : o.card < c.cof)
    (hf : ∀ i hi, f i hi < c) : blsub.{u, u} o f < c :=
  blsub_lt_ord_lift (by rwa [o.card.lift_id]) hf

theorem cof_bsup_le_lift {o : Ordinal} {f : ∀ a < o, Ordinal} (H : ∀ i h, f i h < bsup.{u, v} o f) :
    cof (bsup.{u, v} o f) ≤ Cardinal.lift.{v, u} o.card := by
  rw [← bsup_eq_blsub_iff_lt_bsup.{u, v}] at H
  rw [H]
  exact cof_blsub_le_lift.{u, v} f

theorem cof_bsup_le {o : Ordinal} {f : ∀ a < o, Ordinal} :
    (∀ i h, f i h < bsup.{u, u} o f) → cof (bsup.{u, u} o f) ≤ o.card := by
  rw [← o.card.lift_id]
  exact cof_bsup_le_lift

theorem bsup_lt_ord_lift {o : Ordinal} {f : ∀ a < o, Ordinal} {c : Ordinal}
    (ho : Cardinal.lift.{v, u} o.card < c.cof) (hf : ∀ i hi, f i hi < c) : bsup.{u, v} o f < c :=
  (bsup_le_blsub f).trans_lt (blsub_lt_ord_lift ho hf)

theorem bsup_lt_ord {o : Ordinal} {f : ∀ a < o, Ordinal} {c : Ordinal} (ho : o.card < c.cof) :
    (∀ i hi, f i hi < c) → bsup.{u, u} o f < c :=
  bsup_lt_ord_lift (by rwa [o.card.lift_id])

/-! ### Basic results -/


@[simp]
theorem cof_zero : cof 0 = 0 := by
  refine LE.le.antisymm  ?_ (Cardinal.zero_le _)
  rw [← card_zero]
  exact cof_le_card 0

@[simp]
theorem cof_eq_zero {o} : cof o = 0 ↔ o = 0 :=
  ⟨inductionOn o fun _ r _ z =>
      let ⟨_, hl, e⟩ := cof_eq r
      type_eq_zero_iff_isEmpty.2 <|
        ⟨fun a =>
          let ⟨_, h, _⟩ := hl a
          (mk_eq_zero_iff.1 (e.trans z)).elim' ⟨_, h⟩⟩,
    fun e => by simp [e]⟩

theorem cof_ne_zero {o} : cof o ≠ 0 ↔ o ≠ 0 :=
  cof_eq_zero.not

@[simp]
theorem cof_succ (o) : cof (succ o) = 1 := by
  apply le_antisymm
  · refine inductionOn o fun α r _ => ?_
    change cof (type _) ≤ _
    rw [← (_ : #_ = 1)]
    · apply cof_type_le
      refine fun a => ⟨Sum.inr PUnit.unit, Set.mem_singleton _, ?_⟩
      rcases a with (a | ⟨⟨⟨⟩⟩⟩) <;> simp [EmptyRelation]
    · rw [Cardinal.mk_fintype, Set.card_singleton]
      simp
  · rw [← Cardinal.succ_zero, succ_le_iff]
    simpa [lt_iff_le_and_ne, Cardinal.zero_le] using fun h =>
      succ_ne_zero o (cof_eq_zero.1 (Eq.symm h))

@[simp]
theorem cof_eq_one_iff_is_succ {o} : cof.{u} o = 1 ↔ ∃ a, o = succ a :=
  ⟨inductionOn o fun α r _ z => by
      rcases cof_eq r with ⟨S, hl, e⟩; rw [z] at e
      cases' mk_ne_zero_iff.1 (by rw [e]; exact one_ne_zero) with a
      refine
        ⟨typein r a,
          Eq.symm <|
            Quotient.sound
              ⟨RelIso.ofSurjective (RelEmbedding.ofMonotone ?_ fun x y => ?_) fun x => ?_⟩⟩
      · apply Sum.rec <;> [exact Subtype.val; exact fun _ => a]
      · rcases x with (x | ⟨⟨⟨⟩⟩⟩) <;> rcases y with (y | ⟨⟨⟨⟩⟩⟩) <;>
          simp [Subrel, Order.Preimage, EmptyRelation]
        exact x.2
      · suffices r x a ∨ ∃ _ : PUnit.{u}, ↑a = x by
          convert this
          dsimp [RelEmbedding.ofMonotone]; simp
        rcases trichotomous_of r x a with (h | h | h)
        · exact Or.inl h
        · exact Or.inr ⟨PUnit.unit, h.symm⟩
        · rcases hl x with ⟨a', aS, hn⟩
          refine absurd h ?_
          convert hn
          change (a : α) = ↑(⟨a', aS⟩ : S)
          have := le_one_iff_subsingleton.1 (le_of_eq e)
          congr!,
    fun ⟨a, e⟩ => by simp [e]⟩

/-- A fundamental sequence for `a` is an increasing sequence of length `o = cof a` that converges at
    `a`. We provide `o` explicitly in order to avoid type rewrites. -/
def IsFundamentalSequence (a o : Ordinal.{u}) (f : ∀ b < o, Ordinal.{u}) : Prop :=
  o ≤ a.cof.ord ∧ (∀ {i j} (hi hj), i < j → f i hi < f j hj) ∧ blsub.{u, u} o f = a

namespace IsFundamentalSequence

variable {a o : Ordinal.{u}} {f : ∀ b < o, Ordinal.{u}}

protected theorem cof_eq (hf : IsFundamentalSequence a o f) : a.cof.ord = o :=
  hf.1.antisymm' <| by
    rw [← hf.2.2]
    exact (ord_le_ord.2 (cof_blsub_le f)).trans (ord_card_le o)

protected theorem strict_mono (hf : IsFundamentalSequence a o f) {i j} :
    ∀ hi hj, i < j → f i hi < f j hj :=
  hf.2.1

theorem blsub_eq (hf : IsFundamentalSequence a o f) : blsub.{u, u} o f = a :=
  hf.2.2

theorem ord_cof (hf : IsFundamentalSequence a o f) :
    IsFundamentalSequence a a.cof.ord fun i hi => f i (hi.trans_le (by rw [hf.cof_eq])) := by
  have H := hf.cof_eq
  subst H
  exact hf

theorem id_of_le_cof (h : o ≤ o.cof.ord) : IsFundamentalSequence o o fun a _ => a :=
  ⟨h, @fun _ _ _ _ => id, blsub_id o⟩

protected theorem zero {f : ∀ b < (0 : Ordinal), Ordinal} : IsFundamentalSequence 0 0 f :=
  ⟨by rw [cof_zero, ord_zero], @fun i _ hi => (Ordinal.not_lt_zero i hi).elim, blsub_zero f⟩

protected theorem succ : IsFundamentalSequence (succ o) 1 fun _ _ => o := by
  refine ⟨?_, @fun i j hi hj h => ?_, blsub_const Ordinal.one_ne_zero o⟩
  · rw [cof_succ, ord_one]
  · rw [lt_one_iff_zero] at hi hj
    rw [hi, hj] at h
    exact h.false.elim

protected theorem monotone (hf : IsFundamentalSequence a o f) {i j : Ordinal} (hi : i < o)
    (hj : j < o) (hij : i ≤ j) : f i hi ≤ f j hj := by
  rcases lt_or_eq_of_le hij with (hij | rfl)
  · exact (hf.2.1 hi hj hij).le
  · rfl

theorem trans {a o o' : Ordinal.{u}} {f : ∀ b < o, Ordinal.{u}} (hf : IsFundamentalSequence a o f)
    {g : ∀ b < o', Ordinal.{u}} (hg : IsFundamentalSequence o o' g) :
    IsFundamentalSequence a o' fun i hi =>
      f (g i hi) (by rw [← hg.2.2]; apply lt_blsub) := by
  refine ⟨?_, @fun i j _ _ h => hf.2.1 _ _ (hg.2.1 _ _ h), ?_⟩
  · rw [hf.cof_eq]
    exact hg.1.trans (ord_cof_le o)
  · rw [@blsub_comp.{u, u, u} o _ f (@IsFundamentalSequence.monotone _ _ f hf)]
    · exact hf.2.2
    · exact hg.2.2

protected theorem lt {a o : Ordinal} {s : Π p < o, Ordinal}
    (h : IsFundamentalSequence a o s) {p : Ordinal} (hp : p < o) : s p hp < a :=
  h.blsub_eq ▸ lt_blsub s p hp

end IsFundamentalSequence

/-- Every ordinal has a fundamental sequence. -/
theorem exists_fundamental_sequence (a : Ordinal.{u}) :
    ∃ f, IsFundamentalSequence a a.cof.ord f := by
  suffices h : ∃ o f, IsFundamentalSequence a o f by
    rcases h with ⟨o, f, hf⟩
    exact ⟨_, hf.ord_cof⟩
  rcases exists_lsub_cof a with ⟨ι, f, hf, hι⟩
  rcases ord_eq ι with ⟨r, wo, hr⟩
  haveI := wo
  let r' := Subrel r { i | ∀ j, r j i → f j < f i }
  let hrr' : r' ↪r r := Subrel.relEmbedding _ _
  haveI := hrr'.isWellOrder
  refine
    ⟨_, _, hrr'.ordinal_type_le.trans ?_, @fun i j _ h _ => (enum r' ⟨j, h⟩).prop _ ?_,
      le_antisymm (blsub_le fun i hi => lsub_le_iff.1 hf.le _) ?_⟩
  · rw [← hι, hr]
  · change r (hrr'.1 _) (hrr'.1 _)
    rwa [hrr'.2, @enum_lt_enum _ r']
  · rw [← hf, lsub_le_iff]
    intro i
    suffices h : ∃ i' hi', f i ≤ bfamilyOfFamily' r' (fun i => f i) i' hi' by
      rcases h with ⟨i', hi', hfg⟩
      exact hfg.trans_lt (lt_blsub _ _ _)
    by_cases h : ∀ j, r j i → f j < f i
    · refine ⟨typein r' ⟨i, h⟩, typein_lt_type _ _, ?_⟩
      rw [bfamilyOfFamily'_typein]
    · push_neg at h
      cases' wo.wf.min_mem _ h with hji hij
      refine ⟨typein r' ⟨_, fun k hkj => lt_of_lt_of_le ?_ hij⟩, typein_lt_type _ _, ?_⟩
      · by_contra! H
        exact (wo.wf.not_lt_min _ h ⟨IsTrans.trans _ _ _ hkj hji, H⟩) hkj
      · rwa [bfamilyOfFamily'_typein]

@[simp]
theorem cof_cof (a : Ordinal.{u}) : cof (cof a).ord = cof a := by
  cases' exists_fundamental_sequence a with f hf
  cases' exists_fundamental_sequence a.cof.ord with g hg
  exact ord_injective (hf.trans hg).cof_eq.symm

protected theorem IsNormal.isFundamentalSequence {f : Ordinal.{u} → Ordinal.{u}} (hf : IsNormal f)
    {a o} (ha : IsLimit a) {g} (hg : IsFundamentalSequence a o g) :
    IsFundamentalSequence (f a) o fun b hb => f (g b hb) := by
  refine ⟨?_, @fun i j _ _ h => hf.strictMono (hg.2.1 _ _ h), ?_⟩
  · rcases exists_lsub_cof (f a) with ⟨ι, f', hf', hι⟩
    rw [← hg.cof_eq, ord_le_ord, ← hι]
    suffices (lsub.{u, u} fun i => sInf { b : Ordinal | f' i ≤ f b }) = a by
      rw [← this]
      apply cof_lsub_le
    have H : ∀ i, ∃ b < a, f' i ≤ f b := fun i => by
      have := lt_lsub.{u, u} f' i
      rw [hf', ← IsNormal.blsub_eq.{u, u} hf ha, lt_blsub_iff] at this
      simpa using this
    refine (lsub_le fun i => ?_).antisymm (le_of_forall_lt fun b hb => ?_)
    · rcases H i with ⟨b, hb, hb'⟩
      exact lt_of_le_of_lt (csInf_le' hb') hb
    · have := hf.strictMono hb
      rw [← hf', lt_lsub_iff] at this
      cases' this with i hi
      rcases H i with ⟨b, _, hb⟩
      exact
        ((le_csInf_iff'' ⟨b, by exact hb⟩).2 fun c hc =>
          hf.strictMono.le_iff_le.1 (hi.trans hc)).trans_lt (lt_lsub _ i)
  · rw [@blsub_comp.{u, u, u} a _ (fun b _ => f b) (@fun i j _ _ h => hf.strictMono.monotone h) g
        hg.2.2]
    exact IsNormal.blsub_eq.{u, u} hf ha

theorem IsNormal.cof_eq {f} (hf : IsNormal f) {a} (ha : IsLimit a) : cof (f a) = cof a :=
  let ⟨_, hg⟩ := exists_fundamental_sequence a
  ord_injective (hf.isFundamentalSequence ha hg).cof_eq

theorem IsNormal.cof_le {f} (hf : IsNormal f) (a) : cof a ≤ cof (f a) := by
  rcases zero_or_succ_or_limit a with (rfl | ⟨b, rfl⟩ | ha)
  · rw [cof_zero]
    exact zero_le _
  · rw [cof_succ, Cardinal.one_le_iff_ne_zero, cof_ne_zero, ← Ordinal.pos_iff_ne_zero]
    exact (Ordinal.zero_le (f b)).trans_lt (hf.1 b)
  · rw [hf.cof_eq ha]

@[simp]
theorem cof_add (a b : Ordinal) : b ≠ 0 → cof (a + b) = cof b := fun h => by
  rcases zero_or_succ_or_limit b with (rfl | ⟨c, rfl⟩ | hb)
  · contradiction
  · rw [add_succ, cof_succ, cof_succ]
  · exact (isNormal_add_right a).cof_eq hb

theorem aleph0_le_cof {o} : ℵ₀ ≤ cof o ↔ IsLimit o := by
  rcases zero_or_succ_or_limit o with (rfl | ⟨o, rfl⟩ | l)
  · simp [not_zero_isLimit, Cardinal.aleph0_ne_zero]
  · simp [not_succ_isLimit, Cardinal.one_lt_aleph0]
  · simp only [l, iff_true]
    refine le_of_not_lt fun h => ?_
    cases' Cardinal.lt_aleph0.1 h with n e
    have := cof_cof o
    rw [e, ord_nat] at this
    cases n
    · simp at e
      simp [e, not_zero_isLimit] at l
    · rw [natCast_succ, cof_succ] at this
      rw [← this, cof_eq_one_iff_is_succ] at e
      rcases e with ⟨a, rfl⟩
      exact not_succ_isLimit _ l

@[simp]
theorem cof_preOmega {o : Ordinal} (ho : o.IsLimit) : (preOmega o).cof = o.cof :=
  isNormal_preOmega.cof_eq ho

@[simp]
theorem cof_omega {o : Ordinal} (ho : o.IsLimit) : (ω_ o).cof = o.cof :=
  isNormal_omega.cof_eq ho

set_option linter.deprecated false in
@[deprecated cof_preOmega (since := "2024-10-22")]
theorem preAleph_cof {o : Ordinal} (ho : o.IsLimit) : (preAleph o).ord.cof = o.cof :=
  aleph'_isNormal.cof_eq ho

set_option linter.deprecated false in
@[deprecated cof_preOmega (since := "2024-10-22")]
theorem aleph'_cof {o : Ordinal} (ho : o.IsLimit) : (aleph' o).ord.cof = o.cof :=
  aleph'_isNormal.cof_eq ho

set_option linter.deprecated false in
@[deprecated cof_omega (since := "2024-10-22")]
theorem aleph_cof {o : Ordinal} (ho : o.IsLimit) : (ℵ_  o).ord.cof = o.cof :=
  aleph_isNormal.cof_eq ho

@[simp]
theorem cof_omega0 : cof ω = ℵ₀ :=
  (aleph0_le_cof.2 isLimit_omega0).antisymm' <| by
    rw [← card_omega0]
    apply cof_le_card

theorem cof_eq' (r : α → α → Prop) [IsWellOrder α r] (h : IsLimit (type r)) :
    ∃ S : Set α, (∀ a, ∃ b ∈ S, r a b) ∧ #S = cof (type r) :=
  let ⟨S, H, e⟩ := cof_eq r
  ⟨S, fun a =>
    let a' := enum r ⟨_, h.2 _ (typein_lt_type r a)⟩
    let ⟨b, h, ab⟩ := H a'
    ⟨b, h,
      (IsOrderConnected.conn a b a' <|
            (typein_lt_typein r).1
              (by
                rw [typein_enum]
                exact lt_succ (typein _ _))).resolve_right
        ab⟩,
    e⟩

@[simp]
theorem cof_univ : cof univ.{u, v} = Cardinal.univ.{u, v} :=
  le_antisymm (cof_le_card _)
    (by
      refine le_of_forall_lt fun c h => ?_
      rcases lt_univ'.1 h with ⟨c, rfl⟩
      rcases @cof_eq Ordinal.{u} (· < ·) _ with ⟨S, H, Se⟩
      rw [univ, ← lift_cof, ← Cardinal.lift_lift.{u+1, v, u}, Cardinal.lift_lt, ← Se]
      refine lt_of_not_ge fun h => ?_
      cases' Cardinal.mem_range_lift_of_le h with a e
      refine Quotient.inductionOn a (fun α e => ?_) e
      cases' Quotient.exact e with f
      have f := Equiv.ulift.symm.trans f
      let g a := (f a).1
      let o := succ (iSup g)
      rcases H o with ⟨b, h, l⟩
      refine l (lt_succ_iff.2 ?_)
      rw [← show g (f.symm ⟨b, h⟩) = b by simp [g]]
      apply Ordinal.le_iSup)

/-! ### Infinite pigeonhole principle -/


/-- If the union of s is unbounded and s is smaller than the cofinality,
  then s has an unbounded member -/
theorem unbounded_of_unbounded_sUnion (r : α → α → Prop) [wo : IsWellOrder α r] {s : Set (Set α)}
    (h₁ : Unbounded r <| ⋃₀ s) (h₂ : #s < Order.cof (swap rᶜ)) : ∃ x ∈ s, Unbounded r x := by
  by_contra! h
  simp_rw [not_unbounded_iff] at h
  let f : s → α := fun x : s => wo.wf.sup x (h x.1 x.2)
  refine h₂.not_le (le_trans (csInf_le' ⟨range f, fun x => ?_, rfl⟩) mk_range_le)
  rcases h₁ x with ⟨y, ⟨c, hc, hy⟩, hxy⟩
  exact ⟨f ⟨c, hc⟩, mem_range_self _, fun hxz => hxy (Trans.trans (wo.wf.lt_sup _ hy) hxz)⟩

/-- If the union of s is unbounded and s is smaller than the cofinality,
  then s has an unbounded member -/
theorem unbounded_of_unbounded_iUnion {α β : Type u} (r : α → α → Prop) [wo : IsWellOrder α r]
    (s : β → Set α) (h₁ : Unbounded r <| ⋃ x, s x) (h₂ : #β < Order.cof (swap rᶜ)) :
    ∃ x : β, Unbounded r (s x) := by
  rw [← sUnion_range] at h₁
  rcases unbounded_of_unbounded_sUnion r h₁ (mk_range_le.trans_lt h₂) with ⟨_, ⟨x, rfl⟩, u⟩
  exact ⟨x, u⟩

/-- The infinite pigeonhole principle -/
theorem infinite_pigeonhole {β α : Type u} (f : β → α) (h₁ : ℵ₀ ≤ #β) (h₂ : #α < (#β).ord.cof) :
    ∃ a : α, #(f ⁻¹' {a}) = #β := by
  have : ∃ a, #β ≤ #(f ⁻¹' {a}) := by
    by_contra! h
    apply mk_univ.not_lt
    rw [← preimage_univ, ← iUnion_of_singleton, preimage_iUnion]
    exact
      mk_iUnion_le_sum_mk.trans_lt
        ((sum_le_iSup _).trans_lt <| mul_lt_of_lt h₁ (h₂.trans_le <| cof_ord_le _) (iSup_lt h₂ h))
  cases' this with x h
  refine ⟨x, h.antisymm' ?_⟩
  rw [le_mk_iff_exists_set]
  exact ⟨_, rfl⟩

/-- Pigeonhole principle for a cardinality below the cardinality of the domain -/
theorem infinite_pigeonhole_card {β α : Type u} (f : β → α) (θ : Cardinal) (hθ : θ ≤ #β)
    (h₁ : ℵ₀ ≤ θ) (h₂ : #α < θ.ord.cof) : ∃ a : α, θ ≤ #(f ⁻¹' {a}) := by
  rcases le_mk_iff_exists_set.1 hθ with ⟨s, rfl⟩
  cases' infinite_pigeonhole (f ∘ Subtype.val : s → α) h₁ h₂ with a ha
  use a; rw [← ha, @preimage_comp _ _ _ Subtype.val f]
  exact mk_preimage_of_injective _ _ Subtype.val_injective

theorem infinite_pigeonhole_set {β α : Type u} {s : Set β} (f : s → α) (θ : Cardinal)
    (hθ : θ ≤ #s) (h₁ : ℵ₀ ≤ θ) (h₂ : #α < θ.ord.cof) :
    ∃ (a : α) (t : Set β) (h : t ⊆ s), θ ≤ #t ∧ ∀ ⦃x⦄ (hx : x ∈ t), f ⟨x, h hx⟩ = a := by
  cases' infinite_pigeonhole_card f θ hθ h₁ h₂ with a ha
  refine ⟨a, { x | ∃ h, f ⟨x, h⟩ = a }, ?_, ?_, ?_⟩
  · rintro x ⟨hx, _⟩
    exact hx
  · refine
      ha.trans
        (ge_of_eq <|
          Quotient.sound ⟨Equiv.trans ?_ (Equiv.subtypeSubtypeEquivSubtypeExists _ _).symm⟩)
    simp only [coe_eq_subtype, mem_singleton_iff, mem_preimage, mem_setOf_eq]
    rfl
  rintro x ⟨_, hx'⟩; exact hx'

end Ordinal

/-! ### Regular and inaccessible cardinals -/


namespace Cardinal

open Ordinal

/-- A cardinal is a strong limit if it is not zero and it is
  closed under powersets. Note that `ℵ₀` is a strong limit by this definition. -/
def IsStrongLimit (c : Cardinal) : Prop :=
  c ≠ 0 ∧ ∀ x < c, (2^x) < c

theorem IsStrongLimit.ne_zero {c} (h : IsStrongLimit c) : c ≠ 0 :=
  h.1

theorem IsStrongLimit.two_power_lt {x c} (h : IsStrongLimit c) : x < c → (2^x) < c :=
  h.2 x

theorem isStrongLimit_aleph0 : IsStrongLimit ℵ₀ :=
  ⟨aleph0_ne_zero, fun x hx => by
    rcases lt_aleph0.1 hx with ⟨n, rfl⟩
    exact mod_cast nat_lt_aleph0 (2 ^ n)⟩

protected theorem IsStrongLimit.isSuccLimit {c} (H : IsStrongLimit c) : IsSuccLimit c := by
  rw [Cardinal.isSuccLimit_iff]
  exact ⟨H.ne_zero, isSuccPrelimit_of_succ_lt fun x h =>
    (succ_le_of_lt <| cantor x).trans_lt (H.two_power_lt h)⟩

protected theorem IsStrongLimit.isSuccPrelimit {c} (H : IsStrongLimit c) : IsSuccPrelimit c :=
  H.isSuccLimit.isSuccPrelimit
<<<<<<< HEAD

theorem IsStrongLimit.aleph0_le {c} (H : IsStrongLimit c) : ℵ₀ ≤ c :=
  aleph0_le_of_isSuccLimit H.isSuccLimit

=======

theorem IsStrongLimit.aleph0_le {c} (H : IsStrongLimit c) : ℵ₀ ≤ c :=
  aleph0_le_of_isSuccLimit H.isSuccLimit

>>>>>>> d0df76bd
set_option linter.deprecated false in
@[deprecated IsStrongLimit.isSuccLimit (since := "2024-09-17")]
theorem IsStrongLimit.isLimit {c} (H : IsStrongLimit c) : IsLimit c :=
  ⟨H.ne_zero, H.isSuccPrelimit⟩

<<<<<<< HEAD
theorem isStrongLimit_beth {o : Ordinal} (H : IsSuccPrelimit o) : IsStrongLimit (beth o) := by
=======
theorem isStrongLimit_beth {o : Ordinal} (H : IsSuccPrelimit o) : IsStrongLimit (ℶ_ o) := by
>>>>>>> d0df76bd
  rcases eq_or_ne o 0 with (rfl | h)
  · rw [beth_zero]
    exact isStrongLimit_aleph0
  · refine ⟨beth_ne_zero o, fun a ha => ?_⟩
    rw [beth_limit ⟨h, isSuccPrelimit_iff_succ_lt.1 H⟩] at ha
    rcases exists_lt_of_lt_ciSup' ha with ⟨⟨i, hi⟩, ha⟩
    have := power_le_power_left two_ne_zero ha.le
    rw [← beth_succ] at this
    exact this.trans_lt (beth_lt.2 (H.succ_lt hi))

theorem mk_bounded_subset {α : Type*} (h : ∀ x < #α, (2^x) < #α) {r : α → α → Prop}
    [IsWellOrder α r] (hr : (#α).ord = type r) : #{ s : Set α // Bounded r s } = #α := by
  rcases eq_or_ne #α 0 with (ha | ha)
  · rw [ha]
    haveI := mk_eq_zero_iff.1 ha
    rw [mk_eq_zero_iff]
    constructor
    rintro ⟨s, hs⟩
    exact (not_unbounded_iff s).2 hs (unbounded_of_isEmpty s)
  have h' : IsStrongLimit #α := ⟨ha, h⟩
  have ha := h'.aleph0_le
  apply le_antisymm
  · have : { s : Set α | Bounded r s } = ⋃ i, 𝒫{ j | r j i } := setOf_exists _
    rw [← coe_setOf, this]
    refine mk_iUnion_le_sum_mk.trans ((sum_le_iSup (fun i => #(𝒫{ j | r j i }))).trans
      ((mul_le_max_of_aleph0_le_left ha).trans ?_))
    rw [max_eq_left]
    apply ciSup_le' _
    intro i
    rw [mk_powerset]
    apply (h'.two_power_lt _).le
    rw [coe_setOf, card_typein, ← lt_ord, hr]
    apply typein_lt_type
  · refine @mk_le_of_injective α _ (fun x => Subtype.mk {x} ?_) ?_
    · apply bounded_singleton
      rw [← hr]
      apply isLimit_ord ha
    · intro a b hab
      simpa [singleton_eq_singleton_iff] using hab

theorem mk_subset_mk_lt_cof {α : Type*} (h : ∀ x < #α, (2^x) < #α) :
    #{ s : Set α // #s < cof (#α).ord } = #α := by
  rcases eq_or_ne #α 0 with (ha | ha)
  · simp [ha]
  have h' : IsStrongLimit #α := ⟨ha, h⟩
  rcases ord_eq α with ⟨r, wo, hr⟩
  haveI := wo
  apply le_antisymm
  · conv_rhs => rw [← mk_bounded_subset h hr]
    apply mk_le_mk_of_subset
    intro s hs
    rw [hr] at hs
    exact lt_cof_type hs
  · refine @mk_le_of_injective α _ (fun x => Subtype.mk {x} ?_) ?_
    · rw [mk_singleton]
<<<<<<< HEAD
      exact one_lt_aleph0.trans_le (aleph0_le_cof.2 (ord_isLimit h'.aleph0_le))
=======
      exact one_lt_aleph0.trans_le (aleph0_le_cof.2 (isLimit_ord h'.aleph0_le))
>>>>>>> d0df76bd
    · intro a b hab
      simpa [singleton_eq_singleton_iff] using hab

/-- A cardinal is regular if it is infinite and it equals its own cofinality. -/
def IsRegular (c : Cardinal) : Prop :=
  ℵ₀ ≤ c ∧ c ≤ c.ord.cof

theorem IsRegular.aleph0_le {c : Cardinal} (H : c.IsRegular) : ℵ₀ ≤ c :=
  H.1

theorem IsRegular.cof_eq {c : Cardinal} (H : c.IsRegular) : c.ord.cof = c :=
  (cof_ord_le c).antisymm H.2

theorem IsRegular.pos {c : Cardinal} (H : c.IsRegular) : 0 < c :=
  aleph0_pos.trans_le H.1

theorem IsRegular.nat_lt {c : Cardinal} (H : c.IsRegular) (n : ℕ) : n < c :=
  lt_of_lt_of_le (nat_lt_aleph0 n) H.aleph0_le

theorem IsRegular.ord_pos {c : Cardinal} (H : c.IsRegular) : 0 < c.ord := by
  rw [Cardinal.lt_ord, card_zero]
  exact H.pos

theorem isRegular_cof {o : Ordinal} (h : o.IsLimit) : IsRegular o.cof :=
  ⟨aleph0_le_cof.2 h, (cof_cof o).ge⟩

theorem isRegular_aleph0 : IsRegular ℵ₀ :=
  ⟨le_rfl, by simp⟩

theorem isRegular_succ {c : Cardinal.{u}} (h : ℵ₀ ≤ c) : IsRegular (succ c) :=
  ⟨h.trans (le_succ c),
    succ_le_of_lt
      (by
        have αe := Cardinal.mk_out (succ c)
        set α := (succ c).out
        rcases ord_eq α with ⟨r, wo, re⟩
        have := isLimit_ord (h.trans (le_succ _))
        rw [← αe, re] at this ⊢
        rcases cof_eq' r this with ⟨S, H, Se⟩
        rw [← Se]
        apply lt_imp_lt_of_le_imp_le fun h => mul_le_mul_right' h c
        rw [mul_eq_self h, ← succ_le_iff, ← αe, ← sum_const']
        refine le_trans ?_ (sum_le_sum (fun (x : S) => card (typein r (x : α))) _ fun i => ?_)
        · simp only [← card_typein, ← mk_sigma]
          exact
            ⟨Embedding.ofSurjective (fun x => x.2.1) fun a =>
                let ⟨b, h, ab⟩ := H a
                ⟨⟨⟨_, h⟩, _, ab⟩, rfl⟩⟩
        · rw [← lt_succ_iff, ← lt_ord, ← αe, re]
          apply typein_lt_type)⟩

theorem isRegular_aleph_one : IsRegular ℵ₁ := by
  rw [← succ_aleph0]
  exact isRegular_succ le_rfl

theorem isRegular_preAleph_succ {o : Ordinal} (h : ω ≤ o) : IsRegular (preAleph (succ o)) := by
  rw [preAleph_succ]
  exact isRegular_succ (aleph0_le_preAleph.2 h)

set_option linter.deprecated false in
@[deprecated isRegular_preAleph_succ (since := "2024-10-22")]
theorem isRegular_aleph'_succ {o : Ordinal} (h : ω ≤ o) : IsRegular (aleph' (succ o)) := by
  rw [aleph'_succ]
  exact isRegular_succ (aleph0_le_aleph'.2 h)

theorem isRegular_aleph_succ (o : Ordinal) : IsRegular (ℵ_ (succ o)) := by
  rw [aleph_succ]
  exact isRegular_succ (aleph0_le_aleph o)

/-- A function whose codomain's cardinality is infinite but strictly smaller than its domain's
has a fiber with cardinality strictly great than the codomain.
-/
theorem infinite_pigeonhole_card_lt {β α : Type u} (f : β → α) (w : #α < #β) (w' : ℵ₀ ≤ #α) :
    ∃ a : α, #α < #(f ⁻¹' {a}) := by
  simp_rw [← succ_le_iff]
  exact
    Ordinal.infinite_pigeonhole_card f (succ #α) (succ_le_of_lt w) (w'.trans (lt_succ _).le)
      ((lt_succ _).trans_le (isRegular_succ w').2.ge)

/-- A function whose codomain's cardinality is infinite but strictly smaller than its domain's
has an infinite fiber.
-/
theorem exists_infinite_fiber {β α : Type u} (f : β → α) (w : #α < #β) (w' : Infinite α) :
    ∃ a : α, Infinite (f ⁻¹' {a}) := by
  simp_rw [Cardinal.infinite_iff] at w' ⊢
  cases' infinite_pigeonhole_card_lt f w w' with a ha
  exact ⟨a, w'.trans ha.le⟩

/-- If an infinite type `β` can be expressed as a union of finite sets,
then the cardinality of the collection of those finite sets
must be at least the cardinality of `β`.
-/
theorem le_range_of_union_finset_eq_top {α β : Type*} [Infinite β] (f : α → Finset β)
    (w : ⋃ a, (f a : Set β) = ⊤) : #β ≤ #(range f) := by
  have k : _root_.Infinite (range f) := by
    rw [infinite_coe_iff]
    apply mt (union_finset_finite_of_range_finite f)
    rw [w]
    exact infinite_univ
  by_contra h
  simp only [not_le] at h
  let u : ∀ b, ∃ a, b ∈ f a := fun b => by simpa using (w.ge : _) (Set.mem_univ b)
  let u' : β → range f := fun b => ⟨f (u b).choose, by simp⟩
  have v' : ∀ a, u' ⁻¹' {⟨f a, by simp⟩} ≤ f a := by
    rintro a p m
    simp? [u']  at m says simp only [mem_preimage, mem_singleton_iff, Subtype.mk.injEq, u'] at m
    rw [← m]
    apply fun b => (u b).choose_spec
  obtain ⟨⟨-, ⟨a, rfl⟩⟩, p⟩ := exists_infinite_fiber u' h k
  exact (@Infinite.of_injective _ _ p (inclusion (v' a)) (inclusion_injective _)).false

theorem lsub_lt_ord_lift_of_isRegular {ι} {f : ι → Ordinal} {c} (hc : IsRegular c)
    (hι : Cardinal.lift.{v, u} #ι < c) : (∀ i, f i < c.ord) → Ordinal.lsub.{u, v} f < c.ord :=
  lsub_lt_ord_lift (by rwa [hc.cof_eq])

theorem lsub_lt_ord_of_isRegular {ι} {f : ι → Ordinal} {c} (hc : IsRegular c) (hι : #ι < c) :
    (∀ i, f i < c.ord) → Ordinal.lsub f < c.ord :=
  lsub_lt_ord (by rwa [hc.cof_eq])

theorem iSup_lt_ord_lift_of_isRegular {ι} {f : ι → Ordinal} {c} (hc : IsRegular c)
    (hι : Cardinal.lift.{v, u} #ι < c) : (∀ i, f i < c.ord) → iSup f < c.ord :=
  iSup_lt_ord_lift (by rwa [hc.cof_eq])

set_option linter.deprecated false in
@[deprecated iSup_lt_ord_lift_of_isRegular (since := "2024-08-27")]
theorem sup_lt_ord_lift_of_isRegular {ι} {f : ι → Ordinal} {c} (hc : IsRegular c)
    (hι : Cardinal.lift.{v, u} #ι < c) : (∀ i, f i < c.ord) → Ordinal.sup.{u, v} f < c.ord :=
  iSup_lt_ord_lift_of_isRegular hc hι

theorem iSup_lt_ord_of_isRegular {ι} {f : ι → Ordinal} {c} (hc : IsRegular c) (hι : #ι < c) :
    (∀ i, f i < c.ord) → iSup f < c.ord :=
  iSup_lt_ord (by rwa [hc.cof_eq])

set_option linter.deprecated false in
@[deprecated iSup_lt_ord_of_isRegular (since := "2024-08-27")]
theorem sup_lt_ord_of_isRegular {ι} {f : ι → Ordinal} {c} (hc : IsRegular c) (hι : #ι < c) :
    (∀ i, f i < c.ord) → Ordinal.sup f < c.ord :=
  iSup_lt_ord_of_isRegular hc hι

theorem blsub_lt_ord_lift_of_isRegular {o : Ordinal} {f : ∀ a < o, Ordinal} {c} (hc : IsRegular c)
    (ho : Cardinal.lift.{v, u} o.card < c) :
    (∀ i hi, f i hi < c.ord) → Ordinal.blsub.{u, v} o f < c.ord :=
  blsub_lt_ord_lift (by rwa [hc.cof_eq])

theorem blsub_lt_ord_of_isRegular {o : Ordinal} {f : ∀ a < o, Ordinal} {c} (hc : IsRegular c)
    (ho : o.card < c) : (∀ i hi, f i hi < c.ord) → Ordinal.blsub o f < c.ord :=
  blsub_lt_ord (by rwa [hc.cof_eq])

theorem bsup_lt_ord_lift_of_isRegular {o : Ordinal} {f : ∀ a < o, Ordinal} {c} (hc : IsRegular c)
    (hι : Cardinal.lift.{v, u} o.card < c) :
    (∀ i hi, f i hi < c.ord) → Ordinal.bsup.{u, v} o f < c.ord :=
  bsup_lt_ord_lift (by rwa [hc.cof_eq])

theorem bsup_lt_ord_of_isRegular {o : Ordinal} {f : ∀ a < o, Ordinal} {c} (hc : IsRegular c)
    (hι : o.card < c) : (∀ i hi, f i hi < c.ord) → Ordinal.bsup o f < c.ord :=
  bsup_lt_ord (by rwa [hc.cof_eq])

theorem iSup_lt_lift_of_isRegular {ι} {f : ι → Cardinal} {c} (hc : IsRegular c)
    (hι : Cardinal.lift.{v, u} #ι < c) : (∀ i, f i < c) → iSup.{max u v + 1, u + 1} f < c :=
  iSup_lt_lift.{u, v} (by rwa [hc.cof_eq])

theorem iSup_lt_of_isRegular {ι} {f : ι → Cardinal} {c} (hc : IsRegular c) (hι : #ι < c) :
    (∀ i, f i < c) → iSup f < c :=
  iSup_lt (by rwa [hc.cof_eq])

theorem sum_lt_lift_of_isRegular {ι : Type u} {f : ι → Cardinal} {c : Cardinal} (hc : IsRegular c)
    (hι : Cardinal.lift.{v, u} #ι < c) (hf : ∀ i, f i < c) : sum f < c :=
  (sum_le_iSup_lift _).trans_lt <| mul_lt_of_lt hc.1 hι (iSup_lt_lift_of_isRegular hc hι hf)

theorem sum_lt_of_isRegular {ι : Type u} {f : ι → Cardinal} {c : Cardinal} (hc : IsRegular c)
    (hι : #ι < c) : (∀ i, f i < c) → sum f < c :=
  sum_lt_lift_of_isRegular.{u, u} hc (by rwa [lift_id])

@[simp]
theorem card_lt_of_card_iUnion_lt {ι : Type u} {α : Type u} {t : ι → Set α} {c : Cardinal}
    (h : #(⋃ i, t i) < c) (i : ι) : #(t i) < c :=
  lt_of_le_of_lt (Cardinal.mk_le_mk_of_subset <| subset_iUnion _ _) h

@[simp]
theorem card_iUnion_lt_iff_forall_of_isRegular {ι : Type u} {α : Type u} {t : ι → Set α}
    {c : Cardinal} (hc : c.IsRegular) (hι : #ι < c) : #(⋃ i, t i) < c ↔ ∀ i, #(t i) < c := by
  refine ⟨card_lt_of_card_iUnion_lt, fun h ↦ ?_⟩
  apply lt_of_le_of_lt (Cardinal.mk_sUnion_le _)
  apply Cardinal.mul_lt_of_lt hc.aleph0_le
    (lt_of_le_of_lt Cardinal.mk_range_le hι)
  apply Cardinal.iSup_lt_of_isRegular hc (lt_of_le_of_lt Cardinal.mk_range_le hι)
  simpa

theorem card_lt_of_card_biUnion_lt {α β : Type u} {s : Set α} {t : ∀ a ∈ s, Set β} {c : Cardinal}
    (h : #(⋃ a ∈ s, t a ‹_›) < c) (a : α) (ha : a ∈ s) : # (t a ha) < c := by
  rw [biUnion_eq_iUnion] at h
  have := card_lt_of_card_iUnion_lt h
  simp_all only [iUnion_coe_set,
    Subtype.forall]

theorem card_biUnion_lt_iff_forall_of_isRegular {α β : Type u} {s : Set α} {t : ∀ a ∈ s, Set β}
    {c : Cardinal} (hc : c.IsRegular) (hs : #s < c) :
    #(⋃ a ∈ s, t a ‹_›) < c ↔ ∀ a (ha : a ∈ s), # (t a ha) < c := by
  rw [biUnion_eq_iUnion, card_iUnion_lt_iff_forall_of_isRegular hc hs, SetCoe.forall']

theorem nfpFamily_lt_ord_lift_of_isRegular {ι} {f : ι → Ordinal → Ordinal} {c} (hc : IsRegular c)
    (hι : Cardinal.lift.{v, u} #ι < c) (hc' : c ≠ ℵ₀) (hf : ∀ (i), ∀ b < c.ord, f i b < c.ord) {a}
    (ha : a < c.ord) : nfpFamily f a < c.ord := by
  apply nfpFamily_lt_ord_lift _ _ hf ha <;> rw [hc.cof_eq]
  · exact lt_of_le_of_ne hc.1 hc'.symm
  · exact hι

theorem nfpFamily_lt_ord_of_isRegular {ι} {f : ι → Ordinal → Ordinal} {c} (hc : IsRegular c)
    (hι : #ι < c) (hc' : c ≠ ℵ₀) {a} (hf : ∀ (i), ∀ b < c.ord, f i b < c.ord) :
    a < c.ord → nfpFamily.{u, u} f a < c.ord :=
  nfpFamily_lt_ord_lift_of_isRegular hc (by rwa [lift_id]) hc' hf

set_option linter.deprecated false in
@[deprecated nfpFamily_lt_ord_lift_of_isRegular (since := "2024-10-14")]
theorem nfpBFamily_lt_ord_lift_of_isRegular {o : Ordinal} {f : ∀ a < o, Ordinal → Ordinal} {c}
    (hc : IsRegular c) (ho : Cardinal.lift.{v, u} o.card < c) (hc' : c ≠ ℵ₀)
    (hf : ∀ (i hi), ∀ b < c.ord, f i hi b < c.ord) {a} :
    a < c.ord → nfpBFamily.{u, v} o f a < c.ord :=
<<<<<<< HEAD
  nfpFamily_lt_ord_lift_of_isRegular hc (by rwa [mk_toType]) hc' fun i => hf _ _
=======
  nfpFamily_lt_ord_lift_of_isRegular hc (by rwa [mk_toType]) hc' fun _ => hf _ _
>>>>>>> d0df76bd

set_option linter.deprecated false in
@[deprecated nfpFamily_lt_ord_of_isRegular (since := "2024-10-14")]
theorem nfpBFamily_lt_ord_of_isRegular {o : Ordinal} {f : ∀ a < o, Ordinal → Ordinal} {c}
    (hc : IsRegular c) (ho : o.card < c) (hc' : c ≠ ℵ₀)
    (hf : ∀ (i hi), ∀ b < c.ord, f i hi b < c.ord) {a} :
    a < c.ord → nfpBFamily.{u, u} o f a < c.ord :=
  nfpBFamily_lt_ord_lift_of_isRegular hc (by rwa [lift_id]) hc' hf

theorem nfp_lt_ord_of_isRegular {f : Ordinal → Ordinal} {c} (hc : IsRegular c) (hc' : c ≠ ℵ₀)
    (hf : ∀ i < c.ord, f i < c.ord) {a} : a < c.ord → nfp f a < c.ord :=
  nfp_lt_ord
    (by
      rw [hc.cof_eq]
      exact lt_of_le_of_ne hc.1 hc'.symm)
    hf

theorem derivFamily_lt_ord_lift {ι : Type u} {f : ι → Ordinal → Ordinal} {c} (hc : IsRegular c)
    (hι : lift.{v} #ι < c) (hc' : c ≠ ℵ₀) (hf : ∀ i, ∀ b < c.ord, f i b < c.ord) {a} :
    a < c.ord → derivFamily f a < c.ord := by
  have hω : ℵ₀ < c.ord.cof := by
    rw [hc.cof_eq]
    exact lt_of_le_of_ne hc.1 hc'.symm
  induction a using limitRecOn with
  | H₁ =>
    rw [derivFamily_zero]
    exact nfpFamily_lt_ord_lift hω (by rwa [hc.cof_eq]) hf
  | H₂ b hb =>
    intro hb'
    rw [derivFamily_succ]
    exact
      nfpFamily_lt_ord_lift hω (by rwa [hc.cof_eq]) hf
        ((isLimit_ord hc.1).2 _ (hb ((lt_succ b).trans hb')))
  | H₃ b hb H =>
    intro hb'
    -- TODO: generalize the universes of the lemmas in this file so we don't have to rely on bsup
    have : ⨆ a : Iio b, _ = _ :=
      iSup_eq_bsup.{max u v, max u v} (f := fun x (_ : x < b) ↦ derivFamily f x)
    rw [derivFamily_limit f hb, this]
    exact
      bsup_lt_ord_of_isRegular.{u, v} hc (ord_lt_ord.1 ((ord_card_le b).trans_lt hb')) fun o' ho' =>
        H o' ho' (ho'.trans hb')

theorem derivFamily_lt_ord {ι} {f : ι → Ordinal → Ordinal} {c} (hc : IsRegular c) (hι : #ι < c)
    (hc' : c ≠ ℵ₀) (hf : ∀ (i), ∀ b < c.ord, f i b < c.ord) {a} :
    a < c.ord → derivFamily.{u, u} f a < c.ord :=
  derivFamily_lt_ord_lift hc (by rwa [lift_id]) hc' hf

set_option linter.deprecated false in
@[deprecated derivFamily_lt_ord_lift (since := "2024-10-14")]
theorem derivBFamily_lt_ord_lift {o : Ordinal} {f : ∀ a < o, Ordinal → Ordinal} {c}
    (hc : IsRegular c) (hι : Cardinal.lift.{v, u} o.card < c) (hc' : c ≠ ℵ₀)
    (hf : ∀ (i hi), ∀ b < c.ord, f i hi b < c.ord) {a} :
    a < c.ord → derivBFamily.{u, v} o f a < c.ord :=
<<<<<<< HEAD
  derivFamily_lt_ord_lift hc (by rwa [mk_toType]) hc' fun i => hf _ _
=======
  derivFamily_lt_ord_lift hc (by rwa [mk_toType]) hc' fun _ => hf _ _
>>>>>>> d0df76bd

set_option linter.deprecated false in
@[deprecated derivFamily_lt_ord (since := "2024-10-14")]
theorem derivBFamily_lt_ord {o : Ordinal} {f : ∀ a < o, Ordinal → Ordinal} {c} (hc : IsRegular c)
    (hι : o.card < c) (hc' : c ≠ ℵ₀) (hf : ∀ (i hi), ∀ b < c.ord, f i hi b < c.ord) {a} :
    a < c.ord → derivBFamily.{u, u} o f a < c.ord :=
  derivBFamily_lt_ord_lift hc (by rwa [lift_id]) hc' hf

theorem deriv_lt_ord {f : Ordinal.{u} → Ordinal} {c} (hc : IsRegular c) (hc' : c ≠ ℵ₀)
    (hf : ∀ i < c.ord, f i < c.ord) {a} : a < c.ord → deriv f a < c.ord :=
  derivFamily_lt_ord_lift hc
    (by simpa using Cardinal.one_lt_aleph0.trans (lt_of_le_of_ne hc.1 hc'.symm)) hc' fun _ => hf

/-- A cardinal is inaccessible if it is an uncountable regular strong limit cardinal. -/
def IsInaccessible (c : Cardinal) :=
  ℵ₀ < c ∧ IsRegular c ∧ IsStrongLimit c

theorem IsInaccessible.mk {c} (h₁ : ℵ₀ < c) (h₂ : c ≤ c.ord.cof) (h₃ : ∀ x < c, (2^x) < c) :
    IsInaccessible c :=
  ⟨h₁, ⟨h₁.le, h₂⟩, (aleph0_pos.trans h₁).ne', h₃⟩

-- Lean's foundations prove the existence of ℵ₀ many inaccessible cardinals
theorem univ_inaccessible : IsInaccessible univ.{u, v} :=
  IsInaccessible.mk (by simpa using lift_lt_univ' ℵ₀) (by simp) fun c h => by
    rcases lt_univ'.1 h with ⟨c, rfl⟩
    rw [← lift_two_power]
    apply lift_lt_univ'

theorem lt_power_cof {c : Cardinal.{u}} : ℵ₀ ≤ c → c < (c^cof c.ord) :=
  Cardinal.inductionOn c fun α h => by
    rcases ord_eq α with ⟨r, wo, re⟩
    have := isLimit_ord h
    rw [re] at this ⊢
    rcases cof_eq' r this with ⟨S, H, Se⟩
    have := sum_lt_prod (fun a : S => #{ x // r x a }) (fun _ => #α) fun i => ?_
    · simp only [Cardinal.prod_const, Cardinal.lift_id, ← Se, ← mk_sigma, power_def] at this ⊢
      refine lt_of_le_of_lt ?_ this
      refine ⟨Embedding.ofSurjective ?_ ?_⟩
      · exact fun x => x.2.1
      · exact fun a =>
          let ⟨b, h, ab⟩ := H a
          ⟨⟨⟨_, h⟩, _, ab⟩, rfl⟩
    · have := typein_lt_type r i
      rwa [← re, lt_ord] at this

theorem lt_cof_power {a b : Cardinal} (ha : ℵ₀ ≤ a) (b1 : 1 < b) : a < cof (b^a).ord := by
  have b0 : b ≠ 0 := (zero_lt_one.trans b1).ne'
  apply lt_imp_lt_of_le_imp_le (power_le_power_left <| power_ne_zero a b0)
  rw [← power_mul, mul_eq_self ha]
  exact lt_power_cof (ha.trans <| (cantor' _ b1).le)

end Cardinal

section Omega1

namespace Ordinal

open Cardinal
open scoped Ordinal

<<<<<<< HEAD
-- TODO: generalize universes
lemma iSup_sequence_lt_omega1 {α : Type u} [Countable α]
    (o : α → Ordinal.{max u v}) (ho : ∀ n, o n < ω₁) :
    iSup o < ω₁ := by
  apply iSup_lt_ord_lift _ ho
  rw [Cardinal.isRegular_aleph_one.cof_eq]
  exact lt_of_le_of_lt mk_le_aleph0 aleph0_lt_aleph_one

set_option linter.deprecated false in
@[deprecated iSup_sequence_lt_omega1 (since := "2024-08-27")]
lemma sup_sequence_lt_omega1 {α} [Countable α] (o : α → Ordinal) (ho : ∀ n, o n < ω₁) :
    sup o < ω₁ := by
  apply sup_lt_ord_lift _ ho
=======
-- TODO: generalize universes, and use ω₁.
lemma iSup_sequence_lt_omega1 {α : Type u} [Countable α]
    (o : α → Ordinal.{max u v}) (ho : ∀ n, o n < (aleph 1).ord) :
    iSup o < (aleph 1).ord := by
  apply iSup_lt_ord_lift _ ho
>>>>>>> d0df76bd
  rw [Cardinal.isRegular_aleph_one.cof_eq]
  exact lt_of_le_of_lt mk_le_aleph0 aleph0_lt_aleph_one

end Ordinal

end Omega1<|MERGE_RESOLUTION|>--- conflicted
+++ resolved
@@ -219,11 +219,7 @@
     simp_rw [← hf, lt_lsub_iff] at this
     cases' this with i hi
     refine ⟨enum (α := o.toType) (· < ·) ⟨f i, ?_⟩, ?_, ?_⟩
-<<<<<<< HEAD
-    · rw [type_lt, ← hf]
-=======
     · rw [type_toType, ← hf]
->>>>>>> d0df76bd
       apply lt_lsub
     · rw [mem_preimage, typein_enum]
       exact mem_range_self i
@@ -231,13 +227,8 @@
   · rcases cof_eq (α := o.toType) (· < ·) with ⟨S, hS, hS'⟩
     let f : S → Ordinal := fun s => typein LT.lt s.val
     refine ⟨S, f, le_antisymm (lsub_le fun i => typein_lt_self (o := o) i)
-<<<<<<< HEAD
-      (le_of_forall_lt fun a ha => ?_), by rwa [type_lt o] at hS'⟩
-    rw [← type_lt o] at ha
-=======
       (le_of_forall_lt fun a ha => ?_), by rwa [type_toType o] at hS'⟩
     rw [← type_toType o] at ha
->>>>>>> d0df76bd
     rcases hS (enum (· < ·) ⟨a, ha⟩) with ⟨b, hb, hb'⟩
     rw [← typein_le_typein, typein_enum] at hb'
     exact hb'.trans_lt (lt_lsub.{u, u} f ⟨b, hb⟩)
@@ -333,19 +324,11 @@
 theorem sup_lt_ord_lift {ι} {f : ι → Ordinal} {c : Ordinal} (hι : Cardinal.lift.{v, u} #ι < c.cof)
     (hf : ∀ i, f i < c) : sup.{u, v} f < c :=
   iSup_lt_ord_lift hι hf
-<<<<<<< HEAD
 
 theorem iSup_lt_ord {ι} {f : ι → Ordinal} {c : Ordinal} (hι : #ι < c.cof) :
     (∀ i, f i < c) → iSup f < c :=
   iSup_lt_ord_lift (by rwa [(#ι).lift_id])
 
-=======
-
-theorem iSup_lt_ord {ι} {f : ι → Ordinal} {c : Ordinal} (hι : #ι < c.cof) :
-    (∀ i, f i < c) → iSup f < c :=
-  iSup_lt_ord_lift (by rwa [(#ι).lift_id])
-
->>>>>>> d0df76bd
 set_option linter.deprecated false in
 @[deprecated iSup_lt_ord (since := "2024-08-27")]
 theorem sup_lt_ord {ι} {f : ι → Ordinal} {c : Ordinal} (hι : #ι < c.cof) :
@@ -355,11 +338,7 @@
 theorem iSup_lt_lift {ι} {f : ι → Cardinal} {c : Cardinal}
     (hι : Cardinal.lift.{v, u} #ι < c.ord.cof)
     (hf : ∀ i, f i < c) : iSup f < c := by
-<<<<<<< HEAD
-  rw [← ord_lt_ord, iSup_ord (Cardinal.bddAbove_range.{u, v} _)]
-=======
   rw [← ord_lt_ord, iSup_ord (Cardinal.bddAbove_range _)]
->>>>>>> d0df76bd
   refine iSup_lt_ord_lift hι fun i => ?_
   rw [ord_lt_ord]
   apply hf
@@ -370,11 +349,7 @@
 
 theorem nfpFamily_lt_ord_lift {ι} {f : ι → Ordinal → Ordinal} {c} (hc : ℵ₀ < cof c)
     (hc' : Cardinal.lift.{v, u} #ι < cof c) (hf : ∀ (i), ∀ b < c, f i b < c) {a} (ha : a < c) :
-<<<<<<< HEAD
-    nfpFamily.{u, v} f a < c := by
-=======
     nfpFamily f a < c := by
->>>>>>> d0df76bd
   refine iSup_lt_ord_lift ((Cardinal.lift_le.2 (mk_list_le_max ι)).trans_lt ?_) fun l => ?_
   · rw [lift_max]
     apply max_lt _ hc'
@@ -392,11 +367,7 @@
 theorem nfpBFamily_lt_ord_lift {o : Ordinal} {f : ∀ a < o, Ordinal → Ordinal} {c} (hc : ℵ₀ < cof c)
     (hc' : Cardinal.lift.{v, u} o.card < cof c) (hf : ∀ (i hi), ∀ b < c, f i hi b < c) {a} :
     a < c → nfpBFamily.{u, v} o f a < c :=
-<<<<<<< HEAD
-  nfpFamily_lt_ord_lift hc (by rwa [mk_toType]) fun i => hf _ _
-=======
   nfpFamily_lt_ord_lift hc (by rwa [mk_toType]) fun _ => hf _ _
->>>>>>> d0df76bd
 
 set_option linter.deprecated false in
 @[deprecated nfpFamily_lt_ord (since := "2024-10-14")]
@@ -849,27 +820,16 @@
 
 protected theorem IsStrongLimit.isSuccPrelimit {c} (H : IsStrongLimit c) : IsSuccPrelimit c :=
   H.isSuccLimit.isSuccPrelimit
-<<<<<<< HEAD
 
 theorem IsStrongLimit.aleph0_le {c} (H : IsStrongLimit c) : ℵ₀ ≤ c :=
   aleph0_le_of_isSuccLimit H.isSuccLimit
 
-=======
-
-theorem IsStrongLimit.aleph0_le {c} (H : IsStrongLimit c) : ℵ₀ ≤ c :=
-  aleph0_le_of_isSuccLimit H.isSuccLimit
-
->>>>>>> d0df76bd
 set_option linter.deprecated false in
 @[deprecated IsStrongLimit.isSuccLimit (since := "2024-09-17")]
 theorem IsStrongLimit.isLimit {c} (H : IsStrongLimit c) : IsLimit c :=
   ⟨H.ne_zero, H.isSuccPrelimit⟩
 
-<<<<<<< HEAD
-theorem isStrongLimit_beth {o : Ordinal} (H : IsSuccPrelimit o) : IsStrongLimit (beth o) := by
-=======
 theorem isStrongLimit_beth {o : Ordinal} (H : IsSuccPrelimit o) : IsStrongLimit (ℶ_ o) := by
->>>>>>> d0df76bd
   rcases eq_or_ne o 0 with (rfl | h)
   · rw [beth_zero]
     exact isStrongLimit_aleph0
@@ -925,11 +885,7 @@
     exact lt_cof_type hs
   · refine @mk_le_of_injective α _ (fun x => Subtype.mk {x} ?_) ?_
     · rw [mk_singleton]
-<<<<<<< HEAD
-      exact one_lt_aleph0.trans_le (aleph0_le_cof.2 (ord_isLimit h'.aleph0_le))
-=======
       exact one_lt_aleph0.trans_le (aleph0_le_cof.2 (isLimit_ord h'.aleph0_le))
->>>>>>> d0df76bd
     · intro a b hab
       simpa [singleton_eq_singleton_iff] using hab
 
@@ -1148,11 +1104,7 @@
     (hc : IsRegular c) (ho : Cardinal.lift.{v, u} o.card < c) (hc' : c ≠ ℵ₀)
     (hf : ∀ (i hi), ∀ b < c.ord, f i hi b < c.ord) {a} :
     a < c.ord → nfpBFamily.{u, v} o f a < c.ord :=
-<<<<<<< HEAD
-  nfpFamily_lt_ord_lift_of_isRegular hc (by rwa [mk_toType]) hc' fun i => hf _ _
-=======
   nfpFamily_lt_ord_lift_of_isRegular hc (by rwa [mk_toType]) hc' fun _ => hf _ _
->>>>>>> d0df76bd
 
 set_option linter.deprecated false in
 @[deprecated nfpFamily_lt_ord_of_isRegular (since := "2024-10-14")]
@@ -1207,11 +1159,7 @@
     (hc : IsRegular c) (hι : Cardinal.lift.{v, u} o.card < c) (hc' : c ≠ ℵ₀)
     (hf : ∀ (i hi), ∀ b < c.ord, f i hi b < c.ord) {a} :
     a < c.ord → derivBFamily.{u, v} o f a < c.ord :=
-<<<<<<< HEAD
-  derivFamily_lt_ord_lift hc (by rwa [mk_toType]) hc' fun i => hf _ _
-=======
   derivFamily_lt_ord_lift hc (by rwa [mk_toType]) hc' fun _ => hf _ _
->>>>>>> d0df76bd
 
 set_option linter.deprecated false in
 @[deprecated derivFamily_lt_ord (since := "2024-10-14")]
@@ -1272,27 +1220,11 @@
 open Cardinal
 open scoped Ordinal
 
-<<<<<<< HEAD
--- TODO: generalize universes
-lemma iSup_sequence_lt_omega1 {α : Type u} [Countable α]
-    (o : α → Ordinal.{max u v}) (ho : ∀ n, o n < ω₁) :
-    iSup o < ω₁ := by
-  apply iSup_lt_ord_lift _ ho
-  rw [Cardinal.isRegular_aleph_one.cof_eq]
-  exact lt_of_le_of_lt mk_le_aleph0 aleph0_lt_aleph_one
-
-set_option linter.deprecated false in
-@[deprecated iSup_sequence_lt_omega1 (since := "2024-08-27")]
-lemma sup_sequence_lt_omega1 {α} [Countable α] (o : α → Ordinal) (ho : ∀ n, o n < ω₁) :
-    sup o < ω₁ := by
-  apply sup_lt_ord_lift _ ho
-=======
 -- TODO: generalize universes, and use ω₁.
 lemma iSup_sequence_lt_omega1 {α : Type u} [Countable α]
     (o : α → Ordinal.{max u v}) (ho : ∀ n, o n < (aleph 1).ord) :
     iSup o < (aleph 1).ord := by
   apply iSup_lt_ord_lift _ ho
->>>>>>> d0df76bd
   rw [Cardinal.isRegular_aleph_one.cof_eq]
   exact lt_of_le_of_lt mk_le_aleph0 aleph0_lt_aleph_one
 
