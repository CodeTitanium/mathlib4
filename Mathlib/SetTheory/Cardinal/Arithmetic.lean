/-
Copyright (c) 2017 Johannes Hölzl. All rights reserved.
Released under Apache 2.0 license as described in the file LICENSE.
Authors: Johannes Hölzl, Mario Carneiro, Floris van Doorn
-/
import Mathlib.SetTheory.Cardinal.Aleph
import Mathlib.SetTheory.Ordinal.Principal

/-!
# Cardinal arithmetic

Arithmetic operations on cardinals are defined in `SetTheory/Cardinal/Basic.lean`. However, proving
the important theorem `c * c = c` for infinite cardinals and its corollaries requires the use of
ordinal numbers. This is done within this file.

## Main statements

* `Cardinal.mul_eq_max` and `Cardinal.add_eq_max` state that the product (resp. sum) of two infinite
  cardinals is just their maximum. Several variations around this fact are also given.
* `Cardinal.mk_list_eq_mk`: when `α` is infinite, `α` and `List α` have the same cardinality.

## Tags

cardinal arithmetic (for infinite cardinals)
-/

assert_not_exists Module Finsupp

noncomputable section

open Function Set Cardinal Equiv Order Ordinal

universe u v w

namespace Cardinal

/-! ### Properties of `mul` -/
section mul

/-- If `α` is an infinite type, then `α × α` and `α` have the same cardinality. -/
theorem mul_eq_self {c : Cardinal} (h : ℵ₀ ≤ c) : c * c = c := by
  refine le_antisymm ?_ (by simpa only [mul_one] using mul_le_mul_left' (one_le_aleph0.trans h) c)
  -- the only nontrivial part is `c * c ≤ c`. We prove it inductively.
  refine Acc.recOn (Cardinal.lt_wf.apply c) (fun c _ => Cardinal.inductionOn c fun α IH ol => ?_) h
  -- consider the minimal well-order `r` on `α` (a type with cardinality `c`).
  rcases ord_eq α with ⟨r, wo, e⟩
  classical
  letI := linearOrderOfSTO r
  haveI : IsWellOrder α (· < ·) := wo
  -- Define an order `s` on `α × α` by writing `(a, b) < (c, d)` if `max a b < max c d`, or
  -- the max are equal and `a < c`, or the max are equal and `a = c` and `b < d`.
  let g : α × α → α := fun p => max p.1 p.2
  let f : α × α ↪ Ordinal × α × α :=
    ⟨fun p : α × α => (typein (· < ·) (g p), p), fun p q => congr_arg Prod.snd⟩
  let s := f ⁻¹'o Prod.Lex (· < ·) (Prod.Lex (· < ·) (· < ·))
  -- this is a well order on `α × α`.
  haveI : IsWellOrder _ s := (RelEmbedding.preimage _ _).isWellOrder
  /- it suffices to show that this well order is smaller than `r`
       if it were larger, then `r` would be a strict prefix of `s`. It would be contained in
      `β × β` for some `β` of cardinality `< c`. By the inductive assumption, this set has the
      same cardinality as `β` (or it is finite if `β` is finite), so it is `< c`, which is a
      contradiction. -/
  suffices type s ≤ type r by exact card_le_card this
  refine le_of_forall_lt fun o h => ?_
  rcases typein_surj s h with ⟨p, rfl⟩
  rw [← e, lt_ord]
  refine lt_of_le_of_lt
    (?_ : _ ≤ card (succ (typein (· < ·) (g p))) * card (succ (typein (· < ·) (g p)))) ?_
  · have : { q | s q p } ⊆ insert (g p) { x | x < g p } ×ˢ insert (g p) { x | x < g p } := by
      intro q h
      simp only [s, f, Preimage, Embedding.coeFn_mk, Prod.lex_def, typein_lt_typein,
        typein_inj, mem_setOf_eq] at h
      exact max_le_iff.1 (le_iff_lt_or_eq.2 <| h.imp_right And.left)
    suffices H : (insert (g p) { x | r x (g p) } : Set α) ≃ { x | r x (g p) } ⊕ PUnit from
      ⟨(Set.embeddingOfSubset _ _ this).trans
        ((Equiv.Set.prod _ _).trans (H.prodCongr H)).toEmbedding⟩
    refine (Equiv.Set.insert ?_).trans ((Equiv.refl _).sumCongr punitEquivPUnit)
    apply @irrefl _ r
  cases' lt_or_le (card (succ (typein (· < ·) (g p)))) ℵ₀ with qo qo
  · exact (mul_lt_aleph0 qo qo).trans_le ol
  · suffices (succ (typein LT.lt (g p))).card < #α from (IH _ this qo).trans_lt this
    rw [← lt_ord]
    apply (isLimit_ord ol).succ_lt
    rw [e]
    apply typein_lt_type

/-- If `α` and `β` are infinite types, then the cardinality of `α × β` is the maximum
of the cardinalities of `α` and `β`. -/
theorem mul_eq_max {a b : Cardinal} (ha : ℵ₀ ≤ a) (hb : ℵ₀ ≤ b) : a * b = max a b :=
  le_antisymm
      (mul_eq_self (ha.trans (le_max_left a b)) ▸
        mul_le_mul' (le_max_left _ _) (le_max_right _ _)) <|
    max_le (by simpa only [mul_one] using mul_le_mul_left' (one_le_aleph0.trans hb) a)
      (by simpa only [one_mul] using mul_le_mul_right' (one_le_aleph0.trans ha) b)

@[simp]
theorem mul_mk_eq_max {α β : Type u} [Infinite α] [Infinite β] : #α * #β = max #α #β :=
  mul_eq_max (aleph0_le_mk α) (aleph0_le_mk β)

@[simp]
theorem aleph_mul_aleph (o₁ o₂ : Ordinal) : ℵ_ o₁ * ℵ_ o₂ = ℵ_ (max o₁ o₂) := by
  rw [Cardinal.mul_eq_max (aleph0_le_aleph o₁) (aleph0_le_aleph o₂), aleph_max]

@[simp]
theorem aleph0_mul_eq {a : Cardinal} (ha : ℵ₀ ≤ a) : ℵ₀ * a = a :=
  (mul_eq_max le_rfl ha).trans (max_eq_right ha)

@[simp]
theorem mul_aleph0_eq {a : Cardinal} (ha : ℵ₀ ≤ a) : a * ℵ₀ = a :=
  (mul_eq_max ha le_rfl).trans (max_eq_left ha)

theorem aleph0_mul_mk_eq {α : Type*} [Infinite α] : ℵ₀ * #α = #α :=
  aleph0_mul_eq (aleph0_le_mk α)

theorem mk_mul_aleph0_eq {α : Type*} [Infinite α] : #α * ℵ₀ = #α :=
  mul_aleph0_eq (aleph0_le_mk α)

@[simp]
theorem aleph0_mul_aleph (o : Ordinal) : ℵ₀ * ℵ_ o = ℵ_ o :=
  aleph0_mul_eq (aleph0_le_aleph o)

@[simp]
theorem aleph_mul_aleph0 (o : Ordinal) : ℵ_ o * ℵ₀ = ℵ_ o :=
  mul_aleph0_eq (aleph0_le_aleph o)

theorem mul_lt_of_lt {a b c : Cardinal} (hc : ℵ₀ ≤ c) (h1 : a < c) (h2 : b < c) : a * b < c :=
  (mul_le_mul' (le_max_left a b) (le_max_right a b)).trans_lt <|
    (lt_or_le (max a b) ℵ₀).elim (fun h => (mul_lt_aleph0 h h).trans_le hc) fun h => by
      rw [mul_eq_self h]
      exact max_lt h1 h2

theorem mul_le_max_of_aleph0_le_left {a b : Cardinal} (h : ℵ₀ ≤ a) : a * b ≤ max a b := by
  convert mul_le_mul' (le_max_left a b) (le_max_right a b) using 1
  rw [mul_eq_self]
  exact h.trans (le_max_left a b)

theorem mul_eq_max_of_aleph0_le_left {a b : Cardinal} (h : ℵ₀ ≤ a) (h' : b ≠ 0) :
    a * b = max a b := by
  rcases le_or_lt ℵ₀ b with hb | hb
  · exact mul_eq_max h hb
  refine (mul_le_max_of_aleph0_le_left h).antisymm ?_
  have : b ≤ a := hb.le.trans h
  rw [max_eq_left this]
  convert mul_le_mul_left' (one_le_iff_ne_zero.mpr h') a
  rw [mul_one]

theorem mul_le_max_of_aleph0_le_right {a b : Cardinal} (h : ℵ₀ ≤ b) : a * b ≤ max a b := by
  simpa only [mul_comm b, max_comm b] using mul_le_max_of_aleph0_le_left h

theorem mul_eq_max_of_aleph0_le_right {a b : Cardinal} (h' : a ≠ 0) (h : ℵ₀ ≤ b) :
    a * b = max a b := by
  rw [mul_comm, max_comm]
  exact mul_eq_max_of_aleph0_le_left h h'

theorem mul_eq_max' {a b : Cardinal} (h : ℵ₀ ≤ a * b) : a * b = max a b := by
  rcases aleph0_le_mul_iff.mp h with ⟨ha, hb, ha' | hb'⟩
  · exact mul_eq_max_of_aleph0_le_left ha' hb
  · exact mul_eq_max_of_aleph0_le_right ha hb'

theorem mul_le_max (a b : Cardinal) : a * b ≤ max (max a b) ℵ₀ := by
  rcases eq_or_ne a 0 with (rfl | ha0); · simp
  rcases eq_or_ne b 0 with (rfl | hb0); · simp
  rcases le_or_lt ℵ₀ a with ha | ha
  · rw [mul_eq_max_of_aleph0_le_left ha hb0]
    exact le_max_left _ _
  · rcases le_or_lt ℵ₀ b with hb | hb
    · rw [mul_comm, mul_eq_max_of_aleph0_le_left hb ha0, max_comm]
      exact le_max_left _ _
    · exact le_max_of_le_right (mul_lt_aleph0 ha hb).le

theorem mul_eq_left {a b : Cardinal} (ha : ℵ₀ ≤ a) (hb : b ≤ a) (hb' : b ≠ 0) : a * b = a := by
  rw [mul_eq_max_of_aleph0_le_left ha hb', max_eq_left hb]

theorem mul_eq_right {a b : Cardinal} (hb : ℵ₀ ≤ b) (ha : a ≤ b) (ha' : a ≠ 0) : a * b = b := by
  rw [mul_comm, mul_eq_left hb ha ha']

theorem le_mul_left {a b : Cardinal} (h : b ≠ 0) : a ≤ b * a := by
  convert mul_le_mul_right' (one_le_iff_ne_zero.mpr h) a
  rw [one_mul]

theorem le_mul_right {a b : Cardinal} (h : b ≠ 0) : a ≤ a * b := by
  rw [mul_comm]
  exact le_mul_left h

theorem mul_eq_left_iff {a b : Cardinal} : a * b = a ↔ max ℵ₀ b ≤ a ∧ b ≠ 0 ∨ b = 1 ∨ a = 0 := by
  rw [max_le_iff]
  refine ⟨fun h => ?_, ?_⟩
  · rcases le_or_lt ℵ₀ a with ha | ha
    · have : a ≠ 0 := by
        rintro rfl
        exact ha.not_lt aleph0_pos
      left
      rw [and_assoc]
      use ha
      constructor
      · rw [← not_lt]
        exact fun hb => ne_of_gt (hb.trans_le (le_mul_left this)) h
      · rintro rfl
        apply this
        rw [mul_zero] at h
        exact h.symm
    right
    by_cases h2a : a = 0
    · exact Or.inr h2a
    have hb : b ≠ 0 := by
      rintro rfl
      apply h2a
      rw [mul_zero] at h
      exact h.symm
    left
    rw [← h, mul_lt_aleph0_iff, lt_aleph0, lt_aleph0] at ha
    rcases ha with (rfl | rfl | ⟨⟨n, rfl⟩, ⟨m, rfl⟩⟩)
    · contradiction
    · contradiction
    rw [← Ne] at h2a
    rw [← one_le_iff_ne_zero] at h2a hb
    norm_cast at h2a hb h ⊢
    apply le_antisymm _ hb
    rw [← not_lt]
    apply fun h2b => ne_of_gt _ h
    conv_rhs => left; rw [← mul_one n]
    rw [Nat.mul_lt_mul_left]
    · exact id
    apply Nat.lt_of_succ_le h2a
  · rintro (⟨⟨ha, hab⟩, hb⟩ | rfl | rfl)
    · rw [mul_eq_max_of_aleph0_le_left ha hb, max_eq_left hab]
    all_goals simp

end mul

/-! ### Properties of `add` -/
section add

/-- If `α` is an infinite type, then `α ⊕ α` and `α` have the same cardinality. -/
theorem add_eq_self {c : Cardinal} (h : ℵ₀ ≤ c) : c + c = c :=
  le_antisymm
    (by
      convert mul_le_mul_right' ((nat_lt_aleph0 2).le.trans h) c using 1
      <;> simp [two_mul, mul_eq_self h])
    (self_le_add_left c c)

/-- If `α` is an infinite type, then the cardinality of `α ⊕ β` is the maximum
of the cardinalities of `α` and `β`. -/
theorem add_eq_max {a b : Cardinal} (ha : ℵ₀ ≤ a) : a + b = max a b :=
  le_antisymm
      (add_eq_self (ha.trans (le_max_left a b)) ▸
        add_le_add (le_max_left _ _) (le_max_right _ _)) <|
    max_le (self_le_add_right _ _) (self_le_add_left _ _)

theorem add_eq_max' {a b : Cardinal} (ha : ℵ₀ ≤ b) : a + b = max a b := by
  rw [add_comm, max_comm, add_eq_max ha]

@[simp]
theorem add_mk_eq_max {α β : Type u} [Infinite α] : #α + #β = max #α #β :=
  add_eq_max (aleph0_le_mk α)

@[simp]
theorem add_mk_eq_max' {α β : Type u} [Infinite β] : #α + #β = max #α #β :=
  add_eq_max' (aleph0_le_mk β)

theorem add_mk_eq_self {α : Type*} [Infinite α] : #α + #α = #α := by
  simp

theorem add_le_max (a b : Cardinal) : a + b ≤ max (max a b) ℵ₀ := by
  rcases le_or_lt ℵ₀ a with ha | ha
  · rw [add_eq_max ha]
    exact le_max_left _ _
  · rcases le_or_lt ℵ₀ b with hb | hb
    · rw [add_comm, add_eq_max hb, max_comm]
      exact le_max_left _ _
    · exact le_max_of_le_right (add_lt_aleph0 ha hb).le

theorem add_le_of_le {a b c : Cardinal} (hc : ℵ₀ ≤ c) (h1 : a ≤ c) (h2 : b ≤ c) : a + b ≤ c :=
  (add_le_add h1 h2).trans <| le_of_eq <| add_eq_self hc

theorem add_lt_of_lt {a b c : Cardinal} (hc : ℵ₀ ≤ c) (h1 : a < c) (h2 : b < c) : a + b < c :=
  (add_le_add (le_max_left a b) (le_max_right a b)).trans_lt <|
    (lt_or_le (max a b) ℵ₀).elim (fun h => (add_lt_aleph0 h h).trans_le hc) fun h => by
      rw [add_eq_self h]; exact max_lt h1 h2

theorem eq_of_add_eq_of_aleph0_le {a b c : Cardinal} (h : a + b = c) (ha : a < c) (hc : ℵ₀ ≤ c) :
    b = c := by
  apply le_antisymm
  · rw [← h]
    apply self_le_add_left
  rw [← not_lt]; intro hb
  have : a + b < c := add_lt_of_lt hc ha hb
  simp [h, lt_irrefl] at this

theorem add_eq_left {a b : Cardinal} (ha : ℵ₀ ≤ a) (hb : b ≤ a) : a + b = a := by
  rw [add_eq_max ha, max_eq_left hb]

theorem add_eq_right {a b : Cardinal} (hb : ℵ₀ ≤ b) (ha : a ≤ b) : a + b = b := by
  rw [add_comm, add_eq_left hb ha]

theorem add_eq_left_iff {a b : Cardinal} : a + b = a ↔ max ℵ₀ b ≤ a ∨ b = 0 := by
  rw [max_le_iff]
  refine ⟨fun h => ?_, ?_⟩
  · rcases le_or_lt ℵ₀ a with ha | ha
    · left
      use ha
      rw [← not_lt]
      apply fun hb => ne_of_gt _ h
      intro hb
      exact hb.trans_le (self_le_add_left b a)
    right
    rw [← h, add_lt_aleph0_iff, lt_aleph0, lt_aleph0] at ha
    rcases ha with ⟨⟨n, rfl⟩, ⟨m, rfl⟩⟩
    norm_cast at h ⊢
    rw [← add_right_inj, h, add_zero]
  · rintro (⟨h1, h2⟩ | h3)
    · rw [add_eq_max h1, max_eq_left h2]
    · rw [h3, add_zero]

theorem add_eq_right_iff {a b : Cardinal} : a + b = b ↔ max ℵ₀ a ≤ b ∨ a = 0 := by
  rw [add_comm, add_eq_left_iff]

theorem add_nat_eq {a : Cardinal} (n : ℕ) (ha : ℵ₀ ≤ a) : a + n = a :=
  add_eq_left ha ((nat_lt_aleph0 _).le.trans ha)

theorem nat_add_eq {a : Cardinal} (n : ℕ) (ha : ℵ₀ ≤ a) : n + a = a := by
  rw [add_comm, add_nat_eq n ha]

theorem add_one_eq {a : Cardinal} (ha : ℵ₀ ≤ a) : a + 1 = a :=
  add_one_of_aleph0_le ha

theorem mk_add_one_eq {α : Type*} [Infinite α] : #α + 1 = #α :=
  add_one_eq (aleph0_le_mk α)

protected theorem eq_of_add_eq_add_left {a b c : Cardinal} (h : a + b = a + c) (ha : a < ℵ₀) :
    b = c := by
  rcases le_or_lt ℵ₀ b with hb | hb
  · have : a < b := ha.trans_le hb
    rw [add_eq_right hb this.le, eq_comm] at h
    rw [eq_of_add_eq_of_aleph0_le h this hb]
  · have hc : c < ℵ₀ := by
      rw [← not_le]
      intro hc
      apply lt_irrefl ℵ₀
      apply (hc.trans (self_le_add_left _ a)).trans_lt
      rw [← h]
      apply add_lt_aleph0 ha hb
    rw [lt_aleph0] at *
    rcases ha with ⟨n, rfl⟩
    rcases hb with ⟨m, rfl⟩
    rcases hc with ⟨k, rfl⟩
    norm_cast at h ⊢
    apply add_left_cancel h

protected theorem eq_of_add_eq_add_right {a b c : Cardinal} (h : a + b = c + b) (hb : b < ℵ₀) :
    a = c := by
  rw [add_comm a b, add_comm c b] at h
  exact Cardinal.eq_of_add_eq_add_left h hb

end add

/-! ### Properties of `ciSup` -/
section ciSup

variable {ι : Type u} {ι' : Type w} (f : ι → Cardinal.{v})

section add

variable [Nonempty ι] [Nonempty ι']

protected theorem ciSup_add (hf : BddAbove (range f)) (c : Cardinal.{v}) :
    (⨆ i, f i) + c = ⨆ i, f i + c := by
  have : ∀ i, f i + c ≤ (⨆ i, f i) + c := fun i ↦ add_le_add_right (le_ciSup hf i) c
  refine le_antisymm ?_ (ciSup_le' this)
  have bdd : BddAbove (range (f · + c)) := ⟨_, forall_mem_range.mpr this⟩
  obtain hs | hs := lt_or_le (⨆ i, f i) ℵ₀
  · obtain ⟨i, hi⟩ := exists_eq_of_iSup_eq_of_not_isSuccLimit
      f hf (not_isSuccLimit_of_lt_aleph0 hs) rfl
    exact hi ▸ le_ciSup bdd i
  rw [add_eq_max hs, max_le_iff]
  exact ⟨ciSup_mono bdd fun i ↦ self_le_add_right _ c,
    (self_le_add_left _ _).trans (le_ciSup bdd <| Classical.arbitrary ι)⟩

protected theorem add_ciSup (hf : BddAbove (range f)) (c : Cardinal.{v}) :
    c + (⨆ i, f i) = ⨆ i, c + f i := by
  rw [add_comm, Cardinal.ciSup_add f hf]; simp_rw [add_comm]

protected theorem ciSup_add_ciSup (hf : BddAbove (range f)) (g : ι' → Cardinal.{v})
    (hg : BddAbove (range g)) :
    (⨆ i, f i) + (⨆ j, g j) = ⨆ (i) (j), f i + g j := by
  simp_rw [Cardinal.ciSup_add f hf, Cardinal.add_ciSup g hg]

end add

protected theorem ciSup_mul (c : Cardinal.{v}) : (⨆ i, f i) * c = ⨆ i, f i * c := by
  cases isEmpty_or_nonempty ι; · simp
  obtain rfl | h0 := eq_or_ne c 0; · simp
  by_cases hf : BddAbove (range f); swap
  · have hfc : ¬ BddAbove (range (f · * c)) := fun bdd ↦ hf
      ⟨⨆ i, f i * c, forall_mem_range.mpr fun i ↦ (le_mul_right h0).trans (le_ciSup bdd i)⟩
    simp [iSup, csSup_of_not_bddAbove, hf, hfc]
  have : ∀ i, f i * c ≤ (⨆ i, f i) * c := fun i ↦ mul_le_mul_right' (le_ciSup hf i) c
  refine le_antisymm ?_ (ciSup_le' this)
  have bdd : BddAbove (range (f · * c)) := ⟨_, forall_mem_range.mpr this⟩
  obtain hs | hs := lt_or_le (⨆ i, f i) ℵ₀
  · obtain ⟨i, hi⟩ := exists_eq_of_iSup_eq_of_not_isSuccLimit
      f hf (not_isSuccLimit_of_lt_aleph0 hs) rfl
    exact hi ▸ le_ciSup bdd i
  rw [mul_eq_max_of_aleph0_le_left hs h0, max_le_iff]
  obtain ⟨i, hi⟩ := exists_lt_of_lt_ciSup' (one_lt_aleph0.trans_le hs)
  exact ⟨ciSup_mono bdd fun i ↦ le_mul_right h0,
    (le_mul_left (zero_lt_one.trans hi).ne').trans (le_ciSup bdd i)⟩

protected theorem mul_ciSup (c : Cardinal.{v}) : c * (⨆ i, f i) = ⨆ i, c * f i := by
  rw [mul_comm, Cardinal.ciSup_mul f]; simp_rw [mul_comm]

protected theorem ciSup_mul_ciSup (g : ι' → Cardinal.{v}) :
    (⨆ i, f i) * (⨆ j, g j) = ⨆ (i) (j), f i * g j := by
  simp_rw [Cardinal.ciSup_mul f, Cardinal.mul_ciSup g]

theorem sum_eq_iSup_lift {f : ι → Cardinal.{max u v}} (hι : ℵ₀ ≤ #ι)
    (h : lift.{v} #ι ≤ iSup f) : sum f = iSup f := by
  apply (iSup_le_sum f).antisymm'
  convert sum_le_iSup_lift f
  rw [mul_eq_max (aleph0_le_lift.mpr hι) ((aleph0_le_lift.mpr hι).trans h), max_eq_right h]

theorem sum_eq_iSup {f : ι → Cardinal.{u}} (hι : ℵ₀ ≤ #ι) (h : #ι ≤ iSup f) : sum f = iSup f :=
  sum_eq_iSup_lift hι ((lift_id #ι).symm ▸ h)

end ciSup

/-! ### Properties of `aleph` -/
section aleph

@[simp]
theorem aleph_add_aleph (o₁ o₂ : Ordinal) : ℵ_ o₁ + ℵ_ o₂ = ℵ_ (max o₁ o₂) := by
  rw [Cardinal.add_eq_max (aleph0_le_aleph o₁), aleph_max]

theorem add_right_inj_of_lt_aleph0 {α β γ : Cardinal} (γ₀ : γ < aleph0) : α + γ = β + γ ↔ α = β :=
  ⟨fun h => Cardinal.eq_of_add_eq_add_right h γ₀, fun h => congr_arg (· + γ) h⟩

@[simp]
theorem add_nat_inj {α β : Cardinal} (n : ℕ) : α + n = β + n ↔ α = β :=
  add_right_inj_of_lt_aleph0 (nat_lt_aleph0 _)

@[simp]
theorem add_one_inj {α β : Cardinal} : α + 1 = β + 1 ↔ α = β :=
  add_right_inj_of_lt_aleph0 one_lt_aleph0

theorem add_le_add_iff_of_lt_aleph0 {α β γ : Cardinal} (γ₀ : γ < ℵ₀) :
    α + γ ≤ β + γ ↔ α ≤ β := by
  refine ⟨fun h => ?_, fun h => add_le_add_right h γ⟩
  contrapose h
  rw [not_le, lt_iff_le_and_ne, Ne] at h ⊢
  exact ⟨add_le_add_right h.1 γ, mt (add_right_inj_of_lt_aleph0 γ₀).1 h.2⟩

@[simp]
theorem add_nat_le_add_nat_iff {α β : Cardinal} (n : ℕ) : α + n ≤ β + n ↔ α ≤ β :=
  add_le_add_iff_of_lt_aleph0 (nat_lt_aleph0 n)

@[simp]
theorem add_one_le_add_one_iff {α β : Cardinal} : α + 1 ≤ β + 1 ↔ α ≤ β :=
  add_le_add_iff_of_lt_aleph0 one_lt_aleph0

end aleph

/-! ### Properties about `power` -/
section power

theorem pow_le {κ μ : Cardinal.{u}} (H1 : ℵ₀ ≤ κ) (H2 : μ < ℵ₀) : κ ^ μ ≤ κ :=
  let ⟨n, H3⟩ := lt_aleph0.1 H2
  H3.symm ▸
    Quotient.inductionOn κ
      (fun α H1 =>
        Nat.recOn n
          (lt_of_lt_of_le
              (by
                rw [Nat.cast_zero, power_zero]
                exact one_lt_aleph0)
              H1).le
          fun n ih =>
          le_of_le_of_eq
            (by
              rw [Nat.cast_succ, power_add, power_one]
              exact mul_le_mul_right' ih _)
            (mul_eq_self H1))
      H1

theorem pow_eq {κ μ : Cardinal.{u}} (H1 : ℵ₀ ≤ κ) (H2 : 1 ≤ μ) (H3 : μ < ℵ₀) : κ ^ μ = κ :=
  (pow_le H1 H3).antisymm <| self_le_power κ H2

theorem power_self_eq {c : Cardinal} (h : ℵ₀ ≤ c) : c ^ c = 2 ^ c := by
  apply ((power_le_power_right <| (cantor c).le).trans _).antisymm
  · exact power_le_power_right ((nat_lt_aleph0 2).le.trans h)
  · rw [← power_mul, mul_eq_self h]

theorem prod_eq_two_power {ι : Type u} [Infinite ι] {c : ι → Cardinal.{v}} (h₁ : ∀ i, 2 ≤ c i)
    (h₂ : ∀ i, lift.{u} (c i) ≤ lift.{v} #ι) : prod c = 2 ^ lift.{v} #ι := by
  rw [← lift_id'.{u, v} (prod.{u, v} c), lift_prod, ← lift_two_power]
  apply le_antisymm
  · refine (prod_le_prod _ _ h₂).trans_eq ?_
    rw [prod_const, lift_lift, ← lift_power, power_self_eq (aleph0_le_mk ι), lift_umax.{u, v}]
  · rw [← prod_const', lift_prod]
    refine prod_le_prod _ _ fun i => ?_
    rw [lift_two, ← lift_two.{u, v}, lift_le]
    exact h₁ i

theorem power_eq_two_power {c₁ c₂ : Cardinal} (h₁ : ℵ₀ ≤ c₁) (h₂ : 2 ≤ c₂) (h₂' : c₂ ≤ c₁) :
    c₂ ^ c₁ = 2 ^ c₁ :=
  le_antisymm (power_self_eq h₁ ▸ power_le_power_right h₂') (power_le_power_right h₂)

theorem nat_power_eq {c : Cardinal.{u}} (h : ℵ₀ ≤ c) {n : ℕ} (hn : 2 ≤ n) :
    (n : Cardinal.{u}) ^ c = 2 ^ c :=
  power_eq_two_power h (by assumption_mod_cast) ((nat_lt_aleph0 n).le.trans h)

theorem power_nat_le {c : Cardinal.{u}} {n : ℕ} (h : ℵ₀ ≤ c) : c ^ n ≤ c :=
  pow_le h (nat_lt_aleph0 n)

theorem power_nat_eq {c : Cardinal.{u}} {n : ℕ} (h1 : ℵ₀ ≤ c) (h2 : 1 ≤ n) : c ^ n = c :=
  pow_eq h1 (mod_cast h2) (nat_lt_aleph0 n)

theorem power_nat_le_max {c : Cardinal.{u}} {n : ℕ} : c ^ (n : Cardinal.{u}) ≤ max c ℵ₀ := by
  rcases le_or_lt ℵ₀ c with hc | hc
  · exact le_max_of_le_left (power_nat_le hc)
  · exact le_max_of_le_right (power_lt_aleph0 hc (nat_lt_aleph0 _)).le

lemma power_le_aleph0 {a b : Cardinal.{u}} (ha : a ≤ ℵ₀) (hb : b < ℵ₀) : a ^ b ≤ ℵ₀ := by
  lift b to ℕ using hb; simpa [ha] using power_nat_le_max (c := a)

theorem powerlt_aleph0 {c : Cardinal} (h : ℵ₀ ≤ c) : c ^< ℵ₀ = c := by
  apply le_antisymm
  · rw [powerlt_le]
    intro c'
    rw [lt_aleph0]
    rintro ⟨n, rfl⟩
    apply power_nat_le h
  convert le_powerlt c one_lt_aleph0; rw [power_one]

theorem powerlt_aleph0_le (c : Cardinal) : c ^< ℵ₀ ≤ max c ℵ₀ := by
  rcases le_or_lt ℵ₀ c with h | h
  · rw [powerlt_aleph0 h]
    apply le_max_left
  rw [powerlt_le]
  exact fun c' hc' => (power_lt_aleph0 h hc').le.trans (le_max_right _ _)

end power

/-! ### Computing cardinality of various types -/
section computing

section Function

variable {α β : Type u} {β' : Type v}

theorem mk_equiv_eq_zero_iff_lift_ne : #(α ≃ β') = 0 ↔ lift.{v} #α ≠ lift.{u} #β' := by
  rw [mk_eq_zero_iff, ← not_nonempty_iff, ← lift_mk_eq']

theorem mk_equiv_eq_zero_iff_ne : #(α ≃ β) = 0 ↔ #α ≠ #β := by
  rw [mk_equiv_eq_zero_iff_lift_ne, lift_id, lift_id]

/-- This lemma makes lemmas assuming `Infinite α` applicable to the situation where we have
  `Infinite β` instead. -/
theorem mk_equiv_comm : #(α ≃ β') = #(β' ≃ α) :=
  (ofBijective _ symm_bijective).cardinal_eq

theorem mk_embedding_eq_zero_iff_lift_lt : #(α ↪ β') = 0 ↔ lift.{u} #β' < lift.{v} #α := by
  rw [mk_eq_zero_iff, ← not_nonempty_iff, ← lift_mk_le', not_le]

theorem mk_embedding_eq_zero_iff_lt : #(α ↪ β) = 0 ↔ #β < #α := by
  rw [mk_embedding_eq_zero_iff_lift_lt, lift_lt]

theorem mk_arrow_eq_zero_iff : #(α → β') = 0 ↔ #α ≠ 0 ∧ #β' = 0 := by
  simp_rw [mk_eq_zero_iff, mk_ne_zero_iff, isEmpty_fun]

theorem mk_surjective_eq_zero_iff_lift :
    #{f : α → β' | Surjective f} = 0 ↔ lift.{v} #α < lift.{u} #β' ∨ (#α ≠ 0 ∧ #β' = 0) := by
  rw [← not_iff_not, not_or, not_lt, lift_mk_le', ← Ne, not_and_or, not_ne_iff, and_comm]
  simp_rw [mk_ne_zero_iff, mk_eq_zero_iff, nonempty_coe_sort,
    Set.Nonempty, mem_setOf, exists_surjective_iff, nonempty_fun]

theorem mk_surjective_eq_zero_iff :
    #{f : α → β | Surjective f} = 0 ↔ #α < #β ∨ (#α ≠ 0 ∧ #β = 0) := by
  rw [mk_surjective_eq_zero_iff_lift, lift_lt]

variable (α β')

theorem mk_equiv_le_embedding : #(α ≃ β') ≤ #(α ↪ β') := ⟨⟨_, Equiv.toEmbedding_injective⟩⟩

theorem mk_embedding_le_arrow : #(α ↪ β') ≤ #(α → β') := ⟨⟨_, DFunLike.coe_injective⟩⟩

variable [Infinite α] {α β'}

theorem mk_perm_eq_self_power : #(Equiv.Perm α) = #α ^ #α :=
  ((mk_equiv_le_embedding α α).trans (mk_embedding_le_arrow α α)).antisymm <| by
    suffices Nonempty ((α → Bool) ↪ Equiv.Perm (α × Bool)) by
      obtain ⟨e⟩ : Nonempty (α ≃ α × Bool) := by
        erw [← Cardinal.eq, mk_prod, lift_uzero, mk_bool,
          lift_natCast, mul_two, add_eq_self (aleph0_le_mk α)]
      erw [← le_def, mk_arrow, lift_uzero, mk_bool, lift_natCast 2] at this
      rwa [← power_def, power_self_eq (aleph0_le_mk α), e.permCongr.cardinal_eq]
    refine ⟨⟨fun f ↦ Involutive.toPerm (fun x ↦ ⟨x.1, xor (f x.1) x.2⟩) fun x ↦ ?_, fun f g h ↦ ?_⟩⟩
    · simp_rw [← Bool.xor_assoc, Bool.xor_self, Bool.false_xor]
    · ext a; rw [← (f a).xor_false, ← (g a).xor_false]; exact congr(($h ⟨a, false⟩).2)

theorem mk_perm_eq_two_power : #(Equiv.Perm α) = 2 ^ #α := by
  rw [mk_perm_eq_self_power, power_self_eq (aleph0_le_mk α)]

theorem mk_equiv_eq_arrow_of_lift_eq (leq : lift.{v} #α = lift.{u} #β') :
    #(α ≃ β') = #(α → β') := by
  obtain ⟨e⟩ := lift_mk_eq'.mp leq
  have e₁ := lift_mk_eq'.mpr ⟨.equivCongr (.refl α) e⟩
  have e₂ := lift_mk_eq'.mpr ⟨.arrowCongr (.refl α) e⟩
  rw [lift_id'.{u,v}] at e₁ e₂
  rw [← e₁, ← e₂, lift_inj, mk_perm_eq_self_power, power_def]

theorem mk_equiv_eq_arrow_of_eq (eq : #α = #β) : #(α ≃ β) = #(α → β) :=
  mk_equiv_eq_arrow_of_lift_eq congr(lift $eq)

theorem mk_equiv_of_lift_eq (leq : lift.{v} #α = lift.{u} #β') : #(α ≃ β') = 2 ^ lift.{v} #α := by
  erw [← (lift_mk_eq'.2 ⟨.equivCongr (.refl α) (lift_mk_eq'.1 leq).some⟩).trans (lift_id'.{u,v} _),
    lift_umax.{u,v}, mk_perm_eq_two_power, lift_power, lift_natCast]; rfl

theorem mk_equiv_of_eq (eq : #α = #β) : #(α ≃ β) = 2 ^ #α := by
  rw [mk_equiv_of_lift_eq (lift_inj.mpr eq), lift_id]

theorem mk_embedding_eq_arrow_of_lift_le (lle : lift.{u} #β' ≤ lift.{v} #α) :
    #(β' ↪ α) = #(β' → α) :=
  (mk_embedding_le_arrow _ _).antisymm <| by
    conv_rhs => rw [← (Equiv.embeddingCongr (.refl _)
      (Cardinal.eq.mp <| mul_eq_self <| aleph0_le_mk α).some).cardinal_eq]
    obtain ⟨e⟩ := lift_mk_le'.mp lle
    exact ⟨⟨fun f ↦ ⟨fun b ↦ ⟨e b, f b⟩, fun _ _ h ↦ e.injective congr(Prod.fst $h)⟩,
      fun f g h ↦ funext fun b ↦ congr(Prod.snd <| $h b)⟩⟩

theorem mk_embedding_eq_arrow_of_le (le : #β ≤ #α) : #(β ↪ α) = #(β → α) :=
  mk_embedding_eq_arrow_of_lift_le (lift_le.mpr le)

theorem mk_surjective_eq_arrow_of_lift_le (lle : lift.{u} #β' ≤ lift.{v} #α) :
    #{f : α → β' | Surjective f} = #(α → β') :=
  (mk_set_le _).antisymm <|
    have ⟨e⟩ : Nonempty (α ≃ α ⊕ β') := by
      simp_rw [← lift_mk_eq', mk_sum, lift_add, lift_lift]; rw [lift_umax.{u,v}, eq_comm]
      exact add_eq_left (aleph0_le_lift.mpr <| aleph0_le_mk α) lle
    ⟨⟨fun f ↦ ⟨fun a ↦ (e a).elim f id, fun b ↦ ⟨e.symm (.inr b), congr_arg _ (e.right_inv _)⟩⟩,
      fun f g h ↦ funext fun a ↦ by
        simpa only [e.apply_symm_apply] using congr_fun (Subtype.ext_iff.mp h) (e.symm <| .inl a)⟩⟩

theorem mk_surjective_eq_arrow_of_le (le : #β ≤ #α) : #{f : α → β | Surjective f} = #(α → β) :=
  mk_surjective_eq_arrow_of_lift_le (lift_le.mpr le)

end Function

@[simp]
theorem mk_list_eq_mk (α : Type u) [Infinite α] : #(List α) = #α :=
  have H1 : ℵ₀ ≤ #α := aleph0_le_mk α
  Eq.symm <|
    le_antisymm ((le_def _ _).2 ⟨⟨fun a => [a], fun _ => by simp⟩⟩) <|
      calc
        #(List α) = sum fun n : ℕ => #α ^ (n : Cardinal.{u}) := mk_list_eq_sum_pow α
        _ ≤ sum fun _ : ℕ => #α := sum_le_sum _ _ fun n => pow_le H1 <| nat_lt_aleph0 n
        _ = #α := by simp [H1]

theorem mk_list_eq_aleph0 (α : Type u) [Countable α] [Nonempty α] : #(List α) = ℵ₀ :=
  mk_le_aleph0.antisymm (aleph0_le_mk _)

theorem mk_list_eq_max_mk_aleph0 (α : Type u) [Nonempty α] : #(List α) = max #α ℵ₀ := by
  cases finite_or_infinite α
  · rw [mk_list_eq_aleph0, eq_comm, max_eq_right]
    exact mk_le_aleph0
  · rw [mk_list_eq_mk, eq_comm, max_eq_left]
    exact aleph0_le_mk α

theorem mk_list_le_max (α : Type u) : #(List α) ≤ max ℵ₀ #α := by
  cases finite_or_infinite α
  · exact mk_le_aleph0.trans (le_max_left _ _)
  · rw [mk_list_eq_mk]
    apply le_max_right

@[simp]
theorem mk_finset_of_infinite (α : Type u) [Infinite α] : #(Finset α) = #α := by
  classical
  exact Eq.symm <|
    le_antisymm (mk_le_of_injective fun _ _ => Finset.singleton_inj.1) <|
      calc
        #(Finset α) ≤ #(List α) := mk_le_of_surjective List.toFinset_surjective
        _ = #α := mk_list_eq_mk α

theorem mk_bounded_set_le_of_infinite (α : Type u) [Infinite α] (c : Cardinal) :
    #{ t : Set α // #t ≤ c } ≤ #α ^ c := by
  refine le_trans ?_ (by rw [← add_one_eq (aleph0_le_mk α)])
  induction' c using Cardinal.inductionOn with β
  fapply mk_le_of_surjective
  · intro f
    use Sum.inl ⁻¹' range f
    refine le_trans (mk_preimage_of_injective _ _ fun x y => Sum.inl.inj) ?_
    apply mk_range_le
  rintro ⟨s, ⟨g⟩⟩
  classical
  use fun y => if h : ∃ x : s, g x = y then Sum.inl (Classical.choose h).val
               else Sum.inr (ULift.up 0)
  apply Subtype.eq; ext x
  constructor
  · rintro ⟨y, h⟩
    dsimp only at h
    by_cases h' : ∃ z : s, g z = y
    · rw [dif_pos h'] at h
      cases Sum.inl.inj h
      exact (Classical.choose h').2
    · rw [dif_neg h'] at h
      cases h
  · intro h
    have : ∃ z : s, g z = g ⟨x, h⟩ := ⟨⟨x, h⟩, rfl⟩
    use g ⟨x, h⟩
    dsimp only
    rw [dif_pos this]
    congr
    suffices Classical.choose this = ⟨x, h⟩ from congr_arg Subtype.val this
    apply g.2
    exact Classical.choose_spec this

theorem mk_bounded_set_le (α : Type u) (c : Cardinal) :
    #{ t : Set α // #t ≤ c } ≤ max #α ℵ₀ ^ c := by
  trans #{ t : Set ((ULift.{u} ℕ) ⊕ α) // #t ≤ c }
  · refine ⟨Embedding.subtypeMap ?_ ?_⟩
    · apply Embedding.image
      use Sum.inr
      apply Sum.inr.inj
    intro s hs
    exact mk_image_le.trans hs
  apply (mk_bounded_set_le_of_infinite ((ULift.{u} ℕ) ⊕ α) c).trans
  rw [max_comm, ← add_eq_max] <;> rfl

theorem mk_bounded_subset_le {α : Type u} (s : Set α) (c : Cardinal.{u}) :
    #{ t : Set α // t ⊆ s ∧ #t ≤ c } ≤ max #s ℵ₀ ^ c := by
  refine le_trans ?_ (mk_bounded_set_le s c)
  refine ⟨Embedding.codRestrict _ ?_ ?_⟩
  · use fun t => (↑) ⁻¹' t.1
    rintro ⟨t, ht1, ht2⟩ ⟨t', h1t', h2t'⟩ h
    apply Subtype.eq
    dsimp only at h ⊢
    refine (preimage_eq_preimage' ?_ ?_).1 h <;> rw [Subtype.range_coe] <;> assumption
  rintro ⟨t, _, h2t⟩; exact (mk_preimage_of_injective _ _ Subtype.val_injective).trans h2t

end computing

/-! ### Properties of `compl` -/
section compl

theorem mk_compl_of_infinite {α : Type*} [Infinite α] (s : Set α) (h2 : #s < #α) :
    #(sᶜ : Set α) = #α := by
  refine eq_of_add_eq_of_aleph0_le ?_ h2 (aleph0_le_mk α)
  exact mk_sum_compl s

theorem mk_compl_finset_of_infinite {α : Type*} [Infinite α] (s : Finset α) :
    #((↑s)ᶜ : Set α) = #α := by
  apply mk_compl_of_infinite
  exact (finset_card_lt_aleph0 s).trans_le (aleph0_le_mk α)

theorem mk_compl_eq_mk_compl_infinite {α : Type*} [Infinite α] {s t : Set α} (hs : #s < #α)
    (ht : #t < #α) : #(sᶜ : Set α) = #(tᶜ : Set α) := by
  rw [mk_compl_of_infinite s hs, mk_compl_of_infinite t ht]

theorem mk_compl_eq_mk_compl_finite_lift {α : Type u} {β : Type v} [Finite α] {s : Set α}
    {t : Set β} (h1 : (lift.{max v w, u} #α) = (lift.{max u w, v} #β))
    (h2 : lift.{max v w, u} #s = lift.{max u w, v} #t) :
    lift.{max v w} #(sᶜ : Set α) = lift.{max u w} #(tᶜ : Set β) := by
  cases nonempty_fintype α
  rcases lift_mk_eq.{u, v, w}.1 h1 with ⟨e⟩; letI : Fintype β := Fintype.ofEquiv α e
  replace h1 : Fintype.card α = Fintype.card β := (Fintype.ofEquiv_card _).symm
  classical
    lift s to Finset α using s.toFinite
    lift t to Finset β using t.toFinite
    simp only [Finset.coe_sort_coe, mk_fintype, Fintype.card_coe, lift_natCast, Nat.cast_inj] at h2
    simp only [← Finset.coe_compl, Finset.coe_sort_coe, mk_coe_finset, Finset.card_compl,
      lift_natCast, Nat.cast_inj, h1, h2]

theorem mk_compl_eq_mk_compl_finite {α β : Type u} [Finite α] {s : Set α} {t : Set β}
    (h1 : #α = #β) (h : #s = #t) : #(sᶜ : Set α) = #(tᶜ : Set β) := by
  rw [← lift_inj.{u, u}]
  apply mk_compl_eq_mk_compl_finite_lift.{u, u, u}
  <;> rwa [lift_inj]

theorem mk_compl_eq_mk_compl_finite_same {α : Type u} [Finite α] {s t : Set α} (h : #s = #t) :
    #(sᶜ : Set α) = #(tᶜ : Set α) :=
  mk_compl_eq_mk_compl_finite.{u} rfl h

end compl

/-! ### Extending an injection to an equiv -/
section extend

theorem extend_function {α β : Type*} {s : Set α} (f : s ↪ β)
    (h : Nonempty ((sᶜ : Set α) ≃ ((range f)ᶜ : Set β))) : ∃ g : α ≃ β, ∀ x : s, g x = f x := by
  classical
  have := h; cases' this with g
  let h : α ≃ β :=
    (Set.sumCompl (s : Set α)).symm.trans
      ((sumCongr (Equiv.ofInjective f f.2) g).trans (Set.sumCompl (range f)))
  refine ⟨h, ?_⟩; rintro ⟨x, hx⟩; simp [h, Set.sumCompl_symm_apply_of_mem, hx]

theorem extend_function_finite {α : Type u} {β : Type v} [Finite α] {s : Set α} (f : s ↪ β)
    (h : Nonempty (α ≃ β)) : ∃ g : α ≃ β, ∀ x : s, g x = f x := by
  apply extend_function.{u, v} f
  cases' id h with g
  rw [← lift_mk_eq.{u, v, max u v}] at h
  rw [← lift_mk_eq.{u, v, max u v}, mk_compl_eq_mk_compl_finite_lift.{u, v, max u v} h]
  rw [mk_range_eq_lift.{u, v, max u v}]; exact f.2

theorem extend_function_of_lt {α β : Type*} {s : Set α} (f : s ↪ β) (hs : #s < #α)
    (h : Nonempty (α ≃ β)) : ∃ g : α ≃ β, ∀ x : s, g x = f x := by
  cases fintypeOrInfinite α
  · exact extend_function_finite f h
  · apply extend_function f
    cases' id h with g
    haveI := Infinite.of_injective _ g.injective
    rw [← lift_mk_eq'] at h ⊢
    rwa [mk_compl_of_infinite s hs, mk_compl_of_infinite]
    rwa [← lift_lt, mk_range_eq_of_injective f.injective, ← h, lift_lt]

end extend

/-! ### Cardinal operations with ordinal indices -/

/-- Bounds the cardinal of an ordinal-indexed union of sets. -/
lemma mk_iUnion_Ordinal_lift_le_of_le {β : Type v} {o : Ordinal.{u}} {c : Cardinal.{v}}
    (ho : lift.{v} o.card ≤ lift.{u} c) (hc : ℵ₀ ≤ c) (A : Ordinal → Set β)
    (hA : ∀ j < o, #(A j) ≤ c) : #(⋃ j < o, A j) ≤ c := by
  simp_rw [← mem_Iio, biUnion_eq_iUnion, iUnion, iSup, ← o.enumIsoToType.symm.surjective.range_comp]
  rw [← lift_le.{u}]
  apply ((mk_iUnion_le_lift _).trans _).trans_eq (mul_eq_self (aleph0_le_lift.2 hc))
  rw [mk_toType]
  refine mul_le_mul' ho (ciSup_le' ?_)
  intro i
  simpa using hA _ (o.enumIsoToType.symm i).2

lemma mk_iUnion_Ordinal_le_of_le {β : Type*} {o : Ordinal} {c : Cardinal}
    (ho : o.card ≤ c) (hc : ℵ₀ ≤ c) (A : Ordinal → Set β)
    (hA : ∀ j < o, #(A j) ≤ c) : #(⋃ j < o, A j) ≤ c := by
  apply mk_iUnion_Ordinal_lift_le_of_le _ hc A hA
  rwa [Cardinal.lift_le]

end Cardinal

<<<<<<< HEAD
/-! ### Cardinality of ordinals -/

namespace Ordinal

theorem card_opow_le_of_omega0_le_left {a : Ordinal} (ha : ω ≤ a) (b : Ordinal) :
    (a ^ b).card ≤ max a.card b.card := by
  refine limitRecOn b ?_ ?_ ?_
  · simpa using one_lt_omega0.le.trans ha
  · intro b IH
    rw [opow_succ, card_mul, card_succ, Cardinal.mul_eq_max_of_aleph0_le_right, max_comm]
    · apply (max_le_max_left _ IH).trans
      rw [← max_assoc, max_self]
      exact max_le_max_left _ le_self_add
    · rw [ne_eq, card_eq_zero, opow_eq_zero]
      rintro ⟨rfl, -⟩
      cases omega0_pos.not_le ha
    · rwa [aleph0_le_card]
  · intro b hb IH
    rw [(isNormal_opow (one_lt_omega0.trans_le ha)).apply_of_isLimit hb]
    apply (card_iSup_Iio_le_card_mul_iSup _).trans
    rw [Cardinal.lift_id, Cardinal.mul_eq_max_of_aleph0_le_right, max_comm]
    · apply max_le _ (le_max_right _ _)
      apply ciSup_le'
      intro c
      exact (IH c.1 c.2).trans (max_le_max_left _ (card_le_card c.2.le))
    · simpa using hb.pos.ne'
    · refine le_ciSup_of_le ?_ ⟨1, one_lt_omega0.trans_le <| omega0_le_of_isLimit hb⟩ ?_
      · exact Cardinal.bddAbove_of_small _
      · simpa

theorem card_opow_le_of_omega0_le_right (a : Ordinal) {b : Ordinal} (hb : ω ≤ b) :
    (a ^ b).card ≤ max a.card b.card := by
  obtain ⟨n, rfl⟩ | ha := eq_nat_or_omega0_le a
  · apply (card_le_card <| opow_le_opow_left b (nat_lt_omega0 n).le).trans <|
      (card_opow_le_of_omega0_le_left le_rfl _).trans _
    simp [hb]
  · exact card_opow_le_of_omega0_le_left ha b

theorem card_opow_eq_of_omega0_le_left {a b : Ordinal} (ha : ω ≤ a) (hb : 0 < b) :
    (a ^ b).card = max a.card b.card := by
  apply (card_opow_le_of_omega0_le_left ha b).antisymm (max_le _ _) <;> apply card_le_card
  · exact left_le_opow a hb
  · exact right_le_opow b (one_lt_omega0.trans_le ha)

theorem card_opow_eq_of_omega0_le_right {a b : Ordinal} (ha : 1 < a) (hb : ω ≤ b) :
    (a ^ b).card = max a.card b.card := by
  apply (card_opow_le_of_omega0_le_right a hb).antisymm (max_le _ _) <;> apply card_le_card
  · exact left_le_opow a (omega0_pos.trans_le hb)
  · exact right_le_opow b ha

theorem card_omega0_opow {a : Ordinal} (h : a ≠ 0) : card (ω ^ a) = max ℵ₀ a.card := by
  rw [card_opow_eq_of_omega0_le_left le_rfl h.bot_lt, card_omega0]

theorem card_opow_omega0 {a : Ordinal} (h : 1 < a) : card (a ^ ω) = max ℵ₀ a.card := by
  rw [card_opow_eq_of_omega0_le_right h le_rfl, card_omega0, max_comm]

end Ordinal

/-!
### Cardinal operations with ordinal indices
=======
@[deprecated mk_iUnion_Ordinal_le_of_le (since := "2024-11-02")]
alias Ordinal.Cardinal.mk_iUnion_Ordinal_le_of_le := mk_iUnion_Ordinal_le_of_le
>>>>>>> ff73b3ec

/-! ### Cardinality of ordinals -/

namespace Ordinal

theorem lift_card_iSup_le_sum_card {ι : Type u} [Small.{v} ι] (f : ι → Ordinal.{v}) :
    Cardinal.lift.{u} (⨆ i, f i).card ≤ Cardinal.sum fun i ↦ (f i).card := by
  simp_rw [← mk_toType]
  rw [← mk_sigma, ← Cardinal.lift_id'.{v} #(Σ _, _), ← Cardinal.lift_umax.{v, u}]
  apply lift_mk_le_lift_mk_of_surjective (f := enumIsoToType _ ∘ (⟨(enumIsoToType _).symm ·.2,
    (mem_Iio.mp ((enumIsoToType _).symm _).2).trans_le (Ordinal.le_iSup _ _)⟩))
  rw [EquivLike.comp_surjective]
  rintro ⟨x, hx⟩
  obtain ⟨i, hi⟩ := Ordinal.lt_iSup_iff.mp hx
  exact ⟨⟨i, enumIsoToType _ ⟨x, hi⟩⟩, by simp⟩

theorem card_iSup_le_sum_card {ι : Type u} (f : ι → Ordinal.{max u v}) :
    (⨆ i, f i).card ≤ Cardinal.sum (fun i ↦ (f i).card) := by
  have := lift_card_iSup_le_sum_card f
  rwa [Cardinal.lift_id'] at this

theorem card_iSup_Iio_le_sum_card {o : Ordinal.{u}} (f : Iio o → Ordinal.{max u v}) :
    (⨆ a : Iio o, f a).card ≤ Cardinal.sum fun i ↦ (f ((enumIsoToType o).symm i)).card := by
  apply le_of_eq_of_le (congr_arg _ _).symm (card_iSup_le_sum_card _)
  simpa using (enumIsoToType o).symm.iSup_comp (g := fun x ↦ f x)

theorem card_iSup_Iio_le_card_mul_iSup {o : Ordinal.{u}} (f : Iio o → Ordinal.{max u v}) :
    (⨆ a : Iio o, f a).card ≤ Cardinal.lift.{v} o.card * ⨆ a : Iio o, (f a).card := by
  apply (card_iSup_Iio_le_sum_card f).trans
  convert ← sum_le_iSup_lift _
  · exact mk_toType o
  · exact (enumIsoToType o).symm.iSup_comp (g := fun x ↦ (f x).card)

theorem card_opow_le_of_omega0_le_left {a : Ordinal} (ha : ω ≤ a) (b : Ordinal) :
    (a ^ b).card ≤ max a.card b.card := by
  refine limitRecOn b ?_ ?_ ?_
  · simpa using one_lt_omega0.le.trans ha
  · intro b IH
    rw [opow_succ, card_mul, card_succ, Cardinal.mul_eq_max_of_aleph0_le_right, max_comm]
    · apply (max_le_max_left _ IH).trans
      rw [← max_assoc, max_self]
      exact max_le_max_left _ le_self_add
    · rw [ne_eq, card_eq_zero, opow_eq_zero]
      rintro ⟨rfl, -⟩
      cases omega0_pos.not_le ha
    · rwa [aleph0_le_card]
  · intro b hb IH
    rw [(isNormal_opow (one_lt_omega0.trans_le ha)).apply_of_isLimit hb]
    apply (card_iSup_Iio_le_card_mul_iSup _).trans
    rw [Cardinal.lift_id, Cardinal.mul_eq_max_of_aleph0_le_right, max_comm]
    · apply max_le _ (le_max_right _ _)
      apply ciSup_le'
      intro c
      exact (IH c.1 c.2).trans (max_le_max_left _ (card_le_card c.2.le))
    · simpa using hb.pos.ne'
    · refine le_ciSup_of_le ?_ ⟨1, one_lt_omega0.trans_le <| omega0_le_of_isLimit hb⟩ ?_
      · exact Cardinal.bddAbove_of_small _
      · simpa

theorem card_opow_le_of_omega0_le_right (a : Ordinal) {b : Ordinal} (hb : ω ≤ b) :
    (a ^ b).card ≤ max a.card b.card := by
  obtain ⟨n, rfl⟩ | ha := eq_nat_or_omega0_le a
  · apply (card_le_card <| opow_le_opow_left b (nat_lt_omega0 n).le).trans
    apply (card_opow_le_of_omega0_le_left le_rfl _).trans
    simp [hb]
  · exact card_opow_le_of_omega0_le_left ha b

theorem card_opow_le (a b : Ordinal) : (a ^ b).card ≤ max ℵ₀ (max a.card b.card) := by
  obtain ⟨n, rfl⟩ | ha := eq_nat_or_omega0_le a
  · obtain ⟨m, rfl⟩ | hb := eq_nat_or_omega0_le b
    · rw [← natCast_opow, card_nat]
      exact le_max_of_le_left (nat_lt_aleph0 _).le
    · exact (card_opow_le_of_omega0_le_right _ hb).trans (le_max_right _ _)
  · exact (card_opow_le_of_omega0_le_left ha _).trans (le_max_right _ _)

theorem card_opow_eq_of_omega0_le_left {a b : Ordinal} (ha : ω ≤ a) (hb : 0 < b) :
    (a ^ b).card = max a.card b.card := by
  apply (card_opow_le_of_omega0_le_left ha b).antisymm (max_le _ _) <;> apply card_le_card
  · exact left_le_opow a hb
  · exact right_le_opow b (one_lt_omega0.trans_le ha)

theorem card_opow_eq_of_omega0_le_right {a b : Ordinal} (ha : 1 < a) (hb : ω ≤ b) :
    (a ^ b).card = max a.card b.card := by
  apply (card_opow_le_of_omega0_le_right a hb).antisymm (max_le _ _) <;> apply card_le_card
  · exact left_le_opow a (omega0_pos.trans_le hb)
  · exact right_le_opow b ha

theorem card_omega0_opow {a : Ordinal} (h : a ≠ 0) : card (ω ^ a) = max ℵ₀ a.card := by
  rw [card_opow_eq_of_omega0_le_left le_rfl h.bot_lt, card_omega0]

theorem card_opow_omega0 {a : Ordinal} (h : 1 < a) : card (a ^ ω) = max ℵ₀ a.card := by
  rw [card_opow_eq_of_omega0_le_right h le_rfl, card_omega0, max_comm]

theorem principal_opow_omega (o : Ordinal) : Principal (· ^ ·) (ω_ o) := by
  obtain rfl | ho := Ordinal.eq_zero_or_pos o
  · rw [omega_zero]
    exact principal_opow_omega0
  · intro a b ha hb
    rw [lt_omega_iff_card_lt] at ha hb ⊢
    apply (card_opow_le a b).trans_lt (max_lt _ (max_lt ha hb))
    rwa [← aleph_zero, aleph_lt_aleph]

theorem IsInitial.principal_opow {o : Ordinal} (h : IsInitial o) (ho : ω ≤ o) :
    Principal (· ^ ·) o := by
  obtain ⟨a, rfl⟩ := mem_range_omega_iff.2 ⟨ho, h⟩
  exact principal_opow_omega a

theorem principal_opow_ord {c : Cardinal} (hc : ℵ₀ ≤ c) : Principal (· ^ ·) c.ord := by
  apply (isInitial_ord c).principal_opow
  rwa [omega0_le_ord]

/-! ### Initial ordinals are principal -/

theorem principal_add_ord {c : Cardinal} (hc : ℵ₀ ≤ c) : Principal (· + ·) c.ord := by
  intro a b ha hb
  rw [lt_ord, card_add] at *
  exact add_lt_of_lt hc ha hb

theorem IsInitial.principal_add {o : Ordinal} (h : IsInitial o) (ho : ω ≤ o) :
    Principal (· + ·) o := by
  rw [← h.ord_card]
  apply principal_add_ord
  rwa [aleph0_le_card]

theorem principal_add_omega (o : Ordinal) : Principal (· + ·) (ω_ o) :=
  (isInitial_omega o).principal_add (omega0_le_omega o)

theorem principal_mul_ord {c : Cardinal} (hc : ℵ₀ ≤ c) : Principal (· * ·) c.ord := by
  intro a b ha hb
  rw [lt_ord, card_mul] at *
  exact mul_lt_of_lt hc ha hb

theorem IsInitial.principal_mul {o : Ordinal} (h : IsInitial o) (ho : ω ≤ o) :
    Principal (· * ·) o := by
  rw [← h.ord_card]
  apply principal_mul_ord
  rwa [aleph0_le_card]

theorem principal_mul_omega (o : Ordinal) : Principal (· * ·) (ω_ o) :=
  (isInitial_omega o).principal_mul (omega0_le_omega o)

@[deprecated principal_add_omega (since := "2024-11-08")]
theorem _root_.Cardinal.principal_add_aleph (o : Ordinal) : Principal (· + ·) (ℵ_ o).ord :=
  principal_add_ord <| aleph0_le_aleph o

end Ordinal<|MERGE_RESOLUTION|>--- conflicted
+++ resolved
@@ -836,10 +836,40 @@
 
 end Cardinal
 
-<<<<<<< HEAD
+@[deprecated mk_iUnion_Ordinal_le_of_le (since := "2024-11-02")]
+alias Ordinal.Cardinal.mk_iUnion_Ordinal_le_of_le := mk_iUnion_Ordinal_le_of_le
+
 /-! ### Cardinality of ordinals -/
 
 namespace Ordinal
+
+theorem lift_card_iSup_le_sum_card {ι : Type u} [Small.{v} ι] (f : ι → Ordinal.{v}) :
+    Cardinal.lift.{u} (⨆ i, f i).card ≤ Cardinal.sum fun i ↦ (f i).card := by
+  simp_rw [← mk_toType]
+  rw [← mk_sigma, ← Cardinal.lift_id'.{v} #(Σ _, _), ← Cardinal.lift_umax.{v, u}]
+  apply lift_mk_le_lift_mk_of_surjective (f := enumIsoToType _ ∘ (⟨(enumIsoToType _).symm ·.2,
+    (mem_Iio.mp ((enumIsoToType _).symm _).2).trans_le (Ordinal.le_iSup _ _)⟩))
+  rw [EquivLike.comp_surjective]
+  rintro ⟨x, hx⟩
+  obtain ⟨i, hi⟩ := Ordinal.lt_iSup_iff.mp hx
+  exact ⟨⟨i, enumIsoToType _ ⟨x, hi⟩⟩, by simp⟩
+
+theorem card_iSup_le_sum_card {ι : Type u} (f : ι → Ordinal.{max u v}) :
+    (⨆ i, f i).card ≤ Cardinal.sum (fun i ↦ (f i).card) := by
+  have := lift_card_iSup_le_sum_card f
+  rwa [Cardinal.lift_id'] at this
+
+theorem card_iSup_Iio_le_sum_card {o : Ordinal.{u}} (f : Iio o → Ordinal.{max u v}) :
+    (⨆ a : Iio o, f a).card ≤ Cardinal.sum fun i ↦ (f ((enumIsoToType o).symm i)).card := by
+  apply le_of_eq_of_le (congr_arg _ _).symm (card_iSup_le_sum_card _)
+  simpa using (enumIsoToType o).symm.iSup_comp (g := fun x ↦ f x)
+
+theorem card_iSup_Iio_le_card_mul_iSup {o : Ordinal.{u}} (f : Iio o → Ordinal.{max u v}) :
+    (⨆ a : Iio o, f a).card ≤ Cardinal.lift.{v} o.card * ⨆ a : Iio o, (f a).card := by
+  apply (card_iSup_Iio_le_sum_card f).trans
+  convert ← sum_le_iSup_lift _
+  · exact mk_toType o
+  · exact (enumIsoToType o).symm.iSup_comp (g := fun x ↦ (f x).card)
 
 theorem card_opow_le_of_omega0_le_left {a : Ordinal} (ha : ω ≤ a) (b : Ordinal) :
     (a ^ b).card ≤ max a.card b.card := by
@@ -870,99 +900,6 @@
 theorem card_opow_le_of_omega0_le_right (a : Ordinal) {b : Ordinal} (hb : ω ≤ b) :
     (a ^ b).card ≤ max a.card b.card := by
   obtain ⟨n, rfl⟩ | ha := eq_nat_or_omega0_le a
-  · apply (card_le_card <| opow_le_opow_left b (nat_lt_omega0 n).le).trans <|
-      (card_opow_le_of_omega0_le_left le_rfl _).trans _
-    simp [hb]
-  · exact card_opow_le_of_omega0_le_left ha b
-
-theorem card_opow_eq_of_omega0_le_left {a b : Ordinal} (ha : ω ≤ a) (hb : 0 < b) :
-    (a ^ b).card = max a.card b.card := by
-  apply (card_opow_le_of_omega0_le_left ha b).antisymm (max_le _ _) <;> apply card_le_card
-  · exact left_le_opow a hb
-  · exact right_le_opow b (one_lt_omega0.trans_le ha)
-
-theorem card_opow_eq_of_omega0_le_right {a b : Ordinal} (ha : 1 < a) (hb : ω ≤ b) :
-    (a ^ b).card = max a.card b.card := by
-  apply (card_opow_le_of_omega0_le_right a hb).antisymm (max_le _ _) <;> apply card_le_card
-  · exact left_le_opow a (omega0_pos.trans_le hb)
-  · exact right_le_opow b ha
-
-theorem card_omega0_opow {a : Ordinal} (h : a ≠ 0) : card (ω ^ a) = max ℵ₀ a.card := by
-  rw [card_opow_eq_of_omega0_le_left le_rfl h.bot_lt, card_omega0]
-
-theorem card_opow_omega0 {a : Ordinal} (h : 1 < a) : card (a ^ ω) = max ℵ₀ a.card := by
-  rw [card_opow_eq_of_omega0_le_right h le_rfl, card_omega0, max_comm]
-
-end Ordinal
-
-/-!
-### Cardinal operations with ordinal indices
-=======
-@[deprecated mk_iUnion_Ordinal_le_of_le (since := "2024-11-02")]
-alias Ordinal.Cardinal.mk_iUnion_Ordinal_le_of_le := mk_iUnion_Ordinal_le_of_le
->>>>>>> ff73b3ec
-
-/-! ### Cardinality of ordinals -/
-
-namespace Ordinal
-
-theorem lift_card_iSup_le_sum_card {ι : Type u} [Small.{v} ι] (f : ι → Ordinal.{v}) :
-    Cardinal.lift.{u} (⨆ i, f i).card ≤ Cardinal.sum fun i ↦ (f i).card := by
-  simp_rw [← mk_toType]
-  rw [← mk_sigma, ← Cardinal.lift_id'.{v} #(Σ _, _), ← Cardinal.lift_umax.{v, u}]
-  apply lift_mk_le_lift_mk_of_surjective (f := enumIsoToType _ ∘ (⟨(enumIsoToType _).symm ·.2,
-    (mem_Iio.mp ((enumIsoToType _).symm _).2).trans_le (Ordinal.le_iSup _ _)⟩))
-  rw [EquivLike.comp_surjective]
-  rintro ⟨x, hx⟩
-  obtain ⟨i, hi⟩ := Ordinal.lt_iSup_iff.mp hx
-  exact ⟨⟨i, enumIsoToType _ ⟨x, hi⟩⟩, by simp⟩
-
-theorem card_iSup_le_sum_card {ι : Type u} (f : ι → Ordinal.{max u v}) :
-    (⨆ i, f i).card ≤ Cardinal.sum (fun i ↦ (f i).card) := by
-  have := lift_card_iSup_le_sum_card f
-  rwa [Cardinal.lift_id'] at this
-
-theorem card_iSup_Iio_le_sum_card {o : Ordinal.{u}} (f : Iio o → Ordinal.{max u v}) :
-    (⨆ a : Iio o, f a).card ≤ Cardinal.sum fun i ↦ (f ((enumIsoToType o).symm i)).card := by
-  apply le_of_eq_of_le (congr_arg _ _).symm (card_iSup_le_sum_card _)
-  simpa using (enumIsoToType o).symm.iSup_comp (g := fun x ↦ f x)
-
-theorem card_iSup_Iio_le_card_mul_iSup {o : Ordinal.{u}} (f : Iio o → Ordinal.{max u v}) :
-    (⨆ a : Iio o, f a).card ≤ Cardinal.lift.{v} o.card * ⨆ a : Iio o, (f a).card := by
-  apply (card_iSup_Iio_le_sum_card f).trans
-  convert ← sum_le_iSup_lift _
-  · exact mk_toType o
-  · exact (enumIsoToType o).symm.iSup_comp (g := fun x ↦ (f x).card)
-
-theorem card_opow_le_of_omega0_le_left {a : Ordinal} (ha : ω ≤ a) (b : Ordinal) :
-    (a ^ b).card ≤ max a.card b.card := by
-  refine limitRecOn b ?_ ?_ ?_
-  · simpa using one_lt_omega0.le.trans ha
-  · intro b IH
-    rw [opow_succ, card_mul, card_succ, Cardinal.mul_eq_max_of_aleph0_le_right, max_comm]
-    · apply (max_le_max_left _ IH).trans
-      rw [← max_assoc, max_self]
-      exact max_le_max_left _ le_self_add
-    · rw [ne_eq, card_eq_zero, opow_eq_zero]
-      rintro ⟨rfl, -⟩
-      cases omega0_pos.not_le ha
-    · rwa [aleph0_le_card]
-  · intro b hb IH
-    rw [(isNormal_opow (one_lt_omega0.trans_le ha)).apply_of_isLimit hb]
-    apply (card_iSup_Iio_le_card_mul_iSup _).trans
-    rw [Cardinal.lift_id, Cardinal.mul_eq_max_of_aleph0_le_right, max_comm]
-    · apply max_le _ (le_max_right _ _)
-      apply ciSup_le'
-      intro c
-      exact (IH c.1 c.2).trans (max_le_max_left _ (card_le_card c.2.le))
-    · simpa using hb.pos.ne'
-    · refine le_ciSup_of_le ?_ ⟨1, one_lt_omega0.trans_le <| omega0_le_of_isLimit hb⟩ ?_
-      · exact Cardinal.bddAbove_of_small _
-      · simpa
-
-theorem card_opow_le_of_omega0_le_right (a : Ordinal) {b : Ordinal} (hb : ω ≤ b) :
-    (a ^ b).card ≤ max a.card b.card := by
-  obtain ⟨n, rfl⟩ | ha := eq_nat_or_omega0_le a
   · apply (card_le_card <| opow_le_opow_left b (nat_lt_omega0 n).le).trans
     apply (card_opow_le_of_omega0_le_left le_rfl _).trans
     simp [hb]
