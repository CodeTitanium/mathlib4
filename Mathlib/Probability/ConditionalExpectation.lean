--- conflicted
+++ resolved
@@ -62,11 +62,7 @@
     have heq₂ : (fun f : lpMeas E ℝ m₁ 1 μ => ∫ x in s, (f : Ω → E) x ∂μ) =
         (fun f : Lp E 1 μ => ∫ x in s, f x ∂μ) ∘ Submodule.subtypeL _ := by
       refine funext fun f => integral_congr_ae (ae_restrict_of_ae ?_)
-<<<<<<< HEAD
-      simp_rw [Submodule.coe_subtypeL', Submodule.coeSubtype]
-=======
       simp_rw [Submodule.coe_subtypeL', Submodule.coe_subtype]
->>>>>>> d0df76bd
       exact Eventually.of_forall fun _ => (by trivial)
     refine isClosed_eq (Continuous.const_smul ?_ _) ?_
     · rw [heq₁]
