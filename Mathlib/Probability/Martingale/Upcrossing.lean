/-
Copyright (c) 2022 Kexing Ying. All rights reserved.
Released under Apache 2.0 license as described in the file LICENSE.
Authors: Kexing Ying
-/
import Mathlib.Data.Set.Intervals.Monotone
import Mathlib.Probability.Process.HittingTime
import Mathlib.Probability.Martingale.Basic

#align_import probability.martingale.upcrossing from "leanprover-community/mathlib"@"2c1d8ca2812b64f88992a5294ea3dba144755cd1"

/-!

# Doob's upcrossing estimate

Given a discrete real-valued submartingale $(f_n)_{n \in \mathbb{N}}$, denoting by $U_N(a, b)$ the
number of times $f_n$ crossed from below $a$ to above $b$ before time $N$, Doob's upcrossing
estimate (also known as Doob's inequality) states that
$$(b - a) \mathbb{E}[U_N(a, b)] \le \mathbb{E}[(f_N - a)^+].$$
Doob's upcrossing estimate is an important inequality and is central in proving the martingale
convergence theorems.

## Main definitions

* `MeasureTheory.upperCrossingTime a b f N n`: is the stopping time corresponding to `f`
  crossing above `b` the `n`-th time before time `N` (if this does not occur then the value is
  taken to be `N`).
* `MeasureTheory.lowerCrossingTime a b f N n`: is the stopping time corresponding to `f`
  crossing below `a` the `n`-th time before time `N` (if this does not occur then the value is
  taken to be `N`).
* `MeasureTheory.upcrossingStrat a b f N`: is the predictable process which is 1 if `n` is
  between a consecutive pair of lower and upper crossings and is 0 otherwise. Intuitively
  one might think of the `upcrossingStrat` as the strategy of buying 1 share whenever the process
  crosses below `a` for the first time after selling and selling 1 share whenever the process
  crosses above `b` for the first time after buying.
* `MeasureTheory.upcrossingsBefore a b f N`: is the number of times `f` crosses from below `a` to
  above `b` before time `N`.
* `MeasureTheory.upcrossings a b f`: is the number of times `f` crosses from below `a` to above
  `b`. This takes value in `ℝ≥0∞` and so is allowed to be `∞`.

## Main results

* `MeasureTheory.Adapted.isStoppingTime_upperCrossingTime`: `upperCrossingTime` is a
  stopping time whenever the process it is associated to is adapted.
* `MeasureTheory.Adapted.isStoppingTime_lowerCrossingTime`: `lowerCrossingTime` is a
  stopping time whenever the process it is associated to is adapted.
* `MeasureTheory.Submartingale.mul_integral_upcrossingsBefore_le_integral_pos_part`: Doob's
  upcrossing estimate.
* `MeasureTheory.Submartingale.mul_lintegral_upcrossings_le_lintegral_pos_part`: the inequality
  obtained by taking the supremum on both sides of Doob's upcrossing estimate.

### References

We mostly follow the proof from [Kallenberg, *Foundations of modern probability*][kallenberg2021]

-/


open TopologicalSpace Filter

open scoped NNReal ENNReal MeasureTheory ProbabilityTheory BigOperators Topology

namespace MeasureTheory

variable {Ω ι : Type*} {m0 : MeasurableSpace Ω} {μ : Measure Ω}

/-!

## Proof outline

In this section, we will denote by $U_N(a, b)$ the number of upcrossings of $(f_n)$ from below $a$
to above $b$ before time $N$.

To define $U_N(a, b)$, we will construct two stopping times corresponding to when $(f_n)$ crosses
below $a$ and above $b$. Namely, we define
$$
  \sigma_n := \inf \{n \ge \tau_n \mid f_n \le a\} \wedge N;
$$
$$
  \tau_{n + 1} := \inf \{n \ge \sigma_n \mid f_n \ge b\} \wedge N.
$$
These are `lowerCrossingTime` and `upperCrossingTime` in our formalization which are defined
using `MeasureTheory.hitting` allowing us to specify a starting and ending time.
Then, we may simply define $U_N(a, b) := \sup \{n \mid \tau_n < N\}$.

Fixing $a < b \in \mathbb{R}$, we will first prove the theorem in the special case that
$0 \le f_0$ and $a \le f_N$. In particular, we will show
$$
  (b - a) \mathbb{E}[U_N(a, b)] \le \mathbb{E}[f_N].
$$
This is `MeasureTheory.integral_mul_upcrossingsBefore_le_integral` in our formalization.

To prove this, we use the fact that given a non-negative, bounded, predictable process $(C_n)$
(i.e. $(C_{n + 1})$ is adapted), $(C \bullet f)_n := \sum_{k \le n} C_{k + 1}(f_{k + 1} - f_k)$ is
a submartingale if $(f_n)$ is.

Define $C_n := \sum_{k \le n} \mathbf{1}_{[\sigma_k, \tau_{k + 1})}(n)$. It is easy to see that
$(1 - C_n)$ is non-negative, bounded and predictable, and hence, given a submartingale $(f_n)$,
$(1 - C) \bullet f$ is also a submartingale. Thus, by the submartingale property,
$0 \le \mathbb{E}[((1 - C) \bullet f)_0] \le \mathbb{E}[((1 - C) \bullet f)_N]$ implying
$$
  \mathbb{E}[(C \bullet f)_N] \le \mathbb{E}[(1 \bullet f)_N] = \mathbb{E}[f_N] - \mathbb{E}[f_0].
$$

Furthermore,
\begin{align}
    (C \bullet f)_N & =
      \sum_{n \le N} \sum_{k \le N} \mathbf{1}_{[\sigma_k, \tau_{k + 1})}(n)(f_{n + 1} - f_n)\\
    & = \sum_{k \le N} \sum_{n \le N} \mathbf{1}_{[\sigma_k, \tau_{k + 1})}(n)(f_{n + 1} - f_n)\\
    & = \sum_{k \le N} (f_{\sigma_k + 1} - f_{\sigma_k} + f_{\sigma_k + 2} - f_{\sigma_k + 1}
      + \cdots + f_{\tau_{k + 1}} - f_{\tau_{k + 1} - 1})\\
    & = \sum_{k \le N} (f_{\tau_{k + 1}} - f_{\sigma_k})
      \ge \sum_{k < U_N(a, b)} (b - a) = (b - a) U_N(a, b)
\end{align}
where the inequality follows since for all $k < U_N(a, b)$,
$f_{\tau_{k + 1}} - f_{\sigma_k} \ge b - a$ while for all $k > U_N(a, b)$,
$f_{\tau_{k + 1}} = f_{\sigma_k} = f_N$ and
$f_{\tau_{U_N(a, b) + 1}} - f_{\sigma_{U_N(a, b)}} = f_N - a \ge 0$. Hence, we have
$$
  (b - a) \mathbb{E}[U_N(a, b)] \le \mathbb{E}[(C \bullet f)_N]
  \le \mathbb{E}[f_N] - \mathbb{E}[f_0] \le \mathbb{E}[f_N],
$$
as required.

To obtain the general case, we simply apply the above to $((f_n - a)^+)_n$.

-/


/-- `lowerCrossingTimeAux a f c N` is the first time `f` reached below `a` after time `c` before
time `N`. -/
noncomputable def lowerCrossingTimeAux [Preorder ι] [InfSet ι] (a : ℝ) (f : ι → Ω → ℝ) (c N : ι) :
    Ω → ι :=
  hitting f (Set.Iic a) c N
#align measure_theory.lower_crossing_time_aux MeasureTheory.lowerCrossingTimeAux

/-- `upperCrossingTime a b f N n` is the first time before time `N`, `f` reaches
above `b` after `f` reached below `a` for the `n - 1`-th time. -/
noncomputable def upperCrossingTime [Preorder ι] [OrderBot ι] [InfSet ι] (a b : ℝ) (f : ι → Ω → ℝ)
    (N : ι) : ℕ → Ω → ι
  | 0 => ⊥
  | n + 1 => fun ω =>
    hitting f (Set.Ici b) (lowerCrossingTimeAux a f (upperCrossingTime a b f N n ω) N ω) N ω
#align measure_theory.upper_crossing_time MeasureTheory.upperCrossingTime

/-- `lowerCrossingTime a b f N n` is the first time before time `N`, `f` reaches
below `a` after `f` reached above `b` for the `n`-th time. -/
noncomputable def lowerCrossingTime [Preorder ι] [OrderBot ι] [InfSet ι] (a b : ℝ) (f : ι → Ω → ℝ)
    (N : ι) (n : ℕ) : Ω → ι := fun ω => hitting f (Set.Iic a) (upperCrossingTime a b f N n ω) N ω
#align measure_theory.lower_crossing_time MeasureTheory.lowerCrossingTime

section

variable [Preorder ι] [OrderBot ι] [InfSet ι]
variable {a b : ℝ} {f : ι → Ω → ℝ} {N : ι} {n m : ℕ} {ω : Ω}

@[simp]
theorem upperCrossingTime_zero : upperCrossingTime a b f N 0 = ⊥ :=
  rfl
#align measure_theory.upper_crossing_time_zero MeasureTheory.upperCrossingTime_zero

@[simp]
theorem lowerCrossingTime_zero : lowerCrossingTime a b f N 0 = hitting f (Set.Iic a) ⊥ N :=
  rfl
#align measure_theory.lower_crossing_time_zero MeasureTheory.lowerCrossingTime_zero

theorem upperCrossingTime_succ : upperCrossingTime a b f N (n + 1) ω =
    hitting f (Set.Ici b) (lowerCrossingTimeAux a f (upperCrossingTime a b f N n ω) N ω) N ω := by
  rw [upperCrossingTime]
#align measure_theory.upper_crossing_time_succ MeasureTheory.upperCrossingTime_succ

theorem upperCrossingTime_succ_eq (ω : Ω) : upperCrossingTime a b f N (n + 1) ω =
    hitting f (Set.Ici b) (lowerCrossingTime a b f N n ω) N ω := by
  simp only [upperCrossingTime_succ]
  rfl
#align measure_theory.upper_crossing_time_succ_eq MeasureTheory.upperCrossingTime_succ_eq

end

section ConditionallyCompleteLinearOrderBot

variable [ConditionallyCompleteLinearOrderBot ι]
variable {a b : ℝ} {f : ι → Ω → ℝ} {N : ι} {n m : ℕ} {ω : Ω}

theorem upperCrossingTime_le : upperCrossingTime a b f N n ω ≤ N := by
  cases n
  · simp only [upperCrossingTime_zero, Pi.bot_apply, bot_le, Nat.zero_eq]
  · simp only [upperCrossingTime_succ, hitting_le]
#align measure_theory.upper_crossing_time_le MeasureTheory.upperCrossingTime_le

@[simp]
theorem upperCrossingTime_zero' : upperCrossingTime a b f ⊥ n ω = ⊥ :=
  eq_bot_iff.2 upperCrossingTime_le
#align measure_theory.upper_crossing_time_zero' MeasureTheory.upperCrossingTime_zero'

theorem lowerCrossingTime_le : lowerCrossingTime a b f N n ω ≤ N := by
  simp only [lowerCrossingTime, hitting_le ω]
#align measure_theory.lower_crossing_time_le MeasureTheory.lowerCrossingTime_le

theorem upperCrossingTime_le_lowerCrossingTime :
    upperCrossingTime a b f N n ω ≤ lowerCrossingTime a b f N n ω := by
  simp only [lowerCrossingTime, le_hitting upperCrossingTime_le ω]
#align measure_theory.upper_crossing_time_le_lower_crossing_time MeasureTheory.upperCrossingTime_le_lowerCrossingTime

theorem lowerCrossingTime_le_upperCrossingTime_succ :
    lowerCrossingTime a b f N n ω ≤ upperCrossingTime a b f N (n + 1) ω := by
  rw [upperCrossingTime_succ]
  exact le_hitting lowerCrossingTime_le ω
#align measure_theory.lower_crossing_time_le_upper_crossing_time_succ MeasureTheory.lowerCrossingTime_le_upperCrossingTime_succ

theorem lowerCrossingTime_mono (hnm : n ≤ m) :
    lowerCrossingTime a b f N n ω ≤ lowerCrossingTime a b f N m ω := by
  suffices Monotone fun n => lowerCrossingTime a b f N n ω by exact this hnm
  exact monotone_nat_of_le_succ fun n =>
    le_trans lowerCrossingTime_le_upperCrossingTime_succ upperCrossingTime_le_lowerCrossingTime
#align measure_theory.lower_crossing_time_mono MeasureTheory.lowerCrossingTime_mono

theorem upperCrossingTime_mono (hnm : n ≤ m) :
    upperCrossingTime a b f N n ω ≤ upperCrossingTime a b f N m ω := by
  suffices Monotone fun n => upperCrossingTime a b f N n ω by exact this hnm
  exact monotone_nat_of_le_succ fun n =>
    le_trans upperCrossingTime_le_lowerCrossingTime lowerCrossingTime_le_upperCrossingTime_succ
#align measure_theory.upper_crossing_time_mono MeasureTheory.upperCrossingTime_mono

end ConditionallyCompleteLinearOrderBot

variable {a b : ℝ} {f : ℕ → Ω → ℝ} {N : ℕ} {n m : ℕ} {ω : Ω}

theorem stoppedValue_lowerCrossingTime (h : lowerCrossingTime a b f N n ω ≠ N) :
    stoppedValue f (lowerCrossingTime a b f N n) ω ≤ a := by
  obtain ⟨j, hj₁, hj₂⟩ := (hitting_le_iff_of_lt _ (lt_of_le_of_ne lowerCrossingTime_le h)).1 le_rfl
  exact stoppedValue_hitting_mem ⟨j, ⟨hj₁.1, le_trans hj₁.2 lowerCrossingTime_le⟩, hj₂⟩
#align measure_theory.stopped_value_lower_crossing_time MeasureTheory.stoppedValue_lowerCrossingTime

theorem stoppedValue_upperCrossingTime (h : upperCrossingTime a b f N (n + 1) ω ≠ N) :
    b ≤ stoppedValue f (upperCrossingTime a b f N (n + 1)) ω := by
  obtain ⟨j, hj₁, hj₂⟩ := (hitting_le_iff_of_lt _ (lt_of_le_of_ne upperCrossingTime_le h)).1 le_rfl
  exact stoppedValue_hitting_mem ⟨j, ⟨hj₁.1, le_trans hj₁.2 (hitting_le _)⟩, hj₂⟩
#align measure_theory.stopped_value_upper_crossing_time MeasureTheory.stoppedValue_upperCrossingTime

theorem upperCrossingTime_lt_lowerCrossingTime (hab : a < b)
    (hn : lowerCrossingTime a b f N (n + 1) ω ≠ N) :
    upperCrossingTime a b f N (n + 1) ω < lowerCrossingTime a b f N (n + 1) ω := by
  refine' lt_of_le_of_ne upperCrossingTime_le_lowerCrossingTime fun h =>
    not_le.2 hab <| le_trans _ (stoppedValue_lowerCrossingTime hn)
  simp only [stoppedValue]
  rw [← h]
  exact stoppedValue_upperCrossingTime (h.symm ▸ hn)
#align measure_theory.upper_crossing_time_lt_lower_crossing_time MeasureTheory.upperCrossingTime_lt_lowerCrossingTime

theorem lowerCrossingTime_lt_upperCrossingTime (hab : a < b)
    (hn : upperCrossingTime a b f N (n + 1) ω ≠ N) :
    lowerCrossingTime a b f N n ω < upperCrossingTime a b f N (n + 1) ω := by
  refine' lt_of_le_of_ne lowerCrossingTime_le_upperCrossingTime_succ fun h =>
    not_le.2 hab <| le_trans (stoppedValue_upperCrossingTime hn) _
  simp only [stoppedValue]
  rw [← h]
  exact stoppedValue_lowerCrossingTime (h.symm ▸ hn)
#align measure_theory.lower_crossing_time_lt_upper_crossing_time MeasureTheory.lowerCrossingTime_lt_upperCrossingTime

theorem upperCrossingTime_lt_succ (hab : a < b) (hn : upperCrossingTime a b f N (n + 1) ω ≠ N) :
    upperCrossingTime a b f N n ω < upperCrossingTime a b f N (n + 1) ω :=
  lt_of_le_of_lt upperCrossingTime_le_lowerCrossingTime
    (lowerCrossingTime_lt_upperCrossingTime hab hn)
#align measure_theory.upper_crossing_time_lt_succ MeasureTheory.upperCrossingTime_lt_succ

theorem lowerCrossingTime_stabilize (hnm : n ≤ m) (hn : lowerCrossingTime a b f N n ω = N) :
    lowerCrossingTime a b f N m ω = N :=
  le_antisymm lowerCrossingTime_le (le_trans (le_of_eq hn.symm) (lowerCrossingTime_mono hnm))
#align measure_theory.lower_crossing_time_stabilize MeasureTheory.lowerCrossingTime_stabilize

theorem upperCrossingTime_stabilize (hnm : n ≤ m) (hn : upperCrossingTime a b f N n ω = N) :
    upperCrossingTime a b f N m ω = N :=
  le_antisymm upperCrossingTime_le (le_trans (le_of_eq hn.symm) (upperCrossingTime_mono hnm))
#align measure_theory.upper_crossing_time_stabilize MeasureTheory.upperCrossingTime_stabilize

theorem lowerCrossingTime_stabilize' (hnm : n ≤ m) (hn : N ≤ lowerCrossingTime a b f N n ω) :
    lowerCrossingTime a b f N m ω = N :=
  lowerCrossingTime_stabilize hnm (le_antisymm lowerCrossingTime_le hn)
#align measure_theory.lower_crossing_time_stabilize' MeasureTheory.lowerCrossingTime_stabilize'

theorem upperCrossingTime_stabilize' (hnm : n ≤ m) (hn : N ≤ upperCrossingTime a b f N n ω) :
    upperCrossingTime a b f N m ω = N :=
  upperCrossingTime_stabilize hnm (le_antisymm upperCrossingTime_le hn)
#align measure_theory.upper_crossing_time_stabilize' MeasureTheory.upperCrossingTime_stabilize'

-- `upperCrossingTime_bound_eq` provides an explicit bound
theorem exists_upperCrossingTime_eq (f : ℕ → Ω → ℝ) (N : ℕ) (ω : Ω) (hab : a < b) :
    ∃ n, upperCrossingTime a b f N n ω = N := by
  by_contra h; push_neg at h
  have : StrictMono fun n => upperCrossingTime a b f N n ω :=
    strictMono_nat_of_lt_succ fun n => upperCrossingTime_lt_succ hab (h _)
  obtain ⟨_, ⟨k, rfl⟩, hk⟩ :
      ∃ (m : _) (_ : m ∈ Set.range fun n => upperCrossingTime a b f N n ω), N < m :=
    ⟨upperCrossingTime a b f N (N + 1) ω, ⟨N + 1, rfl⟩,
      lt_of_lt_of_le N.lt_succ_self (StrictMono.id_le this (N + 1))⟩
  exact not_le.2 hk upperCrossingTime_le
#align measure_theory.exists_upper_crossing_time_eq MeasureTheory.exists_upperCrossingTime_eq

theorem upperCrossingTime_lt_bddAbove (hab : a < b) :
    BddAbove {n | upperCrossingTime a b f N n ω < N} := by
  obtain ⟨k, hk⟩ := exists_upperCrossingTime_eq f N ω hab
  refine' ⟨k, fun n (hn : upperCrossingTime a b f N n ω < N) => _⟩
  by_contra hn'
  exact hn.ne (upperCrossingTime_stabilize (not_le.1 hn').le hk)
#align measure_theory.upper_crossing_time_lt_bdd_above MeasureTheory.upperCrossingTime_lt_bddAbove

theorem upperCrossingTime_lt_nonempty (hN : 0 < N) :
    {n | upperCrossingTime a b f N n ω < N}.Nonempty :=
  ⟨0, hN⟩
#align measure_theory.upper_crossing_time_lt_nonempty MeasureTheory.upperCrossingTime_lt_nonempty

theorem upperCrossingTime_bound_eq (f : ℕ → Ω → ℝ) (N : ℕ) (ω : Ω) (hab : a < b) :
    upperCrossingTime a b f N N ω = N := by
  by_cases hN' : N < Nat.find (exists_upperCrossingTime_eq f N ω hab)
  · refine' le_antisymm upperCrossingTime_le _
    have hmono : StrictMonoOn (fun n => upperCrossingTime a b f N n ω)
        (Set.Iic (Nat.find (exists_upperCrossingTime_eq f N ω hab)).pred) := by
      refine' strictMonoOn_Iic_of_lt_succ fun m hm => upperCrossingTime_lt_succ hab _
      rw [Nat.lt_pred_iff] at hm
      convert Nat.find_min _ hm
    convert StrictMonoOn.Iic_id_le hmono N (Nat.le_sub_one_of_lt hN')
  · rw [not_lt] at hN'
    exact upperCrossingTime_stabilize hN' (Nat.find_spec (exists_upperCrossingTime_eq f N ω hab))
#align measure_theory.upper_crossing_time_bound_eq MeasureTheory.upperCrossingTime_bound_eq

theorem upperCrossingTime_eq_of_bound_le (hab : a < b) (hn : N ≤ n) :
    upperCrossingTime a b f N n ω = N :=
  le_antisymm upperCrossingTime_le
    (le_trans (upperCrossingTime_bound_eq f N ω hab).symm.le (upperCrossingTime_mono hn))
#align measure_theory.upper_crossing_time_eq_of_bound_le MeasureTheory.upperCrossingTime_eq_of_bound_le

variable {ℱ : Filtration ℕ m0}

theorem Adapted.isStoppingTime_crossing (hf : Adapted ℱ f) :
    IsStoppingTime ℱ (upperCrossingTime a b f N n) ∧
      IsStoppingTime ℱ (lowerCrossingTime a b f N n) := by
  induction' n with k ih
  · refine' ⟨isStoppingTime_const _ 0, _⟩
    simp [hitting_isStoppingTime hf measurableSet_Iic]
  · obtain ⟨_, ih₂⟩ := ih
    have : IsStoppingTime ℱ (upperCrossingTime a b f N (k + 1)) := by
      intro n
      simp_rw [upperCrossingTime_succ_eq]
      exact isStoppingTime_hitting_isStoppingTime ih₂ (fun _ => lowerCrossingTime_le)
        measurableSet_Ici hf _
    refine' ⟨this, _⟩
    · intro n
      exact isStoppingTime_hitting_isStoppingTime this (fun _ => upperCrossingTime_le)
        measurableSet_Iic hf _
#align measure_theory.adapted.is_stopping_time_crossing MeasureTheory.Adapted.isStoppingTime_crossing

theorem Adapted.isStoppingTime_upperCrossingTime (hf : Adapted ℱ f) :
    IsStoppingTime ℱ (upperCrossingTime a b f N n) :=
  hf.isStoppingTime_crossing.1
#align measure_theory.adapted.is_stopping_time_upper_crossing_time MeasureTheory.Adapted.isStoppingTime_upperCrossingTime

theorem Adapted.isStoppingTime_lowerCrossingTime (hf : Adapted ℱ f) :
    IsStoppingTime ℱ (lowerCrossingTime a b f N n) :=
  hf.isStoppingTime_crossing.2
#align measure_theory.adapted.is_stopping_time_lower_crossing_time MeasureTheory.Adapted.isStoppingTime_lowerCrossingTime

/-- `upcrossingStrat a b f N n` is 1 if `n` is between a consecutive pair of lower and upper
crossings and is 0 otherwise. `upcrossingStrat` is shifted by one index so that it is adapted
rather than predictable. -/
noncomputable def upcrossingStrat (a b : ℝ) (f : ℕ → Ω → ℝ) (N n : ℕ) (ω : Ω) : ℝ :=
  ∑ k in Finset.range N,
    (Set.Ico (lowerCrossingTime a b f N k ω) (upperCrossingTime a b f N (k + 1) ω)).indicator 1 n
#align measure_theory.upcrossing_strat MeasureTheory.upcrossingStrat

theorem upcrossingStrat_nonneg : 0 ≤ upcrossingStrat a b f N n ω :=
  Finset.sum_nonneg fun _ _ => Set.indicator_nonneg (fun _ _ => zero_le_one) _
#align measure_theory.upcrossing_strat_nonneg MeasureTheory.upcrossingStrat_nonneg

theorem upcrossingStrat_le_one : upcrossingStrat a b f N n ω ≤ 1 := by
  rw [upcrossingStrat, ← Finset.indicator_biUnion_apply]
  · exact Set.indicator_le_self' (fun _ _ => zero_le_one) _
  intro i _ j _ hij
  simp only [Set.Ico_disjoint_Ico]
  obtain hij' | hij' := lt_or_gt_of_ne hij
  · rw [min_eq_left (upperCrossingTime_mono (Nat.succ_le_succ hij'.le) :
      upperCrossingTime a b f N _ ω ≤ upperCrossingTime a b f N _ ω),
      max_eq_right (lowerCrossingTime_mono hij'.le :
        lowerCrossingTime a b f N _ _ ≤ lowerCrossingTime _ _ _ _ _ _)]
    refine' le_trans upperCrossingTime_le_lowerCrossingTime
      (lowerCrossingTime_mono (Nat.succ_le_of_lt hij'))
  · rw [gt_iff_lt] at hij'
    rw [min_eq_right (upperCrossingTime_mono (Nat.succ_le_succ hij'.le) :
      upperCrossingTime a b f N _ ω ≤ upperCrossingTime a b f N _ ω),
      max_eq_left (lowerCrossingTime_mono hij'.le :
        lowerCrossingTime a b f N _ _ ≤ lowerCrossingTime _ _ _ _ _ _)]
    refine' le_trans upperCrossingTime_le_lowerCrossingTime
      (lowerCrossingTime_mono (Nat.succ_le_of_lt hij'))
#align measure_theory.upcrossing_strat_le_one MeasureTheory.upcrossingStrat_le_one

theorem Adapted.upcrossingStrat_adapted (hf : Adapted ℱ f) :
    Adapted ℱ (upcrossingStrat a b f N) := by
  intro n
  change StronglyMeasurable[ℱ n] fun ω =>
    ∑ k in Finset.range N, ({n | lowerCrossingTime a b f N k ω ≤ n} ∩
      {n | n < upperCrossingTime a b f N (k + 1) ω}).indicator 1 n
  refine' Finset.stronglyMeasurable_sum _ fun i _ =>
    stronglyMeasurable_const.indicator ((hf.isStoppingTime_lowerCrossingTime n).inter _)
  simp_rw [← not_le]
  exact (hf.isStoppingTime_upperCrossingTime n).compl
#align measure_theory.adapted.upcrossing_strat_adapted MeasureTheory.Adapted.upcrossingStrat_adapted

theorem Submartingale.sum_upcrossingStrat_mul [IsFiniteMeasure μ] (hf : Submartingale f ℱ μ)
    (a b : ℝ) (N : ℕ) : Submartingale (fun n : ℕ =>
      ∑ k in Finset.range n, upcrossingStrat a b f N k * (f (k + 1) - f k)) ℱ μ :=
  hf.sum_mul_sub hf.adapted.upcrossingStrat_adapted (fun _ _ => upcrossingStrat_le_one) fun _ _ =>
    upcrossingStrat_nonneg
#align measure_theory.submartingale.sum_upcrossing_strat_mul MeasureTheory.Submartingale.sum_upcrossingStrat_mul

theorem Submartingale.sum_sub_upcrossingStrat_mul [IsFiniteMeasure μ] (hf : Submartingale f ℱ μ)
    (a b : ℝ) (N : ℕ) : Submartingale (fun n : ℕ =>
      ∑ k in Finset.range n, (1 - upcrossingStrat a b f N k) * (f (k + 1) - f k)) ℱ μ := by
  refine' hf.sum_mul_sub (fun n => (adapted_const ℱ 1 n).sub (hf.adapted.upcrossingStrat_adapted n))
    (_ : ∀ n ω, (1 - upcrossingStrat a b f N n) ω ≤ 1) _
  · exact fun n ω => sub_le_self _ upcrossingStrat_nonneg
  · intro n ω
    simp [upcrossingStrat_le_one]
#align measure_theory.submartingale.sum_sub_upcrossing_strat_mul MeasureTheory.Submartingale.sum_sub_upcrossingStrat_mul

theorem Submartingale.sum_mul_upcrossingStrat_le [IsFiniteMeasure μ] (hf : Submartingale f ℱ μ) :
    μ[∑ k in Finset.range n, upcrossingStrat a b f N k * (f (k + 1) - f k)] ≤ μ[f n] - μ[f 0] := by
  have h₁ : (0 : ℝ) ≤
      μ[∑ k in Finset.range n, (1 - upcrossingStrat a b f N k) * (f (k + 1) - f k)] := by
    have := (hf.sum_sub_upcrossingStrat_mul a b N).set_integral_le (zero_le n) MeasurableSet.univ
    rw [integral_univ, integral_univ] at this
    refine' le_trans _ this
    simp only [Finset.range_zero, Finset.sum_empty, integral_zero', le_refl]
  have h₂ : μ[∑ k in Finset.range n, (1 - upcrossingStrat a b f N k) * (f (k + 1) - f k)] =
    μ[∑ k in Finset.range n, (f (k + 1) - f k)] -
      μ[∑ k in Finset.range n, upcrossingStrat a b f N k * (f (k + 1) - f k)] := by
    simp only [sub_mul, one_mul, Finset.sum_sub_distrib, Pi.sub_apply, Finset.sum_apply,
      Pi.mul_apply]
    refine' integral_sub (Integrable.sub (integrable_finset_sum _ fun i _ => hf.integrable _)
      (integrable_finset_sum _ fun i _ => hf.integrable _)) _
    convert (hf.sum_upcrossingStrat_mul a b N).integrable n using 1
    ext; simp
  rw [h₂, sub_nonneg] at h₁
  refine' le_trans h₁ _
  simp_rw [Finset.sum_range_sub, integral_sub' (hf.integrable _) (hf.integrable _), le_refl]
#align measure_theory.submartingale.sum_mul_upcrossing_strat_le MeasureTheory.Submartingale.sum_mul_upcrossingStrat_le

/-- The number of upcrossings (strictly) before time `N`. -/
noncomputable def upcrossingsBefore [Preorder ι] [OrderBot ι] [InfSet ι] (a b : ℝ) (f : ι → Ω → ℝ)
    (N : ι) (ω : Ω) : ℕ :=
  sSup {n | upperCrossingTime a b f N n ω < N}
#align measure_theory.upcrossings_before MeasureTheory.upcrossingsBefore

@[simp]
theorem upcrossingsBefore_bot [Preorder ι] [OrderBot ι] [InfSet ι] {a b : ℝ} {f : ι → Ω → ℝ}
    {ω : Ω} : upcrossingsBefore a b f ⊥ ω = ⊥ := by simp [upcrossingsBefore]
#align measure_theory.upcrossings_before_bot MeasureTheory.upcrossingsBefore_bot

theorem upcrossingsBefore_zero : upcrossingsBefore a b f 0 ω = 0 := by simp [upcrossingsBefore]
#align measure_theory.upcrossings_before_zero MeasureTheory.upcrossingsBefore_zero

@[simp]
theorem upcrossingsBefore_zero' : upcrossingsBefore a b f 0 = 0 := by
  ext ω; exact upcrossingsBefore_zero
#align measure_theory.upcrossings_before_zero' MeasureTheory.upcrossingsBefore_zero'

theorem upperCrossingTime_lt_of_le_upcrossingsBefore (hN : 0 < N) (hab : a < b)
    (hn : n ≤ upcrossingsBefore a b f N ω) : upperCrossingTime a b f N n ω < N :=
  haveI : upperCrossingTime a b f N (upcrossingsBefore a b f N ω) ω < N :=
    (upperCrossingTime_lt_nonempty hN).csSup_mem
      ((OrderBot.bddBelow _).finite_of_bddAbove (upperCrossingTime_lt_bddAbove hab))
  lt_of_le_of_lt (upperCrossingTime_mono hn) this
#align measure_theory.upper_crossing_time_lt_of_le_upcrossings_before MeasureTheory.upperCrossingTime_lt_of_le_upcrossingsBefore

theorem upperCrossingTime_eq_of_upcrossingsBefore_lt (hab : a < b)
    (hn : upcrossingsBefore a b f N ω < n) : upperCrossingTime a b f N n ω = N := by
  refine' le_antisymm upperCrossingTime_le (not_lt.1 _)
  convert not_mem_of_csSup_lt hn (upperCrossingTime_lt_bddAbove hab)
#align measure_theory.upper_crossing_time_eq_of_upcrossings_before_lt MeasureTheory.upperCrossingTime_eq_of_upcrossingsBefore_lt

theorem upcrossingsBefore_le (f : ℕ → Ω → ℝ) (ω : Ω) (hab : a < b) :
    upcrossingsBefore a b f N ω ≤ N := by
  by_cases hN : N = 0
  · subst hN
    rw [upcrossingsBefore_zero]
  · refine' csSup_le ⟨0, zero_lt_iff.2 hN⟩ fun n (hn : _ < N) => _
    by_contra hnN
    exact hn.ne (upperCrossingTime_eq_of_bound_le hab (not_le.1 hnN).le)
#align measure_theory.upcrossings_before_le MeasureTheory.upcrossingsBefore_le

theorem crossing_eq_crossing_of_lowerCrossingTime_lt {M : ℕ} (hNM : N ≤ M)
    (h : lowerCrossingTime a b f N n ω < N) :
    upperCrossingTime a b f M n ω = upperCrossingTime a b f N n ω ∧
      lowerCrossingTime a b f M n ω = lowerCrossingTime a b f N n ω := by
  have h' : upperCrossingTime a b f N n ω < N :=
    lt_of_le_of_lt upperCrossingTime_le_lowerCrossingTime h
  induction' n with k ih
  · simp only [Nat.zero_eq, upperCrossingTime_zero, bot_eq_zero', eq_self_iff_true,
      lowerCrossingTime_zero, true_and_iff, eq_comm]
    refine' hitting_eq_hitting_of_exists hNM _
    rw [lowerCrossingTime, hitting_lt_iff] at h
    obtain ⟨j, hj₁, hj₂⟩ := h
    exacts [⟨j, ⟨hj₁.1, hj₁.2.le⟩, hj₂⟩, le_rfl]
  · specialize ih (lt_of_le_of_lt (lowerCrossingTime_mono (Nat.le_succ _)) h)
      (lt_of_le_of_lt (upperCrossingTime_mono (Nat.le_succ _)) h')
    have : upperCrossingTime a b f M k.succ ω = upperCrossingTime a b f N k.succ ω := by
      rw [upperCrossingTime_succ_eq, hitting_lt_iff] at h'
      simp only [upperCrossingTime_succ_eq]
      obtain ⟨j, hj₁, hj₂⟩ := h'
      rw [eq_comm, ih.2]
      exacts [hitting_eq_hitting_of_exists hNM ⟨j, ⟨hj₁.1, hj₁.2.le⟩, hj₂⟩, le_rfl]
    refine' ⟨this, _⟩
    simp only [lowerCrossingTime, eq_comm, this, Nat.succ_eq_add_one]
    refine' hitting_eq_hitting_of_exists hNM _
    rw [lowerCrossingTime, hitting_lt_iff _ le_rfl] at h
    obtain ⟨j, hj₁, hj₂⟩ := h
    exact ⟨j, ⟨hj₁.1, hj₁.2.le⟩, hj₂⟩
#align measure_theory.crossing_eq_crossing_of_lower_crossing_time_lt MeasureTheory.crossing_eq_crossing_of_lowerCrossingTime_lt

theorem crossing_eq_crossing_of_upperCrossingTime_lt {M : ℕ} (hNM : N ≤ M)
    (h : upperCrossingTime a b f N (n + 1) ω < N) :
    upperCrossingTime a b f M (n + 1) ω = upperCrossingTime a b f N (n + 1) ω ∧
      lowerCrossingTime a b f M n ω = lowerCrossingTime a b f N n ω := by
  have := (crossing_eq_crossing_of_lowerCrossingTime_lt hNM
    (lt_of_le_of_lt lowerCrossingTime_le_upperCrossingTime_succ h)).2
  refine' ⟨_, this⟩
  rw [upperCrossingTime_succ_eq, upperCrossingTime_succ_eq, eq_comm, this]
  refine' hitting_eq_hitting_of_exists hNM _
  rw [upperCrossingTime_succ_eq, hitting_lt_iff] at h
  obtain ⟨j, hj₁, hj₂⟩ := h
  exacts [⟨j, ⟨hj₁.1, hj₁.2.le⟩, hj₂⟩, le_rfl]
#align measure_theory.crossing_eq_crossing_of_upper_crossing_time_lt MeasureTheory.crossing_eq_crossing_of_upperCrossingTime_lt

theorem upperCrossingTime_eq_upperCrossingTime_of_lt {M : ℕ} (hNM : N ≤ M)
    (h : upperCrossingTime a b f N n ω < N) :
    upperCrossingTime a b f M n ω = upperCrossingTime a b f N n ω := by
  cases n
  · simp
  · exact (crossing_eq_crossing_of_upperCrossingTime_lt hNM h).1
#align measure_theory.upper_crossing_time_eq_upper_crossing_time_of_lt MeasureTheory.upperCrossingTime_eq_upperCrossingTime_of_lt

theorem upcrossingsBefore_mono (hab : a < b) : Monotone fun N ω => upcrossingsBefore a b f N ω := by
  intro N M hNM ω
  simp only [upcrossingsBefore]
  by_cases hemp : {n : ℕ | upperCrossingTime a b f N n ω < N}.Nonempty
  · refine' csSup_le_csSup (upperCrossingTime_lt_bddAbove hab) hemp fun n hn => _
    rw [Set.mem_setOf_eq, upperCrossingTime_eq_upperCrossingTime_of_lt hNM hn]
    exact lt_of_lt_of_le hn hNM
  · rw [Set.not_nonempty_iff_eq_empty] at hemp
    simp [hemp, csSup_empty, bot_eq_zero', zero_le']
#align measure_theory.upcrossings_before_mono MeasureTheory.upcrossingsBefore_mono

theorem upcrossingsBefore_lt_of_exists_upcrossing (hab : a < b) {N₁ N₂ : ℕ} (hN₁ : N ≤ N₁)
    (hN₁' : f N₁ ω < a) (hN₂ : N₁ ≤ N₂) (hN₂' : b < f N₂ ω) :
    upcrossingsBefore a b f N ω < upcrossingsBefore a b f (N₂ + 1) ω := by
  refine' lt_of_lt_of_le (Nat.lt_succ_self _) (le_csSup (upperCrossingTime_lt_bddAbove hab) _)
  rw [Set.mem_setOf_eq, upperCrossingTime_succ_eq, hitting_lt_iff _ le_rfl]
  · refine' ⟨N₂, ⟨_, Nat.lt_succ_self _⟩, hN₂'.le⟩
    rw [lowerCrossingTime, hitting_le_iff_of_lt _ (Nat.lt_succ_self _)]
    refine' ⟨N₁, ⟨le_trans _ hN₁, hN₂⟩, hN₁'.le⟩
    by_cases hN : 0 < N
    · have : upperCrossingTime a b f N (upcrossingsBefore a b f N ω) ω < N :=
        Nat.sSup_mem (upperCrossingTime_lt_nonempty hN) (upperCrossingTime_lt_bddAbove hab)
      rw [upperCrossingTime_eq_upperCrossingTime_of_lt (hN₁.trans (hN₂.trans <| Nat.le_succ _))
        this]
      exact this.le
    · rw [not_lt, le_zero_iff] at hN
      rw [hN, upcrossingsBefore_zero, upperCrossingTime_zero]
      rfl
#align measure_theory.upcrossings_before_lt_of_exists_upcrossing MeasureTheory.upcrossingsBefore_lt_of_exists_upcrossing

theorem lowerCrossingTime_lt_of_lt_upcrossingsBefore (hN : 0 < N) (hab : a < b)
    (hn : n < upcrossingsBefore a b f N ω) : lowerCrossingTime a b f N n ω < N :=
  lt_of_le_of_lt lowerCrossingTime_le_upperCrossingTime_succ
    (upperCrossingTime_lt_of_le_upcrossingsBefore hN hab hn)
#align measure_theory.lower_crossing_time_lt_of_lt_upcrossings_before MeasureTheory.lowerCrossingTime_lt_of_lt_upcrossingsBefore

theorem le_sub_of_le_upcrossingsBefore (hN : 0 < N) (hab : a < b)
    (hn : n < upcrossingsBefore a b f N ω) :
    b - a ≤ stoppedValue f (upperCrossingTime a b f N (n + 1)) ω -
      stoppedValue f (lowerCrossingTime a b f N n) ω :=
  sub_le_sub
    (stoppedValue_upperCrossingTime (upperCrossingTime_lt_of_le_upcrossingsBefore hN hab hn).ne)
    (stoppedValue_lowerCrossingTime (lowerCrossingTime_lt_of_lt_upcrossingsBefore hN hab hn).ne)
#align measure_theory.le_sub_of_le_upcrossings_before MeasureTheory.le_sub_of_le_upcrossingsBefore

theorem sub_eq_zero_of_upcrossingsBefore_lt (hab : a < b) (hn : upcrossingsBefore a b f N ω < n) :
    stoppedValue f (upperCrossingTime a b f N (n + 1)) ω -
      stoppedValue f (lowerCrossingTime a b f N n) ω = 0 := by
  have : N ≤ upperCrossingTime a b f N n ω := by
    rw [upcrossingsBefore] at hn
    rw [← not_lt]
    exact fun h => not_le.2 hn (le_csSup (upperCrossingTime_lt_bddAbove hab) h)
  simp [stoppedValue, upperCrossingTime_stabilize' (Nat.le_succ n) this,
    lowerCrossingTime_stabilize' le_rfl (le_trans this upperCrossingTime_le_lowerCrossingTime)]
#align measure_theory.sub_eq_zero_of_upcrossings_before_lt MeasureTheory.sub_eq_zero_of_upcrossingsBefore_lt

theorem mul_upcrossingsBefore_le (hf : a ≤ f N ω) (hab : a < b) :
    (b - a) * upcrossingsBefore a b f N ω ≤
    ∑ k in Finset.range N, upcrossingStrat a b f N k ω * (f (k + 1) - f k) ω := by
  classical
  by_cases hN : N = 0
  · simp [hN]
  simp_rw [upcrossingStrat, Finset.sum_mul, ←
    Set.indicator_mul_left _ _ (fun x ↦ (f (x + 1) - f x) ω), Pi.one_apply, Pi.sub_apply, one_mul]
  rw [Finset.sum_comm]
  have h₁ : ∀ k, ∑ n in Finset.range N, (Set.Ico (lowerCrossingTime a b f N k ω)
      (upperCrossingTime a b f N (k + 1) ω)).indicator (fun m => f (m + 1) ω - f m ω) n =
      stoppedValue f (upperCrossingTime a b f N (k + 1)) ω -
        stoppedValue f (lowerCrossingTime a b f N k) ω := by
    intro k
    rw [Finset.sum_indicator_eq_sum_filter, (_ : Finset.filter (fun i => i ∈ Set.Ico
      (lowerCrossingTime a b f N k ω) (upperCrossingTime a b f N (k + 1) ω)) (Finset.range N) =
      Finset.Ico (lowerCrossingTime a b f N k ω) (upperCrossingTime a b f N (k + 1) ω)),
      Finset.sum_Ico_eq_add_neg _ lowerCrossingTime_le_upperCrossingTime_succ,
      Finset.sum_range_sub fun n => f n ω, Finset.sum_range_sub fun n => f n ω, neg_sub,
      sub_add_sub_cancel]
    · rfl
    · ext i
      simp only [Set.mem_Ico, Finset.mem_filter, Finset.mem_range, Finset.mem_Ico,
        and_iff_right_iff_imp, and_imp]
      exact fun _ h => lt_of_lt_of_le h upperCrossingTime_le
  simp_rw [h₁]
  have h₂ : ∑ _k in Finset.range (upcrossingsBefore a b f N ω), (b - a) ≤
      ∑ k in Finset.range N, (stoppedValue f (upperCrossingTime a b f N (k + 1)) ω -
        stoppedValue f (lowerCrossingTime a b f N k) ω) := by
    calc
      ∑ _k in Finset.range (upcrossingsBefore a b f N ω), (b - a) ≤
          ∑ k in Finset.range (upcrossingsBefore a b f N ω),
            (stoppedValue f (upperCrossingTime a b f N (k + 1)) ω -
              stoppedValue f (lowerCrossingTime a b f N k) ω) := by
        refine' Finset.sum_le_sum fun i hi =>
          le_sub_of_le_upcrossingsBefore (zero_lt_iff.2 hN) hab _
        rwa [Finset.mem_range] at hi
      _ ≤ ∑ k in Finset.range N, (stoppedValue f (upperCrossingTime a b f N (k + 1)) ω -
          stoppedValue f (lowerCrossingTime a b f N k) ω) := by
        refine' Finset.sum_le_sum_of_subset_of_nonneg
          (Finset.range_subset.2 (upcrossingsBefore_le f ω hab)) fun i _ hi => _
        by_cases hi' : i = upcrossingsBefore a b f N ω
        · subst hi'
          simp only [stoppedValue]
          rw [upperCrossingTime_eq_of_upcrossingsBefore_lt hab (Nat.lt_succ_self _)]
          by_cases heq : lowerCrossingTime a b f N (upcrossingsBefore a b f N ω) ω = N
          · rw [heq, sub_self]
          · rw [sub_nonneg]
            exact le_trans (stoppedValue_lowerCrossingTime heq) hf
        · rw [sub_eq_zero_of_upcrossingsBefore_lt hab]
          rw [Finset.mem_range, not_lt] at hi
          exact lt_of_le_of_ne hi (Ne.symm hi')
  refine' le_trans _ h₂
  rw [Finset.sum_const, Finset.card_range, nsmul_eq_mul, mul_comm]
#align measure_theory.mul_upcrossings_before_le MeasureTheory.mul_upcrossingsBefore_le

theorem integral_mul_upcrossingsBefore_le_integral [IsFiniteMeasure μ] (hf : Submartingale f ℱ μ)
    (hfN : ∀ ω, a ≤ f N ω) (hfzero : 0 ≤ f 0) (hab : a < b) :
    (b - a) * μ[upcrossingsBefore a b f N] ≤ μ[f N] :=
  calc
    (b - a) * μ[upcrossingsBefore a b f N] ≤
        μ[∑ k in Finset.range N, upcrossingStrat a b f N k * (f (k + 1) - f k)] := by
      rw [← integral_mul_left]
      refine' integral_mono_of_nonneg _ ((hf.sum_upcrossingStrat_mul a b N).integrable N) _
      · exact eventually_of_forall fun ω => mul_nonneg (sub_nonneg.2 hab.le) (Nat.cast_nonneg _)
      · filter_upwards with ω
        simpa using mul_upcrossingsBefore_le (hfN ω) hab
    _ ≤ μ[f N] - μ[f 0] := hf.sum_mul_upcrossingStrat_le
    _ ≤ μ[f N] := (sub_le_self_iff _).2 (integral_nonneg hfzero)
#align measure_theory.integral_mul_upcrossings_before_le_integral MeasureTheory.integral_mul_upcrossingsBefore_le_integral

theorem crossing_pos_eq (hab : a < b) :
    upperCrossingTime 0 (b - a) (fun n ω => (f n ω - a)⁺) N n = upperCrossingTime a b f N n ∧
      lowerCrossingTime 0 (b - a) (fun n ω => (f n ω - a)⁺) N n = lowerCrossingTime a b f N n := by
  have hab' : 0 < b - a := sub_pos.2 hab
  have hf : ∀ ω i, b - a ≤ (f i ω - a)⁺ ↔ b ≤ f i ω := by
    intro i ω
    refine' ⟨fun h => _, fun h => _⟩
    · rwa [← sub_le_sub_iff_right a, ←
        posPart_eq_of_posPart_pos (lt_of_lt_of_le hab' h)]
    · rw [← sub_le_sub_iff_right a] at h
      rwa [posPart_eq_self.2 (le_trans hab'.le h)]
  have hf' (ω i) : (f i ω - a)⁺ ≤ 0 ↔ f i ω ≤ a := by rw [posPart_nonpos, sub_nonpos]
  induction' n with k ih
  · refine' ⟨rfl, _⟩
<<<<<<< HEAD
    -- FIXME nightly-testing
    simp (config := { unfoldPartialApp := true }) only [lowerCrossingTime_zero, hitting,
      Set.mem_Icc, Set.mem_Iic, Nat.zero_eq]
    unfold hitting
    simp (config := { unfoldPartialApp := true }) only [lowerCrossingTime_zero, hitting,
=======
    -- Adaptation note: nightly-2024-03-16: simp was
    -- simp (config := { unfoldPartialApp := true }) only [lowerCrossingTime_zero, hitting,
    --   Set.mem_Icc, Set.mem_Iic, Nat.zero_eq]
    simp (config := { unfoldPartialApp := true }) only [lowerCrossingTime_zero, hitting_def,
>>>>>>> cc28353b
      Set.mem_Icc, Set.mem_Iic, Nat.zero_eq]
    ext ω
    split_ifs with h₁ h₂ h₂
    · simp_rw [hf']
    · simp_rw [Set.mem_Iic, ← hf' _ _] at h₂
      exact False.elim (h₂ h₁)
    · simp_rw [Set.mem_Iic, hf' _ _] at h₁
      exact False.elim (h₁ h₂)
    · rfl
  · have : upperCrossingTime 0 (b - a) (fun n ω => (f n ω - a)⁺) N (k + 1) =
        upperCrossingTime a b f N (k + 1) := by
      ext ω
      simp only [upperCrossingTime_succ_eq, ← ih.2, hitting, Set.mem_Ici, tsub_le_iff_right]
      split_ifs with h₁ h₂ h₂
      · simp_rw [← sub_le_iff_le_add, hf ω]
      · refine' False.elim (h₂ _)
        simp_all only [Set.mem_Ici, not_true_eq_false]
      · refine' False.elim (h₁ _)
        simp_all only [Set.mem_Ici]
      · rfl
    refine' ⟨this, _⟩
    ext ω
    simp only [lowerCrossingTime, this, hitting, Set.mem_Iic]
    split_ifs with h₁ h₂ h₂
    · simp_rw [hf' ω]
    · refine' False.elim (h₂ _)
      simp_all only [Set.mem_Iic, not_true_eq_false]
    · refine' False.elim (h₁ _)
      simp_all only [Set.mem_Iic]
    · rfl
#align measure_theory.crossing_pos_eq MeasureTheory.crossing_pos_eq

theorem upcrossingsBefore_pos_eq (hab : a < b) :
    upcrossingsBefore 0 (b - a) (fun n ω => (f n ω - a)⁺) N ω = upcrossingsBefore a b f N ω := by
  simp_rw [upcrossingsBefore, (crossing_pos_eq hab).1]
#align measure_theory.upcrossings_before_pos_eq MeasureTheory.upcrossingsBefore_pos_eq

theorem mul_integral_upcrossingsBefore_le_integral_pos_part_aux [IsFiniteMeasure μ]
    (hf : Submartingale f ℱ μ) (hab : a < b) :
    (b - a) * μ[upcrossingsBefore a b f N] ≤ μ[fun ω => (f N ω - a)⁺] := by
  refine' le_trans (le_of_eq _)
    (integral_mul_upcrossingsBefore_le_integral (hf.sub_martingale (martingale_const _ _ _)).pos
      (fun ω => posPart_nonneg _)
      (fun ω => posPart_nonneg _) (sub_pos.2 hab))
  simp_rw [sub_zero, ← upcrossingsBefore_pos_eq hab]
  rfl
#align measure_theory.mul_integral_upcrossings_before_le_integral_pos_part_aux MeasureTheory.mul_integral_upcrossingsBefore_le_integral_pos_part_aux

/-- **Doob's upcrossing estimate**: given a real valued discrete submartingale `f` and real
values `a` and `b`, we have `(b - a) * 𝔼[upcrossingsBefore a b f N] ≤ 𝔼[(f N - a)⁺]` where
`upcrossingsBefore a b f N` is the number of times the process `f` crossed from below `a` to above
`b` before the time `N`. -/
theorem Submartingale.mul_integral_upcrossingsBefore_le_integral_pos_part [IsFiniteMeasure μ]
    (a b : ℝ) (hf : Submartingale f ℱ μ) (N : ℕ) :
    (b - a) * μ[upcrossingsBefore a b f N] ≤ μ[fun ω => (f N ω - a)⁺] := by
  by_cases hab : a < b
  · exact mul_integral_upcrossingsBefore_le_integral_pos_part_aux hf hab
  · rw [not_lt, ← sub_nonpos] at hab
    exact le_trans (mul_nonpos_of_nonpos_of_nonneg hab (integral_nonneg fun ω => Nat.cast_nonneg _))
      (integral_nonneg fun ω => posPart_nonneg _)
#align measure_theory.submartingale.mul_integral_upcrossings_before_le_integral_pos_part MeasureTheory.Submartingale.mul_integral_upcrossingsBefore_le_integral_pos_part

/-!

### Variant of the upcrossing estimate

Now, we would like to prove a variant of the upcrossing estimate obtained by taking the supremum
over $N$ of the original upcrossing estimate. Namely, we want the inequality
$$
  (b - a) \sup_N \mathbb{E}[U_N(a, b)] \le \sup_N \mathbb{E}[f_N].
$$
This inequality is central for the martingale convergence theorem as it provides a uniform bound
for the upcrossings.

We note that on top of taking the supremum on both sides of the inequality, we had also used
the monotone convergence theorem on the left hand side to take the supremum outside of the
integral. To do this, we need to make sure $U_N(a, b)$ is measurable and integrable. Integrability
is easy to check as $U_N(a, b) ≤ N$ and so it suffices to show measurability. Indeed, by
noting that
$$
  U_N(a, b) = \sum_{i = 1}^N \mathbf{1}_{\{U_N(a, b) < N\}}
$$
$U_N(a, b)$ is measurable as $\{U_N(a, b) < N\}$ is a measurable set since $U_N(a, b)$ is a
stopping time.

-/


theorem upcrossingsBefore_eq_sum (hab : a < b) : upcrossingsBefore a b f N ω =
    ∑ i in Finset.Ico 1 (N + 1), {n | upperCrossingTime a b f N n ω < N}.indicator 1 i := by
  by_cases hN : N = 0
  · simp [hN]
  rw [← Finset.sum_Ico_consecutive _ (Nat.succ_le_succ zero_le')
    (Nat.succ_le_succ (upcrossingsBefore_le f ω hab))]
  have h₁ : ∀ k ∈ Finset.Ico 1 (upcrossingsBefore a b f N ω + 1),
      {n : ℕ | upperCrossingTime a b f N n ω < N}.indicator 1 k = 1 := by
    rintro k hk
    rw [Finset.mem_Ico] at hk
    rw [Set.indicator_of_mem]
    · rfl
    · exact upperCrossingTime_lt_of_le_upcrossingsBefore (zero_lt_iff.2 hN) hab
        (Nat.lt_succ_iff.1 hk.2)
  have h₂ : ∀ k ∈ Finset.Ico (upcrossingsBefore a b f N ω + 1) (N + 1),
      {n : ℕ | upperCrossingTime a b f N n ω < N}.indicator 1 k = 0 := by
    rintro k hk
    rw [Finset.mem_Ico, Nat.succ_le_iff] at hk
    rw [Set.indicator_of_not_mem]
    simp only [Set.mem_setOf_eq, not_lt]
    exact (upperCrossingTime_eq_of_upcrossingsBefore_lt hab hk.1).symm.le
  rw [Finset.sum_congr rfl h₁, Finset.sum_congr rfl h₂, Finset.sum_const, Finset.sum_const,
    smul_eq_mul, mul_one, smul_eq_mul, mul_zero, Nat.card_Ico, Nat.add_succ_sub_one,
    add_zero, add_zero]
#align measure_theory.upcrossings_before_eq_sum MeasureTheory.upcrossingsBefore_eq_sum

theorem Adapted.measurable_upcrossingsBefore (hf : Adapted ℱ f) (hab : a < b) :
    Measurable (upcrossingsBefore a b f N) := by
  have : upcrossingsBefore a b f N = fun ω =>
      ∑ i in Finset.Ico 1 (N + 1), {n | upperCrossingTime a b f N n ω < N}.indicator 1 i := by
    ext ω
    exact upcrossingsBefore_eq_sum hab
  rw [this]
  exact Finset.measurable_sum _ fun i _ => Measurable.indicator measurable_const <|
    ℱ.le N _ (hf.isStoppingTime_upperCrossingTime.measurableSet_lt_of_pred N)
#align measure_theory.adapted.measurable_upcrossings_before MeasureTheory.Adapted.measurable_upcrossingsBefore

theorem Adapted.integrable_upcrossingsBefore [IsFiniteMeasure μ] (hf : Adapted ℱ f) (hab : a < b) :
    Integrable (fun ω => (upcrossingsBefore a b f N ω : ℝ)) μ :=
  haveI : ∀ᵐ ω ∂μ, ‖(upcrossingsBefore a b f N ω : ℝ)‖ ≤ N := by
    filter_upwards with ω
    rw [Real.norm_eq_abs, Nat.abs_cast, Nat.cast_le]
    exact upcrossingsBefore_le _ _ hab
  ⟨Measurable.aestronglyMeasurable (measurable_from_top.comp (hf.measurable_upcrossingsBefore hab)),
    hasFiniteIntegral_of_bounded this⟩
#align measure_theory.adapted.integrable_upcrossings_before MeasureTheory.Adapted.integrable_upcrossingsBefore

/-- The number of upcrossings of a realization of a stochastic process (`upcrossings` takes value
in `ℝ≥0∞` and so is allowed to be `∞`). -/
noncomputable def upcrossings [Preorder ι] [OrderBot ι] [InfSet ι] (a b : ℝ) (f : ι → Ω → ℝ)
    (ω : Ω) : ℝ≥0∞ :=
  ⨆ N, (upcrossingsBefore a b f N ω : ℝ≥0∞)
#align measure_theory.upcrossings MeasureTheory.upcrossings

theorem Adapted.measurable_upcrossings (hf : Adapted ℱ f) (hab : a < b) :
    Measurable (upcrossings a b f) :=
  measurable_iSup fun _ => measurable_from_top.comp (hf.measurable_upcrossingsBefore hab)
#align measure_theory.adapted.measurable_upcrossings MeasureTheory.Adapted.measurable_upcrossings

theorem upcrossings_lt_top_iff :
    upcrossings a b f ω < ∞ ↔ ∃ k, ∀ N, upcrossingsBefore a b f N ω ≤ k := by
  have : upcrossings a b f ω < ∞ ↔ ∃ k : ℝ≥0, upcrossings a b f ω ≤ k := by
    constructor
    · intro h
      lift upcrossings a b f ω to ℝ≥0 using h.ne with r hr
      exact ⟨r, le_rfl⟩
    · rintro ⟨k, hk⟩
      exact lt_of_le_of_lt hk ENNReal.coe_lt_top
  simp_rw [this, upcrossings, iSup_le_iff]
  constructor <;> rintro ⟨k, hk⟩
  · obtain ⟨m, hm⟩ := exists_nat_ge k
    refine' ⟨m, fun N => Nat.cast_le.1 ((hk N).trans _)⟩
    rwa [← ENNReal.coe_nat, ENNReal.coe_le_coe]
  · refine' ⟨k, fun N => _⟩
    simp only [ENNReal.coe_nat, Nat.cast_le, hk N]
#align measure_theory.upcrossings_lt_top_iff MeasureTheory.upcrossings_lt_top_iff

/-- A variant of Doob's upcrossing estimate obtained by taking the supremum on both sides. -/
theorem Submartingale.mul_lintegral_upcrossings_le_lintegral_pos_part [IsFiniteMeasure μ] (a b : ℝ)
    (hf : Submartingale f ℱ μ) : ENNReal.ofReal (b - a) * ∫⁻ ω, upcrossings a b f ω ∂μ ≤
      ⨆ N, ∫⁻ ω, ENNReal.ofReal ((f N ω - a)⁺) ∂μ := by
  by_cases hab : a < b
  · simp_rw [upcrossings]
    have : ∀ N, ∫⁻ ω, ENNReal.ofReal ((f N ω - a)⁺) ∂μ = ENNReal.ofReal (∫ ω, (f N ω - a)⁺ ∂μ) := by
      intro N
      rw [ofReal_integral_eq_lintegral_ofReal]
      · exact (hf.sub_martingale (martingale_const _ _ _)).pos.integrable _
      · exact eventually_of_forall fun ω => posPart_nonneg _
    rw [lintegral_iSup']
    · simp_rw [this, ENNReal.mul_iSup, iSup_le_iff]
      intro N
      rw [(by simp :
          ∫⁻ ω, upcrossingsBefore a b f N ω ∂μ = ∫⁻ ω, ↑(upcrossingsBefore a b f N ω : ℝ≥0) ∂μ),
        lintegral_coe_eq_integral, ← ENNReal.ofReal_mul (sub_pos.2 hab).le]
      · simp_rw [NNReal.coe_nat_cast]
        exact (ENNReal.ofReal_le_ofReal
          (hf.mul_integral_upcrossingsBefore_le_integral_pos_part a b N)).trans
            (le_iSup (α := ℝ≥0∞) _ N)
      · simp only [NNReal.coe_nat_cast, hf.adapted.integrable_upcrossingsBefore hab]
    · exact fun n => measurable_from_top.comp_aemeasurable
        (hf.adapted.measurable_upcrossingsBefore hab).aemeasurable
    · filter_upwards with ω N M hNM
      rw [Nat.cast_le]
      exact upcrossingsBefore_mono hab hNM ω
  · rw [not_lt, ← sub_nonpos] at hab
    rw [ENNReal.ofReal_of_nonpos hab, zero_mul]
    exact zero_le _
#align measure_theory.submartingale.mul_lintegral_upcrossings_le_lintegral_pos_part MeasureTheory.Submartingale.mul_lintegral_upcrossings_le_lintegral_pos_part

end MeasureTheory<|MERGE_RESOLUTION|>--- conflicted
+++ resolved
@@ -679,18 +679,10 @@
   have hf' (ω i) : (f i ω - a)⁺ ≤ 0 ↔ f i ω ≤ a := by rw [posPart_nonpos, sub_nonpos]
   induction' n with k ih
   · refine' ⟨rfl, _⟩
-<<<<<<< HEAD
-    -- FIXME nightly-testing
-    simp (config := { unfoldPartialApp := true }) only [lowerCrossingTime_zero, hitting,
-      Set.mem_Icc, Set.mem_Iic, Nat.zero_eq]
-    unfold hitting
-    simp (config := { unfoldPartialApp := true }) only [lowerCrossingTime_zero, hitting,
-=======
     -- Adaptation note: nightly-2024-03-16: simp was
     -- simp (config := { unfoldPartialApp := true }) only [lowerCrossingTime_zero, hitting,
     --   Set.mem_Icc, Set.mem_Iic, Nat.zero_eq]
     simp (config := { unfoldPartialApp := true }) only [lowerCrossingTime_zero, hitting_def,
->>>>>>> cc28353b
       Set.mem_Icc, Set.mem_Iic, Nat.zero_eq]
     ext ω
     split_ifs with h₁ h₂ h₂
