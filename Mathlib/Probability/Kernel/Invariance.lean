/-
Copyright (c) 2023 Kexing Ying. All rights reserved.
Released under Apache 2.0 license as described in the file LICENSE.
Authors: Kexing Ying
-/
import Mathlib.Probability.Kernel.Composition

#align_import probability.kernel.invariance from "leanprover-community/mathlib"@"3b92d54a05ee592aa2c6181a4e76b1bb7cc45d0b"

/-!
# Invariance of measures along a kernel

We say that a measure `μ` is invariant with respect to a kernel `κ` if its push-forward along the
kernel `μ.bind κ` is the same measure.

## Main definitions

* `ProbabilityTheory.kernel.Invariant`: invariance of a given measure with respect to a kernel.

## Useful lemmas

* `ProbabilityTheory.kernel.const_bind_eq_comp_const`, and
  `ProbabilityTheory.kernel.comp_const_apply_eq_bind` established the relationship between
  the push-forward measure and the composition of kernels.

-/


open MeasureTheory

open scoped MeasureTheory ENNReal ProbabilityTheory

namespace ProbabilityTheory

variable {α β γ : Type*} {mα : MeasurableSpace α} {mβ : MeasurableSpace β} {mγ : MeasurableSpace γ}

namespace kernel

/-! ### Push-forward of measures along a kernel -/


@[simp]
theorem bind_add (μ ν : Measure α) (κ : kernel α β) : (μ + ν).bind κ = μ.bind κ + ν.bind κ := by
  ext1 s hs
  rw [Measure.bind_apply hs (kernel.measurable _), lintegral_add_measure, Measure.coe_add,
    Pi.add_apply, Measure.bind_apply hs (kernel.measurable _),
    Measure.bind_apply hs (kernel.measurable _)]
#align probability_theory.kernel.bind_add ProbabilityTheory.kernel.bind_add

@[simp]
theorem bind_smul (κ : kernel α β) (μ : Measure α) (r : ℝ≥0∞) : (r • μ).bind κ = r • μ.bind κ := by
  ext1 s hs
  rw [Measure.bind_apply hs (kernel.measurable _), lintegral_smul_measure, Measure.coe_smul,
    Pi.smul_apply, Measure.bind_apply hs (kernel.measurable _), smul_eq_mul]
#align probability_theory.kernel.bind_smul ProbabilityTheory.kernel.bind_smul

theorem const_bind_eq_comp_const (κ : kernel α β) (μ : Measure α) :
    const α (μ.bind κ) = κ ∘ₖ const α μ := by
  ext a s hs
  simp_rw [comp_apply' _ _ _ hs, const_apply, Measure.bind_apply hs (kernel.measurable _)]
#align probability_theory.kernel.const_bind_eq_comp_const ProbabilityTheory.kernel.const_bind_eq_comp_const

theorem comp_const_apply_eq_bind (κ : kernel α β) (μ : Measure α) (a : α) :
    (κ ∘ₖ const α μ) a = μ.bind κ := by
  rw [← const_apply (μ.bind κ) a, const_bind_eq_comp_const κ μ]
#align probability_theory.kernel.comp_const_apply_eq_bind ProbabilityTheory.kernel.comp_const_apply_eq_bind

/-! ### Invariant measures of kernels -/


/-- A measure `μ` is invariant with respect to the kernel `κ` if the push-forward measure of `μ`
along `κ` equals `μ`. -/
def Invariant (κ : kernel α α) (μ : Measure α) : Prop :=
  μ.bind κ = μ
#align probability_theory.kernel.invariant ProbabilityTheory.kernel.Invariant

variable {κ η : kernel α α} {μ : Measure α}

<<<<<<< HEAD
=======
-- Adaptation note: 2024-03-15
-- Renamed to avoid the reserved name `Invariant.def`.
>>>>>>> cc28353b
theorem Invariant.def' (hκ : Invariant κ μ) : μ.bind κ = μ :=
  hκ
#align probability_theory.kernel.invariant.def ProbabilityTheory.kernel.Invariant.def'

theorem Invariant.comp_const (hκ : Invariant κ μ) : κ ∘ₖ const α μ = const α μ := by
  rw [← const_bind_eq_comp_const κ μ, hκ.def']
#align probability_theory.kernel.invariant.comp_const ProbabilityTheory.kernel.Invariant.comp_const

theorem Invariant.comp [IsSFiniteKernel κ] (hκ : Invariant κ μ) (hη : Invariant η μ) :
    Invariant (κ ∘ₖ η) μ := by
  cases' isEmpty_or_nonempty α with _ hα
  · exact Subsingleton.elim _ _
  · simp_rw [Invariant, ← comp_const_apply_eq_bind (κ ∘ₖ η) μ hα.some, comp_assoc, hη.comp_const,
      hκ.comp_const, const_apply]
#align probability_theory.kernel.invariant.comp ProbabilityTheory.kernel.Invariant.comp

end kernel

end ProbabilityTheory<|MERGE_RESOLUTION|>--- conflicted
+++ resolved
@@ -76,11 +76,8 @@
 
 variable {κ η : kernel α α} {μ : Measure α}
 
-<<<<<<< HEAD
-=======
 -- Adaptation note: 2024-03-15
 -- Renamed to avoid the reserved name `Invariant.def`.
->>>>>>> cc28353b
 theorem Invariant.def' (hκ : Invariant κ μ) : μ.bind κ = μ :=
   hκ
 #align probability_theory.kernel.invariant.def ProbabilityTheory.kernel.Invariant.def'
