/-
Copyright (c) 2022 Joël Riou. All rights reserved.
Released under Apache 2.0 license as described in the file LICENSE.
Authors: Joël Riou
-/
import Mathlib.AlgebraicTopology.DoldKan.Homotopies
import Mathlib.Tactic.Ring

/-!

# Study of face maps for the Dold-Kan correspondence

In this file, we obtain the technical lemmas that are used in the file
`Projections.lean` in order to get basic properties of the endomorphisms
`P q : K[X] ⟶ K[X]` with respect to face maps (see `Homotopies.lean` for the
role of these endomorphisms in the overall strategy of proof).

The main lemma in this file is `HigherFacesVanish.induction`. It is based
on two technical lemmas `HigherFacesVanish.comp_Hσ_eq` and
`HigherFacesVanish.comp_Hσ_eq_zero`.

(See `Equivalence.lean` for the general strategy of proof of the Dold-Kan equivalence.)

-/


open CategoryTheory CategoryTheory.Limits CategoryTheory.Category
  CategoryTheory.Preadditive CategoryTheory.SimplicialObject Simplicial

namespace AlgebraicTopology

namespace DoldKan

variable {C : Type*} [Category C] [Preadditive C]
variable {X : SimplicialObject C}

/-- A morphism `φ : Y ⟶ X _⦋n+1⦌` satisfies `HigherFacesVanish q φ`
when the compositions `φ ≫ X.δ j` are `0` for `j ≥ max 1 (n+2-q)`. When `q ≤ n+1`,
it basically means that the composition `φ ≫ X.δ j` are `0` for the `q` highest
possible values of a nonzero `j`. Otherwise, when `q ≥ n+2`, all the compositions
`φ ≫ X.δ j` for nonzero `j` vanish. See also the lemma `comp_P_eq_self_iff` in
`Projections.lean` which states that `HigherFacesVanish q φ` is equivalent to
the identity `φ ≫ (P q).f (n+1) = φ`. -/
def HigherFacesVanish {Y : C} {n : ℕ} (q : ℕ) (φ : Y ⟶ X _⦋n + 1⦌) : Prop :=
  ∀ j : Fin (n + 1), n + 1 ≤ (j : ℕ) + q → φ ≫ X.δ j.succ = 0

namespace HigherFacesVanish

@[reassoc]
theorem comp_δ_eq_zero {Y : C} {n : ℕ} {q : ℕ} {φ : Y ⟶ X _⦋n + 1⦌} (v : HigherFacesVanish q φ)
    (j : Fin (n + 2)) (hj₁ : j ≠ 0) (hj₂ : n + 2 ≤ (j : ℕ) + q) : φ ≫ X.δ j = 0 := by
  obtain ⟨i, rfl⟩ := Fin.eq_succ_of_ne_zero hj₁
  apply v i
  simp only [Fin.val_succ] at hj₂
  omega

theorem of_succ {Y : C} {n q : ℕ} {φ : Y ⟶ X _⦋n + 1⦌} (v : HigherFacesVanish (q + 1) φ) :
    HigherFacesVanish q φ := fun j hj => v j (by simpa only [← add_assoc] using le_add_right hj)

theorem of_comp {Y Z : C} {q n : ℕ} {φ : Y ⟶ X _⦋n + 1⦌} (v : HigherFacesVanish q φ) (f : Z ⟶ Y) :
    HigherFacesVanish q (f ≫ φ) := fun j hj => by rw [assoc, v j hj, comp_zero]

theorem comp_Hσ_eq {Y : C} {n a q : ℕ} {φ : Y ⟶ X _⦋n + 1⦌} (v : HigherFacesVanish q φ)
    (hnaq : n = a + q) :
    φ ≫ (Hσ q).f (n + 1) = -φ ≫ X.δ ⟨a + 1, by omega⟩ ≫ X.σ ⟨a, by omega⟩ := by
  have hnaq_shift (d : ℕ) : n + d = a + d + q := by omega
  rw [Hσ, Homotopy.nullHomotopicMap'_f (c_mk (n + 2) (n + 1) rfl) (c_mk (n + 1) n rfl),
    hσ'_eq hnaq (c_mk (n + 1) n rfl), hσ'_eq (hnaq_shift 1) (c_mk (n + 2) (n + 1) rfl)]
  simp only [AlternatingFaceMapComplex.obj_d_eq, eqToHom_refl, comp_id, comp_sum, sum_comp,
    comp_add]
  simp only [comp_zsmul, zsmul_comp, ← assoc, ← mul_zsmul]
  -- cleaning up the first sum
  rw [← Fin.sum_congr' _ (hnaq_shift 2).symm, Fin.sum_trunc]
  swap
  · rintro ⟨k, hk⟩
    suffices φ ≫ X.δ (⟨a + 2 + k, by omega⟩ : Fin (n + 2)) = 0 by
      simp only [this, Fin.natAdd_mk, Fin.cast_mk, zero_comp, smul_zero]
    convert v ⟨a + k + 1, by omega⟩ (by rw [Fin.val_mk]; omega)
    dsimp
    omega
  -- cleaning up the second sum
  rw [← Fin.sum_congr' _ (hnaq_shift 3).symm, @Fin.sum_trunc _ _ (a + 3)]
  swap
  · rintro ⟨k, hk⟩
    rw [assoc, X.δ_comp_σ_of_gt', v.comp_δ_eq_zero_assoc, zero_comp, zsmul_zero]
    · simp only [Fin.lt_iff_val_lt_val]
      dsimp [Fin.natAdd, Fin.cast]
      omega
    · intro h
      rw [Fin.pred_eq_iff_eq_succ, Fin.ext_iff] at h
      dsimp [Fin.cast] at h
      omega
    · dsimp [Fin.cast, Fin.pred]
      rw [Nat.add_right_comm, Nat.add_sub_assoc (by norm_num : 1 ≤ 3)]
      omega
  simp only [assoc]
  conv_lhs =>
    congr
    · rw [Fin.sum_univ_castSucc]
    · rw [Fin.sum_univ_castSucc, Fin.sum_univ_castSucc]
  dsimp [Fin.cast, Fin.castLE, Fin.castLT]
  /- the purpose of the following `simplif` is to create three subgoals in order
      to finish the proof -/
  have simplif :
    ∀ a b c d e f : Y ⟶ X _⦋n + 1⦌, b = f → d + e = 0 → c + a = 0 → a + b + (c + d + e) = f := by
    intro a b c d e f h1 h2 h3
    rw [add_assoc c d e, h2, add_zero, add_comm a, add_assoc, add_comm a, h3, add_zero, h1]
  apply simplif
  · -- b = f
    rw [← pow_add, Odd.neg_one_pow, neg_smul, one_zsmul]
    exact ⟨a, by omega⟩
  · -- d + e = 0
    rw [X.δ_comp_σ_self' (Fin.castSucc_mk _ _ _).symm,
      X.δ_comp_σ_succ' (Fin.succ_mk _ _ _).symm]
    simp only [comp_id, pow_add _ (a + 1) 1, pow_one, mul_neg, mul_one, neg_mul, neg_smul,
      add_neg_cancel]
  · -- c + a = 0
    rw [← Finset.sum_add_distrib]
    apply Finset.sum_eq_zero
    rintro ⟨i, hi⟩ _
    simp only
    have hia : (⟨i, by omega⟩ : Fin (n + 2)) ≤
        Fin.castSucc (⟨a, by omega⟩ : Fin (n + 1)) := by
      rw [Fin.le_iff_val_le_val]
      dsimp
      omega
    rw [← Fin.succ_mk, ← Fin.castSucc_mk _ i, δ_comp_σ_of_le X hia, add_eq_zero_iff_eq_neg,
      ← neg_zsmul]
    congr 2
    ring

theorem comp_Hσ_eq_zero {Y : C} {n q : ℕ} {φ : Y ⟶ X _⦋n + 1⦌} (v : HigherFacesVanish q φ)
    (hqn : n < q) : φ ≫ (Hσ q).f (n + 1) = 0 := by
  simp only [Hσ, Homotopy.nullHomotopicMap'_f (c_mk (n + 2) (n + 1) rfl) (c_mk (n + 1) n rfl)]
  rw [hσ'_eq_zero hqn (c_mk (n + 1) n rfl), comp_zero, zero_add]
  by_cases hqn' : n + 1 < q
  · rw [hσ'_eq_zero hqn' (c_mk (n + 2) (n + 1) rfl), zero_comp, comp_zero]
  · simp only [hσ'_eq (show n + 1 = 0 + q by omega) (c_mk (n + 2) (n + 1) rfl), pow_zero,
      Fin.mk_zero, one_zsmul, eqToHom_refl, comp_id, comp_sum,
      AlternatingFaceMapComplex.obj_d_eq]
<<<<<<< HEAD
=======
    -- All terms of the sum but the first two are zeros
>>>>>>> 476dc228
    rw [Fin.sum_univ_succ, Fin.sum_univ_succ, Fintype.sum_eq_zero, add_zero]
    · simp only [Fin.val_zero, Fin.val_succ, Fin.coe_castSucc, zero_add, pow_zero, one_smul,
        pow_one, neg_smul, comp_neg, ← Fin.castSucc_zero (n := n + 1), δ_comp_σ_self, δ_comp_σ_succ,
        add_neg_cancel]
    · intro j
      rw [comp_zsmul, comp_zsmul, δ_comp_σ_of_gt', v.comp_δ_eq_zero_assoc, zero_comp, zsmul_zero]
      · simp only [Fin.succ_lt_succ_iff, j.succ_pos]
      · simp [Fin.succ_ne_zero]
      · dsimp
        omega

theorem induction {Y : C} {n q : ℕ} {φ : Y ⟶ X _⦋n + 1⦌} (v : HigherFacesVanish q φ) :
    HigherFacesVanish (q + 1) (φ ≫ (𝟙 _ + Hσ q).f (n + 1)) := by
  intro j hj₁
  dsimp
  simp only [comp_add, add_comp, comp_id]
  -- when n < q, the result follows immediately from the assumption
  by_cases hqn : n < q
  · rw [v.comp_Hσ_eq_zero hqn, zero_comp, add_zero, v j (by omega)]
  -- we now assume that n≥q, and write n=a+q
  obtain ⟨a, ha⟩ := Nat.le.dest (not_lt.mp hqn)
  rw [v.comp_Hσ_eq (show n = a + q by omega), neg_comp, add_neg_eq_zero, assoc, assoc]
  rcases n with - | m
  -- the boundary case n=0
  · simp only [Nat.eq_zero_of_add_eq_zero_left ha, Fin.eq_zero j, Fin.mk_zero, Fin.mk_one,
      δ_comp_σ_succ, comp_id]
    rfl
  -- in the other case, we need to write n as m+1
  -- then, we first consider the particular case j = a
  by_cases hj₂ : a = (j : ℕ)
  · simp only [hj₂, Fin.eta, δ_comp_σ_succ, comp_id]
    rfl
  -- now, we assume j ≠ a (i.e. a < j)
  have haj : a < j := (Ne.le_iff_lt hj₂).mp (by omega)
  have ham : a ≤ m := by omega
  rw [X.δ_comp_σ_of_gt', j.pred_succ]
  swap
  · rw [Fin.lt_iff_val_lt_val]
    simpa only [Fin.val_mk, Fin.val_succ, add_lt_add_iff_right] using haj
  obtain _ | ham'' := ham.lt_or_eq
  · -- case where `a<m`
    rw [← X.δ_comp_δ''_assoc]
    swap
    · rw [Fin.le_iff_val_le_val]
      dsimp
      omega
    simp only [← assoc, v j (by omega), zero_comp]
  · -- in the last case, a=m, q=1 and j=a+1
    rw [X.δ_comp_δ_self'_assoc]
    swap
    · ext
      cases j
      dsimp
      dsimp only [Nat.succ_eq_add_one] at *
      omega
    simp only [← assoc, v j (by omega), zero_comp]

end HigherFacesVanish

end DoldKan

end AlgebraicTopology<|MERGE_RESOLUTION|>--- conflicted
+++ resolved
@@ -138,10 +138,7 @@
   · simp only [hσ'_eq (show n + 1 = 0 + q by omega) (c_mk (n + 2) (n + 1) rfl), pow_zero,
       Fin.mk_zero, one_zsmul, eqToHom_refl, comp_id, comp_sum,
       AlternatingFaceMapComplex.obj_d_eq]
-<<<<<<< HEAD
-=======
     -- All terms of the sum but the first two are zeros
->>>>>>> 476dc228
     rw [Fin.sum_univ_succ, Fin.sum_univ_succ, Fintype.sum_eq_zero, add_zero]
     · simp only [Fin.val_zero, Fin.val_succ, Fin.coe_castSucc, zero_add, pow_zero, one_smul,
         pow_one, neg_smul, comp_neg, ← Fin.castSucc_zero (n := n + 1), δ_comp_σ_self, δ_comp_σ_succ,
