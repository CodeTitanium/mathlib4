/-
Copyright (c) 2024 Emily Riehl. All rights reserved.
Released under Apache 2.0 license as described in the file LICENSE.
Authors: Mario Carneiro, Emily Riehl, Joël Riou, Johan Commelin, Nick Ward
-/
import Mathlib.AlgebraicTopology.SimplicialSet.Nerve
import Mathlib.AlgebraicTopology.SimplicialSet.Path
import Mathlib.CategoryTheory.Functor.KanExtension.Adjunction
import Mathlib.CategoryTheory.Functor.KanExtension.Basic

/-!
# Strict Segal simplicial sets

A simplicial set `X` satisfies the `StrictSegal` condition if for all `n`, the map
`X.spine n : X _⦋n⦌ → X.Path n` is an equivalence, with equivalence inverse
`spineToSimplex {n : ℕ} : Path X n → X _⦋n⦌`.

Examples of `StrictSegal` simplicial sets are given by nerves of categories.

TODO: Show that these are the only examples: that a `StrictSegal` simplicial set is isomorphic to
the nerve of its homotopy category.

`StrictSegal` simplicial sets have an important property of being 2-coskeletal which is proven
in `Mathlib.AlgebraicTopology.SimplicialSet.Coskeletal`.

-/

universe v u

open CategoryTheory

open Simplicial SimplicialObject SimplexCategory

namespace SSet

variable (X : SSet.{u})

/-- A simplicial set `X` satisfies the strict Segal condition if its simplices are uniquely
determined by their spine. -/
class StrictSegal where
<<<<<<< HEAD
  /-- The inverse to `X.spine n`.-/
  spineToSimplex {n : ℕ} : Path X n → X _⦋n⦌
  /-- `spineToSimplex` is a right inverse to `X.spine n`.-/
  spine_spineToSimplex {n : ℕ} (f : Path X n) : X.spine n (spineToSimplex f) = f
  /-- `spineToSimplex` is a left inverse to `X.spine n`.-/
=======
  /-- The inverse to `X.spine n`. -/
  spineToSimplex {n : ℕ} : Path X n → X _⦋n⦌
  /-- `spineToSimplex` is a right inverse to `X.spine n`. -/
  spine_spineToSimplex {n : ℕ} (f : Path X n) : X.spine n (spineToSimplex f) = f
  /-- `spineToSimplex` is a left inverse to `X.spine n`. -/
>>>>>>> 0ccaba52
  spineToSimplex_spine {n : ℕ} (Δ : X _⦋n⦌) : spineToSimplex (X.spine n Δ) = Δ

namespace StrictSegal
variable {X : SSet.{u}} [StrictSegal X] {n : ℕ}

<<<<<<< HEAD
/-- The fields of `StrictSegal` define an equivalence between `X _⦋n⦌` and `Path X n`.-/
=======
/-- The fields of `StrictSegal` define an equivalence between `X _⦋n⦌` and `Path X n`. -/
>>>>>>> 0ccaba52
def spineEquiv (n : ℕ) : X _⦋n⦌ ≃ Path X n where
  toFun := spine X n
  invFun := spineToSimplex
  left_inv := spineToSimplex_spine
  right_inv := spine_spineToSimplex

theorem spineInjective {n : ℕ} : Function.Injective (spineEquiv (X := X) n) := Equiv.injective _

@[simp]
theorem spineToSimplex_vertex (i : Fin (n + 1)) (f : Path X n) :
    X.map (const ⦋0⦌ ⦋n⦌ i).op (spineToSimplex f) = f.vertex i := by
  rw [← spine_vertex, spine_spineToSimplex]

@[simp]
theorem spineToSimplex_arrow (i : Fin n) (f : Path X n) :
    X.map (mkOfSucc i).op (spineToSimplex f) = f.arrow i := by
  rw [← spine_arrow, spine_spineToSimplex]

/-- In the presence of the strict Segal condition, a path of length `n` can be "composed" by taking
the diagonal edge of the resulting `n`-simplex. -/
def spineToDiagonal (f : Path X n) : X _⦋1⦌ := diagonal X (spineToSimplex f)

@[simp]
theorem spineToSimplex_interval (f : Path X n) (j l : ℕ) (hjl : j + l ≤  n)  :
    X.map (subinterval j l hjl).op (spineToSimplex f) =
      spineToSimplex (Path.interval f j l hjl) := by
  apply spineInjective
  unfold spineEquiv
  dsimp
  rw [spine_spineToSimplex]
  convert spine_map_subinterval X j l hjl (spineToSimplex f)
  exact Eq.symm (spine_spineToSimplex f)

theorem spineToSimplex_edge (f : Path X n) (j l : ℕ) (hjl : j + l ≤ n) :
    X.map (intervalEdge j l hjl).op (spineToSimplex f) =
      spineToDiagonal (Path.interval f j l hjl) := by
  unfold spineToDiagonal
  rw [← congrArg (diagonal X) (spineToSimplex_interval f j l hjl)]
  unfold diagonal
  simp only [← FunctorToTypes.map_comp_apply, ← op_comp, diag_subinterval_eq]

/-- For any `σ : X ⟶ Y` between `StrictSegal` simplicial sets, `spineToSimplex`
commutes with `Path.map`. -/
lemma spineToSimplex_map {X Y : SSet.{u}} [StrictSegal X] [StrictSegal Y]
    {n : ℕ} (f : Path X (n + 1)) (σ : X ⟶ Y) :
    spineToSimplex (f.map σ) = σ.app _ (spineToSimplex f) := by
  apply spineInjective
  ext k
  dsimp only [spineEquiv, Equiv.coe_fn_mk, Path.map, spine_arrow]
  rw [← types_comp_apply (σ.app _) (Y.map _), ← σ.naturality]
  simp only [types_comp_apply, spineToSimplex_arrow]

/-- If we take the path along the spine of the `j`th face of a `spineToSimplex`,
the common vertices will agree with those of the original path `f`. In particular,
a vertex `i` with `i < j` can be identified with the same vertex in `f`. -/
lemma spine_δ_vertex_lt (f : Path X (n + 1)) {i : Fin (n + 1)} {j : Fin (n + 2)}
    (h : i.castSucc < j) :
    (X.spine n (X.δ j (spineToSimplex f))).vertex i = f.vertex i.castSucc := by
  simp only [SimplicialObject.δ, spine_vertex]
  rw [← FunctorToTypes.map_comp_apply, ← op_comp, const_comp, spineToSimplex_vertex]
  simp only [SimplexCategory.δ, Hom.toOrderHom, len_mk, mkHom, Hom.mk,
    OrderEmbedding.toOrderHom_coe, Fin.succAboveOrderEmb_apply]
  rw [Fin.succAbove_of_castSucc_lt j i h]

/-- If we take the path along the spine of the `j`th face of a `spineToSimplex`,
a vertex `i` with `i ≥ j` can be identified with vertex `i + 1` in the original
path. -/
lemma spine_δ_vertex_ge (f : Path X (n + 1)) {i : Fin (n + 1)} {j : Fin (n + 2)}
    (h : j ≤ i.castSucc) :
    (X.spine n (X.δ j (spineToSimplex f))).vertex i = f.vertex i.succ := by
  simp only [SimplicialObject.δ, spine_vertex]
  rw [← FunctorToTypes.map_comp_apply, ← op_comp, const_comp, spineToSimplex_vertex]
  simp only [SimplexCategory.δ, Hom.toOrderHom, len_mk, mkHom, Hom.mk,
    OrderEmbedding.toOrderHom_coe, Fin.succAboveOrderEmb_apply]
  rw [Fin.succAbove_of_le_castSucc j i h]

/-- If we take the path along the spine of the `j`th face of a `spineToSimplex`,
the common arrows will agree with those of the original path `f`. In particular,
an arrow `i` with `i + 1 < j` can be identified with the same arrow in `f`. -/
lemma spine_δ_arrow_lt (f : Path X (n + 1)) {i : Fin n} {j : Fin (n + 2)}
    (h : i.succ.castSucc < j) :
    (X.spine n (X.δ j (spineToSimplex f))).arrow i = f.arrow i.castSucc := by
  simp only [SimplicialObject.δ, spine_arrow]
  rw [← FunctorToTypes.map_comp_apply, ← op_comp]
  rw [mkOfSucc_δ_lt h, spineToSimplex_arrow]

/-- If we take the path along the spine of the `j`th face of a `spineToSimplex`,
an arrow `i` with `i + 1 > j` can be identified with arrow `i + 1` in the
original path. -/
lemma spine_δ_arrow_gt (f : Path X (n + 1)) {i : Fin n} {j : Fin (n + 2)}
    (h : j < i.succ.castSucc) :
    (X.spine n (X.δ j (spineToSimplex f))).arrow i = f.arrow i.succ := by
  simp only [SimplicialObject.δ, spine_arrow]
  rw [← FunctorToTypes.map_comp_apply, ← op_comp]
  rw [mkOfSucc_δ_gt h, spineToSimplex_arrow]

/-- If we take the path along the spine of a face of a `spineToSimplex`, the
arrows not contained in the original path can be recovered as the diagonal edge
of the `spineToSimplex` that "composes" arrows `i` and `i + 1`. -/
lemma spine_δ_arrow_eq (f : Path X (n + 1)) {i : Fin n} {j : Fin (n + 2)}
    (h : j = i.succ.castSucc) :
    (X.spine n (X.δ j (spineToSimplex f))).arrow i =
      spineToDiagonal (Path.interval f i 2 (by omega)) := by
  simp only [SimplicialObject.δ, spine_arrow]
  rw [← FunctorToTypes.map_comp_apply, ← op_comp]
  rw [mkOfSucc_δ_eq h, spineToSimplex_edge]

end StrictSegal

end SSet

namespace CategoryTheory.Nerve

open SSet

/-- Simplices in the nerve of categories are uniquely determined by their spine. Indeed, this
property describes the essential image of the nerve functor. -/
noncomputable instance strictSegal (C : Type u) [Category.{v} C] : StrictSegal (nerve C) where
  spineToSimplex {n} F :=
    ComposableArrows.mkOfObjOfMapSucc (fun i ↦ (F.vertex i).obj 0)
      (fun i ↦ eqToHom (Functor.congr_obj (F.arrow_src i).symm 0) ≫
        (F.arrow i).map' 0 1 ≫ eqToHom (Functor.congr_obj (F.arrow_tgt i) 0))
  spine_spineToSimplex {n} F := by
    ext i
    · exact ComposableArrows.ext₀ rfl
    · refine ComposableArrows.ext₁ ?_ ?_ ?_
      · exact Functor.congr_obj (F.arrow_src i).symm 0
      · exact Functor.congr_obj (F.arrow_tgt i).symm 0
      · dsimp
        apply ComposableArrows.mkOfObjOfMapSucc_map_succ
  spineToSimplex_spine {n} F := by
    fapply ComposableArrows.ext
    · intro i
      rfl
    · intro i hi
      apply ComposableArrows.mkOfObjOfMapSucc_map_succ

end CategoryTheory.Nerve<|MERGE_RESOLUTION|>--- conflicted
+++ resolved
@@ -38,29 +38,17 @@
 /-- A simplicial set `X` satisfies the strict Segal condition if its simplices are uniquely
 determined by their spine. -/
 class StrictSegal where
-<<<<<<< HEAD
-  /-- The inverse to `X.spine n`.-/
-  spineToSimplex {n : ℕ} : Path X n → X _⦋n⦌
-  /-- `spineToSimplex` is a right inverse to `X.spine n`.-/
-  spine_spineToSimplex {n : ℕ} (f : Path X n) : X.spine n (spineToSimplex f) = f
-  /-- `spineToSimplex` is a left inverse to `X.spine n`.-/
-=======
   /-- The inverse to `X.spine n`. -/
   spineToSimplex {n : ℕ} : Path X n → X _⦋n⦌
   /-- `spineToSimplex` is a right inverse to `X.spine n`. -/
   spine_spineToSimplex {n : ℕ} (f : Path X n) : X.spine n (spineToSimplex f) = f
   /-- `spineToSimplex` is a left inverse to `X.spine n`. -/
->>>>>>> 0ccaba52
   spineToSimplex_spine {n : ℕ} (Δ : X _⦋n⦌) : spineToSimplex (X.spine n Δ) = Δ
 
 namespace StrictSegal
 variable {X : SSet.{u}} [StrictSegal X] {n : ℕ}
 
-<<<<<<< HEAD
-/-- The fields of `StrictSegal` define an equivalence between `X _⦋n⦌` and `Path X n`.-/
-=======
 /-- The fields of `StrictSegal` define an equivalence between `X _⦋n⦌` and `Path X n`. -/
->>>>>>> 0ccaba52
 def spineEquiv (n : ℕ) : X _⦋n⦌ ≃ Path X n where
   toFun := spine X n
   invFun := spineToSimplex
