--- conflicted
+++ resolved
@@ -114,10 +114,7 @@
 section MonoidWithZero
 variable {F M₀ M₀' : Type*} [MonoidWithZero M₀] [MonoidWithZero M₀'] {r x y : M₀}
 
-<<<<<<< HEAD
-=======
 -- this lemma reflects symmetry-breaking in the definition of `nonZeroDivisors`
->>>>>>> 1c152566
 lemma nonZeroDivisorsLeft_eq_nonZeroDivisors : nonZeroDivisorsLeft M₀ = nonZeroDivisors M₀ := rfl
 
 lemma nonZeroDivisorsRight_eq_nonZeroSMulDivisors :
