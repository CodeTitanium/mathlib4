--- conflicted
+++ resolved
@@ -38,13 +38,8 @@
     rw [pow_succ', pow_succ, Ring.mul_inverse_rev' ((Commute.refl r).pow_left n),
       Ring.inverse_pow r n]
 
-<<<<<<< HEAD
-lemma inverse_pow_mul_eq_iff_eq_mul {M₀ : Type*} [CommMonoidWithZero M₀] {a : M₀} (b c : M₀)
-    (ha : IsUnit a) {k : ℕ} : Ring.inverse a ^ k * b = c ↔ b = a ^ k * c := by
-=======
 lemma inverse_pow_mul_eq_iff_eq_mul {a : M₀} (b c : M₀) (ha : IsUnit a) {k : ℕ} :
     Ring.inverse a ^ k * b = c ↔ b = a ^ k * c := by
->>>>>>> 20239f6c
   rw [Ring.inverse_pow, Ring.inverse_mul_eq_iff_eq_mul _ _ _ (IsUnit.pow _ ha)]
 
 end Ring
