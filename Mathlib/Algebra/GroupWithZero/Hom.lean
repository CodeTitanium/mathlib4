/-
Copyright (c) 2020 Patrick Massot. All rights reserved.
Released under Apache 2.0 license as described in the file LICENSE.
Authors: Eric Wieser
-/
import Mathlib.Algebra.Group.Equiv.Basic
import Mathlib.Algebra.GroupWithZero.Basic
import Mathlib.Algebra.NeZero

/-!
# Monoid with zero and group with zero homomorphisms

This file defines homomorphisms of monoids with zero.

We also define coercion to a function, and usual operations: composition, identity homomorphism,
pointwise multiplication and pointwise inversion.


## Notations

* `→*₀`: `MonoidWithZeroHom`, the type of bundled `MonoidWithZero` homs. Also use for
  `GroupWithZero` homs.

## Implementation notes

Implicit `{}` brackets are often used instead of type class `[]` brackets.  This is done when the
instances can be inferred because they are implicit arguments to the type `MonoidHom`.  When they
can be inferred from the type it is faster to use this method than to use type class inference.

## Tags

monoid homomorphism
-/

assert_not_exists DenselyOrdered

open Function

namespace NeZero
variable {F α β : Type*} [Zero α] [Zero β] [FunLike F α β] [ZeroHomClass F α β] {a : α}

lemma of_map (f : F) [neZero : NeZero (f a)] : NeZero a :=
  ⟨fun h ↦ ne (f a) <| by rw [h]; exact ZeroHomClass.map_zero f⟩

lemma of_injective {f : F} (hf : Injective f) [NeZero a] : NeZero (f a) :=
  ⟨by rw [← ZeroHomClass.map_zero f]; exact hf.ne NeZero.out⟩

end NeZero

variable {F α β γ δ M₀ : Type*} [MulZeroOneClass α] [MulZeroOneClass β] [MulZeroOneClass γ]
  [MulZeroOneClass δ]

/-- `MonoidWithZeroHomClass F α β` states that `F` is a type of
`MonoidWithZero`-preserving homomorphisms.

You should also extend this typeclass when you extend `MonoidWithZeroHom`. -/
class MonoidWithZeroHomClass (F : Type*) (α β : outParam Type*) [MulZeroOneClass α]
  [MulZeroOneClass β] [FunLike F α β] extends MonoidHomClass F α β, ZeroHomClass F α β : Prop

/-- `α →*₀ β` is the type of functions `α → β` that preserve
the `MonoidWithZero` structure.

`MonoidWithZeroHom` is also used for group homomorphisms.

When possible, instead of parametrizing results over `(f : α →*₀ β)`,
you should parametrize over `(F : Type*) [MonoidWithZeroHomClass F α β] (f : F)`.

When you extend this structure, make sure to extend `MonoidWithZeroHomClass`. -/
structure MonoidWithZeroHom (α β : Type*) [MulZeroOneClass α] [MulZeroOneClass β]
  extends ZeroHom α β, MonoidHom α β

/-- `α →*₀ β` denotes the type of zero-preserving monoid homomorphisms from `α` to `β`. -/
infixr:25 " →*₀ " => MonoidWithZeroHom

/-- Turn an element of a type `F` satisfying `MonoidWithZeroHomClass F α β` into an actual
`MonoidWithZeroHom`. This is declared as the default coercion from `F` to `α →*₀ β`. -/
@[coe]
def MonoidWithZeroHomClass.toMonoidWithZeroHom [FunLike F α β] [MonoidWithZeroHomClass F α β]
    (f : F) : α →*₀ β := { (f : α →* β), (f : ZeroHom α β) with }

/-- Any type satisfying `MonoidWithZeroHomClass` can be cast into `MonoidWithZeroHom` via
`MonoidWithZeroHomClass.toMonoidWithZeroHom`. -/
instance [FunLike F α β] [MonoidWithZeroHomClass F α β] : CoeTC F (α →*₀ β) :=
  ⟨MonoidWithZeroHomClass.toMonoidWithZeroHom⟩

namespace MonoidWithZeroHom

attribute [nolint docBlame] toMonoidHom
attribute [nolint docBlame] toZeroHom

instance funLike : FunLike (α →*₀ β) α β where
  coe f := f.toFun
  coe_injective' f g h := by obtain ⟨⟨_, _⟩, _⟩ := f; obtain ⟨⟨_, _⟩, _⟩ := g; congr

instance monoidWithZeroHomClass : MonoidWithZeroHomClass (α →*₀ β) α β where
  map_mul := MonoidWithZeroHom.map_mul'
  map_one := MonoidWithZeroHom.map_one'
  map_zero f := f.map_zero'

instance [Subsingleton α] : Subsingleton (α →*₀ β) := .of_oneHomClass

variable [FunLike F α β]

@[simp] lemma coe_coe [MonoidWithZeroHomClass F α β] (f : F) : ((f : α →*₀ β) : α → β) = f := rfl

-- Completely uninteresting lemmas about coercion to function, that all homs need
section Coes

/-! Bundled morphisms can be down-cast to weaker bundlings -/

attribute [coe] toMonoidHom

/-- `MonoidWithZeroHom` down-cast to a `MonoidHom`, forgetting the 0-preserving property. -/
instance coeToMonoidHom : Coe (α →*₀ β) (α →* β) :=
  ⟨toMonoidHom⟩

attribute [coe] toZeroHom

/-- `MonoidWithZeroHom` down-cast to a `ZeroHom`, forgetting the monoidal property. -/
instance coeToZeroHom :
  Coe (α →*₀ β) (ZeroHom α β) := ⟨toZeroHom⟩

-- This must come after the coe_toFun definitions
initialize_simps_projections MonoidWithZeroHom (toFun → apply)

@[simp] lemma coe_mk (f h1 hmul) : (mk f h1 hmul : α → β) = (f : α → β) := rfl

@[simp] lemma toZeroHom_coe (f : α →*₀ β) : (f.toZeroHom : α → β) = f := rfl

lemma toMonoidHom_coe (f : α →*₀ β) : f.toMonoidHom.toFun = f := rfl

@[ext] lemma ext ⦃f g : α →*₀ β⦄ (h : ∀ x, f x = g x) : f = g := DFunLike.ext _ _ h

@[simp] lemma mk_coe (f : α →*₀ β) (h1 hmul) : mk f h1 hmul = f := ext fun _ ↦ rfl

end Coes

/-- Copy of a `MonoidHom` with a new `toFun` equal to the old one. Useful to fix
definitional equalities. -/
protected def copy (f : α →*₀ β) (f' : α → β) (h : f' = f) : α →* β :=
  { f.toZeroHom.copy f' h, f.toMonoidHom.copy f' h with }

@[simp]
<<<<<<< HEAD
lemma coe_copy (f : α →*₀ β) (f' : α → β) (h) :
    (f.copy f' h) = f' := rfl

lemma copy_eq (f : α →*₀ β) (f' : α → β) (h) :
    f.copy f' h = f := DFunLike.ext' h
=======
lemma coe_copy (f : α →*₀ β) (f' : α → β) (h) : (f.copy f' h) = f' := rfl

lemma copy_eq (f : α →*₀ β) (f' : α → β) (h) : f.copy f' h = f := DFunLike.ext' h
>>>>>>> 2059afd2

protected lemma map_one (f : α →*₀ β) : f 1 = 1 := f.map_one'

protected lemma map_zero (f : α →*₀ β) : f 0 = 0 := f.map_zero'

protected lemma map_mul (f : α →*₀ β) (a b : α) : f (a * b) = f a * f b := f.map_mul' a b

/-- The identity map from a `MonoidWithZero` to itself. -/
@[simps]
def id (α : Type*) [MulZeroOneClass α] : α →*₀ α where
  toFun x := x
  map_zero' := rfl
  map_one' := rfl
  map_mul' _ _ := rfl

/-- Composition of `MonoidWithZeroHom`s as a `MonoidWithZeroHom`. -/
def comp (hnp : β →*₀ γ) (hmn : α →*₀ β) : α →*₀ γ where
  toFun := hnp ∘ hmn
  map_zero' := by rw [comp_apply, map_zero, map_zero]
  map_one' := by simp
  map_mul' := by simp

@[simp] lemma coe_comp (g : β →*₀ γ) (f : α →*₀ β) : ↑(g.comp f) = g ∘ f := rfl

lemma comp_apply (g : β →*₀ γ) (f : α →*₀ β) (x : α) : g.comp f x = g (f x) := rfl

lemma comp_assoc (f : α →*₀ β) (g : β →*₀ γ) (h : γ →*₀ δ) :
    (h.comp g).comp f = h.comp (g.comp f) := rfl

lemma cancel_right {g₁ g₂ : β →*₀ γ} {f : α →*₀ β} (hf : Surjective f) :
    g₁.comp f = g₂.comp f ↔ g₁ = g₂ :=
  ⟨fun h ↦ ext $ hf.forall.2 (DFunLike.ext_iff.1 h), fun h ↦ h ▸ rfl⟩

lemma cancel_left {g : β →*₀ γ} {f₁ f₂ : α →*₀ β} (hg : Injective g) :
    g.comp f₁ = g.comp f₂ ↔ f₁ = f₂ :=
  ⟨fun h ↦ ext fun x ↦ hg $ by rw [← comp_apply, h,
    comp_apply], fun h ↦ h ▸ rfl⟩

lemma toMonoidHom_injective : Injective (toMonoidHom : (α →*₀ β) → α →* β) :=
  Injective.of_comp (f := DFunLike.coe) DFunLike.coe_injective

lemma toZeroHom_injective : Injective (toZeroHom : (α →*₀ β) → ZeroHom α β) :=
  Injective.of_comp (f := DFunLike.coe) DFunLike.coe_injective

@[simp] lemma comp_id (f : α →*₀ β) : f.comp (id α) = f := ext fun _ ↦ rfl

@[simp] lemma id_comp (f : α →*₀ β) : (id β).comp f = f := ext fun _ ↦ rfl

-- Unlike the other homs, `MonoidWithZeroHom` does not have a `1` or `0`
instance : Inhabited (α →*₀ α) := ⟨id α⟩

/-- Given two monoid with zero morphisms `f`, `g` to a commutative monoid with zero, `f * g` is the
monoid with zero morphism sending `x` to `f x * g x`. -/
instance {β} [CommMonoidWithZero β] : Mul (α →*₀ β) where
  mul f g :=
    { (f * g : α →* β) with
      map_zero' := by dsimp; rw [map_zero, zero_mul] }

end MonoidWithZeroHom

section CommMonoidWithZero
variable [CommMonoidWithZero M₀] {n : ℕ} (hn : n ≠ 0)

/-- We define `x ↦ x^n` (for positive `n : ℕ`) as a `MonoidWithZeroHom` -/
def powMonoidWithZeroHom : M₀ →*₀ M₀ :=
  { powMonoidHom n with map_zero' := zero_pow hn }

@[simp] lemma coe_powMonoidWithZeroHom : (powMonoidWithZeroHom hn : M₀ → M₀) = fun x ↦ x ^ n := rfl

@[simp] lemma powMonoidWithZeroHom_apply (a : M₀) : powMonoidWithZeroHom hn a = a ^ n := rfl

end CommMonoidWithZero

/-! ### Equivalences -/

namespace MulEquivClass
variable {F α β : Type*} [EquivLike F α β]

-- See note [lower instance priority]
instance (priority := 100) toZeroHomClass [MulZeroClass α] [MulZeroClass β] [MulEquivClass F α β] :
    ZeroHomClass F α β where
  map_zero f :=
    calc
      f 0 = f 0 * f (EquivLike.inv f 0) := by rw [← map_mul, zero_mul]
        _ = 0 := by simp

-- See note [lower instance priority]
instance (priority := 100) toMonoidWithZeroHomClass
    [MulZeroOneClass α] [MulZeroOneClass β] [MulEquivClass F α β] :
    MonoidWithZeroHomClass F α β :=
  { MulEquivClass.instMonoidHomClass F, MulEquivClass.toZeroHomClass with }

end MulEquivClass<|MERGE_RESOLUTION|>--- conflicted
+++ resolved
@@ -141,17 +141,9 @@
   { f.toZeroHom.copy f' h, f.toMonoidHom.copy f' h with }
 
 @[simp]
-<<<<<<< HEAD
-lemma coe_copy (f : α →*₀ β) (f' : α → β) (h) :
-    (f.copy f' h) = f' := rfl
-
-lemma copy_eq (f : α →*₀ β) (f' : α → β) (h) :
-    f.copy f' h = f := DFunLike.ext' h
-=======
 lemma coe_copy (f : α →*₀ β) (f' : α → β) (h) : (f.copy f' h) = f' := rfl
 
 lemma copy_eq (f : α →*₀ β) (f' : α → β) (h) : f.copy f' h = f := DFunLike.ext' h
->>>>>>> 2059afd2
 
 protected lemma map_one (f : α →*₀ β) : f 1 = 1 := f.map_one'
 
