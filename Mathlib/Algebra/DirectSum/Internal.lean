--- conflicted
+++ resolved
@@ -45,11 +45,7 @@
 * `SetLike.GradeZero.subalgebra`, which leads to
   * `SetLike.GradeZero.instAlgebra`
 
-<<<<<<< HEAD
-## tags
-=======
 ## Tags
->>>>>>> dfc07f1b
 
 internally graded ring
 -/
@@ -370,10 +366,7 @@
   add_mem' := add_mem
   zero_mem' := zero_mem (A 0)
 
-<<<<<<< HEAD
-=======
 -- TODO: it might be expensive to unify `A` in this instance in practice
->>>>>>> dfc07f1b
 /-- The semiring `A 0` inherited from `R` in the presence of `SetLike.GradedMonoid A`. -/
 instance instSemiring : Semiring (A 0) := (subsemiring A).toSemiring
 
@@ -392,10 +385,7 @@
 variable [CommSemiring R] [AddCommMonoid ι] [SetLike σ R] [AddSubmonoidClass σ R]
 variable (A : ι → σ) [SetLike.GradedMonoid A]
 
-<<<<<<< HEAD
-=======
 -- TODO: it might be expensive to unify `A` in this instance in practice
->>>>>>> dfc07f1b
 /--The commutative semiring `A 0` inherited from `R` in the presence of `SetLike.GradedMonoid A`.-/
 instance instCommSemiring : CommSemiring (A 0) := (subsemiring A).toCommSemiring
 
@@ -411,10 +401,7 @@
   __ := subsemiring A
   neg_mem' := neg_mem
 
-<<<<<<< HEAD
-=======
 -- TODO: it might be expensive to unify `A` in this instances in practice
->>>>>>> dfc07f1b
 /-- The ring `A 0` inherited from `R` in the presence of `SetLike.GradedMonoid A`. -/
 instance instRing : Ring (A 0) := (subring A).toRing
 
@@ -426,10 +413,7 @@
 variable [CommRing R] [AddCommMonoid ι] [SetLike σ R] [AddSubgroupClass σ R]
 variable (A : ι → σ) [SetLike.GradedMonoid A]
 
-<<<<<<< HEAD
-=======
 -- TODO: it might be expensive to unify `A` in this instances in practice
->>>>>>> dfc07f1b
 /-- The commutative ring `A 0` inherited from `R` in the presence of `SetLike.GradedMonoid A`. -/
 instance instCommRing : CommRing (A 0) := (subring A).toCommRing
 
@@ -445,10 +429,7 @@
   __ := subsemiring A
   algebraMap_mem' := algebraMap_mem_graded A
 
-<<<<<<< HEAD
-=======
 -- TODO: it might be expensive to unify `A` in this instances in practice
->>>>>>> dfc07f1b
 /-- The `S`-algebra `A 0` inherited from `R` in the presence of `SetLike.GradedMonoid A`. -/
 instance instAlgebra : Algebra S (A 0) := inferInstanceAs <| Algebra S (subalgebra A)
 
