/-
Copyright (c) 2018 Johannes Hölzl. All rights reserved.
Released under Apache 2.0 license as described in the file LICENSE.
Authors: Johannes Hölzl, Jens Wagemaker
-/
import Mathlib.Algebra.Group.Even
import Mathlib.Algebra.GroupWithZero.Divisibility
import Mathlib.Algebra.GroupWithZero.Hom
import Mathlib.Algebra.Group.Commute.Units
import Mathlib.Algebra.Group.Units.Hom
import Mathlib.Order.BoundedOrder
import Mathlib.Algebra.Ring.Units

/-!
# Associated, prime, and irreducible elements.

In this file we define the predicate `Prime p`
saying that an element of a commutative monoid with zero is prime.
Namely, `Prime p` means that `p` isn't zero, it isn't a unit,
and `p ∣ a * b → p ∣ a ∨ p ∣ b` for all `a`, `b`;

In decomposition monoids (e.g., `ℕ`, `ℤ`), this predicate is equivalent to `Irreducible`,
however this is not true in general.

We also define an equivalence relation `Associated`
saying that two elements of a monoid differ by a multiplication by a unit.
Then we show that the quotient type `Associates` is a monoid
and prove basic properties of this quotient.
-/

assert_not_exists OrderedCommMonoid
assert_not_exists Multiset

variable {M N : Type*}

section Prime

variable [CommMonoidWithZero M]

/-- An element `p` of a commutative monoid with zero (e.g., a ring) is called *prime*,
if it's not zero, not a unit, and `p ∣ a * b → p ∣ a ∨ p ∣ b` for all `a`, `b`. -/
def Prime (p : M) : Prop :=
  p ≠ 0 ∧ ¬IsUnit p ∧ ∀ a b, p ∣ a * b → p ∣ a ∨ p ∣ b

namespace Prime

variable {p : M} (hp : Prime p)
include hp

theorem ne_zero : p ≠ 0 :=
  hp.1

theorem not_unit : ¬IsUnit p :=
  hp.2.1

theorem not_dvd_one : ¬p ∣ 1 :=
  mt (isUnit_of_dvd_one ·) hp.not_unit

theorem ne_one : p ≠ 1 := fun h => hp.2.1 (h.symm ▸ isUnit_one)

theorem dvd_or_dvd {a b : M} (h : p ∣ a * b) : p ∣ a ∨ p ∣ b :=
  hp.2.2 a b h

theorem dvd_mul {a b : M} : p ∣ a * b ↔ p ∣ a ∨ p ∣ b :=
  ⟨hp.dvd_or_dvd, (Or.elim · (dvd_mul_of_dvd_left · _) (dvd_mul_of_dvd_right · _))⟩

theorem isPrimal : IsPrimal p := fun _a _b dvd ↦ (hp.dvd_or_dvd dvd).elim
  (fun h ↦ ⟨p, 1, h, one_dvd _, (mul_one p).symm⟩) fun h ↦ ⟨1, p, one_dvd _, h, (one_mul p).symm⟩

theorem not_dvd_mul {a b : M} (ha : ¬ p ∣ a) (hb : ¬ p ∣ b) : ¬ p ∣ a * b :=
  hp.dvd_mul.not.mpr <| not_or.mpr ⟨ha, hb⟩

theorem dvd_of_dvd_pow {a : M} {n : ℕ} (h : p ∣ a ^ n) : p ∣ a := by
  induction n with
  | zero =>
    rw [pow_zero] at h
    have := isUnit_of_dvd_one h
    have := not_unit hp
    contradiction
  | succ n ih =>
    rw [pow_succ'] at h
    rcases dvd_or_dvd hp h with dvd_a | dvd_pow
    · assumption
    · exact ih dvd_pow

theorem dvd_pow_iff_dvd {a : M} {n : ℕ} (hn : n ≠ 0) : p ∣ a ^ n ↔ p ∣ a :=
  ⟨hp.dvd_of_dvd_pow, (dvd_pow · hn)⟩

end Prime

@[simp]
theorem not_prime_zero : ¬Prime (0 : M) := fun h => h.ne_zero rfl

@[simp]
theorem not_prime_one : ¬Prime (1 : M) := fun h => h.not_unit isUnit_one

section Map

variable [CommMonoidWithZero N] {F : Type*} {G : Type*} [FunLike F M N]
variable [MonoidWithZeroHomClass F M N] [FunLike G N M] [MulHomClass G N M]
variable (f : F) (g : G) {p : M}

theorem comap_prime (hinv : ∀ a, g (f a : N) = a) (hp : Prime (f p)) : Prime p :=
  ⟨fun h => hp.1 <| by simp [h], fun h => hp.2.1 <| h.map f, fun a b h => by
    refine
        (hp.2.2 (f a) (f b) <| by
              convert map_dvd f h
              simp).imp
          ?_ ?_ <;>
      · intro h
        convert ← map_dvd g h <;> apply hinv⟩

theorem MulEquiv.prime_iff (e : M ≃* N) : Prime p ↔ Prime (e p) :=
  ⟨fun h => (comap_prime e.symm e fun a => by simp) <| (e.symm_apply_apply p).substr h,
    comap_prime e e.symm fun a => by simp⟩

end Map

end Prime

theorem Prime.left_dvd_or_dvd_right_of_dvd_mul [CancelCommMonoidWithZero M] {p : M} (hp : Prime p)
    {a b : M} : a ∣ p * b → p ∣ a ∨ a ∣ b := by
  rintro ⟨c, hc⟩
  rcases hp.2.2 a c (hc ▸ dvd_mul_right _ _) with (h | ⟨x, rfl⟩)
  · exact Or.inl h
  · rw [mul_left_comm, mul_right_inj' hp.ne_zero] at hc
    exact Or.inr (hc.symm ▸ dvd_mul_right _ _)

theorem Prime.pow_dvd_of_dvd_mul_left [CancelCommMonoidWithZero M] {p a b : M} (hp : Prime p)
    (n : ℕ) (h : ¬p ∣ a) (h' : p ^ n ∣ a * b) : p ^ n ∣ b := by
  induction n with
  | zero =>
    rw [pow_zero]
    exact one_dvd b
  | succ n ih =>
    obtain ⟨c, rfl⟩ := ih (dvd_trans (pow_dvd_pow p n.le_succ) h')
    rw [pow_succ]
    apply mul_dvd_mul_left _ ((hp.dvd_or_dvd _).resolve_left h)
    rwa [← mul_dvd_mul_iff_left (pow_ne_zero n hp.ne_zero), ← pow_succ, mul_left_comm]

theorem Prime.pow_dvd_of_dvd_mul_right [CancelCommMonoidWithZero M] {p a b : M} (hp : Prime p)
    (n : ℕ) (h : ¬p ∣ b) (h' : p ^ n ∣ a * b) : p ^ n ∣ a := by
  rw [mul_comm] at h'
  exact hp.pow_dvd_of_dvd_mul_left n h h'

theorem Prime.dvd_of_pow_dvd_pow_mul_pow_of_square_not_dvd [CancelCommMonoidWithZero M] {p a b : M}
    {n : ℕ} (hp : Prime p) (hpow : p ^ n.succ ∣ a ^ n.succ * b ^ n) (hb : ¬p ^ 2 ∣ b) : p ∣ a := by
  -- Suppose `p ∣ b`, write `b = p * x` and `hy : a ^ n.succ * b ^ n = p ^ n.succ * y`.
  rcases hp.dvd_or_dvd ((dvd_pow_self p (Nat.succ_ne_zero n)).trans hpow) with H | hbdiv
  · exact hp.dvd_of_dvd_pow H
  obtain ⟨x, rfl⟩ := hp.dvd_of_dvd_pow hbdiv
  obtain ⟨y, hy⟩ := hpow
  -- Then we can divide out a common factor of `p ^ n` from the equation `hy`.
  have : a ^ n.succ * x ^ n = p * y := by
    refine mul_left_cancel₀ (pow_ne_zero n hp.ne_zero) ?_
    rw [← mul_assoc _ p, ← pow_succ, ← hy, mul_pow, ← mul_assoc (a ^ n.succ), mul_comm _ (p ^ n),
      mul_assoc]
  -- So `p ∣ a` (and we're done) or `p ∣ x`, which can't be the case since it implies `p^2 ∣ b`.
  refine hp.dvd_of_dvd_pow ((hp.dvd_or_dvd ⟨_, this⟩).resolve_right fun hdvdx => hb ?_)
  obtain ⟨z, rfl⟩ := hp.dvd_of_dvd_pow hdvdx
  rw [pow_two, ← mul_assoc]
  exact dvd_mul_right _ _

theorem prime_pow_succ_dvd_mul {M : Type*} [CancelCommMonoidWithZero M] {p x y : M} (h : Prime p)
    {i : ℕ} (hxy : p ^ (i + 1) ∣ x * y) : p ^ (i + 1) ∣ x ∨ p ∣ y := by
  rw [or_iff_not_imp_right]
  intro hy
  induction i generalizing x with
  | zero => rw [pow_one] at hxy ⊢; exact (h.dvd_or_dvd hxy).resolve_right hy
  | succ i ih =>
    rw [pow_succ'] at hxy ⊢
    obtain ⟨x', rfl⟩ := (h.dvd_or_dvd (dvd_of_mul_right_dvd hxy)).resolve_right hy
    rw [mul_assoc] at hxy
    exact mul_dvd_mul_left p (ih ((mul_dvd_mul_iff_left h.ne_zero).mp hxy))

/-- `Irreducible p` states that `p` is non-unit and only factors into units.

We explicitly avoid stating that `p` is non-zero, this would require a semiring. Assuming only a
monoid allows us to reuse irreducible for associated elements.
-/
structure Irreducible [Monoid M] (p : M) : Prop where
  /-- `p` is not a unit -/
  not_unit : ¬IsUnit p
  /-- if `p` factors then one factor is a unit -/
  isUnit_or_isUnit' : ∀ a b, p = a * b → IsUnit a ∨ IsUnit b

namespace Irreducible

theorem not_dvd_one [CommMonoid M] {p : M} (hp : Irreducible p) : ¬p ∣ 1 :=
  mt (isUnit_of_dvd_one ·) hp.not_unit

theorem isUnit_or_isUnit [Monoid M] {p : M} (hp : Irreducible p) {a b : M} (h : p = a * b) :
    IsUnit a ∨ IsUnit b :=
  hp.isUnit_or_isUnit' a b h

end Irreducible

theorem irreducible_iff [Monoid M] {p : M} :
    Irreducible p ↔ ¬IsUnit p ∧ ∀ a b, p = a * b → IsUnit a ∨ IsUnit b :=
  ⟨fun h => ⟨h.1, h.2⟩, fun h => ⟨h.1, h.2⟩⟩

@[simp]
theorem not_irreducible_one [Monoid M] : ¬Irreducible (1 : M) := by simp [irreducible_iff]

theorem Irreducible.ne_one [Monoid M] : ∀ {p : M}, Irreducible p → p ≠ 1
  | _, hp, rfl => not_irreducible_one hp

@[simp]
theorem not_irreducible_zero [MonoidWithZero M] : ¬Irreducible (0 : M)
  | ⟨hn0, h⟩ =>
    have : IsUnit (0 : M) ∨ IsUnit (0 : M) := h 0 0 (mul_zero 0).symm
    this.elim hn0 hn0

theorem Irreducible.ne_zero [MonoidWithZero M] : ∀ {p : M}, Irreducible p → p ≠ 0
  | _, hp, rfl => not_irreducible_zero hp

theorem of_irreducible_mul {M} [Monoid M] {x y : M} : Irreducible (x * y) → IsUnit x ∨ IsUnit y
  | ⟨_, h⟩ => h _ _ rfl

theorem not_irreducible_pow {M} [Monoid M] {x : M} {n : ℕ} (hn : n ≠ 1) :
    ¬ Irreducible (x ^ n) := by
  cases n with
  | zero => simp
  | succ n =>
    intro ⟨h₁, h₂⟩
    have := h₂ _ _ (pow_succ _ _)
    rw [isUnit_pow_iff (Nat.succ_ne_succ.mp hn), or_self] at this
    exact h₁ (this.pow _)

theorem irreducible_or_factor {M} [Monoid M] (x : M) (h : ¬IsUnit x) :
    Irreducible x ∨ ∃ a b, ¬IsUnit a ∧ ¬IsUnit b ∧ a * b = x := by
  haveI := Classical.dec
  refine or_iff_not_imp_right.2 fun H => ?_
  simp? [h, irreducible_iff] at H ⊢ says
    simp only [exists_and_left, not_exists, not_and, irreducible_iff, h, not_false_eq_true,
      true_and] at H ⊢
  refine fun a b h => by_contradiction fun o => ?_
  simp? [not_or] at o says simp only [not_or] at o
  exact H _ o.1 _ o.2 h.symm

/-- If `p` and `q` are irreducible, then `p ∣ q` implies `q ∣ p`. -/
theorem Irreducible.dvd_symm [Monoid M] {p q : M} (hp : Irreducible p) (hq : Irreducible q) :
    p ∣ q → q ∣ p := by
  rintro ⟨q', rfl⟩
  rw [IsUnit.mul_right_dvd (Or.resolve_left (of_irreducible_mul hq) hp.not_unit)]

theorem Irreducible.dvd_comm [Monoid M] {p q : M} (hp : Irreducible p) (hq : Irreducible q) :
    p ∣ q ↔ q ∣ p :=
  ⟨hp.dvd_symm hq, hq.dvd_symm hp⟩

theorem Irreducible.of_map {F : Type*} [Monoid M] [Monoid N] [FunLike F M N] [MonoidHomClass F M N]
<<<<<<< HEAD
    (f : F) [IsLocalHom f] {x} (hfx : Irreducible (f x)) : Irreducible x :=
=======
    {f : F} [IsLocalRingHom f] {x} (hfx : Irreducible (f x)) : Irreducible x :=
>>>>>>> 7702c284
  ⟨fun hu ↦ hfx.not_unit <| hu.map f,
   by rintro p q rfl
      exact (hfx.isUnit_or_isUnit <| map_mul f p q).imp (.of_map f _) (.of_map f _)⟩

section

variable [Monoid M]

theorem irreducible_units_mul (a : Mˣ) (b : M) : Irreducible (↑a * b) ↔ Irreducible b := by
  simp only [irreducible_iff, Units.isUnit_units_mul, and_congr_right_iff]
  refine fun _ => ⟨fun h A B HAB => ?_, fun h A B HAB => ?_⟩
  · rw [← a.isUnit_units_mul]
    apply h
    rw [mul_assoc, ← HAB]
  · rw [← a⁻¹.isUnit_units_mul]
    apply h
    rw [mul_assoc, ← HAB, Units.inv_mul_cancel_left]

theorem irreducible_isUnit_mul {a b : M} (h : IsUnit a) : Irreducible (a * b) ↔ Irreducible b :=
  let ⟨a, ha⟩ := h
  ha ▸ irreducible_units_mul a b

theorem irreducible_mul_units (a : Mˣ) (b : M) : Irreducible (b * ↑a) ↔ Irreducible b := by
  simp only [irreducible_iff, Units.isUnit_mul_units, and_congr_right_iff]
  refine fun _ => ⟨fun h A B HAB => ?_, fun h A B HAB => ?_⟩
  · rw [← Units.isUnit_mul_units B a]
    apply h
    rw [← mul_assoc, ← HAB]
  · rw [← Units.isUnit_mul_units B a⁻¹]
    apply h
    rw [← mul_assoc, ← HAB, Units.mul_inv_cancel_right]

theorem irreducible_mul_isUnit {a b : M} (h : IsUnit a) : Irreducible (b * a) ↔ Irreducible b :=
  let ⟨a, ha⟩ := h
  ha ▸ irreducible_mul_units a b

theorem irreducible_mul_iff {a b : M} :
    Irreducible (a * b) ↔ Irreducible a ∧ IsUnit b ∨ Irreducible b ∧ IsUnit a := by
  constructor
  · refine fun h => Or.imp (fun h' => ⟨?_, h'⟩) (fun h' => ⟨?_, h'⟩) (h.isUnit_or_isUnit rfl).symm
    · rwa [irreducible_mul_isUnit h'] at h
    · rwa [irreducible_isUnit_mul h'] at h
  · rintro (⟨ha, hb⟩ | ⟨hb, ha⟩)
    · rwa [irreducible_mul_isUnit hb]
    · rwa [irreducible_isUnit_mul ha]

end

section CommMonoid

variable [CommMonoid M] {a : M}

theorem Irreducible.not_square (ha : Irreducible a) : ¬IsSquare a := by
  rw [isSquare_iff_exists_sq]
  rintro ⟨b, rfl⟩
  exact not_irreducible_pow (by decide) ha

theorem IsSquare.not_irreducible (ha : IsSquare a) : ¬Irreducible a := fun h => h.not_square ha

end CommMonoid

section CommMonoidWithZero

variable [CommMonoidWithZero M]

theorem Irreducible.prime_of_isPrimal {a : M}
    (irr : Irreducible a) (primal : IsPrimal a) : Prime a :=
  ⟨irr.ne_zero, irr.not_unit, fun a b dvd ↦ by
    obtain ⟨d₁, d₂, h₁, h₂, rfl⟩ := primal dvd
    exact (of_irreducible_mul irr).symm.imp (·.mul_right_dvd.mpr h₁) (·.mul_left_dvd.mpr h₂)⟩

theorem Irreducible.prime [DecompositionMonoid M] {a : M} (irr : Irreducible a) : Prime a :=
  irr.prime_of_isPrimal (DecompositionMonoid.primal a)

end CommMonoidWithZero

section CancelCommMonoidWithZero

variable [CancelCommMonoidWithZero M] {a p : M}

protected theorem Prime.irreducible (hp : Prime p) : Irreducible p :=
  ⟨hp.not_unit, fun a b ↦ by
    rintro rfl
    exact (hp.dvd_or_dvd dvd_rfl).symm.imp
      (isUnit_of_dvd_one <| (mul_dvd_mul_iff_right <| right_ne_zero_of_mul hp.ne_zero).mp <|
        dvd_mul_of_dvd_right · _)
      (isUnit_of_dvd_one <| (mul_dvd_mul_iff_left <| left_ne_zero_of_mul hp.ne_zero).mp <|
        dvd_mul_of_dvd_left · _)⟩

theorem irreducible_iff_prime [DecompositionMonoid M] {a : M} : Irreducible a ↔ Prime a :=
  ⟨Irreducible.prime, Prime.irreducible⟩

theorem succ_dvd_or_succ_dvd_of_succ_sum_dvd_mul (hp : Prime p) {a b : M} {k l : ℕ} :
    p ^ k ∣ a → p ^ l ∣ b → p ^ (k + l + 1) ∣ a * b → p ^ (k + 1) ∣ a ∨ p ^ (l + 1) ∣ b :=
  fun ⟨x, hx⟩ ⟨y, hy⟩ ⟨z, hz⟩ =>
  have h : p ^ (k + l) * (x * y) = p ^ (k + l) * (p * z) := by
    simpa [mul_comm, pow_add, hx, hy, mul_assoc, mul_left_comm] using hz
  have hp0 : p ^ (k + l) ≠ 0 := pow_ne_zero _ hp.ne_zero
  have hpd : p ∣ x * y := ⟨z, by rwa [mul_right_inj' hp0] at h⟩
  (hp.dvd_or_dvd hpd).elim
    (fun ⟨d, hd⟩ => Or.inl ⟨d, by simp [*, pow_succ, mul_comm, mul_left_comm, mul_assoc]⟩)
    fun ⟨d, hd⟩ => Or.inr ⟨d, by simp [*, pow_succ, mul_comm, mul_left_comm, mul_assoc]⟩

theorem Prime.not_square (hp : Prime p) : ¬IsSquare p :=
  hp.irreducible.not_square

theorem IsSquare.not_prime (ha : IsSquare a) : ¬Prime a := fun h => h.not_square ha

theorem not_prime_pow {n : ℕ} (hn : n ≠ 1) : ¬Prime (a ^ n) := fun hp =>
  not_irreducible_pow hn hp.irreducible

end CancelCommMonoidWithZero

/-- Two elements of a `Monoid` are `Associated` if one of them is another one
multiplied by a unit on the right. -/
def Associated [Monoid M] (x y : M) : Prop :=
  ∃ u : Mˣ, x * u = y

/-- Notation for two elements of a monoid are associated, i.e.
if one of them is another one multiplied by a unit on the right. -/
local infixl:50 " ~ᵤ " => Associated

namespace Associated

@[refl]
protected theorem refl [Monoid M] (x : M) : x ~ᵤ x :=
  ⟨1, by simp⟩

protected theorem rfl [Monoid M] {x : M} : x ~ᵤ x :=
  .refl x

instance [Monoid M] : IsRefl M Associated :=
  ⟨Associated.refl⟩

@[symm]
protected theorem symm [Monoid M] : ∀ {x y : M}, x ~ᵤ y → y ~ᵤ x
  | x, _, ⟨u, rfl⟩ => ⟨u⁻¹, by rw [mul_assoc, Units.mul_inv, mul_one]⟩

instance [Monoid M] : IsSymm M Associated :=
  ⟨fun _ _ => Associated.symm⟩

protected theorem comm [Monoid M] {x y : M} : x ~ᵤ y ↔ y ~ᵤ x :=
  ⟨Associated.symm, Associated.symm⟩

@[trans]
protected theorem trans [Monoid M] : ∀ {x y z : M}, x ~ᵤ y → y ~ᵤ z → x ~ᵤ z
  | x, _, _, ⟨u, rfl⟩, ⟨v, rfl⟩ => ⟨u * v, by rw [Units.val_mul, mul_assoc]⟩

instance [Monoid M] : IsTrans M Associated :=
  ⟨fun _ _ _ => Associated.trans⟩

/-- The setoid of the relation `x ~ᵤ y` iff there is a unit `u` such that `x * u = y` -/
protected def setoid (M : Type*) [Monoid M] :
    Setoid M where
  r := Associated
  iseqv := ⟨Associated.refl, Associated.symm, Associated.trans⟩

theorem map {M N : Type*} [Monoid M] [Monoid N] {F : Type*} [FunLike F M N] [MonoidHomClass F M N]
    (f : F) {x y : M} (ha : Associated x y) : Associated (f x) (f y) := by
  obtain ⟨u, ha⟩ := ha
  exact ⟨Units.map f u, by rw [← ha, map_mul, Units.coe_map, MonoidHom.coe_coe]⟩

end Associated

attribute [local instance] Associated.setoid

theorem unit_associated_one [Monoid M] {u : Mˣ} : (u : M) ~ᵤ 1 :=
  ⟨u⁻¹, Units.mul_inv u⟩

@[simp]
theorem associated_one_iff_isUnit [Monoid M] {a : M} : (a : M) ~ᵤ 1 ↔ IsUnit a :=
  Iff.intro
    (fun h =>
      let ⟨c, h⟩ := h.symm
      h ▸ ⟨c, (one_mul _).symm⟩)
    fun ⟨c, h⟩ => Associated.symm ⟨c, by simp [h]⟩

@[simp]
theorem associated_zero_iff_eq_zero [MonoidWithZero M] (a : M) : a ~ᵤ 0 ↔ a = 0 :=
  Iff.intro
    (fun h => by
      let ⟨u, h⟩ := h.symm
      simpa using h.symm)
    fun h => h ▸ Associated.refl a

theorem associated_one_of_mul_eq_one [CommMonoid M] {a : M} (b : M) (hab : a * b = 1) : a ~ᵤ 1 :=
  show (Units.mkOfMulEqOne a b hab : M) ~ᵤ 1 from unit_associated_one

theorem associated_one_of_associated_mul_one [CommMonoid M] {a b : M} : a * b ~ᵤ 1 → a ~ᵤ 1
  | ⟨u, h⟩ => associated_one_of_mul_eq_one (b * u) <| by simpa [mul_assoc] using h

theorem associated_mul_unit_left {N : Type*} [Monoid N] (a u : N) (hu : IsUnit u) :
    Associated (a * u) a :=
  let ⟨u', hu⟩ := hu
  ⟨u'⁻¹, hu ▸ Units.mul_inv_cancel_right _ _⟩

theorem associated_unit_mul_left {N : Type*} [CommMonoid N] (a u : N) (hu : IsUnit u) :
    Associated (u * a) a := by
  rw [mul_comm]
  exact associated_mul_unit_left _ _ hu

theorem associated_mul_unit_right {N : Type*} [Monoid N] (a u : N) (hu : IsUnit u) :
    Associated a (a * u) :=
  (associated_mul_unit_left a u hu).symm

theorem associated_unit_mul_right {N : Type*} [CommMonoid N] (a u : N) (hu : IsUnit u) :
    Associated a (u * a) :=
  (associated_unit_mul_left a u hu).symm

theorem associated_mul_isUnit_left_iff {N : Type*} [Monoid N] {a u b : N} (hu : IsUnit u) :
    Associated (a * u) b ↔ Associated a b :=
  ⟨(associated_mul_unit_right _ _ hu).trans, (associated_mul_unit_left _ _ hu).trans⟩

theorem associated_isUnit_mul_left_iff {N : Type*} [CommMonoid N] {u a b : N} (hu : IsUnit u) :
    Associated (u * a) b ↔ Associated a b := by
  rw [mul_comm]
  exact associated_mul_isUnit_left_iff hu

theorem associated_mul_isUnit_right_iff {N : Type*} [Monoid N] {a b u : N} (hu : IsUnit u) :
    Associated a (b * u) ↔ Associated a b :=
  Associated.comm.trans <| (associated_mul_isUnit_left_iff hu).trans Associated.comm

theorem associated_isUnit_mul_right_iff {N : Type*} [CommMonoid N] {a u b : N} (hu : IsUnit u) :
    Associated a (u * b) ↔ Associated a b :=
  Associated.comm.trans <| (associated_isUnit_mul_left_iff hu).trans Associated.comm

@[simp]
theorem associated_mul_unit_left_iff {N : Type*} [Monoid N] {a b : N} {u : Units N} :
    Associated (a * u) b ↔ Associated a b :=
  associated_mul_isUnit_left_iff u.isUnit

@[simp]
theorem associated_unit_mul_left_iff {N : Type*} [CommMonoid N] {a b : N} {u : Units N} :
    Associated (↑u * a) b ↔ Associated a b :=
  associated_isUnit_mul_left_iff u.isUnit

@[simp]
theorem associated_mul_unit_right_iff {N : Type*} [Monoid N] {a b : N} {u : Units N} :
    Associated a (b * u) ↔ Associated a b :=
  associated_mul_isUnit_right_iff u.isUnit

@[simp]
theorem associated_unit_mul_right_iff {N : Type*} [CommMonoid N] {a b : N} {u : Units N} :
    Associated a (↑u * b) ↔ Associated a b :=
  associated_isUnit_mul_right_iff u.isUnit

theorem Associated.mul_left [Monoid M] (a : M) {b c : M} (h : b ~ᵤ c) : a * b ~ᵤ a * c := by
  obtain ⟨d, rfl⟩ := h; exact ⟨d, mul_assoc _ _ _⟩

theorem Associated.mul_right [CommMonoid M] {a b : M} (h : a ~ᵤ b) (c : M) : a * c ~ᵤ b * c := by
  obtain ⟨d, rfl⟩ := h; exact ⟨d, mul_right_comm _ _ _⟩

theorem Associated.mul_mul [CommMonoid M] {a₁ a₂ b₁ b₂ : M}
    (h₁ : a₁ ~ᵤ b₁) (h₂ : a₂ ~ᵤ b₂) : a₁ * a₂ ~ᵤ b₁ * b₂ := (h₁.mul_right _).trans (h₂.mul_left _)

theorem Associated.pow_pow [CommMonoid M] {a b : M} {n : ℕ} (h : a ~ᵤ b) : a ^ n ~ᵤ b ^ n := by
  induction n with
  | zero => simp [Associated.refl]
  | succ n ih => convert h.mul_mul ih <;> rw [pow_succ']

protected theorem Associated.dvd [Monoid M] {a b : M} : a ~ᵤ b → a ∣ b := fun ⟨u, hu⟩ =>
  ⟨u, hu.symm⟩

protected theorem Associated.dvd' [Monoid M] {a b : M} (h : a ~ᵤ b) : b ∣ a :=
  h.symm.dvd

protected theorem Associated.dvd_dvd [Monoid M] {a b : M} (h : a ~ᵤ b) : a ∣ b ∧ b ∣ a :=
  ⟨h.dvd, h.symm.dvd⟩

theorem associated_of_dvd_dvd [CancelMonoidWithZero M] {a b : M} (hab : a ∣ b) (hba : b ∣ a) :
    a ~ᵤ b := by
  rcases hab with ⟨c, rfl⟩
  rcases hba with ⟨d, a_eq⟩
  by_cases ha0 : a = 0
  · simp_all
  have hac0 : a * c ≠ 0 := by
    intro con
    rw [con, zero_mul] at a_eq
    apply ha0 a_eq
  have : a * (c * d) = a * 1 := by rw [← mul_assoc, ← a_eq, mul_one]
  have hcd : c * d = 1 := mul_left_cancel₀ ha0 this
  have : a * c * (d * c) = a * c * 1 := by rw [← mul_assoc, ← a_eq, mul_one]
  have hdc : d * c = 1 := mul_left_cancel₀ hac0 this
  exact ⟨⟨c, d, hcd, hdc⟩, rfl⟩

theorem dvd_dvd_iff_associated [CancelMonoidWithZero M] {a b : M} : a ∣ b ∧ b ∣ a ↔ a ~ᵤ b :=
  ⟨fun ⟨h1, h2⟩ => associated_of_dvd_dvd h1 h2, Associated.dvd_dvd⟩

instance [CancelMonoidWithZero M] [DecidableRel ((· ∣ ·) : M → M → Prop)] :
    DecidableRel ((· ~ᵤ ·) : M → M → Prop) := fun _ _ => decidable_of_iff _ dvd_dvd_iff_associated

theorem Associated.dvd_iff_dvd_left [Monoid M] {a b c : M} (h : a ~ᵤ b) : a ∣ c ↔ b ∣ c :=
  let ⟨_, hu⟩ := h
  hu ▸ Units.mul_right_dvd.symm

theorem Associated.dvd_iff_dvd_right [Monoid M] {a b c : M} (h : b ~ᵤ c) : a ∣ b ↔ a ∣ c :=
  let ⟨_, hu⟩ := h
  hu ▸ Units.dvd_mul_right.symm

theorem Associated.eq_zero_iff [MonoidWithZero M] {a b : M} (h : a ~ᵤ b) : a = 0 ↔ b = 0 := by
  obtain ⟨u, rfl⟩ := h
  rw [← Units.eq_mul_inv_iff_mul_eq, zero_mul]

theorem Associated.ne_zero_iff [MonoidWithZero M] {a b : M} (h : a ~ᵤ b) : a ≠ 0 ↔ b ≠ 0 :=
  not_congr h.eq_zero_iff

theorem Associated.neg_left [Monoid M] [HasDistribNeg M] {a b : M} (h : Associated a b) :
    Associated (-a) b :=
  let ⟨u, hu⟩ := h; ⟨-u, by simp [hu]⟩

theorem Associated.neg_right [Monoid M] [HasDistribNeg M] {a b : M} (h : Associated a b) :
    Associated a (-b) :=
  h.symm.neg_left.symm

theorem Associated.neg_neg [Monoid M] [HasDistribNeg M] {a b : M} (h : Associated a b) :
    Associated (-a) (-b) :=
  h.neg_left.neg_right

protected theorem Associated.prime [CommMonoidWithZero M] {p q : M} (h : p ~ᵤ q) (hp : Prime p) :
    Prime q :=
  ⟨h.ne_zero_iff.1 hp.ne_zero,
    let ⟨u, hu⟩ := h
    ⟨fun ⟨v, hv⟩ => hp.not_unit ⟨v * u⁻¹, by simp [hv, hu.symm]⟩,
      hu ▸ by
        simp only [IsUnit.mul_iff, Units.isUnit, and_true, IsUnit.mul_right_dvd]
        intro a b
        exact hp.dvd_or_dvd⟩⟩

theorem prime_mul_iff [CancelCommMonoidWithZero M] {x y : M} :
    Prime (x * y) ↔ (Prime x ∧ IsUnit y) ∨ (IsUnit x ∧ Prime y) := by
  refine ⟨fun h ↦ ?_, ?_⟩
  · rcases of_irreducible_mul h.irreducible with hx | hy
    · exact Or.inr ⟨hx, (associated_unit_mul_left y x hx).prime h⟩
    · exact Or.inl ⟨(associated_mul_unit_left x y hy).prime h, hy⟩
  · rintro (⟨hx, hy⟩ | ⟨hx, hy⟩)
    · exact (associated_mul_unit_left x y hy).symm.prime hx
    · exact (associated_unit_mul_right y x hx).prime hy

@[simp]
lemma prime_pow_iff [CancelCommMonoidWithZero M] {p : M} {n : ℕ} :
    Prime (p ^ n) ↔ Prime p ∧ n = 1 := by
  refine ⟨fun hp ↦ ?_, fun ⟨hp, hn⟩ ↦ by simpa [hn]⟩
  suffices n = 1 by aesop
  rcases n with - | n
  · simp at hp
  · rw [Nat.succ.injEq]
    rw [pow_succ', prime_mul_iff] at hp
    rcases hp with ⟨hp, hpn⟩ | ⟨hp, hpn⟩
    · by_contra contra
      rw [isUnit_pow_iff contra] at hpn
      exact hp.not_unit hpn
    · exfalso
      exact hpn.not_unit (hp.pow n)

theorem Irreducible.dvd_iff [Monoid M] {x y : M} (hx : Irreducible x) :
    y ∣ x ↔ IsUnit y ∨ Associated x y := by
  constructor
  · rintro ⟨z, hz⟩
    obtain (h|h) := hx.isUnit_or_isUnit hz
    · exact Or.inl h
    · rw [hz]
      exact Or.inr (associated_mul_unit_left _ _ h)
  · rintro (hy|h)
    · exact hy.dvd
    · exact h.symm.dvd

theorem Irreducible.associated_of_dvd [Monoid M] {p q : M} (p_irr : Irreducible p)
    (q_irr : Irreducible q) (dvd : p ∣ q) : Associated p q :=
  ((q_irr.dvd_iff.mp dvd).resolve_left p_irr.not_unit).symm

theorem Irreducible.dvd_irreducible_iff_associated [Monoid M] {p q : M}
    (pp : Irreducible p) (qp : Irreducible q) : p ∣ q ↔ Associated p q :=
  ⟨Irreducible.associated_of_dvd pp qp, Associated.dvd⟩

theorem Prime.associated_of_dvd [CancelCommMonoidWithZero M] {p q : M} (p_prime : Prime p)
    (q_prime : Prime q) (dvd : p ∣ q) : Associated p q :=
  p_prime.irreducible.associated_of_dvd q_prime.irreducible dvd

theorem Prime.dvd_prime_iff_associated [CancelCommMonoidWithZero M] {p q : M} (pp : Prime p)
    (qp : Prime q) : p ∣ q ↔ Associated p q :=
  pp.irreducible.dvd_irreducible_iff_associated qp.irreducible

theorem Associated.prime_iff [CommMonoidWithZero M] {p q : M} (h : p ~ᵤ q) : Prime p ↔ Prime q :=
  ⟨h.prime, h.symm.prime⟩

protected theorem Associated.isUnit [Monoid M] {a b : M} (h : a ~ᵤ b) : IsUnit a → IsUnit b :=
  let ⟨u, hu⟩ := h
  fun ⟨v, hv⟩ => ⟨v * u, by simp [hv, hu.symm]⟩

theorem Associated.isUnit_iff [Monoid M] {a b : M} (h : a ~ᵤ b) : IsUnit a ↔ IsUnit b :=
  ⟨h.isUnit, h.symm.isUnit⟩

theorem Irreducible.isUnit_iff_not_associated_of_dvd [Monoid M]
    {x y : M} (hx : Irreducible x) (hy : y ∣ x) : IsUnit y ↔ ¬ Associated x y :=
  ⟨fun hy hxy => hx.1 (hxy.symm.isUnit hy), (hx.dvd_iff.mp hy).resolve_right⟩

protected theorem Associated.irreducible [Monoid M] {p q : M} (h : p ~ᵤ q) (hp : Irreducible p) :
    Irreducible q :=
  ⟨mt h.symm.isUnit hp.1,
    let ⟨u, hu⟩ := h
    fun a b hab =>
    have hpab : p = a * (b * (u⁻¹ : Mˣ)) :=
      calc
        p = p * u * (u⁻¹ : Mˣ) := by simp
        _ = _ := by rw [hu]; simp [hab, mul_assoc]

    (hp.isUnit_or_isUnit hpab).elim Or.inl fun ⟨v, hv⟩ => Or.inr ⟨v * u, by simp [hv]⟩⟩

protected theorem Associated.irreducible_iff [Monoid M] {p q : M} (h : p ~ᵤ q) :
    Irreducible p ↔ Irreducible q :=
  ⟨h.irreducible, h.symm.irreducible⟩

theorem Associated.of_mul_left [CancelCommMonoidWithZero M] {a b c d : M} (h : a * b ~ᵤ c * d)
    (h₁ : a ~ᵤ c) (ha : a ≠ 0) : b ~ᵤ d :=
  let ⟨u, hu⟩ := h
  let ⟨v, hv⟩ := Associated.symm h₁
  ⟨u * (v : Mˣ),
    mul_left_cancel₀ ha
      (by
        rw [← hv, mul_assoc c (v : M) d, mul_left_comm c, ← hu]
        simp [hv.symm, mul_assoc, mul_comm, mul_left_comm])⟩

theorem Associated.of_mul_right [CancelCommMonoidWithZero M] {a b c d : M} :
    a * b ~ᵤ c * d → b ~ᵤ d → b ≠ 0 → a ~ᵤ c := by
  rw [mul_comm a, mul_comm c]; exact Associated.of_mul_left

theorem Associated.of_pow_associated_of_prime [CancelCommMonoidWithZero M] {p₁ p₂ : M} {k₁ k₂ : ℕ}
    (hp₁ : Prime p₁) (hp₂ : Prime p₂) (hk₁ : 0 < k₁) (h : p₁ ^ k₁ ~ᵤ p₂ ^ k₂) : p₁ ~ᵤ p₂ := by
  have : p₁ ∣ p₂ ^ k₂ := by
    rw [← h.dvd_iff_dvd_right]
    apply dvd_pow_self _ hk₁.ne'
  rw [← hp₁.dvd_prime_iff_associated hp₂]
  exact hp₁.dvd_of_dvd_pow this

theorem Associated.of_pow_associated_of_prime' [CancelCommMonoidWithZero M] {p₁ p₂ : M} {k₁ k₂ : ℕ}
    (hp₁ : Prime p₁) (hp₂ : Prime p₂) (hk₂ : 0 < k₂) (h : p₁ ^ k₁ ~ᵤ p₂ ^ k₂) : p₁ ~ᵤ p₂ :=
  (h.symm.of_pow_associated_of_prime hp₂ hp₁ hk₂).symm

/-- See also `Irreducible.coprime_iff_not_dvd`. -/
lemma Irreducible.isRelPrime_iff_not_dvd [Monoid M] {p n : M} (hp : Irreducible p) :
    IsRelPrime p n ↔ ¬ p ∣ n := by
  refine ⟨fun h contra ↦ hp.not_unit (h dvd_rfl contra), fun hpn d hdp hdn ↦ ?_⟩
  contrapose! hpn
  suffices Associated p d from this.dvd.trans hdn
  exact (hp.dvd_iff.mp hdp).resolve_left hpn

lemma Irreducible.dvd_or_isRelPrime [Monoid M] {p n : M} (hp : Irreducible p) :
    p ∣ n ∨ IsRelPrime p n := Classical.or_iff_not_imp_left.mpr hp.isRelPrime_iff_not_dvd.2

section UniqueUnits

variable [Monoid M] [Unique Mˣ]

theorem associated_iff_eq {x y : M} : x ~ᵤ y ↔ x = y := by
  constructor
  · rintro ⟨c, rfl⟩
    rw [units_eq_one c, Units.val_one, mul_one]
  · rintro rfl
    rfl

theorem associated_eq_eq : (Associated : M → M → Prop) = Eq := by
  ext
  rw [associated_iff_eq]

theorem prime_dvd_prime_iff_eq {M : Type*} [CancelCommMonoidWithZero M] [Unique Mˣ] {p q : M}
    (pp : Prime p) (qp : Prime q) : p ∣ q ↔ p = q := by
  rw [pp.dvd_prime_iff_associated qp, ← associated_eq_eq]

end UniqueUnits

section UniqueUnits₀

variable {R : Type*} [CancelCommMonoidWithZero R] [Unique Rˣ] {p₁ p₂ : R} {k₁ k₂ : ℕ}

theorem eq_of_prime_pow_eq (hp₁ : Prime p₁) (hp₂ : Prime p₂) (hk₁ : 0 < k₁)
    (h : p₁ ^ k₁ = p₂ ^ k₂) : p₁ = p₂ := by
  rw [← associated_iff_eq] at h ⊢
  apply h.of_pow_associated_of_prime hp₁ hp₂ hk₁

theorem eq_of_prime_pow_eq' (hp₁ : Prime p₁) (hp₂ : Prime p₂) (hk₁ : 0 < k₂)
    (h : p₁ ^ k₁ = p₂ ^ k₂) : p₁ = p₂ := by
  rw [← associated_iff_eq] at h ⊢
  apply h.of_pow_associated_of_prime' hp₁ hp₂ hk₁

end UniqueUnits₀

/-- The quotient of a monoid by the `Associated` relation. Two elements `x` and `y`
  are associated iff there is a unit `u` such that `x * u = y`. There is a natural
  monoid structure on `Associates M`. -/
abbrev Associates (M : Type*) [Monoid M] : Type _ :=
  Quotient (Associated.setoid M)

namespace Associates

open Associated

/-- The canonical quotient map from a monoid `M` into the `Associates` of `M` -/
protected abbrev mk {M : Type*} [Monoid M] (a : M) : Associates M :=
  ⟦a⟧

instance [Monoid M] : Inhabited (Associates M) :=
  ⟨⟦1⟧⟩

theorem mk_eq_mk_iff_associated [Monoid M] {a b : M} : Associates.mk a = Associates.mk b ↔ a ~ᵤ b :=
  Iff.intro Quotient.exact Quot.sound

theorem quotient_mk_eq_mk [Monoid M] (a : M) : ⟦a⟧ = Associates.mk a :=
  rfl

theorem quot_mk_eq_mk [Monoid M] (a : M) : Quot.mk Setoid.r a = Associates.mk a :=
  rfl

@[simp]
theorem quot_out [Monoid M] (a : Associates M) : Associates.mk (Quot.out a) = a := by
  rw [← quot_mk_eq_mk, Quot.out_eq]

theorem mk_quot_out [Monoid M] (a : M) : Quot.out (Associates.mk a) ~ᵤ a := by
  rw [← Associates.mk_eq_mk_iff_associated, Associates.quot_out]

theorem forall_associated [Monoid M] {p : Associates M → Prop} :
    (∀ a, p a) ↔ ∀ a, p (Associates.mk a) :=
  Iff.intro (fun h _ => h _) fun h a => Quotient.inductionOn a h

theorem mk_surjective [Monoid M] : Function.Surjective (@Associates.mk M _) :=
  forall_associated.2 fun a => ⟨a, rfl⟩

instance [Monoid M] : One (Associates M) :=
  ⟨⟦1⟧⟩

@[simp]
theorem mk_one [Monoid M] : Associates.mk (1 : M) = 1 :=
  rfl

theorem one_eq_mk_one [Monoid M] : (1 : Associates M) = Associates.mk 1 :=
  rfl

@[simp]
theorem mk_eq_one [Monoid M] {a : M} : Associates.mk a = 1 ↔ IsUnit a := by
  rw [← mk_one, mk_eq_mk_iff_associated, associated_one_iff_isUnit]

instance [Monoid M] : Bot (Associates M) :=
  ⟨1⟩

theorem bot_eq_one [Monoid M] : (⊥ : Associates M) = 1 :=
  rfl

theorem exists_rep [Monoid M] (a : Associates M) : ∃ a0 : M, Associates.mk a0 = a :=
  Quot.exists_rep a

instance [Monoid M] [Subsingleton M] :
    Unique (Associates M) where
  default := 1
  uniq := forall_associated.2 fun _ ↦ mk_eq_one.2 <| isUnit_of_subsingleton _

theorem mk_injective [Monoid M] [Unique (Units M)] : Function.Injective (@Associates.mk M _) :=
  fun _ _ h => associated_iff_eq.mp (Associates.mk_eq_mk_iff_associated.mp h)

section CommMonoid

variable [CommMonoid M]

instance instMul : Mul (Associates M) :=
  ⟨Quotient.map₂ (· * ·) fun _ _ h₁ _ _ h₂ ↦ h₁.mul_mul h₂⟩

theorem mk_mul_mk {x y : M} : Associates.mk x * Associates.mk y = Associates.mk (x * y) :=
  rfl

instance instCommMonoid : CommMonoid (Associates M) where
  one := 1
  mul := (· * ·)
  mul_one a' := Quotient.inductionOn a' fun a => show ⟦a * 1⟧ = ⟦a⟧ by simp
  one_mul a' := Quotient.inductionOn a' fun a => show ⟦1 * a⟧ = ⟦a⟧ by simp
  mul_assoc a' b' c' :=
    Quotient.inductionOn₃ a' b' c' fun a b c =>
      show ⟦a * b * c⟧ = ⟦a * (b * c)⟧ by rw [mul_assoc]
  mul_comm a' b' :=
    Quotient.inductionOn₂ a' b' fun a b => show ⟦a * b⟧ = ⟦b * a⟧ by rw [mul_comm]

instance instPreorder : Preorder (Associates M) where
  le := Dvd.dvd
  le_refl := dvd_refl
  le_trans a b c := dvd_trans

/-- `Associates.mk` as a `MonoidHom`. -/
protected def mkMonoidHom : M →* Associates M where
  toFun := Associates.mk
  map_one' := mk_one
  map_mul' _ _ := mk_mul_mk

@[simp]
theorem mkMonoidHom_apply (a : M) : Associates.mkMonoidHom a = Associates.mk a :=
  rfl

theorem associated_map_mk {f : Associates M →* M} (hinv : Function.RightInverse f Associates.mk)
    (a : M) : a ~ᵤ f (Associates.mk a) :=
  Associates.mk_eq_mk_iff_associated.1 (hinv (Associates.mk a)).symm

theorem mk_pow (a : M) (n : ℕ) : Associates.mk (a ^ n) = Associates.mk a ^ n := by
  induction n <;> simp [*, pow_succ, Associates.mk_mul_mk.symm]

theorem dvd_eq_le : ((· ∣ ·) : Associates M → Associates M → Prop) = (· ≤ ·) :=
  rfl

instance uniqueUnits : Unique (Associates M)ˣ where
  uniq := by
    rintro ⟨a, b, hab, hba⟩
    revert hab hba
    exact Quotient.inductionOn₂ a b <| fun a b hab hba ↦ Units.ext <| Quotient.sound <|
      associated_one_of_associated_mul_one <| Quotient.exact hab

@[deprecated (since := "2024-07-22")] alias mul_eq_one_iff := mul_eq_one
@[deprecated (since := "2024-07-22")] protected alias units_eq_one := Subsingleton.elim

@[simp]
theorem coe_unit_eq_one (u : (Associates M)ˣ) : (u : Associates M) = 1 := by
  simp [eq_iff_true_of_subsingleton]

theorem isUnit_iff_eq_one (a : Associates M) : IsUnit a ↔ a = 1 :=
  Iff.intro (fun ⟨_, h⟩ => h ▸ coe_unit_eq_one _) fun h => h.symm ▸ isUnit_one

theorem isUnit_iff_eq_bot {a : Associates M} : IsUnit a ↔ a = ⊥ := by
  rw [Associates.isUnit_iff_eq_one, bot_eq_one]

theorem isUnit_mk {a : M} : IsUnit (Associates.mk a) ↔ IsUnit a :=
  calc
    IsUnit (Associates.mk a) ↔ a ~ᵤ 1 := by
      rw [isUnit_iff_eq_one, one_eq_mk_one, mk_eq_mk_iff_associated]
    _ ↔ IsUnit a := associated_one_iff_isUnit

section Order

theorem mul_mono {a b c d : Associates M} (h₁ : a ≤ b) (h₂ : c ≤ d) : a * c ≤ b * d :=
  let ⟨x, hx⟩ := h₁
  let ⟨y, hy⟩ := h₂
  ⟨x * y, by simp [hx, hy, mul_comm, mul_assoc, mul_left_comm]⟩

theorem one_le {a : Associates M} : 1 ≤ a :=
  Dvd.intro _ (one_mul a)

theorem le_mul_right {a b : Associates M} : a ≤ a * b :=
  ⟨b, rfl⟩

theorem le_mul_left {a b : Associates M} : a ≤ b * a := by rw [mul_comm]; exact le_mul_right

instance instOrderBot : OrderBot (Associates M) where
  bot := 1
  bot_le _ := one_le

end Order

@[simp]
theorem mk_dvd_mk {a b : M} : Associates.mk a ∣ Associates.mk b ↔ a ∣ b := by
  simp only [dvd_def, mk_surjective.exists, mk_mul_mk, mk_eq_mk_iff_associated,
    Associated.comm (x := b)]
  constructor
  · rintro ⟨x, u, rfl⟩
    exact ⟨_, mul_assoc ..⟩
  · rintro ⟨c, rfl⟩
    use c

theorem dvd_of_mk_le_mk {a b : M} : Associates.mk a ≤ Associates.mk b → a ∣ b :=
  mk_dvd_mk.mp

theorem mk_le_mk_of_dvd {a b : M} : a ∣ b → Associates.mk a ≤ Associates.mk b :=
  mk_dvd_mk.mpr

theorem mk_le_mk_iff_dvd {a b : M} : Associates.mk a ≤ Associates.mk b ↔ a ∣ b := mk_dvd_mk

@[deprecated (since := "2024-03-16")] alias mk_le_mk_iff_dvd_iff := mk_le_mk_iff_dvd

@[simp]
theorem isPrimal_mk {a : M} : IsPrimal (Associates.mk a) ↔ IsPrimal a := by
  simp_rw [IsPrimal, forall_associated, mk_surjective.exists, mk_mul_mk, mk_dvd_mk]
  constructor <;> intro h b c dvd <;> obtain ⟨a₁, a₂, h₁, h₂, eq⟩ := @h b c dvd
  · obtain ⟨u, rfl⟩ := mk_eq_mk_iff_associated.mp eq.symm
    exact ⟨a₁, a₂ * u, h₁, Units.mul_right_dvd.mpr h₂, mul_assoc _ _ _⟩
  · exact ⟨a₁, a₂, h₁, h₂, congr_arg _ eq⟩

@[deprecated (since := "2024-03-16")] alias isPrimal_iff := isPrimal_mk

@[simp]
theorem decompositionMonoid_iff : DecompositionMonoid (Associates M) ↔ DecompositionMonoid M := by
  simp_rw [_root_.decompositionMonoid_iff, forall_associated, isPrimal_mk]

instance instDecompositionMonoid [DecompositionMonoid M] : DecompositionMonoid (Associates M) :=
  decompositionMonoid_iff.mpr ‹_›

@[simp]
theorem mk_isRelPrime_iff {a b : M} :
    IsRelPrime (Associates.mk a) (Associates.mk b) ↔ IsRelPrime a b := by
  simp_rw [IsRelPrime, forall_associated, mk_dvd_mk, isUnit_mk]

end CommMonoid

instance [Zero M] [Monoid M] : Zero (Associates M) :=
  ⟨⟦0⟧⟩

instance [Zero M] [Monoid M] : Top (Associates M) :=
  ⟨0⟩

@[simp] theorem mk_zero [Zero M] [Monoid M] : Associates.mk (0 : M) = 0 := rfl

section MonoidWithZero

variable [MonoidWithZero M]

@[simp]
theorem mk_eq_zero {a : M} : Associates.mk a = 0 ↔ a = 0 :=
  ⟨fun h => (associated_zero_iff_eq_zero a).1 <| Quotient.exact h, fun h => h.symm ▸ rfl⟩

@[simp]
theorem quot_out_zero : Quot.out (0 : Associates M) = 0 := by rw [← mk_eq_zero, quot_out]

theorem mk_ne_zero {a : M} : Associates.mk a ≠ 0 ↔ a ≠ 0 :=
  not_congr mk_eq_zero

instance [Nontrivial M] : Nontrivial (Associates M) :=
  ⟨⟨1, 0, mk_ne_zero.2 one_ne_zero⟩⟩

theorem exists_non_zero_rep {a : Associates M} : a ≠ 0 → ∃ a0 : M, a0 ≠ 0 ∧ Associates.mk a0 = a :=
  Quotient.inductionOn a fun b nz => ⟨b, mt (congr_arg Quotient.mk'') nz, rfl⟩

end MonoidWithZero

section CommMonoidWithZero

variable [CommMonoidWithZero M]

instance instCommMonoidWithZero : CommMonoidWithZero (Associates M) where
    zero_mul := forall_associated.2 fun a ↦ by rw [← mk_zero, mk_mul_mk, zero_mul]
    mul_zero := forall_associated.2 fun a ↦ by rw [← mk_zero, mk_mul_mk, mul_zero]

instance instOrderTop : OrderTop (Associates M) where
  top := 0
  le_top := dvd_zero

@[simp] protected theorem le_zero (a : Associates M) : a ≤ 0 := le_top

instance instBoundedOrder : BoundedOrder (Associates M) where

instance [DecidableRel ((· ∣ ·) : M → M → Prop)] :
    DecidableRel ((· ∣ ·) : Associates M → Associates M → Prop) := fun a b =>
  Quotient.recOnSubsingleton₂ a b fun _ _ => decidable_of_iff' _ mk_dvd_mk

theorem Prime.le_or_le {p : Associates M} (hp : Prime p) {a b : Associates M} (h : p ≤ a * b) :
    p ≤ a ∨ p ≤ b :=
  hp.2.2 a b h

@[simp]
theorem prime_mk {p : M} : Prime (Associates.mk p) ↔ Prime p := by
  rw [Prime, _root_.Prime, forall_associated]
  simp only [forall_associated, mk_ne_zero, isUnit_mk, mk_mul_mk, mk_dvd_mk]

@[simp]
theorem irreducible_mk {a : M} : Irreducible (Associates.mk a) ↔ Irreducible a := by
  simp only [irreducible_iff, isUnit_mk, forall_associated, isUnit_mk, mk_mul_mk,
    mk_eq_mk_iff_associated, Associated.comm (x := a)]
  apply Iff.rfl.and
  constructor
  · rintro h x y rfl
    exact h _ _ <| .refl _
  · rintro h x y ⟨u, rfl⟩
    simpa using h x (y * u) (mul_assoc _ _ _)

@[simp]
theorem mk_dvdNotUnit_mk_iff {a b : M} :
    DvdNotUnit (Associates.mk a) (Associates.mk b) ↔ DvdNotUnit a b := by
  simp only [DvdNotUnit, mk_ne_zero, mk_surjective.exists, isUnit_mk, mk_mul_mk,
    mk_eq_mk_iff_associated, Associated.comm (x := b)]
  refine Iff.rfl.and ?_
  constructor
  · rintro ⟨x, hx, u, rfl⟩
    refine ⟨x * u, ?_, mul_assoc ..⟩
    simpa
  · rintro ⟨x, ⟨hx, rfl⟩⟩
    use x

theorem dvdNotUnit_of_lt {a b : Associates M} (hlt : a < b) : DvdNotUnit a b := by
  constructor
  · rintro rfl
    apply not_lt_of_le _ hlt
    apply dvd_zero
  rcases hlt with ⟨⟨x, rfl⟩, ndvd⟩
  refine ⟨x, ?_, rfl⟩
  contrapose! ndvd
  rcases ndvd with ⟨u, rfl⟩
  simp

theorem irreducible_iff_prime_iff :
    (∀ a : M, Irreducible a ↔ Prime a) ↔ ∀ a : Associates M, Irreducible a ↔ Prime a := by
  simp_rw [forall_associated, irreducible_mk, prime_mk]

end CommMonoidWithZero

section CancelCommMonoidWithZero

variable [CancelCommMonoidWithZero M]

instance instPartialOrder : PartialOrder (Associates M) where
  le_antisymm := mk_surjective.forall₂.2 fun _a _b hab hba => mk_eq_mk_iff_associated.2 <|
    associated_of_dvd_dvd (dvd_of_mk_le_mk hab) (dvd_of_mk_le_mk hba)

instance instCancelCommMonoidWithZero : CancelCommMonoidWithZero (Associates M) :=
  { (by infer_instance : CommMonoidWithZero (Associates M)) with
    mul_left_cancel_of_ne_zero := by
      rintro ⟨a⟩ ⟨b⟩ ⟨c⟩ ha h
      rcases Quotient.exact' h with ⟨u, hu⟩
      have hu : a * (b * ↑u) = a * c := by rwa [← mul_assoc]
      exact Quotient.sound' ⟨u, mul_left_cancel₀ (mk_ne_zero.1 ha) hu⟩ }

theorem _root_.associates_irreducible_iff_prime [DecompositionMonoid M] {p : Associates M} :
    Irreducible p ↔ Prime p := irreducible_iff_prime

instance : NoZeroDivisors (Associates M) := by infer_instance

theorem le_of_mul_le_mul_left (a b c : Associates M) (ha : a ≠ 0) : a * b ≤ a * c → b ≤ c
  | ⟨d, hd⟩ => ⟨d, mul_left_cancel₀ ha <| by rwa [← mul_assoc]⟩

theorem one_or_eq_of_le_of_prime {p m : Associates M} (hp : Prime p) (hle : m ≤ p) :
    m = 1 ∨ m = p := by
  rcases mk_surjective p with ⟨p, rfl⟩
  rcases mk_surjective m with ⟨m, rfl⟩
  simpa [mk_eq_mk_iff_associated, Associated.comm, -Quotient.eq]
    using (prime_mk.1 hp).irreducible.dvd_iff.mp (mk_le_mk_iff_dvd.1 hle)

theorem dvdNotUnit_iff_lt {a b : Associates M} : DvdNotUnit a b ↔ a < b :=
  dvd_and_not_dvd_iff.symm

theorem le_one_iff {p : Associates M} : p ≤ 1 ↔ p = 1 := by rw [← Associates.bot_eq_one, le_bot_iff]

end CancelCommMonoidWithZero

end Associates

section CommMonoidWithZero

theorem DvdNotUnit.isUnit_of_irreducible_right [CommMonoidWithZero M] {p q : M}
    (h : DvdNotUnit p q) (hq : Irreducible q) : IsUnit p := by
  obtain ⟨_, x, hx, hx'⟩ := h
  exact Or.resolve_right ((irreducible_iff.1 hq).right p x hx') hx

theorem not_irreducible_of_not_unit_dvdNotUnit [CommMonoidWithZero M] {p q : M} (hp : ¬IsUnit p)
    (h : DvdNotUnit p q) : ¬Irreducible q :=
  mt h.isUnit_of_irreducible_right hp

theorem DvdNotUnit.not_unit [CommMonoidWithZero M] {p q : M} (hp : DvdNotUnit p q) : ¬IsUnit q := by
  obtain ⟨-, x, hx, rfl⟩ := hp
  exact fun hc => hx (isUnit_iff_dvd_one.mpr (dvd_of_mul_left_dvd (isUnit_iff_dvd_one.mp hc)))

theorem dvdNotUnit_of_dvdNotUnit_associated [CommMonoidWithZero M] [Nontrivial M] {p q r : M}
    (h : DvdNotUnit p q) (h' : Associated q r) : DvdNotUnit p r := by
  obtain ⟨u, rfl⟩ := Associated.symm h'
  obtain ⟨hp, x, hx⟩ := h
  refine ⟨hp, x * ↑u⁻¹, DvdNotUnit.not_unit ⟨u⁻¹.ne_zero, x, hx.left, mul_comm _ _⟩, ?_⟩
  rw [← mul_assoc, ← hx.right, mul_assoc, Units.mul_inv, mul_one]

end CommMonoidWithZero

section CancelCommMonoidWithZero

theorem isUnit_of_associated_mul [CancelCommMonoidWithZero M] {p b : M} (h : Associated (p * b) p)
    (hp : p ≠ 0) : IsUnit b := by
  obtain ⟨a, ha⟩ := h
  refine isUnit_of_mul_eq_one b a ((mul_right_inj' hp).mp ?_)
  rwa [← mul_assoc, mul_one]

theorem DvdNotUnit.not_associated [CancelCommMonoidWithZero M] {p q : M} (h : DvdNotUnit p q) :
    ¬Associated p q := by
  rintro ⟨a, rfl⟩
  obtain ⟨hp, x, hx, hx'⟩ := h
  rcases (mul_right_inj' hp).mp hx' with rfl
  exact hx a.isUnit

theorem DvdNotUnit.ne [CancelCommMonoidWithZero M] {p q : M} (h : DvdNotUnit p q) : p ≠ q := by
  by_contra hcontra
  obtain ⟨hp, x, hx', hx''⟩ := h
  conv_lhs at hx'' => rw [← hcontra, ← mul_one p]
  rw [(mul_left_cancel₀ hp hx'').symm] at hx'
  exact hx' isUnit_one

theorem pow_injective_of_not_isUnit [CancelCommMonoidWithZero M] {q : M} (hq : ¬IsUnit q)
    (hq' : q ≠ 0) : Function.Injective fun n : ℕ => q ^ n := by
  refine injective_of_lt_imp_ne fun n m h => DvdNotUnit.ne ⟨pow_ne_zero n hq', q ^ (m - n), ?_, ?_⟩
  · exact not_isUnit_of_not_isUnit_dvd hq (dvd_pow (dvd_refl _) (Nat.sub_pos_of_lt h).ne')
  · exact (pow_mul_pow_sub q h.le).symm

@[deprecated (since := "2024-09-22")]
alias pow_injective_of_not_unit := pow_injective_of_not_isUnit

theorem pow_inj_of_not_isUnit [CancelCommMonoidWithZero M] {q : M} (hq : ¬IsUnit q)
    (hq' : q ≠ 0) {m n : ℕ} : q ^ m = q ^ n ↔ m = n :=
  (pow_injective_of_not_isUnit hq hq').eq_iff

theorem dvd_prime_pow [CancelCommMonoidWithZero M] {p q : M} (hp : Prime p) (n : ℕ) :
    q ∣ p ^ n ↔ ∃ i ≤ n, Associated q (p ^ i) := by
  induction n generalizing q with
  | zero =>
    simp [← isUnit_iff_dvd_one, associated_one_iff_isUnit]
  | succ n ih =>
    refine ⟨fun h => ?_, fun ⟨i, hi, hq⟩ => hq.dvd.trans (pow_dvd_pow p hi)⟩
    rw [pow_succ'] at h
    rcases hp.left_dvd_or_dvd_right_of_dvd_mul h with (⟨q, rfl⟩ | hno)
    · rw [mul_dvd_mul_iff_left hp.ne_zero, ih] at h
      rcases h with ⟨i, hi, hq⟩
      refine ⟨i + 1, Nat.succ_le_succ hi, (hq.mul_left p).trans ?_⟩
      rw [pow_succ']
    · obtain ⟨i, hi, hq⟩ := ih.mp hno
      exact ⟨i, hi.trans n.le_succ, hq⟩

end CancelCommMonoidWithZero<|MERGE_RESOLUTION|>--- conflicted
+++ resolved
@@ -249,11 +249,7 @@
   ⟨hp.dvd_symm hq, hq.dvd_symm hp⟩
 
 theorem Irreducible.of_map {F : Type*} [Monoid M] [Monoid N] [FunLike F M N] [MonoidHomClass F M N]
-<<<<<<< HEAD
-    (f : F) [IsLocalHom f] {x} (hfx : Irreducible (f x)) : Irreducible x :=
-=======
-    {f : F} [IsLocalRingHom f] {x} (hfx : Irreducible (f x)) : Irreducible x :=
->>>>>>> 7702c284
+    {f : F} [IsLocalHom f] {x} (hfx : Irreducible (f x)) : Irreducible x :=
   ⟨fun hu ↦ hfx.not_unit <| hu.map f,
    by rintro p q rfl
       exact (hfx.isUnit_or_isUnit <| map_mul f p q).imp (.of_map f _) (.of_map f _)⟩
