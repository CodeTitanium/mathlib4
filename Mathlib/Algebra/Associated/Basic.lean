--- conflicted
+++ resolved
@@ -290,35 +290,20 @@
     · rwa [irreducible_mul_isUnit hb]
     · rwa [irreducible_isUnit_mul ha]
 
-<<<<<<< HEAD
-variable [Monoid β] {F : Type*} [EquivLike F α β] [MulEquivClass F α β] (f : F)
+variable [Monoid N] {F : Type*} [EquivLike F M N] [MulEquivClass F M N] (f : F)
 
 open MulEquiv
 
-theorem Irreducible.map {x : α} (h : Irreducible x) : Irreducible (f x) :=
-=======
-variable [Monoid N] {F : Type*} [EquivLike F M N] [MulEquivClass F M N] (f : F)
-
-open MulEquiv
-
 theorem Irreducible.map {x : M} (h : Irreducible x) : Irreducible (f x) :=
->>>>>>> 1d155a07
   let f := MulEquivClass.toMulEquiv f
   ⟨fun g ↦ h.1 (symm_apply_apply f x ▸ g.map f.symm), fun a b g ↦
     .elim (h.2 _ _ (symm_apply_apply f x ▸ map_mul f.symm a b ▸ congrArg f.symm g))
     (fun h ↦ .inl (apply_symm_apply f a ▸ h.map f)) (fun h ↦ .inr (apply_symm_apply f b ▸ h.map f))⟩
 
-<<<<<<< HEAD
-theorem MulEquiv.irreducible_iff (f : F) {a : α} :
+theorem MulEquiv.irreducible_iff (f : F) {a : M} :
     Irreducible (f a) ↔ Irreducible a :=
   let f := MulEquivClass.toMulEquiv f
   ⟨by simpa only [symm_apply_apply] using Irreducible.map f.symm (x := f a), Irreducible.map f⟩
-=======
-theorem MulEquiv.irreducible_iff (f : F) {a : M} :
-    Irreducible (f a) ↔ Irreducible a :=
-  let f := MulEquivClass.toMulEquiv f
-  ⟨by simpa only [symm_apply_apply] using Irreducible.map f.symm (x := f a) , Irreducible.map f⟩
->>>>>>> 1d155a07
 
 end
 
