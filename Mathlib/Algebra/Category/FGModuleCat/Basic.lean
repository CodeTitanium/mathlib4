/-
Copyright (c) 2021 Jakob von Raumer. All rights reserved.
Released under Apache 2.0 license as described in the file LICENSE.
Authors: Jakob von Raumer
-/
import Mathlib.CategoryTheory.Monoidal.Rigid.Basic
import Mathlib.CategoryTheory.Monoidal.Subcategory
import Mathlib.LinearAlgebra.Coevaluation
import Mathlib.LinearAlgebra.FreeModule.Finite.Matrix
import Mathlib.Algebra.Category.ModuleCat.Monoidal.Closed

#align_import algebra.category.fgModule.basic from "leanprover-community/mathlib"@"74403a3b2551b0970855e14ef5e8fd0d6af1bfc2"

/-!
# The category of finitely generated modules over a ring

This introduces `FGModuleCat R`, the category of finitely generated modules over a ring `R`.
It is implemented as a full subcategory on a subtype of `ModuleCat R`.

When `K` is a field,
`FGModuleCatCat K` is the category of finite dimensional vector spaces over `K`.

We first create the instance as a preadditive category.
When `R` is commutative we then give the structure as an `R`-linear monoidal category.
When `R` is a field we give it the structure of a closed monoidal category
and then as a right-rigid monoidal category.

## Future work

* Show that `FGModuleCat R` is abelian when `R` is (left)-noetherian.

-/

set_option linter.uppercaseLean3 false

noncomputable section

open CategoryTheory ModuleCat.monoidalCategory

open scoped Classical BigOperators

universe u

section Ring

variable (R : Type u) [Ring R]

/-- Define `FGModuleCat` as the subtype of `ModuleCat.{u} R` of finitely generated modules. -/
def FGModuleCat :=
  FullSubcategory fun V : ModuleCat.{u} R => Module.Finite R V
-- Porting note: still no derive handler via `dsimp`.
-- see https://github.com/leanprover-community/mathlib4/issues/5020
-- deriving LargeCategory, ConcreteCategory,Preadditive
#align fgModule FGModuleCat

variable {R}

/-- A synonym for `M.obj.carrier`, which we can mark with `@[coe]`. -/
def FGModuleCat.carrier (M : FGModuleCat R) : Type u := M.obj.carrier

instance : CoeSort (FGModuleCat R) (Type u) :=
  ⟨FGModuleCat.carrier⟩

attribute [coe] FGModuleCat.carrier

@[simp] lemma obj_carrier (M : FGModuleCat R) : M.obj.carrier = M.carrier := rfl

instance (M : FGModuleCat R) : AddCommGroup M := by
  change AddCommGroup M.obj
  infer_instance

instance (M : FGModuleCat R) : Module R M := by
  change Module R M.obj
  infer_instance

instance : LargeCategory (FGModuleCat R) := by
  dsimp [FGModuleCat]
  infer_instance

instance {M N : FGModuleCat R} : FunLike (M ⟶ N) M N :=
  LinearMap.instFunLike

instance {M N : FGModuleCat R} : LinearMapClass (M ⟶ N) R M N :=
  LinearMap.semilinearMapClass

instance : ConcreteCategory (FGModuleCat R) := by
  dsimp [FGModuleCat]
  infer_instance

instance : Preadditive (FGModuleCat R) := by
  dsimp [FGModuleCat]
  infer_instance

end Ring

namespace FGModuleCat

section Ring

variable (R : Type u) [Ring R]

instance finite (V : FGModuleCat R) : Module.Finite R V :=
  V.property
#align fgModule.finite FGModuleCat.finite

instance : Inhabited (FGModuleCat R) :=
  ⟨⟨ModuleCat.of R R, Module.Finite.self R⟩⟩

/-- Lift an unbundled finitely generated module to `FGModuleCat R`. -/
def of (V : Type u) [AddCommGroup V] [Module R V] [Module.Finite R V] : FGModuleCat R :=
  ⟨ModuleCat.of R V, by change Module.Finite R V; infer_instance⟩
#align fgModule.of FGModuleCat.of

instance (V : FGModuleCat R) : Module.Finite R V :=
  V.property

instance : HasForget₂ (FGModuleCat.{u} R) (ModuleCat.{u} R) := by
  dsimp [FGModuleCat]
  infer_instance

instance : (forget₂ (FGModuleCat R) (ModuleCat.{u} R)).Full where
  preimage f := f

variable {R}

/-- Converts and isomorphism in the category `FGModuleCat R` to
a `LinearEquiv` between the underlying modules. -/
def isoToLinearEquiv {V W : FGModuleCat R} (i : V ≅ W) : V ≃ₗ[R] W :=
  ((forget₂ (FGModuleCat.{u} R) (ModuleCat.{u} R)).mapIso i).toLinearEquiv
#align fgModule.iso_to_linear_equiv FGModuleCat.isoToLinearEquiv

/-- Converts a `LinearEquiv` to an isomorphism in the category `FGModuleCat R`. -/
@[simps]
def _root_.LinearEquiv.toFGModuleCatIso
    {V W : Type u} [AddCommGroup V] [Module R V] [Module.Finite R V]
    [AddCommGroup W] [Module R W] [Module.Finite R W] (e : V ≃ₗ[R] W) :
    FGModuleCat.of R V ≅ FGModuleCat.of R W where
  hom := e.toLinearMap
  inv := e.symm.toLinearMap
  hom_inv_id := by ext x; exact e.left_inv x
  inv_hom_id := by ext x; exact e.right_inv x
#align linear_equiv.to_fgModule_iso LinearEquiv.toFGModuleCatIso

end Ring

section CommRing

variable (R : Type u) [CommRing R]

instance : Linear R (FGModuleCat R) := by
  dsimp [FGModuleCat]
  infer_instance

instance monoidalPredicate_module_finite :
    MonoidalCategory.MonoidalPredicate fun V : ModuleCat.{u} R => Module.Finite R V where
  prop_id := Module.Finite.self R
  prop_tensor := @fun X Y _ _ => Module.Finite.tensorProduct R X Y
#align fgModule.monoidal_predicate_module_finite FGModuleCat.monoidalPredicate_module_finite

instance : MonoidalCategory (FGModuleCat R) := by
  dsimp [FGModuleCat]
  infer_instance

open MonoidalCategory

@[simp] lemma tensorUnit_obj : (𝟙_ (FGModuleCat R)).obj = 𝟙_ (ModuleCat R) := rfl
@[simp] lemma tensorObj_obj (M N : FGModuleCat.{u} R) : (M ⊗ N).obj = (M.obj ⊗ N.obj) := rfl

instance : SymmetricCategory (FGModuleCat R) := by
  dsimp [FGModuleCat]
  infer_instance

instance : MonoidalPreadditive (FGModuleCat R) := by
  dsimp [FGModuleCat]
  infer_instance

instance : MonoidalLinear R (FGModuleCat R) := by
  dsimp [FGModuleCat]
  infer_instance

/-- The forgetful functor `FGModuleCat R ⥤ Module R` as a monoidal functor. -/
def forget₂Monoidal : MonoidalFunctor (FGModuleCat R) (ModuleCat.{u} R) :=
  MonoidalCategory.fullMonoidalSubcategoryInclusion _
#align fgModule.forget₂_monoidal FGModuleCat.forget₂Monoidal

instance forget₂Monoidal_faithful : (forget₂Monoidal R).Faithful := by
  dsimp [forget₂Monoidal]
  -- Porting note (#11187): was `infer_instance`
  exact FullSubcategory.faithful _
#align fgModule.forget₂_monoidal_faithful FGModuleCat.forget₂Monoidal_faithful

instance forget₂Monoidal_additive : (forget₂Monoidal R).Additive := by
  dsimp [forget₂Monoidal]
  -- Porting note (#11187): was `infer_instance`
  exact Functor.fullSubcategoryInclusion_additive _
#align fgModule.forget₂_monoidal_additive FGModuleCat.forget₂Monoidal_additive

instance forget₂Monoidal_linear : (forget₂Monoidal R).Linear R := by
  dsimp [forget₂Monoidal]
  -- Porting note (#11187): was `infer_instance`
  exact Functor.fullSubcategoryInclusionLinear _ _
#align fgModule.forget₂_monoidal_linear FGModuleCat.forget₂Monoidal_linear

theorem Iso.conj_eq_conj {V W : FGModuleCat R} (i : V ≅ W) (f : End V) :
    Iso.conj i f = LinearEquiv.conj (isoToLinearEquiv i) f :=
  rfl
#align fgModule.iso.conj_eq_conj FGModuleCat.Iso.conj_eq_conj

end CommRing

section Field

variable (K : Type u) [Field K]

instance (V W : FGModuleCat K) : Module.Finite K (V ⟶ W) :=
  (by infer_instance : Module.Finite K (V →ₗ[K] W))

instance closedPredicateModuleFinite :
    MonoidalCategory.ClosedPredicate fun V : ModuleCat.{u} K ↦ Module.Finite K V where
  prop_ihom {X Y} _ _ := Module.Finite.linearMap K K X Y
#align fgModule.closed_predicate_module_finite FGModuleCat.closedPredicateModuleFinite

instance : MonoidalClosed (FGModuleCat K) := by
  dsimp [FGModuleCat]
  -- Porting note (#11187): was `infer_instance`
  exact MonoidalCategory.fullMonoidalClosedSubcategory
    (fun V : ModuleCat.{u} K => Module.Finite K V)

variable (V W : FGModuleCat K)

@[simp]
theorem ihom_obj : (ihom V).obj W = FGModuleCat.of K (V →ₗ[K] W) :=
  rfl
#align fgModule.ihom_obj FGModuleCat.ihom_obj

/-- The dual module is the dual in the rigid monoidal category `FGModuleCat K`. -/
def FGModuleCatDual : FGModuleCat K :=
  ⟨ModuleCat.of K (Module.Dual K V), Subspace.instModuleDualFiniteDimensional⟩
#align fgModule.fgModule_dual FGModuleCat.FGModuleCatDual

@[simp] lemma FGModuleCatDual_obj : (FGModuleCatDual K V).obj = ModuleCat.of K (Module.Dual K V) :=
  rfl
@[simp] lemma FGModuleCatDual_coe : (FGModuleCatDual K V : Type u) = Module.Dual K V := rfl

open CategoryTheory.MonoidalCategory

/-- The coevaluation map is defined in `LinearAlgebra.coevaluation`. -/
def FGModuleCatCoevaluation : 𝟙_ (FGModuleCat K) ⟶ V ⊗ FGModuleCatDual K V :=
  coevaluation K V
#align fgModule.fgModule_coevaluation FGModuleCat.FGModuleCatCoevaluation

theorem FGModuleCatCoevaluation_apply_one :
    FGModuleCatCoevaluation K V (1 : K) =
      ∑ i : Basis.ofVectorSpaceIndex K V,
        (Basis.ofVectorSpace K V) i ⊗ₜ[K] (Basis.ofVectorSpace K V).coord i :=
  coevaluation_apply_one K V
#align fgModule.fgModule_coevaluation_apply_one FGModuleCat.FGModuleCatCoevaluation_apply_one

/-- The evaluation morphism is given by the contraction map. -/
def FGModuleCatEvaluation : FGModuleCatDual K V ⊗ V ⟶ 𝟙_ (FGModuleCat K) :=
  contractLeft K V
#align fgModule.fgModule_evaluation FGModuleCat.FGModuleCatEvaluation

@[simp]
theorem FGModuleCatEvaluation_apply (f : FGModuleCatDual K V) (x : V) :
    (FGModuleCatEvaluation K V) (f ⊗ₜ x) = f.toFun x :=
  contractLeft_apply f x
#align fgModule.fgModule_evaluation_apply FGModuleCat.FGModuleCatEvaluation_apply

<<<<<<< HEAD
-- Porting note: extremely slow, was fast in mathlib3.
-- I tried many things using `dsimp` and `change`, but couldn't find anything faster than this.
set_option maxHeartbeats 2000000 in
=======
>>>>>>> 5b96848c
private theorem coevaluation_evaluation :
    letI V' : FGModuleCat K := FGModuleCatDual K V
    V' ◁ FGModuleCatCoevaluation K V ≫ (α_ V' V V').inv ≫ FGModuleCatEvaluation K V ▷ V' =
      (ρ_ V').hom ≫ (λ_ V').inv := by
  apply contractLeft_assoc_coevaluation K V

<<<<<<< HEAD
-- Porting note: extremely slow, was fast in mathlib3.
set_option maxHeartbeats 2000000 in
=======
>>>>>>> 5b96848c
private theorem evaluation_coevaluation :
    FGModuleCatCoevaluation K V ▷ V ≫
        (α_ V (FGModuleCatDual K V) V).hom ≫ V ◁ FGModuleCatEvaluation K V =
      (λ_ V).hom ≫ (ρ_ V).inv := by
  apply contractLeft_assoc_coevaluation' K V

instance exactPairing : ExactPairing V (FGModuleCatDual K V) where
  coevaluation' := FGModuleCatCoevaluation K V
  evaluation' := FGModuleCatEvaluation K V
  coevaluation_evaluation' := coevaluation_evaluation K V
  evaluation_coevaluation' := evaluation_coevaluation K V
#align fgModule.exact_pairing FGModuleCat.exactPairing

instance rightDual : HasRightDual V :=
  ⟨FGModuleCatDual K V⟩
#align fgModule.right_dual FGModuleCat.rightDual

instance rightRigidCategory : RightRigidCategory (FGModuleCat K) where
#align fgModule.right_rigid_category FGModuleCat.rightRigidCategory

end Field

end FGModuleCat<|MERGE_RESOLUTION|>--- conflicted
+++ resolved
@@ -267,23 +267,17 @@
   contractLeft_apply f x
 #align fgModule.fgModule_evaluation_apply FGModuleCat.FGModuleCatEvaluation_apply
 
-<<<<<<< HEAD
 -- Porting note: extremely slow, was fast in mathlib3.
 -- I tried many things using `dsimp` and `change`, but couldn't find anything faster than this.
 set_option maxHeartbeats 2000000 in
-=======
->>>>>>> 5b96848c
 private theorem coevaluation_evaluation :
     letI V' : FGModuleCat K := FGModuleCatDual K V
     V' ◁ FGModuleCatCoevaluation K V ≫ (α_ V' V V').inv ≫ FGModuleCatEvaluation K V ▷ V' =
       (ρ_ V').hom ≫ (λ_ V').inv := by
   apply contractLeft_assoc_coevaluation K V
 
-<<<<<<< HEAD
 -- Porting note: extremely slow, was fast in mathlib3.
 set_option maxHeartbeats 2000000 in
-=======
->>>>>>> 5b96848c
 private theorem evaluation_coevaluation :
     FGModuleCatCoevaluation K V ▷ V ≫
         (α_ V (FGModuleCatDual K V) V).hom ≫ V ◁ FGModuleCatEvaluation K V =
