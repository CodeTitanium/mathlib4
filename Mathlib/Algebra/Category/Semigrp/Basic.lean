--- conflicted
+++ resolved
@@ -185,14 +185,9 @@
   rw [← comp_apply]
   simp
 
-<<<<<<< HEAD
-@[to_additive]
-theorem ofHom_apply {X Y : Type u} [Mul X] [Mul Y] (f : X →ₙ* Y) (x : X) : ofHom f x = f x :=
-=======
 @[to_additive (attr := simp)]
 lemma mulEquiv_coe_eq {X Y : Type _} [Mul X] [Mul Y] (e : X ≃* Y) :
     (ofHom (e : X →ₙ* Y)).hom = ↑e :=
->>>>>>> 10c0c64b
   rfl
 
 @[to_additive]
@@ -356,15 +351,9 @@
   rw [← comp_apply]
   simp
 
-<<<<<<< HEAD
-@[to_additive]
-theorem ofHom_apply {X Y : Type u} [Semigroup X] [Semigroup Y] (f : X →ₙ* Y) (x : X) :
-    ofHom f x = f x :=
-=======
 @[to_additive (attr := simp)]
 lemma mulEquiv_coe_eq {X Y : Type _} [Semigroup X] [Semigroup Y] (e : X ≃* Y) :
     (ofHom (e : X →ₙ* Y)).hom = ↑e :=
->>>>>>> 10c0c64b
   rfl
 
 @[to_additive]
