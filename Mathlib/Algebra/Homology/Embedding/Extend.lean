--- conflicted
+++ resolved
@@ -3,11 +3,7 @@
 Released under Apache 2.0 license as described in the file LICENSE.
 Authors: Joël Riou
 -/
-<<<<<<< HEAD
 import Mathlib.Algebra.Homology.Embedding.IsSupported
-=======
-import Mathlib.Algebra.Homology.Embedding.Basic
->>>>>>> c6da505b
 import Mathlib.Algebra.Homology.Additive
 
 /-!
@@ -15,11 +11,7 @@
 
 Given an embedding `e : Embedding c c'` of complex shapes,
 and `K : HomologicalComplex C c`, we define `K.extend e : HomologicalComplex C c'`, and this
-<<<<<<< HEAD
-leads to a functor `e.extendFunctor C :HomologicalComplex C c ⥤ HomologicalComplex C c'`.
-=======
 leads to a functor `e.extendFunctor C : HomologicalComplex C c ⥤ HomologicalComplex C c'`.
->>>>>>> c6da505b
 
 This construction first appeared in the Liquid Tensor Experiment.
 
