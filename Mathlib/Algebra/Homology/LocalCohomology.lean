/-
Copyright (c) 2023 Emily Witt. All rights reserved.
Released under Apache 2.0 license as described in the file LICENSE.
Authors: Emily Witt, Scott Morrison, Jake Levinson, Sam van Gool
-/
import Mathlib.RingTheory.Ideal.Basic
import Mathlib.Algebra.Category.ModuleCat.Colimits
import Mathlib.Algebra.Category.ModuleCat.Projective
import Mathlib.CategoryTheory.Abelian.Ext
import Mathlib.RingTheory.Finiteness
import Mathlib.CategoryTheory.Limits.Final
import Mathlib.RingTheory.Noetherian

/-!
# Local cohomology.

This file defines the `i`-th local cohomology module of an `R`-module `M` with support in an
ideal `I` of `R`, where `R` is a commutative ring, as the direct limit of Ext modules:

Given a collection of ideals cofinal with the powers of `I`, consider the directed system of
quotients of `R` by these ideals, and take the direct limit of the system induced on the `i`-th
Ext into `M`.  One can, of course, take the collection to simply be the integral powers of `I`.

## References

* [M. Hochster, *Local cohomology*][hochsterunpublished]
  <https://dept.math.lsa.umich.edu/~hochster/615W22/lcc.pdf>
* [R. Hartshorne, *Local cohomology: A seminar given by A. Grothendieck*][hartshorne61]
* [M. Brodmann and R. Sharp, *Local cohomology: An algebraic introduction with geometric
  applications*][brodmannsharp13]
* [S. Iyengar, G. Leuschke, A. Leykin, Anton, C. Miller, E. Miller, A. Singh, U. Walther,
  *Twenty-four hours of local cohomology*][iyengaretal13]

## Tags

local cohomology, local cohomology modules

## Future work

* Prove that this definition is equivalent to:
    * the right-derived functor definition
    * the characterization as the limit of Koszul homology
    * the characterization as the cohomology of a Cech-like complex
* Establish long exact sequence(s) in local cohomology
-/


open Opposite

open CategoryTheory

open CategoryTheory.Limits

noncomputable section

universe u v v'

namespace localCohomology

-- We define local cohomology, implemented as a direct limit of `Ext(R/J, -)`.
section

variable {R : Type u} [CommRing R] {D : Type v} [SmallCategory D]

/-- The directed system of `R`-modules of the form `R/J`, where `J` is an ideal of `R`,
determined by the functor `I`  -/
def ringModIdeals (I : D ⥤ Ideal R) : D ⥤ ModuleCat.{u} R where
  obj t := ModuleCat.of R <| R ⧸ I.obj t
  map w := Submodule.mapQ _ _ LinearMap.id (I.map w).down.down
  -- Porting note: was 'obviously'
  map_comp f g := by apply Submodule.linearMap_qext; rfl

-- Porting note (#11215): TODO:  Once this file is ported, move this instance to the right location.
instance moduleCat_enoughProjectives' : EnoughProjectives (ModuleCat.{u} R) :=
  ModuleCat.moduleCat_enoughProjectives.{u}

/-- The diagram we will take the colimit of to define local cohomology, corresponding to the
directed system determined by the functor `I` -/
def diagram (I : D ⥤ Ideal R) (i : ℕ) : Dᵒᵖ ⥤ ModuleCat.{u} R ⥤ ModuleCat.{u} R :=
  (ringModIdeals I).op ⋙ Ext R (ModuleCat.{u} R) i

end

section

-- We momentarily need to work with a type inequality, as later we will take colimits
-- along diagrams either in Type, or in the same universe as the ring, and we need to cover both.
variable {R : Type max u v} [CommRing R] {D : Type v} [SmallCategory D]

lemma hasColimitDiagram (I : D ⥤ Ideal R) (i : ℕ) :
    HasColimit (diagram I i) := by
  have : HasColimitsOfShape Dᵒᵖ (AddCommGrpMax.{u, v}) := inferInstance
  infer_instance

/-
In this definition we do not assume any special property of the diagram `I`, but the relevant case
will be where `I` is (cofinal with) the diagram of powers of a single given ideal.

Below, we give two equivalent definitions of the usual local cohomology with support
in an ideal `J`, `localCohomology` and `localCohomology.ofSelfLERadical`.
 -/
/-- `localCohomology.ofDiagram I i` is the functor sending a module `M` over a commutative
ring `R` to the direct limit of `Ext^i(R/J, M)`, where `J` ranges over a collection of ideals
of `R`, represented as a functor `I`. -/
def ofDiagram (I : D ⥤ Ideal R) (i : ℕ) : ModuleCatMax.{u, v} R ⥤ ModuleCatMax.{u, v} R :=
  have := hasColimitDiagram.{u, v} I i
  colimit (diagram I i)

end

section

variable {R : Type max u v v'} [CommRing R] {D : Type v} [SmallCategory D]
variable {E : Type v'} [SmallCategory E] (I' : E ⥤ D) (I : D ⥤ Ideal R)

/-- Local cohomology along a composition of diagrams. -/
def diagramComp (i : ℕ) : diagram (I' ⋙ I) i ≅ I'.op ⋙ diagram I i :=
  Iso.refl _

/-- Local cohomology agrees along precomposition with a cofinal diagram. -/
@[nolint unusedHavesSuffices]
def isoOfFinal [Functor.Initial I'] (i : ℕ) :
    ofDiagram.{max u v, v'} (I' ⋙ I) i ≅ ofDiagram.{max u v', v} I i :=
  have := hasColimitDiagram.{max u v', v} I i
  have := hasColimitDiagram.{max u v, v'} (I' ⋙ I) i
  HasColimit.isoOfNatIso (diagramComp.{u} I' I i) ≪≫ Functor.Final.colimitIso _ _

end

section Diagrams

variable {R : Type u} [CommRing R]

/-- The functor sending a natural number `i` to the `i`-th power of the ideal `J` -/
def idealPowersDiagram (J : Ideal R) : ℕᵒᵖ ⥤ Ideal R where
  obj t := J ^ unop t
  map w := ⟨⟨Ideal.pow_le_pow_right w.unop.down.down⟩⟩

/-- The full subcategory of all ideals with radical containing `J` -/
def SelfLERadical (J : Ideal R) : Type u :=
  FullSubcategory fun J' : Ideal R => J ≤ J'.radical

-- Porting note: `deriving Category` is not able to derive this instance
-- https://github.com/leanprover-community/mathlib4/issues/5020
instance (J : Ideal R) : Category (SelfLERadical J) :=
  (FullSubcategory.category _)

instance SelfLERadical.inhabited (J : Ideal R) : Inhabited (SelfLERadical J) where
  default := ⟨J, Ideal.le_radical⟩

/-- The diagram of all ideals with radical containing `J`, represented as a functor.
This is the "largest" diagram that computes local cohomology with support in `J`. -/
def selfLERadicalDiagram (J : Ideal R) : SelfLERadical J ⥤ Ideal R :=
  fullSubcategoryInclusion _

end Diagrams

end localCohomology

/-! We give two models for the local cohomology with support in an ideal `J`: first in terms of
the powers of `J` (`localCohomology`), then in terms of *all* ideals with radical
containing `J` (`localCohomology.ofSelfLERadical`). -/


section ModelsForLocalCohomology

open localCohomology

variable {R : Type u} [CommRing R]

/-- `localCohomology J i` is `i`-th the local cohomology module of a module `M` over
a commutative ring `R` with support in the ideal `J` of `R`, defined as the direct limit
of `Ext^i(R/J^t, M)` over all powers `t : ℕ`. -/
def localCohomology (J : Ideal R) (i : ℕ) : ModuleCat.{u} R ⥤ ModuleCat.{u} R :=
  ofDiagram (idealPowersDiagram J) i

/-- Local cohomology as the direct limit of `Ext^i(R/J', M)` over *all* ideals `J'` with radical
containing `J`. -/
def localCohomology.ofSelfLERadical (J : Ideal R) (i : ℕ) : ModuleCat.{u} R ⥤ ModuleCat.{u} R :=
  ofDiagram.{u} (selfLERadicalDiagram.{u} J) i

end ModelsForLocalCohomology

namespace localCohomology

/-!
Showing equivalence of different definitions of local cohomology.
  * `localCohomology.isoSelfLERadical` gives the isomorphism
      `localCohomology J i ≅ localCohomology.ofSelfLERadical J i`
  * `localCohomology.isoOfSameRadical` gives the isomorphism
      `localCohomology J i ≅ localCohomology K i` when `J.radical = K.radical`.
-/

section LocalCohomologyEquiv

variable {R : Type u} [CommRing R]

/-- Lifting `idealPowersDiagram J` from a diagram valued in `ideals R` to a diagram
valued in `SelfLERadical J`. -/
def idealPowersToSelfLERadical (J : Ideal R) : ℕᵒᵖ ⥤ SelfLERadical J :=
  FullSubcategory.lift _ (idealPowersDiagram J) fun k => by
    change _ ≤ (J ^ unop k).radical
    cases' unop k with n
    · simp [Ideal.radical_top, pow_zero, Ideal.one_eq_top, le_top]
    · simp only [J.radical_pow n.succ_ne_zero, Ideal.le_radical]

variable {I J K : Ideal R}

/-- The lemma below essentially says that `idealPowersToSelfLERadical I` is initial in
`selfLERadicalDiagram I`.

Porting note: This lemma should probably be moved to `Mathlib/RingTheory/Finiteness`
to be near `Ideal.exists_radical_pow_le_of_fg`, which it generalizes. -/
theorem Ideal.exists_pow_le_of_le_radical_of_fG (hIJ : I ≤ J.radical) (hJ : J.radical.FG) :
    ∃ k : ℕ, I ^ k ≤ J := by
  obtain ⟨k, hk⟩ := J.exists_radical_pow_le_of_fg hJ
  use k
  calc
    I ^ k ≤ J.radical ^ k := Ideal.pow_right_mono hIJ _
    _ ≤ J := hk

/-- The diagram of powers of `J` is initial in the diagram of all ideals with
radical containing `J`. This uses noetherianness. -/
instance ideal_powers_initial [hR : IsNoetherian R R] :
    Functor.Initial (idealPowersToSelfLERadical J) where
  out J' := by
    apply (config := {allowSynthFailures := true }) zigzag_isConnected
    · obtain ⟨k, hk⟩ := Ideal.exists_pow_le_of_le_radical_of_fG J'.2 (isNoetherian_def.mp hR _)
      exact ⟨CostructuredArrow.mk (⟨⟨⟨hk⟩⟩⟩ : (idealPowersToSelfLERadical J).obj (op k) ⟶ J')⟩
    · intro j1 j2
      apply Relation.ReflTransGen.single
      -- The inclusions `J^n1 ≤ J'` and `J^n2 ≤ J'` always form a triangle, based on
      -- which exponent is larger.
      rcases le_total (unop j1.left) (unop j2.left) with h | h
<<<<<<< HEAD
      · right; exact ⟨CostructuredArrow.homMk (homOfLE h).op
          (InducedCategory.hom_ext (AsTrue.get trivial))⟩
      · left; exact ⟨CostructuredArrow.homMk (homOfLE h).op
          (InducedCategory.hom_ext (AsTrue.get trivial))⟩
=======
      · right; exact ⟨CostructuredArrow.homMk (homOfLE h).op rfl⟩
      · left; exact ⟨CostructuredArrow.homMk (homOfLE h).op rfl⟩
>>>>>>> 9a321de8

example : HasColimitsOfSize.{0, 0, u, u + 1} (ModuleCat.{u, u} R) := inferInstance
/-- Local cohomology (defined in terms of powers of `J`) agrees with local
cohomology computed over all ideals with radical containing `J`. -/
def isoSelfLERadical (J : Ideal.{u} R) [IsNoetherian.{u,u} R R] (i : ℕ) :
    localCohomology.ofSelfLERadical.{u} J i ≅ localCohomology.{u} J i :=
  (localCohomology.isoOfFinal.{u, u, 0} (idealPowersToSelfLERadical.{u} J)
    (selfLERadicalDiagram.{u} J) i).symm ≪≫
      HasColimit.isoOfNatIso.{0,0,u+1,u+1} (Iso.refl.{u+1,u+1} _)

/-- Casting from the full subcategory of ideals with radical containing `J` to the full
subcategory of ideals with radical containing `K`. -/
def SelfLERadical.cast (hJK : J.radical = K.radical) : SelfLERadical J ⥤ SelfLERadical K :=
  FullSubcategory.map fun L hL => by
    rw [← Ideal.radical_le_radical_iff] at hL ⊢
    exact hJK.symm.trans_le hL

-- TODO generalize this to the equivalence of full categories for any `iff`.
/-- The equivalence of categories `SelfLERadical J ≌ SelfLERadical K`
when `J.radical = K.radical`. -/
def SelfLERadical.castEquivalence (hJK : J.radical = K.radical) :
    SelfLERadical J ≌ SelfLERadical K where
  functor := SelfLERadical.cast hJK
  inverse := SelfLERadical.cast hJK.symm
  unitIso := Iso.refl _
  counitIso := Iso.refl _

instance SelfLERadical.cast_isEquivalence (hJK : J.radical = K.radical) :
    (SelfLERadical.cast hJK).IsEquivalence :=
  (castEquivalence hJK).isEquivalence_functor

/-- The natural isomorphism between local cohomology defined using the `of_self_le_radical`
diagram, assuming `J.radical = K.radical`. -/
def SelfLERadical.isoOfSameRadical (hJK : J.radical = K.radical) (i : ℕ) :
    ofSelfLERadical J i ≅ ofSelfLERadical K i :=
  (isoOfFinal.{u, u, u} (SelfLERadical.cast hJK.symm) _ _).symm

/-- Local cohomology agrees on ideals with the same radical. -/
def isoOfSameRadical [IsNoetherian R R] (hJK : J.radical = K.radical) (i : ℕ) :
    localCohomology J i ≅ localCohomology K i :=
  (isoSelfLERadical J i).symm ≪≫ SelfLERadical.isoOfSameRadical hJK i ≪≫ isoSelfLERadical K i

end LocalCohomologyEquiv

end localCohomology<|MERGE_RESOLUTION|>--- conflicted
+++ resolved
@@ -232,15 +232,8 @@
       -- The inclusions `J^n1 ≤ J'` and `J^n2 ≤ J'` always form a triangle, based on
       -- which exponent is larger.
       rcases le_total (unop j1.left) (unop j2.left) with h | h
-<<<<<<< HEAD
-      · right; exact ⟨CostructuredArrow.homMk (homOfLE h).op
-          (InducedCategory.hom_ext (AsTrue.get trivial))⟩
-      · left; exact ⟨CostructuredArrow.homMk (homOfLE h).op
-          (InducedCategory.hom_ext (AsTrue.get trivial))⟩
-=======
       · right; exact ⟨CostructuredArrow.homMk (homOfLE h).op rfl⟩
       · left; exact ⟨CostructuredArrow.homMk (homOfLE h).op rfl⟩
->>>>>>> 9a321de8
 
 example : HasColimitsOfSize.{0, 0, u, u + 1} (ModuleCat.{u, u} R) := inferInstance
 /-- Local cohomology (defined in terms of powers of `J`) agrees with local
