/-
Copyright (c) 2020 Kevin Kappelmann. All rights reserved.
Released under Apache 2.0 license as described in the file LICENSE.
Authors: Kevin Kappelmann
-/
import Mathlib.Algebra.ContinuedFractions.ContinuantsRecurrence
import Mathlib.Algebra.ContinuedFractions.TerminatedStable
import Mathlib.Tactic.FieldSimp
import Mathlib.Tactic.Ring

/-!
# Equivalence of Recursive and Direct Computations of Convergents of Generalized Continued Fractions

## Summary

We show the equivalence of two computations of convergents (recurrence relation (`convs`) vs.
direct evaluation (`convs'`)) for generalized continued fractions
(`GenContFract`s) on linear ordered fields. We follow the proof from
[hardy2008introduction], Chapter 10. Here's a sketch:

Let `c` be a continued fraction `[h; (a₀, b₀), (a₁, b₁), (a₂, b₂),...]`, visually:
$$
  c = h + \dfrac{a_0}
                {b_0 + \dfrac{a_1}
                             {b_1 + \dfrac{a_2}
                                          {b_2 + \dfrac{a_3}
                                                       {b_3 + \dots}}}}
$$
One can compute the convergents of `c` in two ways:
1. Directly evaluating the fraction described by `c` up to a given `n` (`convs'`)
2. Using the recurrence (`convs`):
  - `A₋₁ = 1,  A₀ = h,  Aₙ = bₙ₋₁ * Aₙ₋₁ + aₙ₋₁ * Aₙ₋₂`, and
  - `B₋₁ = 0,  B₀ = 1,  Bₙ = bₙ₋₁ * Bₙ₋₁ + aₙ₋₁ * Bₙ₋₂`.

To show the equivalence of the computations in the main theorem of this file
`convs_eq_convs'`, we proceed by induction. The case `n = 0` is trivial.

For `n + 1`, we first "squash" the `n + 1`th position of `c` into the `n`th position to obtain
another continued fraction
  `c' := [h; (a₀, b₀),..., (aₙ-₁, bₙ-₁), (aₙ, bₙ + aₙ₊₁ / bₙ₊₁), (aₙ₊₁, bₙ₊₁),...]`.
This squashing process is formalised in section `Squash`. Note that directly evaluating `c` up to
position `n + 1` is equal to evaluating `c'` up to `n`. This is shown in lemma
`succ_nth_conv'_eq_squashGCF_nth_conv'`.

By the inductive hypothesis, the two computations for the `n`th convergent of `c` coincide.
So all that is left to show is that the recurrence relation for `c` at `n + 1` and `c'` at
`n` coincide. This can be shown by another induction.
The corresponding lemma in this file is `succ_nth_conv_eq_squashGCF_nth_conv`.

## Main Theorems

- `GenContFract.convs_eq_convs'` shows the equivalence under a strict positivity restriction
  on the sequence.
- `ContFract.convs_eq_convs'` shows the equivalence for regular continued fractions.

## References

- https://en.wikipedia.org/wiki/Generalized_continued_fraction
- [*Hardy, GH and Wright, EM and Heath-Brown, Roger and Silverman, Joseph*][hardy2008introduction]

## Tags

fractions, recurrence, equivalence
-/


variable {K : Type*} {n : ℕ}

namespace GenContFract

variable {g : GenContFract K} {s : Stream'.Seq <| Pair K}

section Squash

/-!
We will show the equivalence of the computations by induction. To make the induction work, we need
to be able to *squash* the nth and (n + 1)th value of a sequence. This squashing itself and the
lemmas about it are not very interesting. As a reader, you hence might want to skip this section.
-/


section WithDivisionRing

variable [DivisionRing K]

/-- Given a sequence of `GenContFract.Pair`s `s = [(a₀, bₒ), (a₁, b₁), ...]`, `squashSeq s n`
combines `⟨aₙ, bₙ⟩` and `⟨aₙ₊₁, bₙ₊₁⟩` at position `n` to `⟨aₙ, bₙ + aₙ₊₁ / bₙ₊₁⟩`. For example,
`squashSeq s 0 = [(a₀, bₒ + a₁ / b₁), (a₁, b₁),...]`.
If `s.TerminatedAt (n + 1)`, then `squashSeq s n = s`.
-/
def squashSeq (s : Stream'.Seq <| Pair K) (n : ℕ) : Stream'.Seq (Pair K) :=
  match Prod.mk (s.get? n) (s.get? (n + 1)) with
  | ⟨some gp_n, some gp_succ_n⟩ =>
    Stream'.Seq.nats.zipWith
      -- return the squashed value at position `n`; otherwise, do nothing.
      (fun n' gp => if n' = n then ⟨gp_n.a, gp_n.b + gp_succ_n.a / gp_succ_n.b⟩ else gp) s
  | _ => s

/-! We now prove some simple lemmas about the squashed sequence -/


/-- If the sequence already terminated at position `n + 1`, nothing gets squashed. -/
theorem squashSeq_eq_self_of_terminated (terminatedAt_succ_n : s.TerminatedAt (n + 1)) :
    squashSeq s n = s := by
  change s.get? (n + 1) = none at terminatedAt_succ_n
  cases s_nth_eq : s.get? n <;> simp only [*, squashSeq]

/-- If the sequence has not terminated before position `n + 1`, the value at `n + 1` gets
squashed into position `n`. -/
theorem squashSeq_nth_of_not_terminated {gp_n gp_succ_n : Pair K} (s_nth_eq : s.get? n = some gp_n)
    (s_succ_nth_eq : s.get? (n + 1) = some gp_succ_n) :
    (squashSeq s n).get? n = some ⟨gp_n.a, gp_n.b + gp_succ_n.a / gp_succ_n.b⟩ := by
  simp [*, squashSeq]

/-- The values before the squashed position stay the same. -/
theorem squashSeq_nth_of_lt {m : ℕ} (m_lt_n : m < n) : (squashSeq s n).get? m = s.get? m := by
  cases s_succ_nth_eq : s.get? (n + 1) with
  | none => rw [squashSeq_eq_self_of_terminated s_succ_nth_eq]
  | some =>
    obtain ⟨gp_n, s_nth_eq⟩ : ∃ gp_n, s.get? n = some gp_n :=
      s.ge_stable n.le_succ s_succ_nth_eq
    obtain ⟨gp_m, s_mth_eq⟩ : ∃ gp_m, s.get? m = some gp_m :=
      s.ge_stable (le_of_lt m_lt_n) s_nth_eq
    simp [*, squashSeq, m_lt_n.ne]

/-- Squashing at position `n + 1` and taking the tail is the same as squashing the tail of the
sequence at position `n`. -/
theorem squashSeq_succ_n_tail_eq_squashSeq_tail_n :
    (squashSeq s (n + 1)).tail = squashSeq s.tail n := by
  cases s_succ_succ_nth_eq : s.get? (n + 2) with
  | none =>
    cases s_succ_nth_eq : s.get? (n + 1) <;>
      simp only [squashSeq, Stream'.Seq.get?_tail, s_succ_nth_eq, s_succ_succ_nth_eq]
  | some gp_succ_succ_n =>
    obtain ⟨gp_succ_n, s_succ_nth_eq⟩ : ∃ gp_succ_n, s.get? (n + 1) = some gp_succ_n :=
      s.ge_stable (n + 1).le_succ s_succ_succ_nth_eq
    -- apply extensionality with `m` and continue by cases `m = n`.
    ext1 m
    cases' Decidable.em (m = n) with m_eq_n m_ne_n
    · simp [*, squashSeq]
    · cases s_succ_mth_eq : s.get? (m + 1)
      · simp only [*, squashSeq, Stream'.Seq.get?_tail, Stream'.Seq.get?_zipWith,
          Option.map₂_none_right]
      · simp [*, squashSeq]

/-- The auxiliary function `convs'Aux` returns the same value for a sequence and the
corresponding squashed sequence at the squashed position. -/
theorem succ_succ_nth_conv'Aux_eq_succ_nth_conv'Aux_squashSeq :
    convs'Aux s (n + 2) = convs'Aux (squashSeq s n) (n + 1) := by
  cases s_succ_nth_eq : s.get? <| n + 1 with
  | none =>
    rw [squashSeq_eq_self_of_terminated s_succ_nth_eq,
      convs'Aux_stable_step_of_terminated s_succ_nth_eq]
  | some gp_succ_n =>
    induction n generalizing s gp_succ_n with
    | zero =>
      obtain ⟨gp_head, s_head_eq⟩ : ∃ gp_head, s.head = some gp_head :=
        s.ge_stable zero_le_one s_succ_nth_eq
      have : (squashSeq s 0).head = some ⟨gp_head.a, gp_head.b + gp_succ_n.a / gp_succ_n.b⟩ :=
        squashSeq_nth_of_not_terminated s_head_eq s_succ_nth_eq
      simp_all [convs'Aux, Stream'.Seq.head, Stream'.Seq.get?_tail]
    | succ m IH =>
      obtain ⟨gp_head, s_head_eq⟩ : ∃ gp_head, s.head = some gp_head :=
        s.ge_stable (m + 2).zero_le s_succ_nth_eq
      suffices
        gp_head.a / (gp_head.b + convs'Aux s.tail (m + 2)) =
          convs'Aux (squashSeq s (m + 1)) (m + 2)
        by simpa only [convs'Aux, s_head_eq]
      have : convs'Aux s.tail (m + 2) = convs'Aux (squashSeq s.tail m) (m + 1) := by
        refine IH gp_succ_n ?_
        simpa [Stream'.Seq.get?_tail] using s_succ_nth_eq
      have : (squashSeq s (m + 1)).head = some gp_head :=
        (squashSeq_nth_of_lt m.succ_pos).trans s_head_eq
      simp_all [convs'Aux, squashSeq_succ_n_tail_eq_squashSeq_tail_n]

/-! Let us now lift the squashing operation to gcfs. -/


/-- Given a gcf `g = [h; (a₀, bₒ), (a₁, b₁), ...]`, we have
- `squashGCF g 0 = [h + a₀ / b₀); (a₀, bₒ), ...]`,
- `squashGCF g (n + 1) = ⟨g.h, squashSeq g.s n⟩`
-/
def squashGCF (g : GenContFract K) : ℕ → GenContFract K
  | 0 =>
    match g.s.get? 0 with
    | none => g
    | some gp => ⟨g.h + gp.a / gp.b, g.s⟩
  | n + 1 => ⟨g.h, squashSeq g.s n⟩

/-! Again, we derive some simple lemmas that are not really of interest. This time for the
squashed gcf. -/


/-- If the gcf already terminated at position `n`, nothing gets squashed. -/
theorem squashGCF_eq_self_of_terminated (terminatedAt_n : TerminatedAt g n) :
    squashGCF g n = g := by
  cases n with
  | zero =>
    change g.s.get? 0 = none at terminatedAt_n
    simp only [convs', squashGCF, convs'Aux, terminatedAt_n]
  | succ =>
    cases g
    simp only [squashGCF, mk.injEq, true_and]
    exact squashSeq_eq_self_of_terminated terminatedAt_n

/-- The values before the squashed position stay the same. -/
theorem squashGCF_nth_of_lt {m : ℕ} (m_lt_n : m < n) :
    (squashGCF g (n + 1)).s.get? m = g.s.get? m := by
  simp only [squashGCF, squashSeq_nth_of_lt m_lt_n, Nat.add_eq, add_zero]

/-- `convs'` returns the same value for a gcf and the corresponding squashed gcf at the
squashed position. -/
theorem succ_nth_conv'_eq_squashGCF_nth_conv' :
    g.convs' (n + 1) = (squashGCF g n).convs' n := by
  cases n with
  | zero =>
    cases g_s_head_eq : g.s.get? 0 <;>
      simp [g_s_head_eq, squashGCF, convs', convs'Aux, Stream'.Seq.head]
  | succ =>
    simp only [succ_succ_nth_conv'Aux_eq_succ_nth_conv'Aux_squashSeq, convs',
      squashGCF]

/-- The auxiliary continuants before the squashed position stay the same. -/
theorem contsAux_eq_contsAux_squashGCF_of_le {m : ℕ} :
    m ≤ n → contsAux g m = (squashGCF g n).contsAux m :=
  Nat.strong_induction_on m
    (by
      clear m
      intro m IH m_le_n
      cases' m with m'
      · rfl
      · cases' n with n'
        · exact (m'.not_succ_le_zero m_le_n).elim
        -- 1 ≰ 0
        · cases' m' with m''
          · rfl
          · -- get some inequalities to instantiate the IH for m'' and m'' + 1
            have m'_lt_n : m'' + 1 < n' + 1 := m_le_n
            have succ_m''th_contsAux_eq := IH (m'' + 1) (lt_add_one (m'' + 1)) m'_lt_n.le
            have : m'' < m'' + 2 := lt_add_of_pos_right m'' zero_lt_two
            have m''th_contsAux_eq := IH m'' this (le_trans this.le m_le_n)
            have : (squashGCF g (n' + 1)).s.get? m'' = g.s.get? m'' :=
              squashGCF_nth_of_lt (Nat.succ_lt_succ_iff.mp m'_lt_n)
            simp [contsAux, succ_m''th_contsAux_eq, m''th_contsAux_eq, this])

end WithDivisionRing

/-- The convergents coincide in the expected way at the squashed position if the partial denominator
at the squashed position is not zero. -/
theorem succ_nth_conv_eq_squashGCF_nth_conv [Field K]
    (nth_partDen_ne_zero : ∀ {b : K}, g.partDens.get? n = some b → b ≠ 0) :
    g.convs (n + 1) = (squashGCF g n).convs n := by
  cases' Decidable.em (g.TerminatedAt n) with terminatedAt_n not_terminatedAt_n
  · have : squashGCF g n = g := squashGCF_eq_self_of_terminated terminatedAt_n
    simp only [this, convs_stable_of_terminated n.le_succ terminatedAt_n]
  · obtain ⟨⟨a, b⟩, s_nth_eq⟩ : ∃ gp_n, g.s.get? n = some gp_n :=
      Option.ne_none_iff_exists'.mp not_terminatedAt_n
    have b_ne_zero : b ≠ 0 := nth_partDen_ne_zero (partDen_eq_s_b s_nth_eq)
    cases n with
    | zero =>
      suffices (b * g.h + a) / b = g.h + a / b by
        simpa [squashGCF, s_nth_eq, conv_eq_conts_a_div_conts_b,
          conts_recurrenceAux s_nth_eq zeroth_contAux_eq_one_zero first_contAux_eq_h_one]
      calc
        (b * g.h + a) / b = b * g.h / b + a / b := by ring
        -- requires `Field`, not `DivisionRing`
        _ = g.h + a / b := by rw [mul_div_cancel_left₀ _ b_ne_zero]
    | succ n' =>
      obtain ⟨⟨pa, pb⟩, s_n'th_eq⟩ : ∃ gp_n', g.s.get? n' = some gp_n' :=
        g.s.ge_stable n'.le_succ s_nth_eq
      -- Notations
      let g' := squashGCF g (n' + 1)
      set pred_conts := g.contsAux (n' + 1) with succ_n'th_contsAux_eq
      set ppred_conts := g.contsAux n' with n'th_contsAux_eq
      let pA := pred_conts.a
      let pB := pred_conts.b
      let ppA := ppred_conts.a
      let ppB := ppred_conts.b
      set pred_conts' := g'.contsAux (n' + 1) with succ_n'th_contsAux_eq'
      set ppred_conts' := g'.contsAux n' with n'th_contsAux_eq'
      let pA' := pred_conts'.a
      let pB' := pred_conts'.b
      let ppA' := ppred_conts'.a
      let ppB' := ppred_conts'.b
      -- first compute the convergent of the squashed gcf
      have : g'.convs (n' + 1) =
          ((pb + a / b) * pA' + pa * ppA') / ((pb + a / b) * pB' + pa * ppB') := by
        have : g'.s.get? n' = some ⟨pa, pb + a / b⟩ :=
          squashSeq_nth_of_not_terminated s_n'th_eq s_nth_eq
        rw [conv_eq_conts_a_div_conts_b,
          conts_recurrenceAux this n'th_contsAux_eq'.symm succ_n'th_contsAux_eq'.symm]
      rw [this]
      -- then compute the convergent of the original gcf by recursively unfolding the continuants
      -- computation twice
      have : g.convs (n' + 2) =
          (b * (pb * pA + pa * ppA) + a * pA) / (b * (pb * pB + pa * ppB) + a * pB) := by
        -- use the recurrence once
        have : g.contsAux (n' + 2) = ⟨pb * pA + pa * ppA, pb * pB + pa * ppB⟩ :=
          contsAux_recurrence s_n'th_eq n'th_contsAux_eq.symm succ_n'th_contsAux_eq.symm
        -- and a second time
        rw [conv_eq_conts_a_div_conts_b,
          conts_recurrenceAux s_nth_eq succ_n'th_contsAux_eq.symm this]
      rw [this]
      suffices
        ((pb + a / b) * pA + pa * ppA) / ((pb + a / b) * pB + pa * ppB) =
          (b * (pb * pA + pa * ppA) + a * pA) / (b * (pb * pB + pa * ppB) + a * pB) by
        obtain ⟨eq1, eq2, eq3, eq4⟩ : pA' = pA ∧ pB' = pB ∧ ppA' = ppA ∧ ppB' = ppB := by
          simp [*, pA', pB', ppA', ppB',
            (contsAux_eq_contsAux_squashGCF_of_le <| le_refl <| n' + 1).symm,
            (contsAux_eq_contsAux_squashGCF_of_le n'.le_succ).symm]
        symm
        simpa only [eq1, eq2, eq3, eq4, mul_div_cancel_right₀ _ b_ne_zero]
      field_simp
      congr 1 <;> ring

end Squash

/-- Shows that the recurrence relation (`convs`) and direct evaluation (`convs'`) of the
generalized continued fraction coincide at position `n` if the sequence of fractions contains
strictly positive values only.
Requiring positivity of all values is just one possible condition to obtain this result.
For example, the dual - sequences with strictly negative values only - would also work.

In practice, one most commonly deals with regular continued fractions, which satisfy the
positivity criterion required here. The analogous result for them
(see `ContFract.convs_eq_convs`) hence follows directly from this theorem.
-/
theorem convs_eq_convs' [LinearOrderedField K]
    (s_pos : ∀ {gp : Pair K} {m : ℕ}, m < n → g.s.get? m = some gp → 0 < gp.a ∧ 0 < gp.b) :
    g.convs n = g.convs' n := by
  induction n generalizing g with
  | zero => simp
  | succ n IH =>
    let g' := squashGCF g n
    -- first replace the rhs with the squashed computation
    suffices g.convs (n + 1) = g'.convs' n by
      rwa [succ_nth_conv'_eq_squashGCF_nth_conv']
    cases' Decidable.em (TerminatedAt g n) with terminatedAt_n not_terminatedAt_n
    · have g'_eq_g : g' = g := squashGCF_eq_self_of_terminated terminatedAt_n
      rw [convs_stable_of_terminated n.le_succ terminatedAt_n, g'_eq_g, IH _]
      intro _ _ m_lt_n s_mth_eq
      exact s_pos (Nat.lt.step m_lt_n) s_mth_eq
    · suffices g.convs (n + 1) = g'.convs n by
        -- invoke the IH for the squashed gcf
        rwa [← IH]
        intro gp' m m_lt_n s_mth_eq'
        -- case distinction on m + 1 = n or m + 1 < n
        cases' m_lt_n with n succ_m_lt_n
        · -- the difficult case at the squashed position: we first obtain the values from
          -- the sequence
          obtain ⟨gp_succ_m, s_succ_mth_eq⟩ : ∃ gp_succ_m, g.s.get? (m + 1) = some gp_succ_m :=
            Option.ne_none_iff_exists'.mp not_terminatedAt_n
          obtain ⟨gp_m, mth_s_eq⟩ : ∃ gp_m, g.s.get? m = some gp_m :=
            g.s.ge_stable m.le_succ s_succ_mth_eq
          -- we then plug them into the recurrence
          suffices 0 < gp_m.a ∧ 0 < gp_m.b + gp_succ_m.a / gp_succ_m.b by
            have ot : g'.s.get? m = some ⟨gp_m.a, gp_m.b + gp_succ_m.a / gp_succ_m.b⟩ :=
              squashSeq_nth_of_not_terminated mth_s_eq s_succ_mth_eq
            have : gp' = ⟨gp_m.a, gp_m.b + gp_succ_m.a / gp_succ_m.b⟩ := by
              simp_all only [Option.some.injEq]
            rwa [this]
          have m_lt_n : m < m.succ := Nat.lt_succ_self m
          refine ⟨(s_pos (Nat.lt.step m_lt_n) mth_s_eq).left, ?_⟩
          refine add_pos (s_pos (Nat.lt.step m_lt_n) mth_s_eq).right ?_
          have : 0 < gp_succ_m.a ∧ 0 < gp_succ_m.b := s_pos (lt_add_one <| m + 1) s_succ_mth_eq
          exact div_pos this.left this.right
        · -- the easy case: before the squashed position, nothing changes
          refine s_pos (Nat.lt.step <| Nat.lt.step succ_m_lt_n) ?_
          exact Eq.trans (squashGCF_nth_of_lt succ_m_lt_n).symm s_mth_eq'
      -- now the result follows from the fact that the convergents coincide at the squashed position
      -- as established in `succ_nth_conv_eq_squashGCF_nth_conv`.
      have : ∀ ⦃b⦄, g.partDens.get? n = some b → b ≠ 0 := by
        intro b nth_partDen_eq
        obtain ⟨gp, s_nth_eq, ⟨refl⟩⟩ : ∃ gp, g.s.get? n = some gp ∧ gp.b = b :=
          exists_s_b_of_partDen nth_partDen_eq
        exact (ne_of_lt (s_pos (lt_add_one n) s_nth_eq).right).symm
      exact succ_nth_conv_eq_squashGCF_nth_conv @this

end GenContFract

open GenContFract

namespace ContFract

/-- Shows that the recurrence relation (`convs`) and direct evaluation (`convs'`) of a
(regular) continued fraction coincide. -/
nonrec theorem convs_eq_convs' [LinearOrderedField K] {c : ContFract K} :
    (↑c : GenContFract K).convs = (↑c : GenContFract K).convs' := by
  ext n
  apply convs_eq_convs'
  intro gp m _ s_nth_eq
<<<<<<< HEAD
  refine ⟨zero_lt_one.trans_le
    ((c : SimpContFract K).property m gp.a (partNum_eq_s_a s_nth_eq)).symm.le, ?_⟩
  rcases c.property.2 m gp.b <| partDen_eq_s_b s_nth_eq with ⟨m, hm⟩
  rw [hm]; exact_mod_cast m.pos
#align continued_fraction.convergents_eq_convergents' ContFract.convs_eq_convs'
=======
  exact ⟨zero_lt_one.trans_le ((c : SimpContFract K).property m gp.a
    (partNum_eq_s_a s_nth_eq)).symm.le, c.property m gp.b <| partDen_eq_s_b s_nth_eq⟩
>>>>>>> e64157db

end ContFract<|MERGE_RESOLUTION|>--- conflicted
+++ resolved
@@ -389,15 +389,9 @@
   ext n
   apply convs_eq_convs'
   intro gp m _ s_nth_eq
-<<<<<<< HEAD
   refine ⟨zero_lt_one.trans_le
     ((c : SimpContFract K).property m gp.a (partNum_eq_s_a s_nth_eq)).symm.le, ?_⟩
   rcases c.property.2 m gp.b <| partDen_eq_s_b s_nth_eq with ⟨m, hm⟩
   rw [hm]; exact_mod_cast m.pos
-#align continued_fraction.convergents_eq_convergents' ContFract.convs_eq_convs'
-=======
-  exact ⟨zero_lt_one.trans_le ((c : SimpContFract K).property m gp.a
-    (partNum_eq_s_a s_nth_eq)).symm.le, c.property m gp.b <| partDen_eq_s_b s_nth_eq⟩
->>>>>>> e64157db
 
 end ContFract