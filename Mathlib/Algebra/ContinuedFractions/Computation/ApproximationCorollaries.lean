--- conflicted
+++ resolved
@@ -16,26 +16,18 @@
 
 ## Summary
 
-<<<<<<< HEAD
-Using the equivalence of the convergents computations (`GCF.convs` and `GCF.convs'`) for
-=======
-We show that the gcf given by `GenContFract.of` in fact is a (regular) continued
-fraction. Using the equivalence of the convergents computations
+Using the equivalence of the convergents computations
 (`GenContFract.convs` and `GenContFract.convs'`) for
->>>>>>> dd036dd1
 continued fractions (see `Algebra.ContinuedFractions.ConvergentsEquiv`), it follows that the
 convergents computations for `GenContFract.of` are equivalent.
 
 Moreover, we show the convergence of the continued fractions computations, that is
 `(GenContFract.of v).convs` indeed computes `v` in the limit.
 
-<<<<<<< HEAD
-=======
 ## Main Definitions
 
 - `ContFract.of` returns the (regular) continued fraction of a value.
 
->>>>>>> dd036dd1
 ## Main Theorems
 
 - `GenContFract.of_convs_eq_convs'` shows that the convergents computations for
@@ -54,31 +46,7 @@
 open GenContFract
 open scoped Topology
 
-<<<<<<< HEAD
-namespace GCF
-=======
-theorem GenContFract.of_isSimpContFract :
-    (of v).IsSimpContFract := fun _ _ nth_partNum_eq =>
-  of_partNum_eq_one nth_partNum_eq
-#align generalized_continued_fraction.of_is_simple_continued_fraction GenContFract.of_isSimpContFract
-
-/-- Creates the simple continued fraction of a value. -/
-nonrec def SimpContFract.of : SimpContFract K :=
-  ⟨of v, GenContFract.of_isSimpContFract v⟩
-#align simple_continued_fraction.of SimpContFract.of
-
-theorem SimpContFract.of_isContFract :
-    (SimpContFract.of v).IsContFract := fun _ _ nth_partDen_eq =>
-  lt_of_lt_of_le zero_lt_one (of_one_le_get?_partDen nth_partDen_eq)
-#align simple_continued_fraction.of_is_continued_fraction SimpContFract.of_isContFract
-
-/-- Creates the continued fraction of a value. -/
-def ContFract.of : ContFract K :=
-  ⟨SimpContFract.of v, SimpContFract.of_isContFract v⟩
-#align continued_fraction.of ContFract.of
-
 namespace GenContFract
->>>>>>> dd036dd1
 
 theorem of_convs_eq_convs' : (of v).convs = (of v).convs' :=
   @ContFract.convs_eq_convs' _ _ (ContFract.of v)
