/-
Copyright (c) 2020 Anne Baanen. All rights reserved.
Released under Apache 2.0 license as described in the file LICENSE.
Authors: Nathaniel Thomas, Jeremy Avigad, Johannes Hölzl, Mario Carneiro, Anne Baanen,
  Frédéric Dupuis, Heather Macbeth
-/
import Mathlib.Algebra.Module.LinearMap.Defs
import Mathlib.Algebra.Module.Pi
import Mathlib.GroupTheory.GroupAction.DomAct.Basic

/-!
# Further results on (semi)linear maps
-/


assert_not_exists Submonoid
assert_not_exists Finset
assert_not_exists Star

open Function

universe u u' v w x y z

<<<<<<< HEAD
variable {R R₂ S M M₂ : Type*}
=======
variable {R R' S M M' : Type*}
>>>>>>> 7bdc0c73

namespace LinearMap

section SMul

variable [Semiring R] [Semiring R']
variable [AddCommMonoid M] [AddCommMonoid M']
variable [Module R M] [Module R' M']
variable {σ₁₂ : R →+* R'}

variable {S' T' : Type*}
variable [Monoid S'] [DistribMulAction S' M] [SMulCommClass R S' M]
variable [Monoid T'] [DistribMulAction T' M] [SMulCommClass R T' M]

instance : SMul S'ᵈᵐᵃ (M →ₛₗ[σ₁₂] M') where
  smul a f :=
    { toFun := a • (f : M → M')
      map_add' := fun x y ↦ by simp only [DomMulAct.smul_apply, f.map_add, smul_add]
      map_smul' := fun c x ↦ by simp_rw [DomMulAct.smul_apply, ← smul_comm, f.map_smulₛₗ] }

theorem _root_.DomMulAct.smul_linearMap_apply (a : S'ᵈᵐᵃ) (f : M →ₛₗ[σ₁₂] M') (x : M) :
    (a • f) x = f (DomMulAct.mk.symm a • x) :=
  rfl

@[simp]
theorem _root_.DomMulAct.mk_smul_linearMap_apply (a : S') (f : M →ₛₗ[σ₁₂] M') (x : M) :
    (DomMulAct.mk a • f) x = f (a • x) :=
  rfl

theorem  _root_.DomMulAct.coe_smul_linearMap (a : S'ᵈᵐᵃ) (f : M →ₛₗ[σ₁₂] M') :
    (a • f : M →ₛₗ[σ₁₂] M') = a • (f : M → M') :=
  rfl

instance [SMulCommClass S' T' M] : SMulCommClass S'ᵈᵐᵃ T'ᵈᵐᵃ (M →ₛₗ[σ₁₂] M') :=
  ⟨fun s t f ↦ ext fun m ↦ by simp_rw [DomMulAct.smul_linearMap_apply, smul_comm]⟩

end SMul


section Actions

<<<<<<< HEAD
variable [Semiring R] [Semiring R₂]
variable [AddCommMonoid M] [AddCommMonoid M₂]
variable [Module R M] [Module R₂ M₂]
variable {σ₁₂ : R →+* R₂}
=======
variable [Semiring R] [Semiring R']
variable [AddCommMonoid M] [AddCommMonoid M']
variable [Module R M] [Module R' M']
variable {σ₁₂ : R →+* R'}
>>>>>>> 7bdc0c73

section SMul

instance {S'} [Monoid S'] [DistribMulAction S' M] [SMulCommClass R S' M] :
    DistribMulAction S'ᵈᵐᵃ (M →ₛₗ[σ₁₂] M') where
  one_smul _ := ext fun _ ↦ congr_arg _ (one_smul _ _)
  mul_smul _ _ _ := ext fun _ ↦ congr_arg _ (mul_smul _ _ _)
  smul_add _ _ _ := ext fun _ ↦ rfl
  smul_zero _ := ext fun _ ↦ rfl

end SMul

section Module

variable [Semiring S] [Module S M] [Module S M'] [SMulCommClass R' S M']

instance [NoZeroSMulDivisors S M'] : NoZeroSMulDivisors S (M →ₛₗ[σ₁₂] M') :=
  coe_injective.noZeroSMulDivisors _ rfl coe_smul

instance [SMulCommClass R S M] : Module Sᵈᵐᵃ (M →ₛₗ[σ₁₂] M') where
  add_smul _ _ _ := ext fun _ ↦ by
    simp_rw [add_apply, DomMulAct.smul_linearMap_apply, ← map_add, ← add_smul]; rfl
  zero_smul _ := ext fun _ ↦ by erw [DomMulAct.smul_linearMap_apply, zero_smul, map_zero]; rfl

end Module

end Actions

end LinearMap<|MERGE_RESOLUTION|>--- conflicted
+++ resolved
@@ -21,11 +21,7 @@
 
 universe u u' v w x y z
 
-<<<<<<< HEAD
-variable {R R₂ S M M₂ : Type*}
-=======
 variable {R R' S M M' : Type*}
->>>>>>> 7bdc0c73
 
 namespace LinearMap
 
@@ -67,17 +63,10 @@
 
 section Actions
 
-<<<<<<< HEAD
-variable [Semiring R] [Semiring R₂]
-variable [AddCommMonoid M] [AddCommMonoid M₂]
-variable [Module R M] [Module R₂ M₂]
-variable {σ₁₂ : R →+* R₂}
-=======
 variable [Semiring R] [Semiring R']
 variable [AddCommMonoid M] [AddCommMonoid M']
 variable [Module R M] [Module R' M']
 variable {σ₁₂ : R →+* R'}
->>>>>>> 7bdc0c73
 
 section SMul
 
