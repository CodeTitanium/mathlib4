/-
Copyright (c) 2020 Anne Baanen. All rights reserved.
Released under Apache 2.0 license as described in the file LICENSE.
Authors: Nathaniel Thomas, Jeremy Avigad, Johannes Hölzl, Mario Carneiro, Anne Baanen,
  Frédéric Dupuis, Heather Macbeth
-/
import Mathlib.Algebra.Module.LinearMap

#align_import algebra.module.equiv from "leanprover-community/mathlib"@"ea94d7cd54ad9ca6b7710032868abb7c6a104c9c"

/-!
# (Semi)linear equivalences

In this file we define

* `LinearEquiv σ M M₂`, `M ≃ₛₗ[σ] M₂`: an invertible semilinear map. Here, `σ` is a `RingHom`
  from `R` to `R₂` and an `e : M ≃ₛₗ[σ] M₂` satisfies `e (c • x) = (σ c) • (e x)`. The plain
  linear version, with `σ` being `RingHom.id R`, is denoted by `M ≃ₗ[R] M₂`, and the
  star-linear version (with `σ` being `starRingEnd`) is denoted by `M ≃ₗ⋆[R] M₂`.

## Implementation notes

To ensure that composition works smoothly for semilinear equivalences, we use the typeclasses
`RingHomCompTriple`, `RingHomInvPair` and `RingHomSurjective` from
`Algebra/Ring/CompTypeclasses`.

The group structure on automorphisms, `LinearEquiv.automorphismGroup`, is provided elsewhere.

## TODO

* Parts of this file have not yet been generalized to semilinear maps

## Tags

linear equiv, linear equivalences, linear isomorphism, linear isomorphic
-/

open Function

universe u u' v w x y z

variable {R : Type*} {R₁ : Type*} {R₂ : Type*} {R₃ : Type*}
variable {k : Type*} {S : Type*} {M : Type*} {M₁ : Type*} {M₂ : Type*} {M₃ : Type*}
variable {N₁ : Type*} {N₂ : Type*} {N₃ : Type*} {N₄ : Type*} {ι : Type*}

section

/-- A linear equivalence is an invertible linear map. -/
--Porting note: TODO @[nolint has_nonempty_instance]
structure LinearEquiv {R : Type*} {S : Type*} [Semiring R] [Semiring S] (σ : R →+* S)
  {σ' : S →+* R} [RingHomInvPair σ σ'] [RingHomInvPair σ' σ] (M : Type*) (M₂ : Type*)
  [AddCommMonoid M] [AddCommMonoid M₂] [Module R M] [Module S M₂] extends LinearMap σ M M₂, M ≃+ M₂
#align linear_equiv LinearEquiv

attribute [coe] LinearEquiv.toLinearMap

/-- The linear map underlying a linear equivalence. -/
add_decl_doc LinearEquiv.toLinearMap
#align linear_equiv.to_linear_map LinearEquiv.toLinearMap

/-- The additive equivalence of types underlying a linear equivalence. -/
add_decl_doc LinearEquiv.toAddEquiv
#align linear_equiv.to_add_equiv LinearEquiv.toAddEquiv

/-- The backwards directed function underlying a linear equivalence. -/
add_decl_doc LinearEquiv.invFun

/-- `LinearEquiv.invFun` is a right inverse to the linear equivalence's underlying function. -/
add_decl_doc LinearEquiv.right_inv

/-- `LinearEquiv.invFun` is a left inverse to the linear equivalence's underlying function. -/
add_decl_doc LinearEquiv.left_inv

/-- The notation `M ≃ₛₗ[σ] M₂` denotes the type of linear equivalences between `M` and `M₂` over a
ring homomorphism `σ`. -/
notation:50 M " ≃ₛₗ[" σ "] " M₂ => LinearEquiv σ M M₂

/-- The notation `M ≃ₗ [R] M₂` denotes the type of linear equivalences between `M` and `M₂` over
a plain linear map `M →ₗ M₂`. -/
notation:50 M " ≃ₗ[" R "] " M₂ => LinearEquiv (RingHom.id R) M M₂

/-- The notation `M ≃ₗ⋆[R] M₂` denotes the type of star-linear equivalences between `M` and `M₂`
over the `⋆` endomorphism of the underlying starred ring `R`. -/
notation:50 M " ≃ₗ⋆[" R "] " M₂ => LinearEquiv (starRingEnd R) M M₂

/-- `SemilinearEquivClass F σ M M₂` asserts `F` is a type of bundled `σ`-semilinear equivs
`M → M₂`.

See also `LinearEquivClass F R M M₂` for the case where `σ` is the identity map on `R`.

A map `f` between an `R`-module and an `S`-module over a ring homomorphism `σ : R →+* S`
is semilinear if it satisfies the two properties `f (x + y) = f x + f y` and
`f (c • x) = (σ c) • f x`. -/
<<<<<<< HEAD
class SemilinearEquivClass (F : Type _) {R S : outParam (Type _)} [Semiring R] [Semiring S]
  (σ : outParam (R →+* S)) {σ' : outParam (S →+* R)}
  [RingHomInvPair σ σ'] [RingHomInvPair σ' σ]
  (M M₂ : outParam (Type _)) [AddCommMonoid M] [AddCommMonoid M₂] [Module R M] [Module S M₂] extends
=======
class SemilinearEquivClass (F : Type*) {R S : outParam (Type*)} [Semiring R] [Semiring S]
  (σ : outParam <| R →+* S) {σ' : outParam <| S →+* R} [RingHomInvPair σ σ'] [RingHomInvPair σ' σ]
  (M M₂ : outParam (Type*)) [AddCommMonoid M] [AddCommMonoid M₂] [Module R M] [Module S M₂] extends
>>>>>>> a075669f
  AddEquivClass F M M₂ where
  -- TO DO : call it map_smulₛₗ ?
  /-- Applying a semilinear equivalence `f` over `σ` to `r • x ` equals `σ r • f x`. -/
  map_smul : ∀ (f : F) (r : R) (x : M), f (r • x) = σ r • f x
#align semilinear_equiv_class SemilinearEquivClass

-- `R, S, σ, σ'` become metavars, but it's OK since they are outparams.

/-- `LinearEquivClass F R M M₂` asserts `F` is a type of bundled `R`-linear equivs `M → M₂`.
This is an abbreviation for `SemilinearEquivClass F (RingHom.id R) M M₂`.
-/
abbrev LinearEquivClass (F : Type*) (R M M₂ : outParam (Type*)) [Semiring R] [AddCommMonoid M]
    [AddCommMonoid M₂] [Module R M] [Module R M₂] :=
  SemilinearEquivClass F (RingHom.id R) M M₂
#align linear_equiv_class LinearEquivClass

end

namespace SemilinearEquivClass

variable (F : Type*) [Semiring R] [Semiring S]

variable [AddCommMonoid M] [AddCommMonoid M₁] [AddCommMonoid M₂]

variable [Module R M] [Module S M₂] {σ : R →+* S} {σ' : S →+* R}

instance (priority := 100) [RingHomInvPair σ σ'] [RingHomInvPair σ' σ]
  [s : SemilinearEquivClass F σ M M₂] : SemilinearMapClass F σ M M₂ :=
  { s with
    coe := (s.coe : F → M → M₂)
    coe_injective' := @FunLike.coe_injective F _ _ _ }

end SemilinearEquivClass

namespace LinearEquiv

section AddCommMonoid

variable {M₄ : Type*}

variable [Semiring R] [Semiring S]

section

variable [AddCommMonoid M] [AddCommMonoid M₁] [AddCommMonoid M₂]

variable [Module R M] [Module S M₂] {σ : R →+* S} {σ' : S →+* R}

variable [RingHomInvPair σ σ'] [RingHomInvPair σ' σ]

instance : Coe (M ≃ₛₗ[σ] M₂) (M →ₛₗ[σ] M₂) :=
  ⟨toLinearMap⟩

-- This exists for compatibility, previously `≃ₗ[R]` extended `≃` instead of `≃+`.
/-- The equivalence of types underlying a linear equivalence. -/
def toEquiv : (M ≃ₛₗ[σ] M₂) → M ≃ M₂ := fun f => f.toAddEquiv.toEquiv
#align linear_equiv.to_equiv LinearEquiv.toEquiv

theorem toEquiv_injective : Function.Injective (toEquiv : (M ≃ₛₗ[σ] M₂) → M ≃ M₂) :=
  fun ⟨⟨⟨_, _⟩, _⟩, _, _, _⟩ ⟨⟨⟨_, _⟩, _⟩, _, _, _⟩ h =>
    (LinearEquiv.mk.injEq _ _ _ _ _ _ _ _).mpr
      ⟨LinearMap.ext (congr_fun (Equiv.mk.inj h).1), (Equiv.mk.inj h).2⟩
#align linear_equiv.to_equiv_injective LinearEquiv.toEquiv_injective

@[simp]
theorem toEquiv_inj {e₁ e₂ : M ≃ₛₗ[σ] M₂} : e₁.toEquiv = e₂.toEquiv ↔ e₁ = e₂ :=
  toEquiv_injective.eq_iff
#align linear_equiv.to_equiv_inj LinearEquiv.toEquiv_inj

theorem toLinearMap_injective : Injective (toLinearMap : (M ≃ₛₗ[σ] M₂) → M →ₛₗ[σ] M₂) :=
  fun _ _ H => toEquiv_injective <| Equiv.ext <| LinearMap.congr_fun H
#align linear_equiv.to_linear_map_injective LinearEquiv.toLinearMap_injective

@[simp, norm_cast]
theorem toLinearMap_inj {e₁ e₂ : M ≃ₛₗ[σ] M₂} : (↑e₁ : M →ₛₗ[σ] M₂) = e₂ ↔ e₁ = e₂ :=
  toLinearMap_injective.eq_iff
#align linear_equiv.to_linear_map_inj LinearEquiv.toLinearMap_inj

instance : SemilinearEquivClass (M ≃ₛₗ[σ] M₂) σ M M₂ where
  inv := LinearEquiv.invFun
  coe_injective' _ _ h _ := toLinearMap_injective (FunLike.coe_injective h)
  left_inv := LinearEquiv.left_inv
  right_inv := LinearEquiv.right_inv
  map_add := (·.map_add') --map_add' Porting note: TODO why did I need to change this?
-- TODO : was map_smulₛₗ
  map_smul := (·.map_smul') --map_smul' Porting note: TODO why did I need to change this?

-- Porting note: moved to a lower line since there is no shortcut `CoeFun` instance any more
@[simp]
theorem coe_mk {to_fun inv_fun map_add map_smul left_inv right_inv} :
    (⟨⟨⟨to_fun, map_add⟩, map_smul⟩, inv_fun, left_inv, right_inv⟩ : M ≃ₛₗ[σ] M₂) = to_fun := rfl
#align linear_equiv.coe_mk LinearEquiv.coe_mk

theorem coe_injective : @Injective (M ≃ₛₗ[σ] M₂) (M → M₂) CoeFun.coe :=
  FunLike.coe_injective
#align linear_equiv.coe_injective LinearEquiv.coe_injective

end

section

variable [Semiring R₁] [Semiring R₂] [Semiring R₃]

variable [AddCommMonoid M] [AddCommMonoid M₁] [AddCommMonoid M₂]

variable [AddCommMonoid M₃] [AddCommMonoid M₄]

variable [AddCommMonoid N₁] [AddCommMonoid N₂]

variable {module_M : Module R M} {module_S_M₂ : Module S M₂} {σ : R →+* S} {σ' : S →+* R}

variable {re₁ : RingHomInvPair σ σ'} {re₂ : RingHomInvPair σ' σ}

variable (e e' : M ≃ₛₗ[σ] M₂)

@[simp, norm_cast]
theorem coe_coe : ⇑(e : M →ₛₗ[σ] M₂) = e :=
  rfl
#align linear_equiv.coe_coe LinearEquiv.coe_coe

@[simp]
theorem coe_toEquiv : ⇑(e.toEquiv) = e :=
  rfl
#align linear_equiv.coe_to_equiv LinearEquiv.coe_toEquiv

@[simp]
theorem coe_toLinearMap : ⇑e.toLinearMap = e :=
  rfl
#align linear_equiv.coe_to_linear_map LinearEquiv.coe_toLinearMap

-- porting note: no longer a `simp`
theorem toFun_eq_coe : e.toFun = e := rfl
#align linear_equiv.to_fun_eq_coe LinearEquiv.toFun_eq_coe

section

variable {e e'}

@[ext]
theorem ext (h : ∀ x, e x = e' x) : e = e' :=
  FunLike.ext _ _ h
#align linear_equiv.ext LinearEquiv.ext

theorem ext_iff : e = e' ↔ ∀ x, e x = e' x :=
  FunLike.ext_iff
#align linear_equiv.ext_iff LinearEquiv.ext_iff

protected theorem congr_arg {x x'} : x = x' → e x = e x' :=
  FunLike.congr_arg e
#align linear_equiv.congr_arg LinearEquiv.congr_arg

protected theorem congr_fun (h : e = e') (x : M) : e x = e' x :=
  FunLike.congr_fun h x
#align linear_equiv.congr_fun LinearEquiv.congr_fun

end

section

variable (M R)

/-- The identity map is a linear equivalence. -/
@[refl]
def refl [Module R M] : M ≃ₗ[R] M :=
  { LinearMap.id, Equiv.refl M with }
#align linear_equiv.refl LinearEquiv.refl

end

@[simp]
theorem refl_apply [Module R M] (x : M) : refl R M x = x :=
  rfl
#align linear_equiv.refl_apply LinearEquiv.refl_apply

/-- Linear equivalences are symmetric. -/
@[symm]
def symm (e : M ≃ₛₗ[σ] M₂) : M₂ ≃ₛₗ[σ'] M :=
  { e.toLinearMap.inverse e.invFun e.left_inv e.right_inv,
    e.toEquiv.symm with
    toFun := e.toLinearMap.inverse e.invFun e.left_inv e.right_inv
    invFun := e.toEquiv.symm.invFun
-- was map_smulₛₗ
    map_smul' := fun r x => by dsimp only; rw [SemilinearMapClass.map_smul] }
#align linear_equiv.symm LinearEquiv.symm

-- Porting note: this is new
/-- See Note [custom simps projection] -/
def Simps.apply {R : Type*} {S : Type*} [Semiring R] [Semiring S]
    {σ : R →+* S} {σ' : S →+* R} [RingHomInvPair σ σ'] [RingHomInvPair σ' σ]
    {M : Type*} {M₂ : Type*} [AddCommMonoid M] [AddCommMonoid M₂] [Module R M] [Module S M₂]
    (e : M ≃ₛₗ[σ] M₂) : M → M₂ :=
  e
#align linear_equiv.simps.apply LinearEquiv.Simps.apply

/-- See Note [custom simps projection] -/
def Simps.symm_apply {R : Type*} {S : Type*} [Semiring R] [Semiring S]
    {σ : R →+* S} {σ' : S →+* R} [RingHomInvPair σ σ'] [RingHomInvPair σ' σ]
    {M : Type*} {M₂ : Type*} [AddCommMonoid M] [AddCommMonoid M₂] [Module R M] [Module S M₂]
    (e : M ≃ₛₗ[σ] M₂) : M₂ → M :=
  e.symm
#align linear_equiv.simps.symm_apply LinearEquiv.Simps.symm_apply

initialize_simps_projections LinearEquiv (toFun → apply, invFun → symm_apply)

@[simp]
theorem invFun_eq_symm : e.invFun = e.symm :=
  rfl
#align linear_equiv.inv_fun_eq_symm LinearEquiv.invFun_eq_symm

@[simp]
theorem coe_toEquiv_symm : e.toEquiv.symm = e.symm :=
  rfl
#align linear_equiv.coe_to_equiv_symm LinearEquiv.coe_toEquiv_symm

variable {module_M₁ : Module R₁ M₁} {module_M₂ : Module R₂ M₂} {module_M₃ : Module R₃ M₃}

variable {module_N₁ : Module R₁ N₁} {module_N₂ : Module R₁ N₂}

variable {σ₁₂ : R₁ →+* R₂} {σ₂₃ : R₂ →+* R₃} {σ₁₃ : R₁ →+* R₃}

variable {σ₂₁ : R₂ →+* R₁} {σ₃₂ : R₃ →+* R₂} {σ₃₁ : R₃ →+* R₁}

variable [RingHomCompTriple σ₁₂ σ₂₃ σ₁₃]

variable [RingHomCompTriple σ₃₂ σ₂₁ σ₃₁]

variable {re₁₂ : RingHomInvPair σ₁₂ σ₂₁} {re₂₃ : RingHomInvPair σ₂₃ σ₃₂}

variable [RingHomInvPair σ₁₃ σ₃₁] {re₂₁ : RingHomInvPair σ₂₁ σ₁₂}

variable {re₃₂ : RingHomInvPair σ₃₂ σ₂₃} [RingHomInvPair σ₃₁ σ₁₃]

variable (e₁₂ : M₁ ≃ₛₗ[σ₁₂] M₂) (e₂₃ : M₂ ≃ₛₗ[σ₂₃] M₃)

-- Porting note: Lean 4 aggressively removes unused variables declared using `variables`, so
-- we have to list all the variables explicitly here in order to match the Lean 3 signature.
set_option linter.unusedVariables false in
/-- Linear equivalences are transitive. -/
-- Note: the `RingHomCompTriple σ₃₂ σ₂₁ σ₃₁` is unused, but is convenient to carry around
-- implicitly for lemmas like `LinearEquiv.self_trans_symm`.
@[trans, nolint unusedArguments]
def trans
    [RingHomCompTriple σ₁₂ σ₂₃ σ₁₃] [RingHomCompTriple σ₃₂ σ₂₁ σ₃₁]
    {re₁₂ : RingHomInvPair σ₁₂ σ₂₁} {re₂₃ : RingHomInvPair σ₂₃ σ₃₂}
    [RingHomInvPair σ₁₃ σ₃₁] {re₂₁ : RingHomInvPair σ₂₁ σ₁₂}
    {re₃₂ : RingHomInvPair σ₃₂ σ₂₃} [RingHomInvPair σ₃₁ σ₁₃]
    (e₁₂ : M₁ ≃ₛₗ[σ₁₂] M₂) (e₂₃ : M₂ ≃ₛₗ[σ₂₃] M₃) : M₁ ≃ₛₗ[σ₁₃] M₃ :=
  { e₂₃.toLinearMap.comp e₁₂.toLinearMap, e₁₂.toEquiv.trans e₂₃.toEquiv with }
#align linear_equiv.trans LinearEquiv.trans

/-- The notation `e₁ ≪≫ₗ e₂` denotes the composition of the linear equivalences `e₁` and `e₂`. -/
infixl:80 " ≪≫ₗ " =>
  @LinearEquiv.trans _ _ _ _ _ _ _ _ _ _ _ _ _ _ _ (RingHom.id _) (RingHom.id _) (RingHom.id _)
    (RingHom.id _) (RingHom.id _) (RingHom.id _) RingHomCompTriple.ids RingHomCompTriple.ids
    RingHomInvPair.ids RingHomInvPair.ids RingHomInvPair.ids RingHomInvPair.ids RingHomInvPair.ids
    RingHomInvPair.ids

variable {e₁₂} {e₂₃}

@[simp]
theorem coe_toAddEquiv : e.toAddEquiv = e :=
  rfl
#align linear_equiv.coe_to_add_equiv LinearEquiv.coe_toAddEquiv

/-- The two paths coercion can take to an `AddMonoidHom` are equivalent -/
theorem toAddMonoidHom_commutes : e.toLinearMap.toAddMonoidHom = e.toAddEquiv.toAddMonoidHom :=
  rfl
#align linear_equiv.to_add_monoid_hom_commutes LinearEquiv.toAddMonoidHom_commutes

@[simp]
theorem trans_apply (c : M₁) : (e₁₂.trans e₂₃ : M₁ ≃ₛₗ[σ₁₃] M₃) c = e₂₃ (e₁₂ c) :=
  rfl
#align linear_equiv.trans_apply LinearEquiv.trans_apply

theorem coe_trans :
    (e₁₂.trans e₂₃ : M₁ →ₛₗ[σ₁₃] M₃) = (e₂₃ : M₂ →ₛₗ[σ₂₃] M₃).comp (e₁₂ : M₁ →ₛₗ[σ₁₂] M₂) :=
  rfl
#align linear_equiv.coe_trans LinearEquiv.coe_trans

@[simp]
theorem apply_symm_apply (c : M₂) : e (e.symm c) = c :=
  e.right_inv c
#align linear_equiv.apply_symm_apply LinearEquiv.apply_symm_apply

@[simp]
theorem symm_apply_apply (b : M) : e.symm (e b) = b :=
  e.left_inv b
#align linear_equiv.symm_apply_apply LinearEquiv.symm_apply_apply

@[simp]
theorem trans_symm : (e₁₂.trans e₂₃ : M₁ ≃ₛₗ[σ₁₃] M₃).symm = e₂₃.symm.trans e₁₂.symm :=
  rfl
#align linear_equiv.trans_symm LinearEquiv.trans_symm

theorem symm_trans_apply (c : M₃) :
    (e₁₂.trans e₂₃ : M₁ ≃ₛₗ[σ₁₃] M₃).symm c = e₁₂.symm (e₂₃.symm c) :=
  rfl
#align linear_equiv.symm_trans_apply LinearEquiv.symm_trans_apply

@[simp]
theorem trans_refl : e.trans (refl S M₂) = e :=
  toEquiv_injective e.toEquiv.trans_refl
#align linear_equiv.trans_refl LinearEquiv.trans_refl

@[simp]
theorem refl_trans : (refl R M).trans e = e :=
  toEquiv_injective e.toEquiv.refl_trans
#align linear_equiv.refl_trans LinearEquiv.refl_trans

theorem symm_apply_eq {x y} : e.symm x = y ↔ x = e y :=
  e.toEquiv.symm_apply_eq
#align linear_equiv.symm_apply_eq LinearEquiv.symm_apply_eq

theorem eq_symm_apply {x y} : y = e.symm x ↔ e y = x :=
  e.toEquiv.eq_symm_apply
#align linear_equiv.eq_symm_apply LinearEquiv.eq_symm_apply

theorem eq_comp_symm {α : Type*} (f : M₂ → α) (g : M₁ → α) : f = g ∘ e₁₂.symm ↔ f ∘ e₁₂ = g :=
  e₁₂.toEquiv.eq_comp_symm f g
#align linear_equiv.eq_comp_symm LinearEquiv.eq_comp_symm

theorem comp_symm_eq {α : Type*} (f : M₂ → α) (g : M₁ → α) : g ∘ e₁₂.symm = f ↔ g = f ∘ e₁₂ :=
  e₁₂.toEquiv.comp_symm_eq f g
#align linear_equiv.comp_symm_eq LinearEquiv.comp_symm_eq

theorem eq_symm_comp {α : Type*} (f : α → M₁) (g : α → M₂) : f = e₁₂.symm ∘ g ↔ e₁₂ ∘ f = g :=
  e₁₂.toEquiv.eq_symm_comp f g
#align linear_equiv.eq_symm_comp LinearEquiv.eq_symm_comp

theorem symm_comp_eq {α : Type*} (f : α → M₁) (g : α → M₂) : e₁₂.symm ∘ g = f ↔ g = e₁₂ ∘ f :=
  e₁₂.toEquiv.symm_comp_eq f g
#align linear_equiv.symm_comp_eq LinearEquiv.symm_comp_eq

variable [RingHomCompTriple σ₂₁ σ₁₃ σ₂₃] [RingHomCompTriple σ₃₁ σ₁₂ σ₃₂]

theorem eq_comp_toLinearMap_symm (f : M₂ →ₛₗ[σ₂₃] M₃) (g : M₁ →ₛₗ[σ₁₃] M₃) :
    f = g.comp e₁₂.symm.toLinearMap ↔ f.comp e₁₂.toLinearMap = g := by
  constructor <;> intro H <;> ext
  · simp [H, e₁₂.toEquiv.eq_comp_symm f g]
  · simp [← H, ← e₁₂.toEquiv.eq_comp_symm f g]
#align linear_equiv.eq_comp_to_linear_map_symm LinearEquiv.eq_comp_toLinearMap_symm

theorem comp_toLinearMap_symm_eq (f : M₂ →ₛₗ[σ₂₃] M₃) (g : M₁ →ₛₗ[σ₁₃] M₃) :
    g.comp e₁₂.symm.toLinearMap = f ↔ g = f.comp e₁₂.toLinearMap := by
  constructor <;> intro H <;> ext
  · simp [← H, ← e₁₂.toEquiv.comp_symm_eq f g]
  · simp [H, e₁₂.toEquiv.comp_symm_eq f g]
#align linear_equiv.comp_to_linear_map_symm_eq LinearEquiv.comp_toLinearMap_symm_eq

theorem eq_toLinearMap_symm_comp (f : M₃ →ₛₗ[σ₃₁] M₁) (g : M₃ →ₛₗ[σ₃₂] M₂) :
    f = e₁₂.symm.toLinearMap.comp g ↔ e₁₂.toLinearMap.comp f = g := by
  constructor <;> intro H <;> ext
  · simp [H, e₁₂.toEquiv.eq_symm_comp f g]
  · simp [← H, ← e₁₂.toEquiv.eq_symm_comp f g]
#align linear_equiv.eq_to_linear_map_symm_comp LinearEquiv.eq_toLinearMap_symm_comp

theorem toLinearMap_symm_comp_eq (f : M₃ →ₛₗ[σ₃₁] M₁) (g : M₃ →ₛₗ[σ₃₂] M₂) :
    e₁₂.symm.toLinearMap.comp g = f ↔ g = e₁₂.toLinearMap.comp f := by
  constructor <;> intro H <;> ext
  · simp [← H, ← e₁₂.toEquiv.symm_comp_eq f g]
  · simp [H, e₁₂.toEquiv.symm_comp_eq f g]
#align linear_equiv.to_linear_map_symm_comp_eq LinearEquiv.toLinearMap_symm_comp_eq

@[simp]
theorem refl_symm [Module R M] : (refl R M).symm = LinearEquiv.refl R M :=
  rfl
#align linear_equiv.refl_symm LinearEquiv.refl_symm

@[simp]
theorem self_trans_symm (f : M₁ ≃ₛₗ[σ₁₂] M₂) : f.trans f.symm = LinearEquiv.refl R₁ M₁ := by
  ext x
  simp
#align linear_equiv.self_trans_symm LinearEquiv.self_trans_symm

@[simp]
theorem symm_trans_self (f : M₁ ≃ₛₗ[σ₁₂] M₂) : f.symm.trans f = LinearEquiv.refl R₂ M₂ := by
  ext x
  simp
#align linear_equiv.symm_trans_self LinearEquiv.symm_trans_self

@[simp]  -- Porting note: norm_cast
theorem refl_toLinearMap [Module R M] : (LinearEquiv.refl R M : M →ₗ[R] M) = LinearMap.id :=
  rfl
#align linear_equiv.refl_to_linear_map LinearEquiv.refl_toLinearMap

@[simp]  -- Porting note: norm_cast
theorem comp_coe [Module R M] [Module R M₂] [Module R M₃] (f : M ≃ₗ[R] M₂) (f' : M₂ ≃ₗ[R] M₃) :
    (f' : M₂ →ₗ[R] M₃).comp (f : M →ₗ[R] M₂) = (f.trans f' : M ≃ₗ[R] M₃) :=
  rfl
#align linear_equiv.comp_coe LinearEquiv.comp_coe

@[simp]
theorem mk_coe (f h₁ h₂) : (LinearEquiv.mk e f h₁ h₂ : M ≃ₛₗ[σ] M₂) = e :=
  ext fun _ => rfl
#align linear_equiv.mk_coe LinearEquiv.mk_coe

protected theorem map_add (a b : M) : e (a + b) = e a + e b :=
  map_add e a b
#align linear_equiv.map_add LinearEquiv.map_add

protected theorem map_zero : e 0 = 0 :=
  map_zero e
#align linear_equiv.map_zero LinearEquiv.map_zero

protected theorem map_smulₛₗ (c : R) (x : M) : e (c • x) = (σ : R → S) c • e x :=
  e.map_smul' c x
#align linear_equiv.map_smulₛₗ LinearEquiv.map_smulₛₗ

theorem map_smul (e : N₁ ≃ₗ[R₁] N₂) (c : R₁) (x : N₁) : e (c • x) = c • e x :=
  e.map_smul' c x
#align linear_equiv.map_smul LinearEquiv.map_smul

theorem map_eq_zero_iff {x : M} : e x = 0 ↔ x = 0 :=
  e.toAddEquiv.map_eq_zero_iff
#align linear_equiv.map_eq_zero_iff LinearEquiv.map_eq_zero_iff

theorem map_ne_zero_iff {x : M} : e x ≠ 0 ↔ x ≠ 0 :=
  e.toAddEquiv.map_ne_zero_iff
#align linear_equiv.map_ne_zero_iff LinearEquiv.map_ne_zero_iff

@[simp]
theorem symm_symm (e : M ≃ₛₗ[σ] M₂) : e.symm.symm = e := by
  cases e
  rfl
#align linear_equiv.symm_symm LinearEquiv.symm_symm

theorem symm_bijective [Module R M] [Module S M₂] [RingHomInvPair σ' σ] [RingHomInvPair σ σ'] :
    Function.Bijective (symm : (M ≃ₛₗ[σ] M₂) → M₂ ≃ₛₗ[σ'] M) :=
  Equiv.bijective
    ⟨(symm : (M ≃ₛₗ[σ] M₂) → M₂ ≃ₛₗ[σ'] M), (symm : (M₂ ≃ₛₗ[σ'] M) → M ≃ₛₗ[σ] M₂), symm_symm,
      symm_symm⟩
#align linear_equiv.symm_bijective LinearEquiv.symm_bijective

@[simp]
theorem mk_coe' (f h₁ h₂ h₃ h₄) :
    (LinearEquiv.mk ⟨⟨f, h₁⟩, h₂⟩ (⇑e) h₃ h₄ : M₂ ≃ₛₗ[σ'] M) = e.symm :=
  symm_bijective.injective <| ext fun _ => rfl
#align linear_equiv.mk_coe' LinearEquiv.mk_coe'

@[simp]
theorem symm_mk (f h₁ h₂ h₃ h₄) :
    (⟨⟨⟨e, h₁⟩, h₂⟩, f, h₃, h₄⟩ : M ≃ₛₗ[σ] M₂).symm =
      {
        (⟨⟨⟨e, h₁⟩, h₂⟩, f, h₃, h₄⟩ : M ≃ₛₗ[σ]
              M₂).symm with
        toFun := f
        invFun := e } :=
  rfl
#align linear_equiv.symm_mk LinearEquiv.symm_mk

@[simp]
theorem coe_symm_mk [Module R M] [Module R M₂]
    {to_fun inv_fun map_add map_smul left_inv right_inv} :
    ⇑(⟨⟨⟨to_fun, map_add⟩, map_smul⟩, inv_fun, left_inv, right_inv⟩ : M ≃ₗ[R] M₂).symm = inv_fun :=
  rfl
#align linear_equiv.coe_symm_mk LinearEquiv.coe_symm_mk

protected theorem bijective : Function.Bijective e :=
  e.toEquiv.bijective
#align linear_equiv.bijective LinearEquiv.bijective

protected theorem injective : Function.Injective e :=
  e.toEquiv.injective
#align linear_equiv.injective LinearEquiv.injective

protected theorem surjective : Function.Surjective e :=
  e.toEquiv.surjective
#align linear_equiv.surjective LinearEquiv.surjective

protected theorem image_eq_preimage (s : Set M) : e '' s = e.symm ⁻¹' s :=
  e.toEquiv.image_eq_preimage s
#align linear_equiv.image_eq_preimage LinearEquiv.image_eq_preimage

protected theorem image_symm_eq_preimage (s : Set M₂) : e.symm '' s = e ⁻¹' s :=
  e.toEquiv.symm.image_eq_preimage s
#align linear_equiv.image_symm_eq_preimage LinearEquiv.image_symm_eq_preimage

end

/-- Interpret a `RingEquiv` `f` as an `f`-semilinear equiv. -/
@[simps]
def _root_.RingEquiv.toSemilinearEquiv (f : R ≃+* S) :
    haveI := RingHomInvPair.of_ringEquiv f
    haveI := RingHomInvPair.symm (↑f : R →+* S) (f.symm : S →+* R)
    R ≃ₛₗ[(↑f : R →+* S)] S :=
  haveI := RingHomInvPair.of_ringEquiv f
  haveI := RingHomInvPair.symm (↑f : R →+* S) (f.symm : S →+* R)
  { f with
    toFun := f
    map_smul' := f.map_mul }
#align ring_equiv.to_semilinear_equiv RingEquiv.toSemilinearEquiv
#align ring_equiv.to_semilinear_equiv_symm_apply RingEquiv.toSemilinearEquiv_symm_apply

variable [Semiring R₁] [Semiring R₂] [Semiring R₃]

variable [AddCommMonoid M] [AddCommMonoid M₁] [AddCommMonoid M₂]

/-- An involutive linear map is a linear equivalence. -/
def ofInvolutive {σ σ' : R →+* R} [RingHomInvPair σ σ'] [RingHomInvPair σ' σ]
    {_ : Module R M} (f : M →ₛₗ[σ] M) (hf : Involutive f) : M ≃ₛₗ[σ] M :=
  { f, hf.toPerm f with }
#align linear_equiv.of_involutive LinearEquiv.ofInvolutive

@[simp]
theorem coe_ofInvolutive {σ σ' : R →+* R} [RingHomInvPair σ σ'] [RingHomInvPair σ' σ]
    {_ : Module R M} (f : M →ₛₗ[σ] M) (hf : Involutive f) : ⇑(ofInvolutive f hf) = f :=
  rfl
#align linear_equiv.coe_of_involutive LinearEquiv.coe_ofInvolutive

section RestrictScalars

variable (R)
variable [Module R M] [Module R M₂] [Module S M] [Module S M₂]
  [LinearMap.CompatibleSMul M M₂ R S]

/-- If `M` and `M₂` are both `R`-semimodules and `S`-semimodules and `R`-semimodule structures
are defined by an action of `R` on `S` (formally, we have two scalar towers), then any `S`-linear
equivalence from `M` to `M₂` is also an `R`-linear equivalence.

See also `LinearMap.restrictScalars`. -/
@[simps]
def restrictScalars (f : M ≃ₗ[S] M₂) : M ≃ₗ[R] M₂ :=
  { f.toLinearMap.restrictScalars R with
    toFun := f
    invFun := f.symm
    left_inv := f.left_inv
    right_inv := f.right_inv }
#align linear_equiv.restrict_scalars LinearEquiv.restrictScalars
#align linear_equiv.restrict_scalars_apply LinearEquiv.restrictScalars_apply
#align linear_equiv.restrict_scalars_symm_apply LinearEquiv.restrictScalars_symm_apply

theorem restrictScalars_injective :
    Function.Injective (restrictScalars R : (M ≃ₗ[S] M₂) → M ≃ₗ[R] M₂) := fun _ _ h =>
  ext (LinearEquiv.congr_fun h : _)
#align linear_equiv.restrict_scalars_injective LinearEquiv.restrictScalars_injective

@[simp]
theorem restrictScalars_inj (f g : M ≃ₗ[S] M₂) :
    f.restrictScalars R = g.restrictScalars R ↔ f = g :=
  (restrictScalars_injective R).eq_iff
#align linear_equiv.restrict_scalars_inj LinearEquiv.restrictScalars_inj

end RestrictScalars

theorem _root_.Module.End_isUnit_iff [Module R M] (f : Module.End R M) :
    IsUnit f ↔ Function.Bijective f :=
  ⟨fun h =>
    Function.bijective_iff_has_inverse.mpr <|
      ⟨h.unit.inv,
        ⟨Module.End_isUnit_inv_apply_apply_of_isUnit h,
        Module.End_isUnit_apply_inv_apply_of_isUnit h⟩⟩,
    fun H =>
    let e : M ≃ₗ[R] M := { f, Equiv.ofBijective f H with }
    ⟨⟨_, e.symm, LinearMap.ext e.right_inv, LinearMap.ext e.left_inv⟩, rfl⟩⟩
#align module.End_is_unit_iff Module.End_isUnit_iff

section Automorphisms

variable [Module R M]

instance automorphismGroup : Group (M ≃ₗ[R] M) where
  mul f g := g.trans f
  one := LinearEquiv.refl R M
  inv f := f.symm
  mul_assoc f g h := rfl
  mul_one f := ext fun x => rfl
  one_mul f := ext fun x => rfl
  mul_left_inv f := ext <| f.left_inv
#align linear_equiv.automorphism_group LinearEquiv.automorphismGroup

/-- Restriction from `R`-linear automorphisms of `M` to `R`-linear endomorphisms of `M`,
promoted to a monoid hom. -/
@[simps]
def automorphismGroup.toLinearMapMonoidHom : (M ≃ₗ[R] M) →* M →ₗ[R] M where
  toFun e := e.toLinearMap
  map_one' := rfl
  map_mul' _ _ := rfl
#align linear_equiv.automorphism_group.to_linear_map_monoid_hom LinearEquiv.automorphismGroup.toLinearMapMonoidHom
#align linear_equiv.automorphism_group.to_linear_map_monoid_hom_apply LinearEquiv.automorphismGroup.toLinearMapMonoidHom_apply

/-- The tautological action by `M ≃ₗ[R] M` on `M`.

This generalizes `Function.End.applyMulAction`. -/
instance applyDistribMulAction : DistribMulAction (M ≃ₗ[R] M) M where
  smul := (· <| ·)
  smul_zero := LinearEquiv.map_zero
  smul_add := LinearEquiv.map_add
  one_smul _ := rfl
  mul_smul _ _ _ := rfl
#align linear_equiv.apply_distrib_mul_action LinearEquiv.applyDistribMulAction

@[simp]
protected theorem smul_def (f : M ≃ₗ[R] M) (a : M) : f • a = f a :=
  rfl
#align linear_equiv.smul_def LinearEquiv.smul_def

/-- `LinearEquiv.applyDistribMulAction` is faithful. -/
instance apply_faithfulSMul : FaithfulSMul (M ≃ₗ[R] M) M :=
  ⟨@fun _ _ => LinearEquiv.ext⟩
#align linear_equiv.apply_has_faithful_smul LinearEquiv.apply_faithfulSMul

instance apply_smulCommClass : SMulCommClass R (M ≃ₗ[R] M) M
    where smul_comm r e m := (e.map_smul r m).symm
#align linear_equiv.apply_smul_comm_class LinearEquiv.apply_smulCommClass

instance apply_smulCommClass' : SMulCommClass (M ≃ₗ[R] M) R M
    where smul_comm := LinearEquiv.map_smul
#align linear_equiv.apply_smul_comm_class' LinearEquiv.apply_smulCommClass'

end Automorphisms

section OfSubsingleton

variable (M M₂)
variable [Module R M] [Module R M₂] [Subsingleton M] [Subsingleton M₂]

/-- Any two modules that are subsingletons are isomorphic. -/
@[simps]
def ofSubsingleton : M ≃ₗ[R] M₂ :=
  { (0 : M →ₗ[R] M₂) with
    toFun := fun _ => 0
    invFun := fun _ => 0
    left_inv := fun _ => Subsingleton.elim _ _
    right_inv := fun _ => Subsingleton.elim _ _ }
#align linear_equiv.of_subsingleton LinearEquiv.ofSubsingleton
#align linear_equiv.of_subsingleton_symm_apply LinearEquiv.ofSubsingleton_symm_apply

@[simp]
theorem ofSubsingleton_self : ofSubsingleton M M = refl R M := by
  ext
  simp
#align linear_equiv.of_subsingleton_self LinearEquiv.ofSubsingleton_self

end OfSubsingleton

end AddCommMonoid

end LinearEquiv

namespace Module

/-- `g : R ≃+* S` is `R`-linear when the module structure on `S` is `Module.compHom S g` . -/
@[simps]
def compHom.toLinearEquiv {R S : Type*} [Semiring R] [Semiring S] (g : R ≃+* S) :
    haveI := compHom S (↑g : R →+* S)
    R ≃ₗ[R] S :=
  letI := compHom S (↑g : R →+* S)
  { g with
    toFun := (g : R → S)
    invFun := (g.symm : S → R)
    map_smul' := g.map_mul }
#align module.comp_hom.to_linear_equiv Module.compHom.toLinearEquiv
#align module.comp_hom.to_linear_equiv_symm_apply Module.compHom.toLinearEquiv_symm_apply

end Module

namespace DistribMulAction

variable (R M) [Semiring R] [AddCommMonoid M] [Module R M]

variable [Group S] [DistribMulAction S M] [SMulCommClass S R M]

/-- Each element of the group defines a linear equivalence.

This is a stronger version of `DistribMulAction.toAddEquiv`. -/
@[simps!]
def toLinearEquiv (s : S) : M ≃ₗ[R] M :=
  { toAddEquiv M s, toLinearMap R M s with }
#align distrib_mul_action.to_linear_equiv DistribMulAction.toLinearEquiv
#align distrib_mul_action.to_linear_equiv_apply DistribMulAction.toLinearEquiv_apply
#align distrib_mul_action.to_linear_equiv_symm_apply DistribMulAction.toLinearEquiv_symm_apply

/-- Each element of the group defines a module automorphism.

This is a stronger version of `DistribMulAction.toAddAut`. -/
@[simps]
def toModuleAut : S →* M ≃ₗ[R] M where
  toFun := toLinearEquiv R M
  map_one' := LinearEquiv.ext <| one_smul _
  map_mul' _ _ := LinearEquiv.ext <| mul_smul _ _
#align distrib_mul_action.to_module_aut DistribMulAction.toModuleAut
#align distrib_mul_action.to_module_aut_apply DistribMulAction.toModuleAut_apply

end DistribMulAction

namespace AddEquiv

section AddCommMonoid

variable [Semiring R] [AddCommMonoid M] [AddCommMonoid M₂] [AddCommMonoid M₃]

variable [Module R M] [Module R M₂]

variable (e : M ≃+ M₂)

/-- An additive equivalence whose underlying function preserves `smul` is a linear equivalence. -/
def toLinearEquiv (h : ∀ (c : R) (x), e (c • x) = c • e x) : M ≃ₗ[R] M₂ :=
  { e with map_smul' := h }
#align add_equiv.to_linear_equiv AddEquiv.toLinearEquiv

@[simp]
theorem coe_toLinearEquiv (h : ∀ (c : R) (x), e (c • x) = c • e x) : ⇑(e.toLinearEquiv h) = e :=
  rfl
#align add_equiv.coe_to_linear_equiv AddEquiv.coe_toLinearEquiv

@[simp]
theorem coe_toLinearEquiv_symm (h : ∀ (c : R) (x), e (c • x) = c • e x) :
    ⇑(e.toLinearEquiv h).symm = e.symm :=
  rfl
#align add_equiv.coe_to_linear_equiv_symm AddEquiv.coe_toLinearEquiv_symm

/-- An additive equivalence between commutative additive monoids is a linear equivalence between
ℕ-modules -/
def toNatLinearEquiv : M ≃ₗ[ℕ] M₂ :=
  e.toLinearEquiv fun c a => by
    erw [e.toAddMonoidHom.map_nsmul]
    rfl
#align add_equiv.to_nat_linear_equiv AddEquiv.toNatLinearEquiv

@[simp]
theorem coe_toNatLinearEquiv : ⇑e.toNatLinearEquiv = e :=
  rfl
#align add_equiv.coe_to_nat_linear_equiv AddEquiv.coe_toNatLinearEquiv

@[simp]
theorem toNatLinearEquiv_toAddEquiv : ↑e.toNatLinearEquiv = e := by
  ext
  rfl
#align add_equiv.to_nat_linear_equiv_to_add_equiv AddEquiv.toNatLinearEquiv_toAddEquiv

@[simp]
theorem _root_.LinearEquiv.toAddEquiv_toNatLinearEquiv (e : M ≃ₗ[ℕ] M₂) :
    AddEquiv.toNatLinearEquiv ↑e = e :=
  FunLike.coe_injective rfl
#align linear_equiv.to_add_equiv_to_nat_linear_equiv LinearEquiv.toAddEquiv_toNatLinearEquiv

@[simp]
theorem toNatLinearEquiv_symm : e.toNatLinearEquiv.symm = e.symm.toNatLinearEquiv :=
  rfl
#align add_equiv.to_nat_linear_equiv_symm AddEquiv.toNatLinearEquiv_symm

@[simp]
theorem toNatLinearEquiv_refl : (AddEquiv.refl M).toNatLinearEquiv = LinearEquiv.refl ℕ M :=
  rfl
#align add_equiv.to_nat_linear_equiv_refl AddEquiv.toNatLinearEquiv_refl

@[simp]
theorem toNatLinearEquiv_trans (e₂ : M₂ ≃+ M₃) :
    e.toNatLinearEquiv.trans e₂.toNatLinearEquiv = (e.trans e₂).toNatLinearEquiv :=
  rfl
#align add_equiv.to_nat_linear_equiv_trans AddEquiv.toNatLinearEquiv_trans

end AddCommMonoid

section AddCommGroup

variable [AddCommGroup M] [AddCommGroup M₂] [AddCommGroup M₃]

variable (e : M ≃+ M₂)

/-- An additive equivalence between commutative additive groups is a linear
equivalence between ℤ-modules -/
def toIntLinearEquiv : M ≃ₗ[ℤ] M₂ :=
  e.toLinearEquiv fun c a => e.toAddMonoidHom.map_zsmul a c
#align add_equiv.to_int_linear_equiv AddEquiv.toIntLinearEquiv

@[simp]
theorem coe_toIntLinearEquiv : ⇑e.toIntLinearEquiv = e :=
  rfl
#align add_equiv.coe_to_int_linear_equiv AddEquiv.coe_toIntLinearEquiv

@[simp]
theorem toIntLinearEquiv_toAddEquiv : ↑e.toIntLinearEquiv = e := by
  ext
  rfl
#align add_equiv.to_int_linear_equiv_to_add_equiv AddEquiv.toIntLinearEquiv_toAddEquiv

@[simp]
theorem _root_.LinearEquiv.toAddEquiv_toIntLinearEquiv (e : M ≃ₗ[ℤ] M₂) :
    AddEquiv.toIntLinearEquiv (e : M ≃+ M₂) = e :=
  FunLike.coe_injective rfl
#align linear_equiv.to_add_equiv_to_int_linear_equiv LinearEquiv.toAddEquiv_toIntLinearEquiv

@[simp]
theorem toIntLinearEquiv_symm : e.toIntLinearEquiv.symm = e.symm.toIntLinearEquiv :=
  rfl
#align add_equiv.to_int_linear_equiv_symm AddEquiv.toIntLinearEquiv_symm

@[simp]
theorem toIntLinearEquiv_refl : (AddEquiv.refl M).toIntLinearEquiv = LinearEquiv.refl ℤ M :=
  rfl
#align add_equiv.to_int_linear_equiv_refl AddEquiv.toIntLinearEquiv_refl

@[simp]
theorem toIntLinearEquiv_trans (e₂ : M₂ ≃+ M₃) :
    e.toIntLinearEquiv.trans e₂.toIntLinearEquiv = (e.trans e₂).toIntLinearEquiv :=
  rfl
#align add_equiv.to_int_linear_equiv_trans AddEquiv.toIntLinearEquiv_trans

end AddCommGroup

end AddEquiv<|MERGE_RESOLUTION|>--- conflicted
+++ resolved
@@ -91,16 +91,10 @@
 A map `f` between an `R`-module and an `S`-module over a ring homomorphism `σ : R →+* S`
 is semilinear if it satisfies the two properties `f (x + y) = f x + f y` and
 `f (c • x) = (σ c) • f x`. -/
-<<<<<<< HEAD
 class SemilinearEquivClass (F : Type _) {R S : outParam (Type _)} [Semiring R] [Semiring S]
   (σ : outParam (R →+* S)) {σ' : outParam (S →+* R)}
   [RingHomInvPair σ σ'] [RingHomInvPair σ' σ]
   (M M₂ : outParam (Type _)) [AddCommMonoid M] [AddCommMonoid M₂] [Module R M] [Module S M₂] extends
-=======
-class SemilinearEquivClass (F : Type*) {R S : outParam (Type*)} [Semiring R] [Semiring S]
-  (σ : outParam <| R →+* S) {σ' : outParam <| S →+* R} [RingHomInvPair σ σ'] [RingHomInvPair σ' σ]
-  (M M₂ : outParam (Type*)) [AddCommMonoid M] [AddCommMonoid M₂] [Module R M] [Module S M₂] extends
->>>>>>> a075669f
   AddEquivClass F M M₂ where
   -- TO DO : call it map_smulₛₗ ?
   /-- Applying a semilinear equivalence `f` over `σ` to `r • x ` equals `σ r • f x`. -/
