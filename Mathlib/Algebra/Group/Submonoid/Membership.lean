--- conflicted
+++ resolved
@@ -356,15 +356,9 @@
     p x h := by
   simp_rw [closure_eq_mrange] at h
   obtain ⟨l, rfl⟩ := h
-<<<<<<< HEAD
-  induction l with
-  | h0 => exact one
-  | ih x y ih =>
-=======
   induction l using FreeMonoid.inductionOn' with
   | one => exact one
   | mul_of x y ih =>
->>>>>>> d0df76bd
     simp only [map_mul, FreeMonoid.lift_eval_of]
     refine mul_left _ x.prop (FreeMonoid.lift Subtype.val y) _ (ih ?_)
     simp only [closure_eq_mrange, mem_mrange, exists_apply_eq_apply]
