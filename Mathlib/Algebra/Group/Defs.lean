--- conflicted
+++ resolved
@@ -589,16 +589,10 @@
 
 
 /-- An `AddMonoid` is an `AddSemigroup` with an element `0` such that `0 + a = a + 0 = a`. -/
-<<<<<<< HEAD
 class AddMonoid (M : Type u) extends AddZeroClass M, AddSemigroup M where
-  /-- Multiplication by a natural number. -/
-  protected nsmul : ℕ → M → M := nsmulRec
-=======
-class AddMonoid (M : Type u) extends AddSemigroup M, AddZeroClass M where
   /-- Multiplication by a natural number.
   Set this to `nsmulRec` unless `Module` diamonds are possible. -/
   protected nsmul : ℕ → M → M
->>>>>>> a34346ed
   /-- Multiplication by `(0 : ℕ)` gives `0`. -/
   protected nsmul_zero : ∀ x, nsmul 0 x = 0 := by intros; rfl
   /-- Multiplication by `(n + 1 : ℕ)` behaves as expected. -/
