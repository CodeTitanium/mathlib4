/-
Copyright (c) 2018 Mario Carneiro. All rights reserved.
Released under Apache 2.0 license as described in the file LICENSE.
Authors: Mario Carneiro, Johan Commelin
-/
import Mathlib.Algebra.Group.Defs
import Mathlib.Data.Option.Defs
import Mathlib.Logic.Nontrivial.Basic
import Mathlib.Tactic.Common

/-!
# Adjoining a zero/one to semigroups and related algebraic structures

This file contains different results about adjoining an element to an algebraic structure which then
behaves like a zero or a one. An example is adjoining a one to a semigroup to obtain a monoid. That
this provides an example of an adjunction is proved in
`Mathlib.Algebra.Category.MonCat.Adjunctions`.

Another result says that adjoining to a group an element `zero` gives a `GroupWithZero`. For more
information about these structures (which are not that standard in informal mathematics, see
`Mathlib.Algebra.GroupWithZero.Basic`)

## TODO

`WithOne.coe_mul` and `WithZero.coe_mul` have inconsistent use of implicit parameters
-/

-- Check that we haven't needed to import all the basic lemmas about groups,
-- by asserting a random sample don't exist here:
assert_not_exists inv_involutive div_right_inj pow_ite MonoidWithZero DenselyOrdered

universe u v w

variable {α : Type u}

/-- Add an extra element `1` to a type -/
@[to_additive "Add an extra element `0` to a type"]
def WithOne (α) :=
  Option α

instance WithZero.instRepr [Repr α] : Repr (WithZero α) :=
  ⟨fun o _ =>
    match o with
    | none => "0"
    | some a => "↑" ++ repr a⟩

namespace WithOne

@[to_additive existing]
instance [Repr α] : Repr (WithOne α) :=
  ⟨fun o _ =>
    match o with
    | none => "1"
    | some a => "↑" ++ repr a⟩

@[to_additive]
instance instMonad : Monad WithOne :=
  instMonadOption

@[to_additive]
instance instOne : One (WithOne α) :=
  ⟨none⟩

@[to_additive]
instance instMul [Mul α] : Mul (WithOne α) :=
<<<<<<< HEAD
  ⟨Option.zipWith (· * ·)⟩
=======
  ⟨Option.merge (· * ·)⟩
>>>>>>> b4367811

@[to_additive]
instance instInv [Inv α] : Inv (WithOne α) :=
  ⟨fun a => Option.map Inv.inv a⟩

@[to_additive]
instance instInvOneClass [Inv α] : InvOneClass (WithOne α) :=
  { WithOne.instOne, WithOne.instInv with inv_one := rfl }

@[to_additive]
instance inhabited : Inhabited (WithOne α) :=
  ⟨1⟩

@[to_additive]
instance instNontrivial [Nonempty α] : Nontrivial (WithOne α) :=
  Option.nontrivial

/-- The canonical map from `α` into `WithOne α` -/
@[to_additive (attr := coe) "The canonical map from `α` into `WithZero α`"]
def coe : α → WithOne α :=
  Option.some

@[to_additive]
instance instCoeTC : CoeTC α (WithOne α) :=
  ⟨coe⟩

/-- Recursor for `WithZero` using the preferred forms `0` and `↑a`. -/
@[elab_as_elim, induction_eliminator, cases_eliminator]
def _root_.WithZero.recZeroCoe {motive : WithZero α → Sort*} (zero : motive 0)
    (coe : ∀ a : α, motive a) : ∀ n : WithZero α, motive n
  | Option.none => zero
  | Option.some x => coe x

/-- Recursor for `WithOne` using the preferred forms `1` and `↑a`. -/
@[to_additive existing, elab_as_elim, induction_eliminator, cases_eliminator]
def recOneCoe {motive : WithOne α → Sort*} (one : motive 1) (coe : ∀ a : α, motive a) :
    ∀ n : WithOne α, motive n
  | Option.none => one
  | Option.some x => coe x

@[to_additive (attr := simp)]
lemma recOneCoe_one {motive : WithOne α → Sort*} (h₁ h₂) :
    recOneCoe h₁ h₂ (1 : WithOne α) = (h₁ : motive 1) :=
  rfl

@[to_additive (attr := simp)]
lemma recOneCoe_coe {motive : WithOne α → Sort*} (h₁ h₂) (a : α) :
    recOneCoe h₁ h₂ (a : WithOne α) = (h₂ : ∀ a : α, motive a) a :=
  rfl

/-- Deconstruct an `x : WithOne α` to the underlying value in `α`, given a proof that `x ≠ 1`. -/
@[to_additive unzero
      "Deconstruct an `x : WithZero α` to the underlying value in `α`, given a proof that `x ≠ 0`."]
def unone : ∀ {x : WithOne α}, x ≠ 1 → α | (x : α), _ => x

@[to_additive (attr := simp) unzero_coe]
theorem unone_coe {x : α} (hx : (x : WithOne α) ≠ 1) : unone hx = x :=
  rfl

@[to_additive (attr := simp) coe_unzero]
lemma coe_unone : ∀ {x : WithOne α} (hx : x ≠ 1), unone hx = x
  | (x : α), _ => rfl

@[to_additive (attr := simp)]
theorem coe_ne_one {a : α} : (a : WithOne α) ≠ (1 : WithOne α) :=
  Option.some_ne_none a

@[to_additive (attr := simp)]
theorem one_ne_coe {a : α} : (1 : WithOne α) ≠ a :=
  coe_ne_one.symm

@[to_additive]
theorem ne_one_iff_exists {x : WithOne α} : x ≠ 1 ↔ ∃ a : α, ↑a = x :=
  Option.ne_none_iff_exists

@[to_additive]
instance instCanLift : CanLift (WithOne α) α (↑) fun a => a ≠ 1 where
  prf _ := ne_one_iff_exists.1

@[to_additive (attr := simp, norm_cast)]
theorem coe_inj {a b : α} : (a : WithOne α) = b ↔ a = b :=
  Option.some_inj

@[to_additive (attr := elab_as_elim)]
protected theorem cases_on {P : WithOne α → Prop} : ∀ x : WithOne α, P 1 → (∀ a : α, P a) → P x :=
  Option.casesOn

@[to_additive]
instance instMulOneClass [Mul α] : MulOneClass (WithOne α) where
  mul := (· * ·)
  one := 1
<<<<<<< HEAD
  one_mul := (Option.zipWith_isId _).left_id
  mul_one := (Option.zipWith_isId _).right_id
=======
  one_mul := (Option.merge_isId _).left_id
  mul_one := (Option.merge_isId _).right_id
>>>>>>> b4367811

@[to_additive (attr := simp, norm_cast)]
lemma coe_mul [Mul α] (a b : α) : (↑(a * b) : WithOne α) = a * b := rfl

@[to_additive]
instance instMonoid [Semigroup α] : Monoid (WithOne α) where
  __ := instMulOneClass
  mul_assoc
    | 1, b, c => by simp
    | (a : α), 1, c => by simp
    | (a : α), (b : α), 1 => by simp
    | (a : α), (b : α), (c : α) => by simp_rw [← coe_mul, mul_assoc]

@[to_additive]
instance instCommMonoid [CommSemigroup α] : CommMonoid (WithOne α) where
  mul_comm
    | (a : α), (b : α) => congr_arg some (mul_comm a b)
    | (_ : α), 1 => rfl
    | 1, (_ : α) => rfl
    | 1, 1 => rfl

@[to_additive (attr := simp, norm_cast)]
theorem coe_inv [Inv α] (a : α) : ((a⁻¹ : α) : WithOne α) = (a : WithOne α)⁻¹ :=
  rfl

end WithOne<|MERGE_RESOLUTION|>--- conflicted
+++ resolved
@@ -63,11 +63,7 @@
 
 @[to_additive]
 instance instMul [Mul α] : Mul (WithOne α) :=
-<<<<<<< HEAD
-  ⟨Option.zipWith (· * ·)⟩
-=======
   ⟨Option.merge (· * ·)⟩
->>>>>>> b4367811
 
 @[to_additive]
 instance instInv [Inv α] : Inv (WithOne α) :=
@@ -159,13 +155,8 @@
 instance instMulOneClass [Mul α] : MulOneClass (WithOne α) where
   mul := (· * ·)
   one := 1
-<<<<<<< HEAD
-  one_mul := (Option.zipWith_isId _).left_id
-  mul_one := (Option.zipWith_isId _).right_id
-=======
   one_mul := (Option.merge_isId _).left_id
   mul_one := (Option.merge_isId _).right_id
->>>>>>> b4367811
 
 @[to_additive (attr := simp, norm_cast)]
 lemma coe_mul [Mul α] (a b : α) : (↑(a * b) : WithOne α) = a * b := rfl
