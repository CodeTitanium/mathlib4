/-
Copyright (c) 2016 Jeremy Avigad. All rights reserved.
Released under Apache 2.0 license as described in the file LICENSE.
Authors: Jeremy Avigad, Leonardo de Moura, Mario Carneiro
-/
import Mathlib.Algebra.Order.Monoid.Canonical.Defs
import Mathlib.Algebra.Order.Ring.Defs
import Mathlib.Algebra.Order.Sub.Basic
import Mathlib.Algebra.Ring.Parity

/-!
# Canonically ordered rings and semirings.

* `CanonicallyOrderedCommSemiring`
  - `CanonicallyOrderedAddCommMonoid` & multiplication & `*` respects `≤` & no zero divisors
  - `CommSemiring` & `a ≤ b ↔ ∃ c, b = a + c` & no zero divisors

## TODO

We're still missing some typeclasses, like
* `CanonicallyOrderedSemiring`
They have yet to come up in practice.
-/


open Function

universe u

variable {α : Type u}

/-- A canonically ordered commutative semiring is an ordered, commutative semiring in which `a ≤ b`
iff there exists `c` with `b = a + c`. This is satisfied by the natural numbers, for example, but
not the integers or other ordered groups. -/
class CanonicallyOrderedCommSemiring (α : Type*) extends CanonicallyOrderedAddCommMonoid α,
    CommSemiring α where
  /-- No zero divisors. -/
  protected eq_zero_or_eq_zero_of_mul_eq_zero : ∀ {a b : α}, a * b = 0 → a = 0 ∨ b = 0

section CanonicallyOrderedCommSemiring
variable [CanonicallyOrderedCommSemiring α] {a b c d : α}

-- this holds more generally in a `CanonicallyOrderedAddCommMonoid` if we refactor `Odd` to use
-- either `2 • t` or `t + t` instead of `2 * t`.
lemma Odd.pos [Nontrivial α] : Odd a → 0 < a := by rintro ⟨k, rfl⟩; simp [pos_iff_ne_zero]

namespace CanonicallyOrderedCommSemiring

-- see Note [lower instance priority]
instance (priority := 100) toNoZeroDivisors : NoZeroDivisors α :=
  ⟨CanonicallyOrderedCommSemiring.eq_zero_or_eq_zero_of_mul_eq_zero⟩

-- see Note [lower instance priority]
instance (priority := 100) toMulLeftMono : MulLeftMono α := by
  refine ⟨fun a b c h => ?_⟩; dsimp
  rcases exists_add_of_le h with ⟨c, rfl⟩
  rw [mul_add]
  apply self_le_add_right
<<<<<<< HEAD
#align canonically_ordered_comm_semiring.to_covariant_mul_le CanonicallyOrderedCommSemiring.toMulLeftMono
=======
>>>>>>> a3663456

-- see Note [lower instance priority]
instance (priority := 100) toOrderedCommMonoid : OrderedCommMonoid α where
  mul_le_mul_left := fun _ _ => mul_le_mul_left'

-- see Note [lower instance priority]
instance (priority := 100) toOrderedCommSemiring : OrderedCommSemiring α :=
  { ‹CanonicallyOrderedCommSemiring α› with
    zero_le_one := zero_le _,
    mul_le_mul_of_nonneg_left := fun _ _ _ h _ => mul_le_mul_left' h _,
    mul_le_mul_of_nonneg_right := fun _ _ _ h _ => mul_le_mul_right' h _ }

@[simp]
protected theorem mul_pos : 0 < a * b ↔ 0 < a ∧ 0 < b := by
  simp only [pos_iff_ne_zero, ne_eq, mul_eq_zero, not_or]

lemma pow_pos (ha : 0 < a) (n : ℕ) : 0 < a ^ n := pos_iff_ne_zero.2 <| pow_ne_zero _ ha.ne'

protected lemma mul_lt_mul_of_lt_of_lt [PosMulStrictMono α] (hab : a < b) (hcd : c < d) :
    a * c < b * d := by
  -- TODO: This should be an instance but it currently times out
  have := posMulStrictMono_iff_mulPosStrictMono.1 ‹_›
  obtain rfl | hc := eq_zero_or_pos c
  · rw [mul_zero]
    exact mul_pos ((zero_le _).trans_lt hab) hcd
  · exact mul_lt_mul_of_pos' hab hcd hc ((zero_le _).trans_lt hab)

end CanonicallyOrderedCommSemiring
end CanonicallyOrderedCommSemiring

section Sub

variable [CanonicallyOrderedCommSemiring α] {a b c : α}
variable [Sub α] [OrderedSub α]
variable [IsTotal α (· ≤ ·)]

namespace AddLECancellable

protected theorem mul_tsub (h : AddLECancellable (a * c)) : a * (b - c) = a * b - a * c := by
  cases' total_of (· ≤ ·) b c with hbc hcb
  · rw [tsub_eq_zero_iff_le.2 hbc, mul_zero, tsub_eq_zero_iff_le.2 (mul_le_mul_left' hbc a)]
  · apply h.eq_tsub_of_add_eq
    rw [← mul_add, tsub_add_cancel_of_le hcb]

protected theorem tsub_mul (h : AddLECancellable (b * c)) : (a - b) * c = a * c - b * c := by
  simp only [mul_comm _ c] at *
  exact h.mul_tsub

end AddLECancellable

variable [AddLeftReflectLE α]

theorem mul_tsub (a b c : α) : a * (b - c) = a * b - a * c :=
  Contravariant.AddLECancellable.mul_tsub

theorem tsub_mul (a b c : α) : (a - b) * c = a * c - b * c :=
  Contravariant.AddLECancellable.tsub_mul

lemma mul_tsub_one (a b : α) : a * (b - 1) = a * b - a := by rw [mul_tsub, mul_one]
lemma tsub_one_mul (a b : α) : (a - 1) * b = a * b - b := by rw [tsub_mul, one_mul]

/-- The `tsub` version of `mul_self_sub_mul_self`. Notably, this holds for `Nat` and `NNReal`. -/
theorem mul_self_tsub_mul_self (a b : α) : a * a - b * b = (a + b) * (a - b) := by
  rw [mul_tsub, add_mul, add_mul, tsub_add_eq_tsub_tsub, mul_comm b a, add_tsub_cancel_right]

/-- The `tsub` version of `sq_sub_sq`. Notably, this holds for `Nat` and `NNReal`. -/
theorem sq_tsub_sq (a b : α) : a ^ 2 - b ^ 2 = (a + b) * (a - b) := by
  rw [sq, sq, mul_self_tsub_mul_self]

theorem mul_self_tsub_one (a : α) : a * a - 1 = (a + 1) * (a - 1) := by
  rw [← mul_self_tsub_mul_self, mul_one]

end Sub<|MERGE_RESOLUTION|>--- conflicted
+++ resolved
@@ -56,10 +56,6 @@
   rcases exists_add_of_le h with ⟨c, rfl⟩
   rw [mul_add]
   apply self_le_add_right
-<<<<<<< HEAD
-#align canonically_ordered_comm_semiring.to_covariant_mul_le CanonicallyOrderedCommSemiring.toMulLeftMono
-=======
->>>>>>> a3663456
 
 -- see Note [lower instance priority]
 instance (priority := 100) toOrderedCommMonoid : OrderedCommMonoid α where
