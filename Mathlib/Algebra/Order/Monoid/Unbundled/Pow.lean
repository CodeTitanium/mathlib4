--- conflicted
+++ resolved
@@ -73,17 +73,8 @@
   pow_le_pow_right' (M := Mᵒᵈ) ha h
 
 @[to_additive nsmul_pos]
-<<<<<<< HEAD
-theorem one_lt_pow' {a : M} (ha : 1 < a) {k : ℕ} (hk : k ≠ 0) : 1 < a ^ k := by
-  rcases Nat.exists_eq_succ_of_ne_zero hk with ⟨l, rfl⟩
-  clear hk
-  induction l with
-  | zero => rw [pow_succ]; simpa using ha
-  | succ l IH => rw [pow_succ]; exact one_lt_mul'' IH ha
-=======
 theorem one_lt_pow' {a : M} (ha : 1 < a) {k : ℕ} (hk : k ≠ 0) : 1 < a ^ k :=
   pow_lt_one' (M := Mᵒᵈ) ha hk
->>>>>>> d0df76bd
 
 end Left
 
