/-
Copyright (c) 2016 Jeremy Avigad. All rights reserved.
Released under Apache 2.0 license as described in the file LICENSE.
Authors: Jeremy Avigad, Leonardo de Moura, Mario Carneiro, Johannes Hölzl
-/
import Mathlib.Order.BoundedOrder
import Mathlib.Order.MinMax
import Mathlib.Algebra.NeZero
import Mathlib.Algebra.Order.Monoid.Defs

#align_import algebra.order.monoid.canonical.defs from "leanprover-community/mathlib"@"e8638a0fcaf73e4500469f368ef9494e495099b3"

/-!
# Canonically ordered monoids
-/

set_option autoImplicit false


universe u

variable {α : Type u}

/-- An `OrderedCommMonoid` with one-sided 'division' in the sense that
if `a ≤ b`, there is some `c` for which `a * c = b`. This is a weaker version
of the condition on canonical orderings defined by `CanonicallyOrderedMul`. -/
class ExistsMulOfLE (α : Type u) [Mul α] [LE α] : Prop where
  /-- For `a ≤ b`, `a` left divides `b` -/
  exists_mul_of_le : ∀ {a b : α}, a ≤ b → ∃ c : α, b = a * c
#align has_exists_mul_of_le ExistsMulOfLE

/-- An `OrderedAddCommMonoid` with one-sided 'subtraction' in the sense that
if `a ≤ b`, then there is some `c` for which `a + c = b`. This is a weaker version
of the condition on canonical orderings defined by `CanonicallyOrderedAdd`. -/
class ExistsAddOfLE (α : Type u) [Add α] [LE α] : Prop where
  /-- For `a ≤ b`, there is a `c` so `b = a + c`. -/
  exists_add_of_le : ∀ {a b : α}, a ≤ b → ∃ c : α, b = a + c
#align has_exists_add_of_le ExistsAddOfLE

attribute [to_additive] ExistsMulOfLE

export ExistsMulOfLE (exists_mul_of_le)

export ExistsAddOfLE (exists_add_of_le)

-- See note [lower instance priority]
@[to_additive]
instance (priority := 100) Group.existsMulOfLE (α : Type u) [Group α] [LE α] : ExistsMulOfLE α :=
  ⟨fun {a b} _ => ⟨a⁻¹ * b, (mul_inv_cancel_left _ _).symm⟩⟩
#align group.has_exists_mul_of_le Group.existsMulOfLE
#align add_group.has_exists_add_of_le AddGroup.existsAddOfLE

section MulOneClass

variable [MulOneClass α] [Preorder α] [ContravariantClass α α (· * ·) (· < ·)] [ExistsMulOfLE α]
  {a b : α}

@[to_additive]
theorem exists_one_lt_mul_of_lt' (h : a < b) : ∃ c, 1 < c ∧ a * c = b := by
  obtain ⟨c, rfl⟩ := exists_mul_of_le h.le
  exact ⟨c, one_lt_of_lt_mul_right h, rfl⟩
#align exists_one_lt_mul_of_lt' exists_one_lt_mul_of_lt'
#align exists_pos_add_of_lt' exists_pos_add_of_lt'

end MulOneClass

section ExistsMulOfLE

variable [LinearOrder α] [DenselyOrdered α] [Monoid α] [ExistsMulOfLE α]
  [CovariantClass α α (· * ·) (· < ·)] [ContravariantClass α α (· * ·) (· < ·)] {a b : α}

@[to_additive]
theorem le_of_forall_one_lt_le_mul (h : ∀ ε : α, 1 < ε → a ≤ b * ε) : a ≤ b :=
  le_of_forall_le_of_dense fun x hxb => by
    obtain ⟨ε, rfl⟩ := exists_mul_of_le hxb.le
    exact h _ ((lt_mul_iff_one_lt_right' b).1 hxb)
#align le_of_forall_one_lt_le_mul le_of_forall_one_lt_le_mul
#align le_of_forall_pos_le_add le_of_forall_pos_le_add

@[to_additive]
theorem le_of_forall_one_lt_lt_mul' (h : ∀ ε : α, 1 < ε → a < b * ε) : a ≤ b :=
  le_of_forall_one_lt_le_mul fun ε hε => (h ε hε).le
#align le_of_forall_one_lt_lt_mul' le_of_forall_one_lt_lt_mul'
#align le_of_forall_pos_lt_add' le_of_forall_pos_lt_add'

@[to_additive]
theorem le_iff_forall_one_lt_lt_mul' : a ≤ b ↔ ∀ ε, 1 < ε → a < b * ε :=
  ⟨fun h _ => lt_mul_of_le_of_one_lt h, le_of_forall_one_lt_lt_mul'⟩
#align le_iff_forall_one_lt_lt_mul' le_iff_forall_one_lt_lt_mul'
#align le_iff_forall_pos_lt_add' le_iff_forall_pos_lt_add'

end ExistsMulOfLE


/-- An ordered additive monoid is `CanonicallyOrderedAdd`
  if the ordering coincides with the subtractibility relation,
  which is to say, `a ≤ b` iff there exists `c` with `b = a + c`.
  This is satisfied by the natural numbers, for example, but not
  the integers or other nontrivial `OrderedAddCommGroup`s. -/
<<<<<<< HEAD
-- `[Add α] [LE α]` would be enough, but it would cause a significant slowdown.
class CanonicallyOrderedAdd (α : Type _) [AddMonoid α] [PartialOrder α] extends
  ExistsAddOfLE α : Prop where
  /-- For any `a` and `b`, `a ≤ a + b` -/
  protected le_self_add : ∀ a b : α, a ≤ a + b
#align canonically_ordered_add_monoid CanonicallyOrderedAdd
#align canonically_ordered_add_monoid.has_exists_add_of_le CanonicallyOrderedAdd.toExistsAddOfLE

/-- An ordered monoid is `CanonicallyOrderedMul`
=======
class CanonicallyOrderedAddCommMonoid (α : Type*) extends OrderedAddCommMonoid α, OrderBot α where
  /-- For `a ≤ b`, there is a `c` so `b = a + c`. -/
  protected exists_add_of_le : ∀ {a b : α}, a ≤ b → ∃ c, b = a + c
  /-- For any `a` and `b`, `a ≤ a + b` -/
  protected le_self_add : ∀ a b : α, a ≤ a + b
#align canonically_ordered_add_monoid CanonicallyOrderedAddCommMonoid
#align canonically_ordered_add_monoid.to_order_bot CanonicallyOrderedAddCommMonoid.toOrderBot

-- see Note [lower instance priority]
attribute [instance 100] CanonicallyOrderedAddCommMonoid.toOrderBot

/-- A canonically ordered monoid is an ordered commutative monoid
>>>>>>> e9fb5b31
  in which the ordering coincides with the divisibility relation,
  which is to say, `a ≤ b` iff there exists `c` with `b = a * c`.
  Examples seem rare; it seems more likely that the `OrderDual`
  of a naturally-occurring lattice satisfies this than the lattice
  itself (for example, dual of the lattice of ideals of a PID or
  Dedekind domain satisfy this; collections of all things ≤ 1 seem to
  be more natural that collections of all things ≥ 1).
-/
-- `[Mul α] [LE α]` would be enough, but it would cause a significant slowdown.
@[to_additive]
<<<<<<< HEAD
class CanonicallyOrderedMul (α : Type _) [Monoid α] [PartialOrder α] extends
  ExistsMulOfLE α : Prop where
  /-- For any `a` and `b`, `a ≤ a * b` -/
  protected le_self_mul : ∀ a b : α, a ≤ a * b
#align canonically_ordered_monoid CanonicallyOrderedMul
#align canonically_ordered_monoid.has_exists_mul_of_le CanonicallyOrderedMul.toExistsMulOfLE
=======
class CanonicallyOrderedCommMonoid (α : Type*) extends OrderedCommMonoid α, OrderBot α where
  /-- For `a ≤ b`, there is a `c` so `b = a * c`. -/
  protected exists_mul_of_le : ∀ {a b : α}, a ≤ b → ∃ c, b = a * c
  /-- For any `a` and `b`, `a ≤ a * b` -/
  protected le_self_mul : ∀ a b : α, a ≤ a * b
#align canonically_ordered_monoid CanonicallyOrderedAddCommMonoid
#align canonically_ordered_monoid.to_order_bot CanonicallyOrderedCommMonoid.toOrderBot

-- see Note [lower instance priority]
attribute [instance 100] CanonicallyOrderedCommMonoid.toOrderBot
>>>>>>> e9fb5b31

section Mul

section Monoid
variable [Monoid α] [PartialOrder α] [CanonicallyOrderedMul α] {a b c : α}

@[to_additive]
theorem le_self_mul : a ≤ a * c :=
  CanonicallyOrderedMul.le_self_mul _ _
#align le_self_mul le_self_mul
#align le_self_add le_self_add

@[to_additive (attr := simp)]
theorem self_le_mul_right (a b : α) : a ≤ a * b :=
  le_self_mul
#align self_le_mul_right self_le_mul_right
#align self_le_add_right self_le_add_right

@[to_additive]
theorem le_iff_exists_mul : a ≤ b ↔ ∃ c, b = a * c :=
  ⟨exists_mul_of_le, by
    rintro ⟨c, rfl⟩
    exact le_self_mul⟩
#align le_iff_exists_mul le_iff_exists_mul
#align le_iff_exists_add le_iff_exists_add

@[to_additive]
theorem le_mul_of_le_left : a ≤ b → a ≤ b * c :=
  le_self_mul.trans'
#align le_mul_of_le_left le_mul_of_le_left
#align le_add_of_le_left le_add_of_le_left

@[to_additive]
theorem le_of_mul_le_left : a * b ≤ c → a ≤ c :=
  le_self_mul.trans
#align le_of_mul_le_left le_of_mul_le_left
#align le_of_add_le_left le_of_add_le_left

@[to_additive (attr := simp) zero_le]
theorem one_le (a : α) : 1 ≤ a :=
  one_mul a ▸ le_self_mul
#align one_le one_le
#align zero_le zero_le

-- see Note [lower instance priority]
@[to_additive]
instance (priority := 100) CanonicallyOrderedMul.toOrderBot : OrderBot α where
  bot := 1
  bot_le := one_le
#align canonically_ordered_add_monoid.to_order_bot CanonicallyOrderedAdd.toOrderBot
#align canonically_ordered_monoid.to_order_bot CanonicallyOrderedMul.toOrderBot

end Monoid

section CommMonoid
variable [CommMonoid α] [PartialOrder α] [CanonicallyOrderedMul α] {a b c : α}

@[to_additive]
theorem le_mul_self : a ≤ b * a := by
  rw [mul_comm]
  exact le_self_mul
#align le_mul_self le_mul_self
#align le_add_self le_add_self

@[to_additive (attr := simp)]
theorem self_le_mul_left (a b : α) : a ≤ b * a :=
  le_mul_self
#align self_le_mul_left self_le_mul_left
#align self_le_add_left self_le_add_left

@[to_additive]
theorem le_iff_exists_mul' {a b : α} :
    a ≤ b ↔ ∃ c, b = c * a := by
  simp only [mul_comm _ a, le_iff_exists_mul]
#align le_iff_exists_mul' le_iff_exists_mul'
#align le_iff_exists_add' le_iff_exists_add'

@[to_additive]
theorem le_of_mul_le_right : a * b ≤ c → b ≤ c :=
  le_mul_self.trans
#align le_of_mul_le_right le_of_mul_le_right
#align le_of_add_le_right le_of_add_le_right

@[to_additive]
theorem le_mul_of_le_right : a ≤ c → a ≤ b * c :=
  le_mul_self.trans'
#align le_mul_of_le_right le_mul_of_le_right
#align le_add_of_le_right le_add_of_le_right

end CommMonoid

section
variable [Monoid α] [PartialOrder α] [CanonicallyOrderedMul α]
variable [CovariantClass α α (· * ·) (· ≤ ·)] [CovariantClass α α (Function.swap (· * ·)) (· ≤ ·)]

@[to_additive]
theorem le_mul_left {a b c : α} (h : a ≤ c) : a ≤ b * c :=
  calc
    a = 1 * a := by simp
    _ ≤ b * c := mul_le_mul' (one_le _) h
#align le_mul_left le_mul_left
#align le_add_left le_add_left

@[to_additive]
theorem le_mul_right {a b c : α} (h : a ≤ b) : a ≤ b * c :=
  calc
    a = a * 1 := by simp
    _ ≤ b * c := mul_le_mul' h (one_le _)
#align le_mul_right le_mul_right
#align le_add_right le_add_right

end

section
variable [Monoid α] [PartialOrder α] [CanonicallyOrderedMul α] {a b c : α}

@[to_additive]
theorem bot_eq_one [OrderBot α] : (⊥ : α) = 1 :=
  le_antisymm bot_le (one_le ⊥)
#align bot_eq_one bot_eq_one
#align bot_eq_zero bot_eq_zero

--TODO: This is a special case of `mul_eq_one`. We need the instance
-- `CanonicallyOrderedMul α → Unique αˣ`
@[to_additive (attr := simp)]
theorem mul_eq_one_iff [CovariantClass α α (· * ·) (· ≤ ·)]
    [CovariantClass α α (Function.swap (· * ·)) (· ≤ ·)] :
    a * b = 1 ↔ a = 1 ∧ b = 1 :=
  mul_eq_one_iff' (one_le _) (one_le _)
#align mul_eq_one_iff mul_eq_one_iff
#align add_eq_zero_iff add_eq_zero_iff

@[to_additive (attr := simp)]
theorem le_one_iff_eq_one : a ≤ 1 ↔ a = 1 :=
  (one_le a).le_iff_eq
#align le_one_iff_eq_one le_one_iff_eq_one
#align nonpos_iff_eq_zero nonpos_iff_eq_zero

@[to_additive]
theorem one_lt_iff_ne_one : 1 < a ↔ a ≠ 1 :=
  (one_le a).lt_iff_ne.trans ne_comm
#align one_lt_iff_ne_one one_lt_iff_ne_one
#align pos_iff_ne_zero pos_iff_ne_zero

@[to_additive]
theorem eq_one_or_one_lt : a = 1 ∨ 1 < a :=
  (one_le a).eq_or_lt.imp_left Eq.symm
#align eq_one_or_one_lt eq_one_or_one_lt
#align eq_zero_or_pos eq_zero_or_pos

@[to_additive (attr := simp) add_pos_iff]
theorem one_lt_mul_iff [CovariantClass α α (· * ·) (· ≤ ·)]
    [CovariantClass α α (Function.swap (· * ·)) (· ≤ ·)] : 1 < a * b ↔ 1 < a ∨ 1 < b := by
  simp only [one_lt_iff_ne_one, Ne.def, mul_eq_one_iff, not_and_or]
#align one_lt_mul_iff one_lt_mul_iff
#align add_pos_iff add_pos_iff

@[to_additive]
theorem exists_one_lt_mul_of_lt (h : a < b) : ∃ (c : _) (_ : 1 < c), a * c = b := by
  obtain ⟨c, hc⟩ := le_iff_exists_mul.1 h.le
  refine' ⟨c, one_lt_iff_ne_one.2 _, hc.symm⟩
  rintro rfl
  simp [hc, lt_irrefl] at h
#align exists_one_lt_mul_of_lt exists_one_lt_mul_of_lt
#align exists_pos_add_of_lt exists_pos_add_of_lt

@[to_additive]
theorem lt_iff_exists_mul [CovariantClass α α (· * ·) (· < ·)] : a < b ↔ ∃ c > 1, b = a * c := by
  rw [lt_iff_le_and_ne, le_iff_exists_mul, ← exists_and_right]
  apply exists_congr
  intro c
  rw [and_comm, and_congr_left_iff, gt_iff_lt]
  rintro rfl
  constructor
  · rw [one_lt_iff_ne_one]
    apply mt
    rintro rfl
    rw [mul_one]
  · rw [← (self_le_mul_right a c).lt_iff_ne]
    apply lt_mul_of_one_lt_right'
#align lt_iff_exists_mul lt_iff_exists_mul
#align lt_iff_exists_add lt_iff_exists_add

theorem pos_of_gt {M : Type _} [AddMonoid M] [PartialOrder M] [CanonicallyOrderedAdd M]
    {n m : M} (h : n < m) : 0 < m :=
  lt_of_le_of_lt (zero_le _) h
#align pos_of_gt pos_of_gt

end

namespace NeZero

theorem pos {M} [AddMonoid M] [PartialOrder M] [CanonicallyOrderedAdd M] (a : M) [NeZero a] :
    0 < a :=
  (zero_le a).lt_of_ne <| NeZero.out.symm
#align ne_zero.pos NeZero.pos

theorem of_gt {M} [AddMonoid M] [PartialOrder M] [CanonicallyOrderedAdd M] {x y : M} (h : x < y) :
    NeZero y :=
  of_pos <| pos_of_gt h
#align ne_zero.of_gt NeZero.of_gt

-- 1 < p is still an often-used `Fact`, due to `Nat.Prime` implying it, and it implying `Nontrivial`
-- on `ZMod`'s ring structure. We cannot just set this to be any `x < y`, else that becomes a
-- metavariable and it will hugely slow down typeclass inference.
instance (priority := 10) of_gt'
    {M} [AddMonoid M] [PartialOrder M] [CanonicallyOrderedAdd M] [One M] {y : M}
  -- Porting note: Fact.out has different type signature from mathlib3
  [Fact (1 < y)] : NeZero y := of_gt <| @Fact.out (1 < y) _
#align ne_zero.of_gt' NeZero.of_gt'

set_option linter.deprecated false in
instance bit0 {M} [OrderedAddCommMonoid M] [CanonicallyOrderedAdd M] {x : M} [NeZero x] :
    NeZero (bit0 x) :=
  of_pos <| bit0_pos <| NeZero.pos x
#align ne_zero.bit0 NeZero.bit0

end NeZero

#align canonically_linear_ordered_add_monoid CanonicallyOrderedAdd
#align canonically_linear_ordered_monoid CanonicallyOrderedMul

section LinearOrder

<<<<<<< HEAD
variable [Monoid α] [LinearOrder α] [CanonicallyOrderedMul α]
=======
variable [CanonicallyLinearOrderedCommMonoid α]

-- see Note [lower instance priority]
@[to_additive]
instance (priority := 100) CanonicallyLinearOrderedCommMonoid.semilatticeSup : SemilatticeSup α :=
  { LinearOrder.toLattice with }
#align canonically_linear_ordered_monoid.semilattice_sup CanonicallyLinearOrderedCommMonoid.semilatticeSup
#align canonically_linear_ordered_add_monoid.semilattice_sup CanonicallyLinearOrderedAddCommMonoid.semilatticeSup

@[to_additive]
theorem min_mul_distrib (a b c : α) : min a (b * c) = min a (min a b * min a c) := by
  rcases le_total a b with hb | hb
  · simp [hb, le_mul_right]
  · rcases le_total a c with hc | hc
    · simp [hc, le_mul_left]
    · simp [hb, hc]
#align min_mul_distrib min_mul_distrib
#align min_add_distrib min_add_distrib

@[to_additive]
theorem min_mul_distrib' (a b c : α) : min (a * b) c = min (min a c * min b c) c := by
  simpa [min_comm _ c] using min_mul_distrib c a b
#align min_mul_distrib' min_mul_distrib'
#align min_add_distrib' min_add_distrib'
>>>>>>> e9fb5b31

-- Porting note: no longer `@[simp]`, as `simp` can prove this.
@[to_additive]
theorem one_min (a : α) : min 1 a = 1 :=
  min_eq_left (one_le a)
#align one_min one_min
#align zero_min zero_min

-- Porting note: no longer `@[simp]`, as `simp` can prove this.
@[to_additive]
theorem min_one (a : α) : min a 1 = 1 :=
  min_eq_right (one_le a)
#align min_one min_one
#align min_zero min_zero

/-- In a linearly ordered monoid, we are happy for `bot_eq_one` to be a `@[simp]` lemma. -/
@[to_additive (attr := simp)
  "In a linearly ordered monoid, we are happy for `bot_eq_zero` to be a `@[simp]` lemma"]
theorem bot_eq_one' : (⊥ : α) = 1 :=
  bot_eq_one
#align bot_eq_one' bot_eq_one'
#align bot_eq_zero' bot_eq_zero'

variable [CovariantClass α α (· * ·) (· ≤ ·)] [CovariantClass α α (Function.swap (· * ·)) (· ≤ ·)]

@[to_additive]
theorem min_mul_distrib (a b c : α) : min a (b * c) = min a (min a b * min a c) := by
  cases' le_total a b with hb hb
  · simp [hb, le_mul_right]
  · cases' le_total a c with hc hc
    · simp [hc, le_mul_left]
    · simp [hb, hc]
#align min_mul_distrib min_mul_distrib
#align min_add_distrib min_add_distrib

@[to_additive]
theorem min_mul_distrib' (a b c : α) : min (a * b) c = min (min a c * min b c) c := by
  simpa [min_comm _ c] using min_mul_distrib c a b
#align min_mul_distrib' min_mul_distrib'
#align min_add_distrib' min_add_distrib'

end LinearOrder<|MERGE_RESOLUTION|>--- conflicted
+++ resolved
@@ -97,7 +97,6 @@
   which is to say, `a ≤ b` iff there exists `c` with `b = a + c`.
   This is satisfied by the natural numbers, for example, but not
   the integers or other nontrivial `OrderedAddCommGroup`s. -/
-<<<<<<< HEAD
 -- `[Add α] [LE α]` would be enough, but it would cause a significant slowdown.
 class CanonicallyOrderedAdd (α : Type _) [AddMonoid α] [PartialOrder α] extends
   ExistsAddOfLE α : Prop where
@@ -107,20 +106,6 @@
 #align canonically_ordered_add_monoid.has_exists_add_of_le CanonicallyOrderedAdd.toExistsAddOfLE
 
 /-- An ordered monoid is `CanonicallyOrderedMul`
-=======
-class CanonicallyOrderedAddCommMonoid (α : Type*) extends OrderedAddCommMonoid α, OrderBot α where
-  /-- For `a ≤ b`, there is a `c` so `b = a + c`. -/
-  protected exists_add_of_le : ∀ {a b : α}, a ≤ b → ∃ c, b = a + c
-  /-- For any `a` and `b`, `a ≤ a + b` -/
-  protected le_self_add : ∀ a b : α, a ≤ a + b
-#align canonically_ordered_add_monoid CanonicallyOrderedAddCommMonoid
-#align canonically_ordered_add_monoid.to_order_bot CanonicallyOrderedAddCommMonoid.toOrderBot
-
--- see Note [lower instance priority]
-attribute [instance 100] CanonicallyOrderedAddCommMonoid.toOrderBot
-
-/-- A canonically ordered monoid is an ordered commutative monoid
->>>>>>> e9fb5b31
   in which the ordering coincides with the divisibility relation,
   which is to say, `a ≤ b` iff there exists `c` with `b = a * c`.
   Examples seem rare; it seems more likely that the `OrderDual`
@@ -131,25 +116,12 @@
 -/
 -- `[Mul α] [LE α]` would be enough, but it would cause a significant slowdown.
 @[to_additive]
-<<<<<<< HEAD
 class CanonicallyOrderedMul (α : Type _) [Monoid α] [PartialOrder α] extends
   ExistsMulOfLE α : Prop where
   /-- For any `a` and `b`, `a ≤ a * b` -/
   protected le_self_mul : ∀ a b : α, a ≤ a * b
 #align canonically_ordered_monoid CanonicallyOrderedMul
 #align canonically_ordered_monoid.has_exists_mul_of_le CanonicallyOrderedMul.toExistsMulOfLE
-=======
-class CanonicallyOrderedCommMonoid (α : Type*) extends OrderedCommMonoid α, OrderBot α where
-  /-- For `a ≤ b`, there is a `c` so `b = a * c`. -/
-  protected exists_mul_of_le : ∀ {a b : α}, a ≤ b → ∃ c, b = a * c
-  /-- For any `a` and `b`, `a ≤ a * b` -/
-  protected le_self_mul : ∀ a b : α, a ≤ a * b
-#align canonically_ordered_monoid CanonicallyOrderedAddCommMonoid
-#align canonically_ordered_monoid.to_order_bot CanonicallyOrderedCommMonoid.toOrderBot
-
--- see Note [lower instance priority]
-attribute [instance 100] CanonicallyOrderedCommMonoid.toOrderBot
->>>>>>> e9fb5b31
 
 section Mul
 
@@ -374,17 +346,31 @@
 
 section LinearOrder
 
-<<<<<<< HEAD
 variable [Monoid α] [LinearOrder α] [CanonicallyOrderedMul α]
-=======
-variable [CanonicallyLinearOrderedCommMonoid α]
-
--- see Note [lower instance priority]
-@[to_additive]
-instance (priority := 100) CanonicallyLinearOrderedCommMonoid.semilatticeSup : SemilatticeSup α :=
-  { LinearOrder.toLattice with }
-#align canonically_linear_ordered_monoid.semilattice_sup CanonicallyLinearOrderedCommMonoid.semilatticeSup
-#align canonically_linear_ordered_add_monoid.semilattice_sup CanonicallyLinearOrderedAddCommMonoid.semilatticeSup
+
+-- Porting note: no longer `@[simp]`, as `simp` can prove this.
+@[to_additive]
+theorem one_min (a : α) : min 1 a = 1 :=
+  min_eq_left (one_le a)
+#align one_min one_min
+#align zero_min zero_min
+
+-- Porting note: no longer `@[simp]`, as `simp` can prove this.
+@[to_additive]
+theorem min_one (a : α) : min a 1 = 1 :=
+  min_eq_right (one_le a)
+#align min_one min_one
+#align min_zero min_zero
+
+/-- In a linearly ordered monoid, we are happy for `bot_eq_one` to be a `@[simp]` lemma. -/
+@[to_additive (attr := simp)
+  "In a linearly ordered monoid, we are happy for `bot_eq_zero` to be a `@[simp]` lemma"]
+theorem bot_eq_one' : (⊥ : α) = 1 :=
+  bot_eq_one
+#align bot_eq_one' bot_eq_one'
+#align bot_eq_zero' bot_eq_zero'
+
+variable [CovariantClass α α (· * ·) (· ≤ ·)] [CovariantClass α α (Function.swap (· * ·)) (· ≤ ·)]
 
 @[to_additive]
 theorem min_mul_distrib (a b c : α) : min a (b * c) = min a (min a b * min a c) := by
@@ -401,46 +387,5 @@
   simpa [min_comm _ c] using min_mul_distrib c a b
 #align min_mul_distrib' min_mul_distrib'
 #align min_add_distrib' min_add_distrib'
->>>>>>> e9fb5b31
-
--- Porting note: no longer `@[simp]`, as `simp` can prove this.
-@[to_additive]
-theorem one_min (a : α) : min 1 a = 1 :=
-  min_eq_left (one_le a)
-#align one_min one_min
-#align zero_min zero_min
-
--- Porting note: no longer `@[simp]`, as `simp` can prove this.
-@[to_additive]
-theorem min_one (a : α) : min a 1 = 1 :=
-  min_eq_right (one_le a)
-#align min_one min_one
-#align min_zero min_zero
-
-/-- In a linearly ordered monoid, we are happy for `bot_eq_one` to be a `@[simp]` lemma. -/
-@[to_additive (attr := simp)
-  "In a linearly ordered monoid, we are happy for `bot_eq_zero` to be a `@[simp]` lemma"]
-theorem bot_eq_one' : (⊥ : α) = 1 :=
-  bot_eq_one
-#align bot_eq_one' bot_eq_one'
-#align bot_eq_zero' bot_eq_zero'
-
-variable [CovariantClass α α (· * ·) (· ≤ ·)] [CovariantClass α α (Function.swap (· * ·)) (· ≤ ·)]
-
-@[to_additive]
-theorem min_mul_distrib (a b c : α) : min a (b * c) = min a (min a b * min a c) := by
-  cases' le_total a b with hb hb
-  · simp [hb, le_mul_right]
-  · cases' le_total a c with hc hc
-    · simp [hc, le_mul_left]
-    · simp [hb, hc]
-#align min_mul_distrib min_mul_distrib
-#align min_add_distrib min_add_distrib
-
-@[to_additive]
-theorem min_mul_distrib' (a b c : α) : min (a * b) c = min (min a c * min b c) c := by
-  simpa [min_comm _ c] using min_mul_distrib c a b
-#align min_mul_distrib' min_mul_distrib'
-#align min_add_distrib' min_add_distrib'
 
 end LinearOrder