--- conflicted
+++ resolved
@@ -43,114 +43,6 @@
 
 namespace Nonneg
 
-<<<<<<< HEAD
-/-- This instance uses data fields from `Subtype.partialOrder` to help type-class inference.
-The `Set.Ici` data fields are definitionally equal, but that requires unfolding semireducible
-definitions, so type-class inference won't see this. -/
-instance orderBot [Preorder α] {a : α} : OrderBot { x : α // a ≤ x } :=
-  { Set.Ici.orderBot with }
-#align nonneg.order_bot Nonneg.orderBot
-
-theorem bot_eq [Preorder α] {a : α} : (⊥ : { x : α // a ≤ x }) = ⟨a, le_rfl⟩ :=
-  rfl
-#align nonneg.bot_eq Nonneg.bot_eq
-
-instance noMaxOrder [PartialOrder α] [NoMaxOrder α] {a : α} : NoMaxOrder { x : α // a ≤ x } :=
-  show NoMaxOrder (Ici a) by infer_instance
-#align nonneg.no_max_order Nonneg.noMaxOrder
-
-instance semilatticeSup [SemilatticeSup α] {a : α} : SemilatticeSup { x : α // a ≤ x } :=
-  Set.Ici.semilatticeSup
-#align nonneg.semilattice_sup Nonneg.semilatticeSup
-
-instance semilatticeInf [SemilatticeInf α] {a : α} : SemilatticeInf { x : α // a ≤ x } :=
-  Set.Ici.semilatticeInf
-#align nonneg.semilattice_inf Nonneg.semilatticeInf
-
-instance distribLattice [DistribLattice α] {a : α} : DistribLattice { x : α // a ≤ x } :=
-  Set.Ici.distribLattice
-#align nonneg.distrib_lattice Nonneg.distribLattice
-
-instance instDenselyOrdered [Preorder α] [DenselyOrdered α] {a : α} :
-    DenselyOrdered { x : α // a ≤ x } :=
-  show DenselyOrdered (Ici a) from Set.instDenselyOrdered
-#align nonneg.densely_ordered Nonneg.instDenselyOrdered
-
-/-- If `sSup ∅ ≤ a` then `{x : α // a ≤ x}` is a `ConditionallyCompleteLinearOrder`. -/
-protected noncomputable abbrev conditionallyCompleteLinearOrder [ConditionallyCompleteLinearOrder α]
-    {a : α} : ConditionallyCompleteLinearOrder { x : α // a ≤ x } :=
-  { @ordConnectedSubsetConditionallyCompleteLinearOrder α (Set.Ici a) _ ⟨⟨a, le_rfl⟩⟩ _ with }
-#align nonneg.conditionally_complete_linear_order Nonneg.conditionallyCompleteLinearOrder
-
-/-- If `sSup ∅ ≤ a` then `{x : α // a ≤ x}` is a `ConditionallyCompleteLinearOrderBot`.
-
-This instance uses data fields from `Subtype.linearOrder` to help type-class inference.
-The `Set.Ici` data fields are definitionally equal, but that requires unfolding semireducible
-definitions, so type-class inference won't see this. -/
-protected noncomputable abbrev conditionallyCompleteLinearOrderBot
-    [ConditionallyCompleteLinearOrder α] (a : α) :
-    ConditionallyCompleteLinearOrderBot { x : α // a ≤ x } :=
-  { Nonneg.orderBot, Nonneg.conditionallyCompleteLinearOrder with
-    csSup_empty := by
-      rw [@subset_sSup_def α (Set.Ici a) _ _ ⟨⟨a, le_rfl⟩⟩]; simp [bot_eq] }
-#align nonneg.conditionally_complete_linear_order_bot Nonneg.conditionallyCompleteLinearOrderBot
-
-instance inhabited [Preorder α] {a : α} : Inhabited { x : α // a ≤ x } :=
-  ⟨⟨a, le_rfl⟩⟩
-#align nonneg.inhabited Nonneg.inhabited
-
-instance zero [Zero α] [Preorder α] : Zero { x : α // 0 ≤ x } :=
-  ⟨⟨0, le_rfl⟩⟩
-#align nonneg.has_zero Nonneg.zero
-
-@[simp, norm_cast]
-protected theorem coe_zero [Zero α] [Preorder α] : ((0 : { x : α // 0 ≤ x }) : α) = 0 :=
-  rfl
-#align nonneg.coe_zero Nonneg.coe_zero
-
-@[simp]
-theorem mk_eq_zero [Zero α] [Preorder α] {x : α} (hx : 0 ≤ x) :
-    (⟨x, hx⟩ : { x : α // 0 ≤ x }) = 0 ↔ x = 0 :=
-  Subtype.ext_iff
-#align nonneg.mk_eq_zero Nonneg.mk_eq_zero
-
-instance add [AddZeroClass α] [Preorder α] [AddLeftMono α] :
-    Add { x : α // 0 ≤ x } :=
-  ⟨fun x y => ⟨x + y, add_nonneg x.2 y.2⟩⟩
-#align nonneg.has_add Nonneg.add
-
-@[simp]
-theorem mk_add_mk [AddZeroClass α] [Preorder α] [AddLeftMono α] {x y : α}
-    (hx : 0 ≤ x) (hy : 0 ≤ y) :
-    (⟨x, hx⟩ : { x : α // 0 ≤ x }) + ⟨y, hy⟩ = ⟨x + y, add_nonneg hx hy⟩ :=
-  rfl
-#align nonneg.mk_add_mk Nonneg.mk_add_mk
-
-@[simp, norm_cast]
-protected theorem coe_add [AddZeroClass α] [Preorder α] [AddLeftMono α]
-    (a b : { x : α // 0 ≤ x }) : ((a + b : { x : α // 0 ≤ x }) : α) = a + b :=
-  rfl
-#align nonneg.coe_add Nonneg.coe_add
-
-instance nsmul [AddMonoid α] [Preorder α] [AddLeftMono α] :
-    SMul ℕ { x : α // 0 ≤ x } :=
-  ⟨fun n x => ⟨n • (x : α), nsmul_nonneg x.prop n⟩⟩
-#align nonneg.has_nsmul Nonneg.nsmul
-
-@[simp]
-theorem nsmul_mk [AddMonoid α] [Preorder α] [AddLeftMono α] (n : ℕ) {x : α}
-    (hx : 0 ≤ x) : (n • (⟨x, hx⟩ : { x : α // 0 ≤ x })) = ⟨n • x, nsmul_nonneg hx n⟩ :=
-  rfl
-#align nonneg.nsmul_mk Nonneg.nsmul_mk
-
-@[simp, norm_cast]
-protected theorem coe_nsmul [AddMonoid α] [Preorder α] [AddLeftMono α]
-    (n : ℕ) (a : { x : α // 0 ≤ x }) : ((n • a : { x : α // 0 ≤ x }) : α) = n • (a : α) :=
-  rfl
-#align nonneg.coe_nsmul Nonneg.coe_nsmul
-
-=======
->>>>>>> a3663456
 instance orderedAddCommMonoid [OrderedAddCommMonoid α] : OrderedAddCommMonoid { x : α // 0 ≤ x } :=
   Subtype.coe_injective.orderedAddCommMonoid _ Nonneg.coe_zero (fun _ _ => rfl) fun _ _ => rfl
 
