--- conflicted
+++ resolved
@@ -444,17 +444,10 @@
         rintro a b ⟨H, hH, hab⟩
         exact (hG' _ hH).2 hab⟩
     sInf := sInf
-<<<<<<< HEAD
-    sInf_le := fun s G' hG' => ⟨Set.iInter₂_subset G' hG', fun a b hab => hab.1 hG'⟩
-    le_sInf := fun s G' hG' =>
-      ⟨Set.subset_iInter₂ fun H hH => (hG' _ hH).1, fun a b hab =>
-        ⟨fun H hH => (hG' _ hH).2 hab, G'.adj_sub hab⟩⟩
-=======
     sInf_le := fun _ G' hG' => ⟨Set.iInter₂_subset G' hG', fun _ _ hab => hab.1 hG'⟩
     le_sInf := fun _ G' hG' =>
       ⟨Set.subset_iInter₂ fun _ hH => (hG' _ hH).1, fun _ _ hab =>
         ⟨fun _ hH => (hG' _ hH).2 hab, G'.adj_sub hab⟩⟩
->>>>>>> d0df76bd
     iInf_iSup_eq := fun f => Subgraph.ext (by simpa using iInf_iSup_eq)
       (by ext; simp [Classical.skolem]) }
 
@@ -642,11 +635,7 @@
     simp only [comap_verts, Set.mem_preimage]
     apply h.1
   · intro v w
-<<<<<<< HEAD
-    simp (config := { contextual := true }) only [comap_adj, and_imp, true_and]
-=======
     simp +contextual only [comap_adj, and_imp, true_and]
->>>>>>> d0df76bd
     intro
     apply h.2
 
@@ -1031,11 +1020,7 @@
 
 theorem deleteEdges_le_of_le {s s' : Set (Sym2 V)} (h : s ⊆ s') :
     G'.deleteEdges s' ≤ G'.deleteEdges s := by
-<<<<<<< HEAD
-  constructor <;> simp (config := { contextual := true }) only [deleteEdges_verts, deleteEdges_adj,
-=======
   constructor <;> simp +contextual only [deleteEdges_verts, deleteEdges_adj,
->>>>>>> d0df76bd
     true_and, and_imp, subset_rfl]
   exact fun _ _ _ hs' hs ↦ hs' (h hs)
 
@@ -1088,11 +1073,7 @@
 theorem induce_mono (hg : G' ≤ G'') (hs : s ⊆ s') : G'.induce s ≤ G''.induce s' := by
   constructor
   · simp [hs]
-<<<<<<< HEAD
-  · simp (config := { contextual := true }) only [induce_adj, and_imp]
-=======
   · simp +contextual only [induce_adj, and_imp]
->>>>>>> d0df76bd
     intro v w hv hw ha
     exact ⟨hs hv, hs hw, hg.2 ha⟩
 
@@ -1113,11 +1094,7 @@
   ext
   · simp
   · constructor <;>
-<<<<<<< HEAD
-      simp (config := { contextual := true }) only [induce_adj, imp_true_iff, and_true]
-=======
       simp +contextual only [induce_adj, imp_true_iff, and_true]
->>>>>>> d0df76bd
     exact fun ha ↦ ⟨G'.edge_vert ha, G'.edge_vert ha.symm⟩
 
 lemma le_induce_top_verts : G' ≤ (⊤ : G.Subgraph).induce G'.verts :=
