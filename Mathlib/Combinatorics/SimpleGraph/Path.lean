/-
Copyright (c) 2021 Kyle Miller. All rights reserved.
Released under Apache 2.0 license as described in the file LICENSE.
Authors: Kyle Miller
-/
import Mathlib.Combinatorics.SimpleGraph.Connectivity.WalkDecomp
import Mathlib.Combinatorics.SimpleGraph.Walk
import Mathlib.Combinatorics.SimpleGraph.Subgraph

/-!

# Trail, Path, and Cycle

In a simple graph,

* A *trail* is a walk whose edges each appear no more than once.

* A *path* is a trail whose vertices appear no more than once.

* A *cycle* is a nonempty trail whose first and last vertices are the
  same and whose vertices except for the first appear no more than once.

**Warning:** graph theorists mean something different by "path" than
do homotopy theorists.  A "walk" in graph theory is a "path" in
homotopy theory.  Another warning: some graph theorists use "path" and
"simple path" for "walk" and "path."

Some definitions and theorems have inspiration from multigraph
counterparts in [Chou1994].

## Main definitions

* `SimpleGraph.Walk.IsTrail`, `SimpleGraph.Walk.IsPath`, and `SimpleGraph.Walk.IsCycle`.

* `SimpleGraph.Path`

* `SimpleGraph.Path.map` for the induced map on paths,
  given an (injective) graph homomorphism.

* `SimpleGraph.Reachable` for the relation of whether there exists
  a walk between a given pair of vertices

* `SimpleGraph.Preconnected` and `SimpleGraph.Connected` are predicates
  on simple graphs for whether every vertex can be reached from every other,
  and in the latter case, whether the vertex type is nonempty.

* `SimpleGraph.ConnectedComponent` is the type of connected components of
  a given graph.

* `SimpleGraph.IsBridge` for whether an edge is a bridge edge

## Main statements

* `SimpleGraph.isBridge_iff_mem_and_forall_cycle_not_mem` characterizes bridge edges in terms of
  there being no cycle containing them.

## Tags
trails, paths, circuits, cycles, bridge edges
-/

open Function

universe u v w

namespace SimpleGraph

variable {V : Type u} {V' : Type v} {V'' : Type w}
variable (G : SimpleGraph V) (G' : SimpleGraph V') (G'' : SimpleGraph V'')

namespace Walk

variable {G} {u v w : V}

/-! ### Trails, paths, circuits, cycles -/

/-- A *trail* is a walk with no repeating edges. -/
@[mk_iff isTrail_def]
structure IsTrail {u v : V} (p : G.Walk u v) : Prop where
  edges_nodup : p.edges.Nodup

/-- A *path* is a walk with no repeating vertices.
Use `SimpleGraph.Walk.IsPath.mk'` for a simpler constructor. -/
structure IsPath {u v : V} (p : G.Walk u v) : Prop extends IsTrail p where
  support_nodup : p.support.Nodup

-- Porting note: used to use `extends to_trail : is_trail p` in structure
protected lemma IsPath.isTrail {p : Walk G u v} (h : IsPath p) : IsTrail p := h.toIsTrail

/-- A *circuit* at `u : V` is a nonempty trail beginning and ending at `u`. -/
@[mk_iff isCircuit_def]
structure IsCircuit {u : V} (p : G.Walk u u) : Prop extends IsTrail p where
  ne_nil : p ≠ nil

-- Porting note: used to use `extends to_trail : is_trail p` in structure
protected lemma IsCircuit.isTrail {p : Walk G u u} (h : IsCircuit p) : IsTrail p := h.toIsTrail

/-- A *cycle* at `u : V` is a circuit at `u` whose only repeating vertex
is `u` (which appears exactly twice). -/
structure IsCycle {u : V} (p : G.Walk u u) : Prop extends IsCircuit p where
  support_nodup : p.support.tail.Nodup

-- Porting note: used to use `extends to_circuit : is_circuit p` in structure
protected lemma IsCycle.isCircuit {p : Walk G u u} (h : IsCycle p) : IsCircuit p := h.toIsCircuit

@[simp]
theorem isTrail_copy {u v u' v'} (p : G.Walk u v) (hu : u = u') (hv : v = v') :
    (p.copy hu hv).IsTrail ↔ p.IsTrail := by
  subst_vars
  rfl

theorem IsPath.mk' {u v : V} {p : G.Walk u v} (h : p.support.Nodup) : p.IsPath :=
  ⟨⟨edges_nodup_of_support_nodup h⟩, h⟩

theorem isPath_def {u v : V} (p : G.Walk u v) : p.IsPath ↔ p.support.Nodup :=
  ⟨IsPath.support_nodup, IsPath.mk'⟩

@[simp]
theorem isPath_copy {u v u' v'} (p : G.Walk u v) (hu : u = u') (hv : v = v') :
    (p.copy hu hv).IsPath ↔ p.IsPath := by
  subst_vars
  rfl

@[simp]
theorem isCircuit_copy {u u'} (p : G.Walk u u) (hu : u = u') :
    (p.copy hu hu).IsCircuit ↔ p.IsCircuit := by
  subst_vars
  rfl

lemma IsCircuit.not_nil {p : G.Walk v v} (hp : IsCircuit p) : ¬ p.Nil := (hp.ne_nil ·.eq_nil)

theorem isCycle_def {u : V} (p : G.Walk u u) :
    p.IsCycle ↔ p.IsTrail ∧ p ≠ nil ∧ p.support.tail.Nodup :=
  Iff.intro (fun h => ⟨h.1.1, h.1.2, h.2⟩) fun h => ⟨⟨h.1, h.2.1⟩, h.2.2⟩

@[simp]
theorem isCycle_copy {u u'} (p : G.Walk u u) (hu : u = u') :
    (p.copy hu hu).IsCycle ↔ p.IsCycle := by
  subst_vars
  rfl

lemma IsCycle.not_nil {p : G.Walk v v} (hp : IsCycle p) : ¬ p.Nil := (hp.ne_nil ·.eq_nil)

@[simp]
theorem IsTrail.nil {u : V} : (nil : G.Walk u u).IsTrail :=
  ⟨by simp [edges]⟩

theorem IsTrail.of_cons {u v w : V} {h : G.Adj u v} {p : G.Walk v w} :
    (cons h p).IsTrail → p.IsTrail := by simp [isTrail_def]

@[simp]
theorem cons_isTrail_iff {u v w : V} (h : G.Adj u v) (p : G.Walk v w) :
    (cons h p).IsTrail ↔ p.IsTrail ∧ s(u, v) ∉ p.edges := by simp [isTrail_def, and_comm]

theorem IsTrail.reverse {u v : V} (p : G.Walk u v) (h : p.IsTrail) : p.reverse.IsTrail := by
  simpa [isTrail_def] using h

@[simp]
theorem reverse_isTrail_iff {u v : V} (p : G.Walk u v) : p.reverse.IsTrail ↔ p.IsTrail := by
  constructor <;>
    · intro h
      convert h.reverse _
      try rw [reverse_reverse]

theorem IsTrail.of_append_left {u v w : V} {p : G.Walk u v} {q : G.Walk v w}
    (h : (p.append q).IsTrail) : p.IsTrail := by
  rw [isTrail_def, edges_append, List.nodup_append] at h
  exact ⟨h.1⟩

theorem IsTrail.of_append_right {u v w : V} {p : G.Walk u v} {q : G.Walk v w}
    (h : (p.append q).IsTrail) : q.IsTrail := by
  rw [isTrail_def, edges_append, List.nodup_append] at h
  exact ⟨h.2.1⟩

theorem IsTrail.count_edges_le_one [DecidableEq V] {u v : V} {p : G.Walk u v} (h : p.IsTrail)
    (e : Sym2 V) : p.edges.count e ≤ 1 :=
  List.nodup_iff_count_le_one.mp h.edges_nodup e

theorem IsTrail.count_edges_eq_one [DecidableEq V] {u v : V} {p : G.Walk u v} (h : p.IsTrail)
    {e : Sym2 V} (he : e ∈ p.edges) : p.edges.count e = 1 :=
  List.count_eq_one_of_mem h.edges_nodup he

theorem IsTrail.length_le_card_edgeFinset [Fintype G.edgeSet] {u v : V}
    {w : G.Walk u v} (h : w.IsTrail) : w.length ≤ G.edgeFinset.card := by
  classical
  let edges := w.edges.toFinset
  have : edges.card = w.length := length_edges _ ▸ List.toFinset_card_of_nodup h.edges_nodup
  rw [← this]
  have : edges ⊆ G.edgeFinset := by
    intro e h
    refine mem_edgeFinset.mpr ?_
    apply w.edges_subset_edgeSet
    simpa [edges] using h
  exact Finset.card_le_card this

theorem IsPath.nil {u : V} : (nil : G.Walk u u).IsPath := by constructor <;> simp

theorem IsPath.of_cons {u v w : V} {h : G.Adj u v} {p : G.Walk v w} :
    (cons h p).IsPath → p.IsPath := by simp [isPath_def]

@[simp]
theorem cons_isPath_iff {u v w : V} (h : G.Adj u v) (p : G.Walk v w) :
    (cons h p).IsPath ↔ p.IsPath ∧ u ∉ p.support := by
  constructor <;> simp +contextual [isPath_def]

protected lemma IsPath.cons {p : Walk G v w} (hp : p.IsPath) (hu : u ∉ p.support) {h : G.Adj u v} :
    (cons h p).IsPath :=
  (cons_isPath_iff _ _).2 ⟨hp, hu⟩

@[simp]
theorem isPath_iff_eq_nil {u : V} (p : G.Walk u u) : p.IsPath ↔ p = nil := by
  cases p <;> simp [IsPath.nil]

theorem IsPath.reverse {u v : V} {p : G.Walk u v} (h : p.IsPath) : p.reverse.IsPath := by
  simpa [isPath_def] using h

@[simp]
theorem isPath_reverse_iff {u v : V} (p : G.Walk u v) : p.reverse.IsPath ↔ p.IsPath := by
  constructor <;> intro h <;> convert h.reverse; simp

theorem IsPath.of_append_left {u v w : V} {p : G.Walk u v} {q : G.Walk v w} :
    (p.append q).IsPath → p.IsPath := by
  simp only [isPath_def, support_append]
  exact List.Nodup.of_append_left

theorem IsPath.of_append_right {u v w : V} {p : G.Walk u v} {q : G.Walk v w}
    (h : (p.append q).IsPath) : q.IsPath := by
  rw [← isPath_reverse_iff] at h ⊢
  rw [reverse_append] at h
  apply h.of_append_left

lemma IsPath.of_adj {G : SimpleGraph V} {u v : V} (h : G.Adj u v) : h.toWalk.IsPath := by
  aesop

@[simp]
theorem IsCycle.not_of_nil {u : V} : ¬(nil : G.Walk u u).IsCycle := fun h => h.ne_nil rfl

lemma IsCycle.ne_bot : ∀ {p : G.Walk u u}, p.IsCycle → G ≠ ⊥
  | nil, hp => by cases hp.ne_nil rfl
  | cons h _, hp => by rintro rfl; exact h

lemma IsCycle.three_le_length {v : V} {p : G.Walk v v} (hp : p.IsCycle) : 3 ≤ p.length := by
  have ⟨⟨hp, hp'⟩, _⟩ := hp
  match p with
  | .nil => simp at hp'
  | .cons h .nil => simp at h
  | .cons _ (.cons _ .nil) => simp at hp
  | .cons _ (.cons _ (.cons _ _)) => simp_rw [SimpleGraph.Walk.length_cons]; omega

lemma not_nil_of_isCycle_cons {p : G.Walk u v} {h : G.Adj v u} (hc : (Walk.cons h p).IsCycle) :
    ¬ p.Nil := by
  have := Walk.length_cons _ _ ▸ Walk.IsCycle.three_le_length hc
  rw [Walk.not_nil_iff_lt_length]
  omega

theorem cons_isCycle_iff {u v : V} (p : G.Walk v u) (h : G.Adj u v) :
    (Walk.cons h p).IsCycle ↔ p.IsPath ∧ ¬s(u, v) ∈ p.edges := by
  simp only [Walk.isCycle_def, Walk.isPath_def, Walk.isTrail_def, edges_cons, List.nodup_cons,
    support_cons, List.tail_cons]
  have : p.support.Nodup → p.edges.Nodup := edges_nodup_of_support_nodup
  tauto

protected lemma IsCycle.reverse {p : G.Walk u u} (h : p.IsCycle) : p.reverse.IsCycle := by
  simp only [Walk.isCycle_def, nodup_tail_support_reverse] at h ⊢
  exact ⟨h.1.reverse, fun h' ↦ h.2.1 (by simp_all [← Walk.length_eq_zero_iff]), h.2.2⟩

@[simp]
lemma isCycle_reverse {p : G.Walk u u} : p.reverse.IsCycle ↔ p.IsCycle where
  mp h := by simpa using h.reverse
  mpr := .reverse

lemma IsCycle.isPath_of_append_right {p : G.Walk u v} {q : G.Walk v u} (h : ¬ p.Nil)
    (hcyc : (p.append q).IsCycle) : q.IsPath := by
  have := hcyc.2
  rw [tail_support_append, List.nodup_append] at this
  rw [isPath_def, support_eq_cons, List.nodup_cons]
  exact ⟨this.2.2 (p.end_mem_tail_support h), this.2.1⟩

lemma IsCycle.isPath_of_append_left {p : G.Walk u v} {q : G.Walk v u} (h : ¬ q.Nil)
    (hcyc : (p.append q).IsCycle) : p.IsPath :=
  p.isPath_reverse_iff.mp ((reverse_append _ _ ▸ hcyc.reverse).isPath_of_append_right (by simpa))

lemma IsPath.tail {p : G.Walk u v} (hp : p.IsPath) : p.tail.IsPath := by
  cases p with
  | nil => simp
  | cons hadj p =>
    simp_all [Walk.isPath_def]

/-! ### About paths -/

instance [DecidableEq V] {u v : V} (p : G.Walk u v) : Decidable p.IsPath := by
  rw [isPath_def]
  infer_instance

theorem IsPath.length_lt [Fintype V] {u v : V} {p : G.Walk u v} (hp : p.IsPath) :
    p.length < Fintype.card V := by
  rw [Nat.lt_iff_add_one_le, ← length_support]
  exact hp.support_nodup.length_le_card

lemma IsPath.getVert_injOn {p : G.Walk u v} (hp : p.IsPath) :
    Set.InjOn p.getVert {i | i ≤ p.length} := by
  intro n hn m hm hnm
  induction p generalizing n m with
  | nil => aesop
  | @cons v w u h p ihp =>
    simp only [length_cons, Set.mem_setOf_eq] at hn hm hnm
    by_cases hn0 : n = 0 <;> by_cases hm0 : m = 0
    · aesop
    · simp only [hn0, getVert_zero, Walk.getVert_cons p h hm0] at hnm
      have hvp : v ∉ p.support := by aesop
      exact (hvp (Walk.mem_support_iff_exists_getVert.mpr ⟨(m - 1), ⟨hnm.symm, by omega⟩⟩)).elim
    · simp only [hm0, Walk.getVert_cons p h hn0] at hnm
      have hvp : v ∉ p.support := by aesop
      exact (hvp (Walk.mem_support_iff_exists_getVert.mpr ⟨(n - 1), ⟨hnm, by omega⟩⟩)).elim
    · simp only [Walk.getVert_cons _ _ hn0, Walk.getVert_cons _ _ hm0] at hnm
      have := ihp hp.of_cons (by omega : (n - 1) ≤ p.length)
        (by omega : (m - 1) ≤ p.length) hnm
      omega

lemma IsPath.getVert_eq_start_iff {i : ℕ} {p : G.Walk u w} (hp : p.IsPath) (hi : i ≤ p.length) :
    p.getVert i = u ↔ i = 0 := by
  refine ⟨?_, by aesop⟩
  intro h
  by_cases hi : i = 0
  · exact hi
  · apply hp.getVert_injOn (by rw [Set.mem_setOf]; omega) (by rw [Set.mem_setOf]; omega)
    simp [h]

lemma IsPath.getVert_eq_end_iff {i : ℕ} {p : G.Walk u w} (hp : p.IsPath) (hi : i ≤ p.length) :
    p.getVert i = w ↔ i = p.length := by
  have := hp.reverse.getVert_eq_start_iff (by omega : p.reverse.length - i ≤ p.reverse.length)
  simp only [length_reverse, getVert_reverse,
    show p.length - (p.length - i) = i from by omega] at this
  rw [this]
  omega

lemma IsPath.getVert_injOn_iff (p : G.Walk u v) : Set.InjOn p.getVert {i | i ≤ p.length} ↔
    p.IsPath := by
  refine ⟨?_, fun a => a.getVert_injOn⟩
  induction p with
  | nil => simp
  | cons h q ih =>
    intro hinj
    rw [cons_isPath_iff]
    refine ⟨ih (by
      intro n hn m hm hnm
      simp only [Set.mem_setOf_eq] at hn hm
      have := hinj (by rw [length_cons]; omega : n + 1 ≤ (q.cons h).length)
          (by rw [length_cons]; omega : m + 1 ≤ (q.cons h).length)
          (by simpa [getVert_cons] using hnm)
      omega), fun h' => ?_⟩
    obtain ⟨n, ⟨hn, hnl⟩⟩ := mem_support_iff_exists_getVert.mp h'
    have := hinj (by rw [length_cons]; omega : (n + 1) ≤ (q.cons h).length)
      (by omega : 0 ≤ (q.cons h).length) (show (q.cons h).getVert (n + 1) = (q.cons h).getVert 0
        from by rwa [getVert_cons _ _ (by omega : n + 1 ≠ 0), getVert_zero])
    omega

/-! ### About cycles -/

-- TODO: These results could possibly be less laborious with a periodic function getCycleVert
lemma IsCycle.getVert_injOn {p : G.Walk u u} (hpc : p.IsCycle) :
    Set.InjOn p.getVert {i | 1 ≤ i ∧ i ≤ p.length} := by
  rw [← p.cons_tail_eq hpc.not_nil] at hpc
  intro n hn m hm hnm
  rw [← SimpleGraph.Walk.length_tail_add_one
    (p.not_nil_of_tail_not_nil (not_nil_of_isCycle_cons hpc)), Set.mem_setOf] at hn hm
  have := ((Walk.cons_isCycle_iff _ _).mp hpc).1.getVert_injOn
      (by omega : n - 1 ≤ p.tail.length) (by omega : m - 1 ≤ p.tail.length)
      (by simp_all [SimpleGraph.Walk.getVert_tail, show n - 1 + 1 = n by omega,
          show m - 1 + 1 = m by omega])
  omega

lemma IsCycle.getVert_injOn' {p : G.Walk u u} (hpc : p.IsCycle) :
    Set.InjOn p.getVert {i |  i ≤ p.length - 1} := by
  intro n hn m hm hnm
  simp only [Walk.length_reverse, Set.mem_setOf_eq, Nat.sub_le, and_true] at *
  have := hpc.three_le_length
  have : p.length - n = p.length - m := Walk.length_reverse _ ▸ hpc.reverse.getVert_injOn
    (by simp only [Walk.length_reverse, Set.mem_setOf_eq]; omega)
    (by simp only [Walk.length_reverse, Set.mem_setOf_eq]; omega)
    (by simp [Walk.getVert_reverse, show p.length - (p.length - n) = n by omega, hnm,
      show p.length - (p.length - m) = m by omega])
  omega

lemma IsCycle.snd_ne_penultimate {p : G.Walk u u} (hp : p.IsCycle) : p.snd ≠ p.penultimate := by
  intro h
  have := hp.three_le_length
  apply hp.getVert_injOn (by simp; omega) (by simp; omega) at h
  omega

lemma IsCycle.getVert_endpoint_iff {i : ℕ} {p : G.Walk u u} (hpc : p.IsCycle) (hl : i ≤ p.length) :
    p.getVert i = u ↔ i = 0 ∨ i = p.length := by
  refine ⟨?_, by aesop⟩
  rw [or_iff_not_imp_left]
  intro h hi
  exact hpc.getVert_injOn (by simp only [Set.mem_setOf_eq]; omega)
    (by simp only [Set.mem_setOf_eq]; omega) (h.symm ▸ (Walk.getVert_length p).symm)

lemma IsCycle.getVert_sub_one_neq_getVert_add_one {i : ℕ} {p : G.Walk u u} (hpc : p.IsCycle)
    (h : i ≤ p.length) : p.getVert (i - 1) ≠ p.getVert (i + 1) := by
  have hl := hpc.three_le_length
  by_cases hi' : i ≥ p.length - 1
  · intro h'
    rw [p.getVert_of_length_le (by omega : p.length ≤ i + 1),
      hpc.getVert_endpoint_iff (by omega)] at h'
    omega
  intro h'
  have := hpc.getVert_injOn' (by simp only [Set.mem_setOf_eq, Nat.sub_le_iff_le_add]; omega)
    (by simp only [Set.mem_setOf_eq]; omega) h'
  omega

/-! ### Walk decompositions -/

section WalkDecomp

variable [DecidableEq V]

protected theorem IsTrail.takeUntil {u v w : V} {p : G.Walk v w} (hc : p.IsTrail)
    (h : u ∈ p.support) : (p.takeUntil u h).IsTrail :=
  IsTrail.of_append_left (q := p.dropUntil u h) (by rwa [← take_spec _ h] at hc)

protected theorem IsTrail.dropUntil {u v w : V} {p : G.Walk v w} (hc : p.IsTrail)
    (h : u ∈ p.support) : (p.dropUntil u h).IsTrail :=
  IsTrail.of_append_right (p := p.takeUntil u h) (q := p.dropUntil u h)
    (by rwa [← take_spec _ h] at hc)

protected theorem IsPath.takeUntil {u v w : V} {p : G.Walk v w} (hc : p.IsPath)
    (h : u ∈ p.support) : (p.takeUntil u h).IsPath :=
  IsPath.of_append_left (q := p.dropUntil u h) (by rwa [← take_spec _ h] at hc)

protected theorem IsPath.dropUntil {u v w : V} {p : G.Walk v w} (hc : p.IsPath)
    (h : u ∈ p.support) : (p.dropUntil u h).IsPath :=
  IsPath.of_append_right (p := p.takeUntil u h) (q := p.dropUntil u h)
    (by rwa [← take_spec _ h] at hc)

protected theorem IsTrail.rotate {u v : V} {c : G.Walk v v} (hc : c.IsTrail) (h : u ∈ c.support) :
    (c.rotate h).IsTrail := by
  rw [isTrail_def, (c.rotate_edges h).perm.nodup_iff]
  exact hc.edges_nodup

protected theorem IsCircuit.rotate {u v : V} {c : G.Walk v v} (hc : c.IsCircuit)
    (h : u ∈ c.support) : (c.rotate h).IsCircuit := by
  refine ⟨hc.isTrail.rotate _, ?_⟩
  cases c
  · exact (hc.ne_nil rfl).elim
  · intro hn
    have hn' := congr_arg length hn
    rw [rotate, length_append, add_comm, ← length_append, take_spec] at hn'
    simp at hn'

protected theorem IsCycle.rotate {u v : V} {c : G.Walk v v} (hc : c.IsCycle) (h : u ∈ c.support) :
    (c.rotate h).IsCycle := by
  refine ⟨hc.isCircuit.rotate _, ?_⟩
  rw [List.IsRotated.nodup_iff (support_rotate _ _)]
  exact hc.support_nodup

lemma IsCycle.isPath_takeUntil {c : G.Walk v v} (hc : c.IsCycle) (h : w ∈ c.support) :
    (c.takeUntil w h).IsPath := by
  by_cases hvw : v = w
  · subst hvw
    simp
  rw [← isCycle_reverse, ← take_spec c h, reverse_append] at hc
  exact (c.takeUntil w h).isPath_reverse_iff.mp (hc.isPath_of_append_right (not_nil_of_ne hvw))

/-- Taking a strict initial segment of a path removes the end vertex from the support. -/
lemma endpoint_not_mem_support_takeUntil {p : G.Walk u v} (hp : p.IsPath) (hw : w ∈ p.support)
    (h : v ≠ w) : v ∉ (p.takeUntil w hw).support := by
  intro hv
  rw [Walk.mem_support_iff_exists_getVert] at hv
  obtain ⟨n, ⟨hn, hnl⟩⟩ := hv
  rw [getVert_takeUntil hw hnl] at hn
  have := p.length_takeUntil_lt hw h.symm
  have : n = p.length := hp.getVert_injOn (by rw [Set.mem_setOf]; omega) (by simp)
    (hn.symm ▸ p.getVert_length.symm)
  omega

end WalkDecomp

end Walk

/-! ### Type of paths -/

/-- The type for paths between two vertices. -/
abbrev Path (u v : V) := { p : G.Walk u v // p.IsPath }

namespace Path

variable {G G'}

@[simp]
protected theorem isPath {u v : V} (p : G.Path u v) : (p : G.Walk u v).IsPath := p.property

@[simp]
protected theorem isTrail {u v : V} (p : G.Path u v) : (p : G.Walk u v).IsTrail :=
  p.property.isTrail

/-- The length-0 path at a vertex. -/
@[refl, simps]
protected def nil {u : V} : G.Path u u :=
  ⟨Walk.nil, Walk.IsPath.nil⟩

/-- The length-1 path between a pair of adjacent vertices. -/
@[simps]
def singleton {u v : V} (h : G.Adj u v) : G.Path u v :=
  ⟨Walk.cons h Walk.nil, by simp [h.ne]⟩

theorem mk'_mem_edges_singleton {u v : V} (h : G.Adj u v) :
    s(u, v) ∈ (singleton h : G.Walk u v).edges := by simp [singleton]

/-- The reverse of a path is another path.  See also `SimpleGraph.Walk.reverse`. -/
@[symm, simps]
def reverse {u v : V} (p : G.Path u v) : G.Path v u :=
  ⟨Walk.reverse p, p.property.reverse⟩

theorem count_support_eq_one [DecidableEq V] {u v w : V} {p : G.Path u v}
    (hw : w ∈ (p : G.Walk u v).support) : (p : G.Walk u v).support.count w = 1 :=
  List.count_eq_one_of_mem p.property.support_nodup hw

theorem count_edges_eq_one [DecidableEq V] {u v : V} {p : G.Path u v} (e : Sym2 V)
    (hw : e ∈ (p : G.Walk u v).edges) : (p : G.Walk u v).edges.count e = 1 :=
  List.count_eq_one_of_mem p.property.isTrail.edges_nodup hw

@[simp]
theorem nodup_support {u v : V} (p : G.Path u v) : (p : G.Walk u v).support.Nodup :=
  (Walk.isPath_def _).mp p.property

theorem loop_eq {v : V} (p : G.Path v v) : p = Path.nil := by
  obtain ⟨_ | _, h⟩ := p
  · rfl
  · simp at h

theorem not_mem_edges_of_loop {v : V} {e : Sym2 V} {p : G.Path v v} :
    ¬e ∈ (p : G.Walk v v).edges := by simp [p.loop_eq]

theorem cons_isCycle {u v : V} (p : G.Path v u) (h : G.Adj u v)
    (he : ¬s(u, v) ∈ (p : G.Walk v u).edges) : (Walk.cons h ↑p).IsCycle := by
  simp [Walk.isCycle_def, Walk.cons_isTrail_iff, he]

end Path


/-! ### Walks to paths -/

namespace Walk

variable {G} [DecidableEq V]

/-- Given a walk, produces a walk from it by bypassing subwalks between repeated vertices.
The result is a path, as shown in `SimpleGraph.Walk.bypass_isPath`.
This is packaged up in `SimpleGraph.Walk.toPath`. -/
def bypass {u v : V} : G.Walk u v → G.Walk u v
  | nil => nil
  | cons ha p =>
    let p' := p.bypass
    if hs : u ∈ p'.support then
      p'.dropUntil u hs
    else
      cons ha p'

@[simp]
theorem bypass_copy {u v u' v'} (p : G.Walk u v) (hu : u = u') (hv : v = v') :
    (p.copy hu hv).bypass = p.bypass.copy hu hv := by
  subst_vars
  rfl

theorem bypass_isPath {u v : V} (p : G.Walk u v) : p.bypass.IsPath := by
  induction p with
  | nil => simp!
  | cons _ p' ih =>
    simp only [bypass]
    split_ifs with hs
    · exact ih.dropUntil hs
    · simp [*, cons_isPath_iff]

theorem length_bypass_le {u v : V} (p : G.Walk u v) : p.bypass.length ≤ p.length := by
  induction p with
  | nil => rfl
  | cons _ _ ih =>
    simp only [bypass]
    split_ifs
    · trans
      · apply length_dropUntil_le
      rw [length_cons]
      omega
    · rw [length_cons, length_cons]
      exact Nat.add_le_add_right ih 1

lemma bypass_eq_self_of_length_le {u v : V} (p : G.Walk u v) (h : p.length ≤ p.bypass.length) :
    p.bypass = p := by
  induction p with
  | nil => rfl
  | cons h p ih =>
    simp only [Walk.bypass]
    split_ifs with hb
    · exfalso
      simp only [hb, Walk.bypass, Walk.length_cons, dif_pos] at h
      apply Nat.not_succ_le_self p.length
      calc p.length + 1
        _ ≤ (p.bypass.dropUntil _ _).length := h
        _ ≤ p.bypass.length := Walk.length_dropUntil_le p.bypass hb
        _ ≤ p.length := Walk.length_bypass_le _
    · simp only [hb, Walk.bypass, Walk.length_cons, not_false_iff, dif_neg,
        Nat.add_le_add_iff_right] at h
      rw [ih h]

/-- Given a walk, produces a path with the same endpoints using `SimpleGraph.Walk.bypass`. -/
def toPath {u v : V} (p : G.Walk u v) : G.Path u v :=
  ⟨p.bypass, p.bypass_isPath⟩

theorem support_bypass_subset {u v : V} (p : G.Walk u v) : p.bypass.support ⊆ p.support := by
  induction p with
  | nil => simp!
  | cons _ _ ih =>
    simp! only
    split_ifs
    · apply List.Subset.trans (support_dropUntil_subset _ _)
      apply List.subset_cons_of_subset
      assumption
    · rw [support_cons]
      apply List.cons_subset_cons
      assumption

theorem support_toPath_subset {u v : V} (p : G.Walk u v) :
    (p.toPath : G.Walk u v).support ⊆ p.support :=
  support_bypass_subset _

theorem darts_bypass_subset {u v : V} (p : G.Walk u v) : p.bypass.darts ⊆ p.darts := by
  induction p with
  | nil => simp!
  | cons _ _ ih =>
    simp! only
    split_ifs
    · apply List.Subset.trans (darts_dropUntil_subset _ _)
      apply List.subset_cons_of_subset _ ih
    · rw [darts_cons]
      exact List.cons_subset_cons _ ih

theorem edges_bypass_subset {u v : V} (p : G.Walk u v) : p.bypass.edges ⊆ p.edges :=
  List.map_subset _ p.darts_bypass_subset

theorem darts_toPath_subset {u v : V} (p : G.Walk u v) : (p.toPath : G.Walk u v).darts ⊆ p.darts :=
  darts_bypass_subset _

theorem edges_toPath_subset {u v : V} (p : G.Walk u v) : (p.toPath : G.Walk u v).edges ⊆ p.edges :=
  edges_bypass_subset _

end Walk

/-! ### Mapping paths -/

namespace Walk

variable {G G' G''}
variable (f : G →g G') {u v : V} (p : G.Walk u v)
variable {p f}

theorem map_isPath_of_injective (hinj : Function.Injective f) (hp : p.IsPath) :
    (p.map f).IsPath := by
  induction p with
  | nil => simp
  | cons _ _ ih =>
    rw [Walk.cons_isPath_iff] at hp
    simp only [map_cons, cons_isPath_iff, ih hp.1, support_map, List.mem_map, not_exists, not_and,
      true_and]
    intro x hx hf
    cases hinj hf
    exact hp.2 hx

protected theorem IsPath.of_map {f : G →g G'} (hp : (p.map f).IsPath) : p.IsPath := by
  induction p with
  | nil => simp
  | cons _ _ ih =>
    rw [map_cons, Walk.cons_isPath_iff, support_map] at hp
    rw [Walk.cons_isPath_iff]
    obtain ⟨hp1, hp2⟩ := hp
    refine ⟨ih hp1, ?_⟩
    contrapose! hp2
    exact List.mem_map_of_mem f hp2

theorem map_isPath_iff_of_injective (hinj : Function.Injective f) : (p.map f).IsPath ↔ p.IsPath :=
  ⟨IsPath.of_map, map_isPath_of_injective hinj⟩

theorem map_isTrail_iff_of_injective (hinj : Function.Injective f) :
    (p.map f).IsTrail ↔ p.IsTrail := by
  induction p with
  | nil => simp
  | cons _ _ ih =>
    rw [map_cons, cons_isTrail_iff, ih, cons_isTrail_iff]
    apply and_congr_right'
    rw [← Sym2.map_pair_eq, edges_map, ← List.mem_map_of_injective (Sym2.map.injective hinj)]

alias ⟨_, map_isTrail_of_injective⟩ := map_isTrail_iff_of_injective

theorem map_isCycle_iff_of_injective {p : G.Walk u u} (hinj : Function.Injective f) :
    (p.map f).IsCycle ↔ p.IsCycle := by
  rw [isCycle_def, isCycle_def, map_isTrail_iff_of_injective hinj, Ne, map_eq_nil_iff,
    support_map, ← List.map_tail, List.nodup_map_iff hinj]

alias ⟨_, IsCycle.map⟩ := map_isCycle_iff_of_injective

@[simp]
theorem mapLe_isTrail {G G' : SimpleGraph V} (h : G ≤ G') {u v : V} {p : G.Walk u v} :
    (p.mapLe h).IsTrail ↔ p.IsTrail :=
  map_isTrail_iff_of_injective Function.injective_id

alias ⟨IsTrail.of_mapLe, IsTrail.mapLe⟩ := mapLe_isTrail

@[simp]
theorem mapLe_isPath {G G' : SimpleGraph V} (h : G ≤ G') {u v : V} {p : G.Walk u v} :
    (p.mapLe h).IsPath ↔ p.IsPath :=
  map_isPath_iff_of_injective Function.injective_id

alias ⟨IsPath.of_mapLe, IsPath.mapLe⟩ := mapLe_isPath

@[simp]
theorem mapLe_isCycle {G G' : SimpleGraph V} (h : G ≤ G') {u : V} {p : G.Walk u u} :
    (p.mapLe h).IsCycle ↔ p.IsCycle :=
  map_isCycle_iff_of_injective Function.injective_id

alias ⟨IsCycle.of_mapLe, IsCycle.mapLe⟩ := mapLe_isCycle

end Walk

namespace Path

variable {G G'}

/-- Given an injective graph homomorphism, map paths to paths. -/
@[simps]
protected def map (f : G →g G') (hinj : Function.Injective f) {u v : V} (p : G.Path u v) :
    G'.Path (f u) (f v) :=
  ⟨Walk.map f p, Walk.map_isPath_of_injective hinj p.2⟩

theorem map_injective {f : G →g G'} (hinj : Function.Injective f) (u v : V) :
    Function.Injective (Path.map f hinj : G.Path u v → G'.Path (f u) (f v)) := by
  rintro ⟨p, hp⟩ ⟨p', hp'⟩ h
  simp only [Path.map, Subtype.coe_mk, Subtype.mk.injEq] at h
  simp [Walk.map_injective_of_injective hinj u v h]

/-- Given a graph embedding, map paths to paths. -/
@[simps!]
protected def mapEmbedding (f : G ↪g G') {u v : V} (p : G.Path u v) : G'.Path (f u) (f v) :=
  Path.map f.toHom f.injective p

theorem mapEmbedding_injective (f : G ↪g G') (u v : V) :
    Function.Injective (Path.mapEmbedding f : G.Path u v → G'.Path (f u) (f v)) :=
  map_injective f.injective u v

end Path

/-! ### Transferring between graphs -/

namespace Walk

variable {G} {u v : V} {H : SimpleGraph V}
variable {p : G.Walk u v}

protected theorem IsPath.transfer (hp) (pp : p.IsPath) :
    (p.transfer H hp).IsPath := by
  induction p with
  | nil => simp
  | cons _ _ ih =>
    simp only [Walk.transfer, cons_isPath_iff, support_transfer _ ] at pp ⊢
    exact ⟨ih _ pp.1, pp.2⟩

protected theorem IsCycle.transfer {q : G.Walk u u} (qc : q.IsCycle) (hq) :
    (q.transfer H hq).IsCycle := by
  cases q with
  | nil => simp at qc
  | cons _ q =>
    simp only [edges_cons, List.find?, List.mem_cons, forall_eq_or_imp, mem_edgeSet] at hq
    simp only [Walk.transfer, cons_isCycle_iff, edges_transfer q hq.2] at qc ⊢
    exact ⟨qc.1.transfer hq.2, qc.2⟩

end Walk

/-! ## Deleting edges -/

namespace Walk

variable {v w : V}

protected theorem IsPath.toDeleteEdges (s : Set (Sym2 V))
    {p : G.Walk v w} (h : p.IsPath) (hp) : (p.toDeleteEdges s hp).IsPath :=
  h.transfer _

protected theorem IsCycle.toDeleteEdges (s : Set (Sym2 V))
    {p : G.Walk v v} (h : p.IsCycle) (hp) : (p.toDeleteEdges s hp).IsCycle :=
  h.transfer _

@[simp]
theorem toDeleteEdges_copy {v u u' v' : V} (s : Set (Sym2 V))
    (p : G.Walk u v) (hu : u = u') (hv : v = v') (h) :
    (p.copy hu hv).toDeleteEdges s h =
      (p.toDeleteEdges s (by subst_vars; exact h)).copy hu hv := by
  subst_vars
  rfl

end Walk

/-! ## `Reachable` and `Connected` -/

/-- Two vertices are *reachable* if there is a walk between them.
This is equivalent to `Relation.ReflTransGen` of `G.Adj`.
See `SimpleGraph.reachable_iff_reflTransGen`. -/
def Reachable (u v : V) : Prop := Nonempty (G.Walk u v)

variable {G}

theorem reachable_iff_nonempty_univ {u v : V} :
    G.Reachable u v ↔ (Set.univ : Set (G.Walk u v)).Nonempty :=
  Set.nonempty_iff_univ_nonempty

lemma not_reachable_iff_isEmpty_walk {u v : V} : ¬G.Reachable u v ↔ IsEmpty (G.Walk u v) :=
  not_nonempty_iff

protected theorem Reachable.elim {p : Prop} {u v : V} (h : G.Reachable u v)
    (hp : G.Walk u v → p) : p :=
  Nonempty.elim h hp

protected theorem Reachable.elim_path {p : Prop} {u v : V} (h : G.Reachable u v)
    (hp : G.Path u v → p) : p := by classical exact h.elim fun q => hp q.toPath

protected theorem Walk.reachable {G : SimpleGraph V} {u v : V} (p : G.Walk u v) : G.Reachable u v :=
  ⟨p⟩

protected theorem Adj.reachable {u v : V} (h : G.Adj u v) : G.Reachable u v :=
  h.toWalk.reachable

@[refl]
protected theorem Reachable.refl (u : V) : G.Reachable u u := ⟨Walk.nil⟩

protected theorem Reachable.rfl {u : V} : G.Reachable u u := Reachable.refl _

@[symm]
protected theorem Reachable.symm {u v : V} (huv : G.Reachable u v) : G.Reachable v u :=
  huv.elim fun p => ⟨p.reverse⟩

theorem reachable_comm {u v : V} : G.Reachable u v ↔ G.Reachable v u :=
  ⟨Reachable.symm, Reachable.symm⟩

@[trans]
protected theorem Reachable.trans {u v w : V} (huv : G.Reachable u v) (hvw : G.Reachable v w) :
    G.Reachable u w :=
  huv.elim fun puv => hvw.elim fun pvw => ⟨puv.append pvw⟩

theorem reachable_iff_reflTransGen (u v : V) :
    G.Reachable u v ↔ Relation.ReflTransGen G.Adj u v := by
  constructor
  · rintro ⟨h⟩
    induction h with
    | nil => rfl
    | cons h' _ ih => exact (Relation.ReflTransGen.single h').trans ih
  · intro h
    induction h with
    | refl => rfl
    | tail _ ha hr => exact Reachable.trans hr ⟨Walk.cons ha Walk.nil⟩

protected theorem Reachable.map {u v : V} {G : SimpleGraph V} {G' : SimpleGraph V'} (f : G →g G')
    (h : G.Reachable u v) : G'.Reachable (f u) (f v) :=
  h.elim fun p => ⟨p.map f⟩

@[mono]
protected lemma Reachable.mono {u v : V} {G G' : SimpleGraph V}
    (h : G ≤ G') (Guv : G.Reachable u v) : G'.Reachable u v := Guv.map (.ofLE h)

theorem Reachable.exists_isPath {u v} (hr : G.Reachable u v) : ∃ p : G.Walk u v, p.IsPath := by
  classical
  obtain ⟨W⟩ := hr
  exact ⟨_, Path.isPath W.toPath⟩

theorem Iso.reachable_iff {G : SimpleGraph V} {G' : SimpleGraph V'} {φ : G ≃g G'} {u v : V} :
    G'.Reachable (φ u) (φ v) ↔ G.Reachable u v :=
  ⟨fun r => φ.left_inv u ▸ φ.left_inv v ▸ r.map φ.symm.toHom, Reachable.map φ.toHom⟩

theorem Iso.symm_apply_reachable {G : SimpleGraph V} {G' : SimpleGraph V'} {φ : G ≃g G'} {u : V}
    {v : V'} : G.Reachable (φ.symm v) u ↔ G'.Reachable v (φ u) := by
  rw [← Iso.reachable_iff, RelIso.apply_symm_apply]

lemma Reachable.mem_subgraphVerts {u v} {H : G.Subgraph} (hr : G.Reachable u v)
    (h : ∀ v ∈ H.verts, ∀ w, G.Adj v w → H.Adj v w)
    (hu : u ∈ H.verts) : v ∈ H.verts := by
  let rec aux {v' : V} (hv' : v' ∈ H.verts) (p : G.Walk v' v) : v ∈ H.verts := by
    by_cases hnp : p.Nil
    · exact hnp.eq ▸ hv'
    exact aux (H.edge_vert (h _ hv' _ (Walk.adj_snd hnp)).symm) p.tail
  termination_by p.length
  decreasing_by {
    simp_wf
    rw [← Walk.length_tail_add_one hnp]
    omega
  }
  exact aux hu hr.some

variable (G)

theorem reachable_is_equivalence : Equivalence G.Reachable :=
  Equivalence.mk (@Reachable.refl _ G) (@Reachable.symm _ G) (@Reachable.trans _ G)

/-- Distinct vertices are not reachable in the empty graph. -/
@[simp]
lemma reachable_bot {u v : V} : (⊥ : SimpleGraph V).Reachable u v ↔ u = v :=
  ⟨fun h ↦ h.elim fun p ↦ match p with | .nil => rfl, fun h ↦ h ▸ .rfl⟩

/-- The equivalence relation on vertices given by `SimpleGraph.Reachable`. -/
def reachableSetoid : Setoid V := Setoid.mk _ G.reachable_is_equivalence

/-- A graph is preconnected if every pair of vertices is reachable from one another. -/
def Preconnected : Prop := ∀ u v : V, G.Reachable u v

theorem Preconnected.map {G : SimpleGraph V} {H : SimpleGraph V'} (f : G →g H) (hf : Surjective f)
    (hG : G.Preconnected) : H.Preconnected :=
  hf.forall₂.2 fun _ _ => Nonempty.map (Walk.map _) <| hG _ _

@[mono]
protected lemma Preconnected.mono  {G G' : SimpleGraph V} (h : G ≤ G') (hG : G.Preconnected) :
    G'.Preconnected := fun u v => (hG u v).mono h

lemma bot_preconnected_iff_subsingleton : (⊥ : SimpleGraph V).Preconnected ↔ Subsingleton V := by
  refine ⟨fun h ↦ ?_, fun h ↦ by simpa [subsingleton_iff, ← reachable_bot] using h⟩
  contrapose h
  simp [nontrivial_iff.mp <| not_subsingleton_iff_nontrivial.mp h, Preconnected, reachable_bot, h]

lemma bot_preconnected [Subsingleton V] : (⊥ : SimpleGraph V).Preconnected :=
  bot_preconnected_iff_subsingleton.mpr ‹_›

lemma bot_not_preconnected [Nontrivial V] : ¬(⊥ : SimpleGraph V).Preconnected :=
  bot_preconnected_iff_subsingleton.not.mpr <| not_subsingleton_iff_nontrivial.mpr ‹_›

lemma top_preconnected : (⊤ : SimpleGraph V).Preconnected := fun x y => by
  if h : x = y then rw [h] else exact Adj.reachable h

theorem Iso.preconnected_iff {G : SimpleGraph V} {H : SimpleGraph V'} (e : G ≃g H) :
    G.Preconnected ↔ H.Preconnected :=
  ⟨Preconnected.map e.toHom e.toEquiv.surjective,
    Preconnected.map e.symm.toHom e.symm.toEquiv.surjective⟩

<<<<<<< HEAD
lemma Preconnected.support_eq_univ [Nontrivial V] {G : SimpleGraph V}
    (h : G.Preconnected) : G.support = Set.univ := by
  simp only [Set.eq_univ_iff_forall]
  intro v
  obtain ⟨w, hw⟩ := exists_ne v
  obtain ⟨p⟩ := h v w
  cases p with
  | nil => contradiction
  | @cons _ w => use w

lemma adj_of_mem_walk_support {G : SimpleGraph V} {u v : V} (p : G.Walk u v) (hp : ¬p.Nil) {x : V}
    (hx : x ∈ p.support) : ∃y ∈ p.support, G.Adj x y := by
  induction p with
  | nil =>
    exact (hp Walk.Nil.nil).elim
  | @cons u v w h p ih =>
    cases List.mem_cons.mp hx with
    | inl hxu =>
      rw [hxu]
      exact ⟨v, ⟨((Walk.cons h p).mem_support_iff).mpr (Or.inr p.start_mem_support), h⟩⟩
    | inr hxp =>
      cases Decidable.em p.Nil with
      | inl hnil =>
        rw [Walk.nil_iff_support_eq.mp hnil] at hxp
        rw [show (x = v) by simp_all]
        exact ⟨u, ⟨(Walk.cons h p).start_mem_support, G.adj_symm h⟩⟩
      | inr hnotnil =>
        obtain ⟨y, hy⟩ := ih hnotnil hxp
        refine ⟨y, ⟨?_, hy.right⟩⟩
        rw [Walk.mem_support_iff]
        simp only [Walk.support_cons, List.tail_cons]
        exact Or.inr hy.left

lemma mem_support_of_mem_walk_support {G : SimpleGraph V} {u v : V} (p : G.Walk u v) (hp : ¬p.Nil)
    {w : V} (hw : w ∈ p.support) : w ∈ G.support := by
  obtain ⟨y, hy⟩ := adj_of_mem_walk_support p hp hw
  exact (mem_support G).mpr ⟨y, hy.right⟩

lemma mem_support_of_reachable {G : SimpleGraph V} {u v : V} (huv : u ≠ v) (h : G.Reachable u v) :
    u ∈ G.support := by
  let p : G.Walk u v := Classical.choice h
  have hp : ¬p.Nil := Walk.not_nil_of_ne huv
  exact mem_support_of_mem_walk_support p hp p.start_mem_support
=======
theorem Preconnected.exists_isPath {G : SimpleGraph V} (h : G.Preconnected) (u v : V) :
    ∃ p : G.Walk u v, p.IsPath :=
  (h u v).exists_isPath
>>>>>>> dbd0b3b3

/-- A graph is connected if it's preconnected and contains at least one vertex.
This follows the convention observed by mathlib that something is connected iff it has
exactly one connected component.

There is a `CoeFun` instance so that `h u v` can be used instead of `h.Preconnected u v`. -/
@[mk_iff]
structure Connected : Prop where
  protected preconnected : G.Preconnected
  protected [nonempty : Nonempty V]

lemma connected_iff_exists_forall_reachable : G.Connected ↔ ∃ v, ∀ w, G.Reachable v w := by
  rw [connected_iff]
  constructor
  · rintro ⟨hp, ⟨v⟩⟩
    exact ⟨v, fun w => hp v w⟩
  · rintro ⟨v, h⟩
    exact ⟨fun u w => (h u).symm.trans (h w), ⟨v⟩⟩

instance : CoeFun G.Connected fun _ => ∀ u v : V, G.Reachable u v := ⟨fun h => h.preconnected⟩

theorem Connected.map {G : SimpleGraph V} {H : SimpleGraph V'} (f : G →g H) (hf : Surjective f)
    (hG : G.Connected) : H.Connected :=
  haveI := hG.nonempty.map f
  ⟨hG.preconnected.map f hf⟩

@[mono]
protected lemma Connected.mono {G G' : SimpleGraph V} (h : G ≤ G')
    (hG : G.Connected) : G'.Connected where
  preconnected := hG.preconnected.mono h
  nonempty := hG.nonempty

theorem Connected.exists_isPath {G : SimpleGraph V} (h : G.Connected) (u v : V) :
    ∃ p : G.Walk u v, p.IsPath :=
  (h u v).exists_isPath

lemma bot_not_connected [Nontrivial V] : ¬(⊥ : SimpleGraph V).Connected := by
  simp [bot_not_preconnected, connected_iff, ‹_›]

lemma top_connected [Nonempty V] : (⊤ : SimpleGraph V).Connected where
  preconnected := top_preconnected

theorem Iso.connected_iff {G : SimpleGraph V} {H : SimpleGraph V'} (e : G ≃g H) :
    G.Connected ↔ H.Connected :=
  ⟨Connected.map e.toHom e.toEquiv.surjective, Connected.map e.symm.toHom e.symm.toEquiv.surjective⟩

/-- The quotient of `V` by the `SimpleGraph.Reachable` relation gives the connected
components of a graph. -/
def ConnectedComponent := Quot G.Reachable

/-- Gives the connected component containing a particular vertex. -/
def connectedComponentMk (v : V) : G.ConnectedComponent := Quot.mk G.Reachable v

variable {G G' G''}

namespace ConnectedComponent

@[simps]
instance inhabited [Inhabited V] : Inhabited G.ConnectedComponent :=
  ⟨G.connectedComponentMk default⟩

instance isEmpty [IsEmpty V] : IsEmpty (ConnectedComponent G) := by
  by_contra! hc
  rw [@not_isEmpty_iff] at hc
  obtain ⟨v, _⟩ := (Classical.inhabited_of_nonempty hc).default.exists_rep
  exact IsEmpty.false v

@[elab_as_elim]
protected theorem ind {β : G.ConnectedComponent → Prop}
    (h : ∀ v : V, β (G.connectedComponentMk v)) (c : G.ConnectedComponent) : β c :=
  Quot.ind h c

@[elab_as_elim]
protected theorem ind₂ {β : G.ConnectedComponent → G.ConnectedComponent → Prop}
    (h : ∀ v w : V, β (G.connectedComponentMk v) (G.connectedComponentMk w))
    (c d : G.ConnectedComponent) : β c d :=
  Quot.induction_on₂ c d h

protected theorem sound {v w : V} :
    G.Reachable v w → G.connectedComponentMk v = G.connectedComponentMk w :=
  Quot.sound

protected theorem exact {v w : V} :
    G.connectedComponentMk v = G.connectedComponentMk w → G.Reachable v w :=
  @Quotient.exact _ G.reachableSetoid _ _

@[simp]
protected theorem eq {v w : V} :
    G.connectedComponentMk v = G.connectedComponentMk w ↔ G.Reachable v w :=
  @Quotient.eq' _ G.reachableSetoid _ _

theorem connectedComponentMk_eq_of_adj {v w : V} (a : G.Adj v w) :
    G.connectedComponentMk v = G.connectedComponentMk w :=
  ConnectedComponent.sound a.reachable

/-- The `ConnectedComponent` specialization of `Quot.lift`. Provides the stronger
assumption that the vertices are connected by a path. -/
protected def lift {β : Sort*} (f : V → β)
    (h : ∀ (v w : V) (p : G.Walk v w), p.IsPath → f v = f w) : G.ConnectedComponent → β :=
  Quot.lift f fun v w (h' : G.Reachable v w) => h'.elim_path fun hp => h v w hp hp.2

@[simp]
protected theorem lift_mk {β : Sort*} {f : V → β}
    {h : ∀ (v w : V) (p : G.Walk v w), p.IsPath → f v = f w} {v : V} :
    ConnectedComponent.lift f h (G.connectedComponentMk v) = f v :=
  rfl

protected theorem «exists» {p : G.ConnectedComponent → Prop} :
    (∃ c : G.ConnectedComponent, p c) ↔ ∃ v, p (G.connectedComponentMk v) :=
  Quot.mk_surjective.exists

protected theorem «forall» {p : G.ConnectedComponent → Prop} :
    (∀ c : G.ConnectedComponent, p c) ↔ ∀ v, p (G.connectedComponentMk v) :=
  Quot.mk_surjective.forall

theorem _root_.SimpleGraph.Preconnected.subsingleton_connectedComponent (h : G.Preconnected) :
    Subsingleton G.ConnectedComponent :=
  ⟨ConnectedComponent.ind₂ fun v w => ConnectedComponent.sound (h v w)⟩

/-- This is `Quot.recOn` specialized to connected components.
For convenience, it strengthens the assumptions in the hypothesis
to provide a path between the vertices. -/
@[elab_as_elim]
def recOn
    {motive : G.ConnectedComponent → Sort*}
    (c : G.ConnectedComponent)
    (f : (v : V) → motive (G.connectedComponentMk v))
    (h : ∀ (u v : V) (p : G.Walk u v) (_ : p.IsPath),
      ConnectedComponent.sound p.reachable ▸ f u = f v) :
    motive c :=
  Quot.recOn c f fun u v r => r.elim_path fun p => h u v p p.2

/-- The map on connected components induced by a graph homomorphism. -/
def map (φ : G →g G') (C : G.ConnectedComponent) : G'.ConnectedComponent :=
  C.lift (fun v => G'.connectedComponentMk (φ v)) fun _ _ p _ =>
    ConnectedComponent.eq.mpr (p.map φ).reachable

@[simp]
theorem map_mk (φ : G →g G') (v : V) :
    (G.connectedComponentMk v).map φ = G'.connectedComponentMk (φ v) :=
  rfl

@[simp]
theorem map_id (C : ConnectedComponent G) : C.map Hom.id = C := by
  refine C.ind ?_
  exact fun _ => rfl

@[simp]
theorem map_comp (C : G.ConnectedComponent) (φ : G →g G') (ψ : G' →g G'') :
    (C.map φ).map ψ = C.map (ψ.comp φ) := by
  refine C.ind ?_
  exact fun _ => rfl

variable {φ : G ≃g G'} {v : V} {v' : V'}

@[simp]
theorem iso_image_comp_eq_map_iff_eq_comp {C : G.ConnectedComponent} :
    G'.connectedComponentMk (φ v) = C.map ↑(↑φ : G ↪g G') ↔ G.connectedComponentMk v = C := by
  refine C.ind fun u => ?_
  simp only [Iso.reachable_iff, ConnectedComponent.map_mk, RelEmbedding.coe_toRelHom,
    RelIso.coe_toRelEmbedding, ConnectedComponent.eq]

@[simp]
theorem iso_inv_image_comp_eq_iff_eq_map {C : G.ConnectedComponent} :
    G.connectedComponentMk (φ.symm v') = C ↔ G'.connectedComponentMk v' = C.map φ := by
  refine C.ind fun u => ?_
  simp only [Iso.symm_apply_reachable, ConnectedComponent.eq, ConnectedComponent.map_mk,
    RelEmbedding.coe_toRelHom, RelIso.coe_toRelEmbedding]

end ConnectedComponent

namespace Iso

/-- An isomorphism of graphs induces a bijection of connected components. -/
@[simps]
def connectedComponentEquiv (φ : G ≃g G') : G.ConnectedComponent ≃ G'.ConnectedComponent where
  toFun := ConnectedComponent.map φ
  invFun := ConnectedComponent.map φ.symm
  left_inv C := ConnectedComponent.ind
    (fun v => congr_arg G.connectedComponentMk (Equiv.left_inv φ.toEquiv v)) C
  right_inv C := ConnectedComponent.ind
    (fun v => congr_arg G'.connectedComponentMk (Equiv.right_inv φ.toEquiv v)) C

@[simp]
theorem connectedComponentEquiv_refl :
    (Iso.refl : G ≃g G).connectedComponentEquiv = Equiv.refl _ := by
  ext ⟨v⟩
  rfl

@[simp]
theorem connectedComponentEquiv_symm (φ : G ≃g G') :
    φ.symm.connectedComponentEquiv = φ.connectedComponentEquiv.symm := by
  ext ⟨_⟩
  rfl

@[simp]
theorem connectedComponentEquiv_trans (φ : G ≃g G') (φ' : G' ≃g G'') :
    connectedComponentEquiv (φ.trans φ') =
    φ.connectedComponentEquiv.trans φ'.connectedComponentEquiv := by
  ext ⟨_⟩
  rfl

end Iso

namespace ConnectedComponent

/-- The set of vertices in a connected component of a graph. -/
def supp (C : G.ConnectedComponent) :=
  { v | G.connectedComponentMk v = C }

@[ext]
theorem supp_injective :
    Function.Injective (ConnectedComponent.supp : G.ConnectedComponent → Set V) := by
  refine ConnectedComponent.ind₂ ?_
  intro v w
  simp only [ConnectedComponent.supp, Set.ext_iff, ConnectedComponent.eq, Set.mem_setOf_eq]
  intro h
  rw [reachable_comm, h]

@[simp]
theorem supp_inj {C D : G.ConnectedComponent} : C.supp = D.supp ↔ C = D :=
  ConnectedComponent.supp_injective.eq_iff

instance : SetLike G.ConnectedComponent V where
  coe := ConnectedComponent.supp
  coe_injective' := ConnectedComponent.supp_injective

@[simp]
theorem mem_supp_iff (C : G.ConnectedComponent) (v : V) :
    v ∈ C.supp ↔ G.connectedComponentMk v = C :=
  Iff.rfl

lemma mem_supp_congr_adj {v w : V} (c : G.ConnectedComponent) (hadj : G.Adj v w) :
    v ∈ c.supp ↔ w ∈ c.supp := by
  simp only [ConnectedComponent.mem_supp_iff] at *
  constructor <;> intro h <;> simp only [← h] <;> apply connectedComponentMk_eq_of_adj
  · exact hadj.symm
  · exact hadj

lemma adj_spanningCoe_induce_supp {v w : V} (c : G.ConnectedComponent) :
    (G.induce c.supp).spanningCoe.Adj v w ↔ v ∈ c.supp ∧ G.Adj v w := by
  by_cases h : v ∈ c.supp
  · refine ⟨by aesop, ?_⟩
    intro h'
    have : w ∈ c.supp := by rwa [c.mem_supp_congr_adj h'.2] at h
    aesop
  · aesop

theorem connectedComponentMk_mem {v : V} : v ∈ G.connectedComponentMk v :=
  rfl

theorem nonempty_supp (C : G.ConnectedComponent) : C.supp.Nonempty := C.exists_rep

/-- The equivalence between connected components, induced by an isomorphism of graphs,
itself defines an equivalence on the supports of each connected component.
-/
def isoEquivSupp (φ : G ≃g G') (C : G.ConnectedComponent) :
    C.supp ≃ (φ.connectedComponentEquiv C).supp where
  toFun v := ⟨φ v, ConnectedComponent.iso_image_comp_eq_map_iff_eq_comp.mpr v.prop⟩
  invFun v' := ⟨φ.symm v', ConnectedComponent.iso_inv_image_comp_eq_iff_eq_map.mpr v'.prop⟩
  left_inv v := Subtype.ext_val (φ.toEquiv.left_inv ↑v)
  right_inv v := Subtype.ext_val (φ.toEquiv.right_inv ↑v)

lemma mem_coe_supp_of_adj {v w : V} {H : Subgraph G} {c : ConnectedComponent H.coe}
    (hv : v ∈ (↑) '' (c : Set H.verts)) (hw : w ∈ H.verts)
    (hadj : H.Adj v w) : w ∈ (↑) '' (c : Set H.verts):= by
  obtain ⟨_, h⟩ := hv
  use ⟨w, hw⟩
  rw [← (mem_supp_iff _ _).mp h.1]
  exact ⟨connectedComponentMk_eq_of_adj <| Subgraph.Adj.coe <| h.2 ▸ hadj.symm, rfl⟩

lemma eq_of_common_vertex {v : V} {c c' : ConnectedComponent G} (hc : v ∈ c.supp)
    (hc' : v ∈ c'.supp) : c = c' := by
  simp only [mem_supp_iff] at *
  subst hc hc'
  rfl

lemma connectedComponentMk_supp_subset_supp {G'} {v : V} (h : G ≤ G') (c' : G'.ConnectedComponent)
    (hc' : v ∈ c'.supp) : (G.connectedComponentMk v).supp ⊆ c'.supp := by
  intro v' hv'
  simp only [mem_supp_iff, ConnectedComponent.eq] at hv' ⊢
  rw [ConnectedComponent.sound (hv'.mono h)]
  exact hc'

lemma biUnion_supp_eq_supp {G G' : SimpleGraph V} (h : G ≤ G') (c' : ConnectedComponent G') :
    ⋃ (c : ConnectedComponent G) (_ : c.supp ⊆ c'.supp), c.supp = c'.supp := by
  ext v
  simp_rw [Set.mem_iUnion]
  refine ⟨fun ⟨_, ⟨hi, hi'⟩⟩ ↦ hi hi', ?_⟩
  intro hv
  use G.connectedComponentMk v
  use c'.connectedComponentMk_supp_subset_supp h hv
  simp only [mem_supp_iff]

lemma top_supp_eq_univ (c : ConnectedComponent (⊤ : SimpleGraph V)) :
    c.supp = (Set.univ : Set V) := by
  have ⟨w, hw⟩ := c.exists_rep
  ext v
  simp only [Set.mem_univ, iff_true, mem_supp_iff, ← hw]
  apply SimpleGraph.ConnectedComponent.sound
  exact (@SimpleGraph.top_connected V (Nonempty.intro v)).preconnected v w

end ConnectedComponent

-- TODO: Extract as lemma about general equivalence relation
lemma pairwise_disjoint_supp_connectedComponent (G : SimpleGraph V) :
    Pairwise fun c c' : ConnectedComponent G ↦ Disjoint c.supp c'.supp := by
  simp_rw [Set.disjoint_left]
  intro _ _ h a hsx hsy
  rw [ConnectedComponent.mem_supp_iff] at hsx hsy
  rw [hsx] at hsy
  exact h hsy

-- TODO: Extract as lemma about general equivalence relation
lemma iUnion_connectedComponentSupp (G : SimpleGraph V) :
    ⋃ c : G.ConnectedComponent, c.supp = Set.univ := by
  refine Set.eq_univ_of_forall fun v ↦ ⟨G.connectedComponentMk v, ?_⟩
  simp only [Set.mem_range, SetLike.mem_coe]
  exact ⟨by use G.connectedComponentMk v; exact rfl, rfl⟩

theorem Preconnected.set_univ_walk_nonempty (hconn : G.Preconnected) (u v : V) :
    (Set.univ : Set (G.Walk u v)).Nonempty := by
  rw [← Set.nonempty_iff_univ_nonempty]
  exact hconn u v

theorem Connected.set_univ_walk_nonempty (hconn : G.Connected) (u v : V) :
    (Set.univ : Set (G.Walk u v)).Nonempty :=
  hconn.preconnected.set_univ_walk_nonempty u v

/-! ### Bridge edges -/

section BridgeEdges

/-- An edge of a graph is a *bridge* if, after removing it, its incident vertices
are no longer reachable from one another. -/
def IsBridge (G : SimpleGraph V) (e : Sym2 V) : Prop :=
  e ∈ G.edgeSet ∧
    Sym2.lift ⟨fun v w => ¬(G \ fromEdgeSet {e}).Reachable v w, by simp [reachable_comm]⟩ e

theorem isBridge_iff {u v : V} :
    G.IsBridge s(u, v) ↔ G.Adj u v ∧ ¬(G \ fromEdgeSet {s(u, v)}).Reachable u v := Iff.rfl

theorem reachable_delete_edges_iff_exists_walk {v w v' w' : V} :
    (G \ fromEdgeSet {s(v, w)}).Reachable v' w' ↔ ∃ p : G.Walk v' w', ¬s(v, w) ∈ p.edges := by
  constructor
  · rintro ⟨p⟩
    use p.map (.ofLE (by simp))
    simp_rw [Walk.edges_map, List.mem_map, Hom.ofLE_apply, Sym2.map_id', id]
    rintro ⟨e, h, rfl⟩
    simpa using p.edges_subset_edgeSet h
  · rintro ⟨p, h⟩
    refine ⟨p.transfer _ fun e ep => ?_⟩
    simp only [edgeSet_sdiff, edgeSet_fromEdgeSet, edgeSet_sdiff_sdiff_isDiag, Set.mem_diff,
      Set.mem_singleton_iff]
    exact ⟨p.edges_subset_edgeSet ep, fun h' => h (h' ▸ ep)⟩

theorem isBridge_iff_adj_and_forall_walk_mem_edges {v w : V} :
    G.IsBridge s(v, w) ↔ G.Adj v w ∧ ∀ p : G.Walk v w, s(v, w) ∈ p.edges := by
  rw [isBridge_iff, and_congr_right']
  rw [reachable_delete_edges_iff_exists_walk, not_exists_not]

theorem reachable_deleteEdges_iff_exists_cycle.aux [DecidableEq V] {u v w : V}
    (hb : ∀ p : G.Walk v w, s(v, w) ∈ p.edges) (c : G.Walk u u) (hc : c.IsTrail)
    (he : s(v, w) ∈ c.edges)
    (hw : w ∈ (c.takeUntil v (c.fst_mem_support_of_mem_edges he)).support) : False := by
  have hv := c.fst_mem_support_of_mem_edges he
  -- decompose c into
  --      puw     pwv     pvu
  --   u ----> w ----> v ----> u
  let puw := (c.takeUntil v hv).takeUntil w hw
  let pwv := (c.takeUntil v hv).dropUntil w hw
  let pvu := c.dropUntil v hv
  have : c = (puw.append pwv).append pvu := by simp [puw, pwv, pvu]
  -- We have two walks from v to w
  --      pvu     puw
  --   v ----> u ----> w
  --   |               ^
  --    `-------------'
  --      pwv.reverse
  -- so they both contain the edge s(v, w), but that's a contradiction since c is a trail.
  have hbq := hb (pvu.append puw)
  have hpq' := hb pwv.reverse
  rw [Walk.edges_reverse, List.mem_reverse] at hpq'
  rw [Walk.isTrail_def, this, Walk.edges_append, Walk.edges_append, List.nodup_append_comm,
    ← List.append_assoc, ← Walk.edges_append] at hc
  exact List.disjoint_of_nodup_append hc hbq hpq'

theorem adj_and_reachable_delete_edges_iff_exists_cycle {v w : V} :
    G.Adj v w ∧ (G \ fromEdgeSet {s(v, w)}).Reachable v w ↔
      ∃ (u : V) (p : G.Walk u u), p.IsCycle ∧ s(v, w) ∈ p.edges := by
  classical
  rw [reachable_delete_edges_iff_exists_walk]
  constructor
  · rintro ⟨h, p, hp⟩
    refine ⟨w, Walk.cons h.symm p.toPath, ?_, ?_⟩
    · apply Path.cons_isCycle
      rw [Sym2.eq_swap]
      intro h
      cases hp (Walk.edges_toPath_subset p h)
    · simp only [Sym2.eq_swap, Walk.edges_cons, List.mem_cons, eq_self_iff_true, true_or]
  · rintro ⟨u, c, hc, he⟩
    refine ⟨c.adj_of_mem_edges he, ?_⟩
    by_contra! hb
    have hb' : ∀ p : G.Walk w v, s(w, v) ∈ p.edges := by
      intro p
      simpa [Sym2.eq_swap] using hb p.reverse
    have hvc : v ∈ c.support := Walk.fst_mem_support_of_mem_edges c he
    refine reachable_deleteEdges_iff_exists_cycle.aux hb' (c.rotate hvc) (hc.isTrail.rotate hvc)
      ?_ (Walk.start_mem_support _)
    rwa [(Walk.rotate_edges c hvc).mem_iff, Sym2.eq_swap]

theorem isBridge_iff_adj_and_forall_cycle_not_mem {v w : V} : G.IsBridge s(v, w) ↔
    G.Adj v w ∧ ∀ ⦃u : V⦄ (p : G.Walk u u), p.IsCycle → s(v, w) ∉ p.edges := by
  rw [isBridge_iff, and_congr_right_iff]
  intro h
  rw [← not_iff_not]
  push_neg
  rw [← adj_and_reachable_delete_edges_iff_exists_cycle]
  simp only [h, true_and]

theorem isBridge_iff_mem_and_forall_cycle_not_mem {e : Sym2 V} :
    G.IsBridge e ↔ e ∈ G.edgeSet ∧ ∀ ⦃u : V⦄ (p : G.Walk u u), p.IsCycle → e ∉ p.edges :=
  Sym2.ind (fun _ _ => isBridge_iff_adj_and_forall_cycle_not_mem) e

/-- Deleting a non-bridge edge from a connected graph preserves connectedness. -/
lemma Connected.connected_delete_edge_of_not_isBridge (hG : G.Connected) {x y : V}
    (h : ¬ G.IsBridge s(x, y)) : (G.deleteEdges {s(x, y)}).Connected := by
  classical
  simp only [isBridge_iff, not_and, not_not] at h
  obtain hxy | hxy := em' <| G.Adj x y
  · rwa [deleteEdges, Disjoint.sdiff_eq_left (by simpa)]
  refine (connected_iff_exists_forall_reachable _).2 ⟨x, fun w ↦ ?_⟩
  obtain ⟨P, hP⟩ := hG.exists_isPath w x
  obtain heP | heP := em' <| s(x,y) ∈ P.edges
  · exact ⟨(P.toDeleteEdges {s(x,y)} (by aesop)).reverse⟩
  have hyP := P.snd_mem_support_of_mem_edges heP
  let P₁ := P.takeUntil y hyP
  have hxP₁ := Walk.endpoint_not_mem_support_takeUntil hP hyP hxy.ne
  have heP₁ : s(x,y) ∉ P₁.edges := fun h ↦ hxP₁ <| P₁.fst_mem_support_of_mem_edges h
  exact (h hxy).trans (Reachable.symm ⟨P₁.toDeleteEdges {s(x,y)} (by aesop)⟩)

end BridgeEdges

end SimpleGraph<|MERGE_RESOLUTION|>--- conflicted
+++ resolved
@@ -934,7 +934,6 @@
   ⟨Preconnected.map e.toHom e.toEquiv.surjective,
     Preconnected.map e.symm.toHom e.symm.toEquiv.surjective⟩
 
-<<<<<<< HEAD
 lemma Preconnected.support_eq_univ [Nontrivial V] {G : SimpleGraph V}
     (h : G.Preconnected) : G.support = Set.univ := by
   simp only [Set.eq_univ_iff_forall]
@@ -978,11 +977,10 @@
   let p : G.Walk u v := Classical.choice h
   have hp : ¬p.Nil := Walk.not_nil_of_ne huv
   exact mem_support_of_mem_walk_support p hp p.start_mem_support
-=======
+
 theorem Preconnected.exists_isPath {G : SimpleGraph V} (h : G.Preconnected) (u v : V) :
     ∃ p : G.Walk u v, p.IsPath :=
   (h u v).exists_isPath
->>>>>>> dbd0b3b3
 
 /-- A graph is connected if it's preconnected and contains at least one vertex.
 This follows the convention observed by mathlib that something is connected iff it has
