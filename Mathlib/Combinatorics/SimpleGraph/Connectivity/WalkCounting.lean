/-
Copyright (c) 2021 Kyle Miller. All rights reserved.
Released under Apache 2.0 license as described in the file LICENSE.
Authors: Kyle Miller
-/
import Mathlib.Algebra.BigOperators.Ring.Nat
import Mathlib.Combinatorics.SimpleGraph.Path
import Mathlib.Data.Finite.Card
import Mathlib.Data.Set.Card
import Mathlib.Data.Set.Finite.Lattice

/-!
# Counting walks of a given length

## Main definitions
- `walkLengthTwoEquivCommonNeighbors`: bijective correspondence between walks of length two
from `u` to `v` and common neighbours of `u` and `v`. Note that `u` and `v` may be the same.
- `finsetWalkLength`: the `Finset` of length-`n` walks from `u` to `v`.
This is used to give `{p : G.walk u v | p.length = n}` a `Fintype` instance, and it
can also be useful as a recursive description of this set when `V` is finite.

TODO: should this be extended further?
-/

assert_not_exists Field

open Finset Function

universe u v w

namespace SimpleGraph

variable {V : Type u} (G : SimpleGraph V)

/-! ### Walks of a given length -/

section WalkCounting

theorem set_walk_self_length_zero_eq (u : V) : {p : G.Walk u u | p.length = 0} = {Walk.nil} := by
  ext p
  simp

theorem set_walk_length_zero_eq_of_ne {u v : V} (h : u ≠ v) :
    {p : G.Walk u v | p.length = 0} = ∅ := by
  ext p
  simp only [Set.mem_setOf_eq, Set.mem_empty_iff_false, iff_false]
  exact fun h' => absurd (Walk.eq_of_length_eq_zero h') h

theorem set_walk_length_succ_eq (u v : V) (n : ℕ) :
    {p : G.Walk u v | p.length = n.succ} =
      ⋃ (w : V) (h : G.Adj u w), Walk.cons h '' {p' : G.Walk w v | p'.length = n} := by
  ext p
  cases p with
  | nil => simp [eq_comm]
  | cons huw pwv =>
    simp only [Nat.succ_eq_add_one, Set.mem_setOf_eq, Walk.length_cons, add_left_inj,
      Set.mem_iUnion, Set.mem_image, exists_prop]
    constructor
    · rintro rfl
      exact ⟨_, huw, pwv, rfl, rfl⟩
    · rintro ⟨w, huw, pwv, rfl, rfl, rfl⟩
      rfl

/-- Walks of length two from `u` to `v` correspond bijectively to common neighbours of `u` and `v`.
Note that `u` and `v` may be the same. -/
@[simps]
def walkLengthTwoEquivCommonNeighbors (u v : V) :
    {p : G.Walk u v // p.length = 2} ≃ G.commonNeighbors u v where
  toFun p := ⟨p.val.snd, match p with
    | ⟨.cons _ (.cons _ .nil), _⟩ => ⟨‹G.Adj u _›, ‹G.Adj _ v›.symm⟩⟩
  invFun w := ⟨w.prop.1.toWalk.concat w.prop.2.symm, rfl⟩
  left_inv | ⟨.cons _ (.cons _ .nil), hp⟩ => by rfl
  right_inv _ := rfl

section LocallyFinite

variable [DecidableEq V] [LocallyFinite G]

/-- The `Finset` of length-`n` walks from `u` to `v`.
This is used to give `{p : G.walk u v | p.length = n}` a `Fintype` instance, and it
can also be useful as a recursive description of this set when `V` is finite.

See `SimpleGraph.coe_finsetWalkLength_eq` for the relationship between this `Finset` and
the set of length-`n` walks. -/
def finsetWalkLength (n : ℕ) (u v : V) : Finset (G.Walk u v) :=
  match n with
  | 0 =>
    if h : u = v then by
      subst u
      exact {Walk.nil}
    else ∅
  | n + 1 =>
    Finset.univ.biUnion fun (w : G.neighborSet u) =>
      (finsetWalkLength n w v).map ⟨fun p => Walk.cons w.property p, fun _ _ => by simp⟩

theorem coe_finsetWalkLength_eq (n : ℕ) (u v : V) :
    (G.finsetWalkLength n u v : Set (G.Walk u v)) = {p : G.Walk u v | p.length = n} := by
  induction n generalizing u v with
  | zero =>
    obtain rfl | huv := eq_or_ne u v <;> simp [finsetWalkLength, set_walk_length_zero_eq_of_ne, *]
  | succ n ih =>
    simp only [finsetWalkLength, set_walk_length_succ_eq, Finset.coe_biUnion, Finset.mem_coe,
      Finset.mem_univ, Set.iUnion_true]
    ext p
    simp only [mem_neighborSet, Finset.coe_map, Embedding.coeFn_mk, Set.iUnion_coe_set,
      Set.mem_iUnion, Set.mem_image, Finset.mem_coe, Set.mem_setOf_eq]
    congr!
    rename_i w _ q
    have := Set.ext_iff.mp (ih w v) q
    simp only [Finset.mem_coe, Set.mem_setOf_eq] at this
    rw [← this]

variable {G} in
theorem mem_finsetWalkLength_iff {n : ℕ} {u v : V} {p : G.Walk u v} :
    p ∈ G.finsetWalkLength n u v ↔ p.length = n :=
  Set.ext_iff.mp (G.coe_finsetWalkLength_eq n u v) p

/-- The `Finset` of walks from `u` to `v` with length less than `n`. See `finsetWalkLength` for
context. In particular, we use this definition for `SimpleGraph.Path.instFintype`. -/
def finsetWalkLengthLT (n : ℕ) (u v : V) : Finset (G.Walk u v) :=
  (Finset.range n).disjiUnion
    (fun l ↦ G.finsetWalkLength l u v)
    (fun l _ l' _ hne _ hsl hsl' p hp ↦
      have hl : p.length = l := mem_finsetWalkLength_iff.mp (hsl hp)
      have hl' : p.length = l' := mem_finsetWalkLength_iff.mp (hsl' hp)
      False.elim <| hne <| hl.symm.trans hl')

open Finset in
theorem coe_finsetWalkLengthLT_eq (n : ℕ) (u v : V) :
    (G.finsetWalkLengthLT n u v : Set (G.Walk u v)) = {p : G.Walk u v | p.length < n} := by
  ext p
  simp [finsetWalkLengthLT, mem_coe, mem_disjiUnion, mem_finsetWalkLength_iff]

variable {G} in
theorem mem_finsetWalkLengthLT_iff {n : ℕ} {u v : V} {p : G.Walk u v} :
    p ∈ G.finsetWalkLengthLT n u v ↔ p.length < n :=
  Set.ext_iff.mp (G.coe_finsetWalkLengthLT_eq n u v) p

instance fintypeSetWalkLength (u v : V) (n : ℕ) : Fintype {p : G.Walk u v | p.length = n} :=
  Fintype.ofFinset (G.finsetWalkLength n u v) fun p => by
    rw [← Finset.mem_coe, coe_finsetWalkLength_eq]

instance fintypeSubtypeWalkLength (u v : V) (n : ℕ) : Fintype {p : G.Walk u v // p.length = n} :=
  fintypeSetWalkLength G u v n

theorem set_walk_length_toFinset_eq (n : ℕ) (u v : V) :
    {p : G.Walk u v | p.length = n}.toFinset = G.finsetWalkLength n u v := by
  ext p
  simp [← coe_finsetWalkLength_eq]

/- See `SimpleGraph.adjMatrix_pow_apply_eq_card_walk` for the cardinality in terms of the `n`th
power of the adjacency matrix. -/
theorem card_set_walk_length_eq (u v : V) (n : ℕ) :
    Fintype.card {p : G.Walk u v | p.length = n} = #(G.finsetWalkLength n u v) :=
  Fintype.card_ofFinset (G.finsetWalkLength n u v) fun p => by
    rw [← Finset.mem_coe, coe_finsetWalkLength_eq]

instance fintypeSetWalkLengthLT (u v : V) (n : ℕ) : Fintype {p : G.Walk u v | p.length < n} :=
  Fintype.ofFinset (G.finsetWalkLengthLT n u v) fun p ↦ by
    rw [← Finset.mem_coe, coe_finsetWalkLengthLT_eq]

instance fintypeSubtypeWalkLengthLT (u v : V) (n : ℕ) : Fintype {p : G.Walk u v // p.length < n} :=
  fintypeSetWalkLengthLT G u v n

instance fintypeSetPathLength (u v : V) (n : ℕ) :
    Fintype {p : G.Walk u v | p.IsPath ∧ p.length = n} :=
  Fintype.ofFinset {w ∈ G.finsetWalkLength n u v | w.IsPath} <| by
    simp [mem_finsetWalkLength_iff, and_comm]

instance fintypeSubtypePathLength (u v : V) (n : ℕ) :
    Fintype {p : G.Walk u v // p.IsPath ∧ p.length = n} :=
  fintypeSetPathLength G u v n

instance fintypeSetPathLengthLT (u v : V) (n : ℕ) :
    Fintype {p : G.Walk u v | p.IsPath ∧ p.length < n} :=
  Fintype.ofFinset {w ∈ G.finsetWalkLengthLT n u v | w.IsPath} <| by
    simp [mem_finsetWalkLengthLT_iff, and_comm]

instance fintypeSubtypePathLengthLT (u v : V) (n : ℕ) :
    Fintype {p : G.Walk u v // p.IsPath ∧ p.length < n} :=
  fintypeSetPathLengthLT G u v n

end LocallyFinite

instance [Finite V] : Finite G.ConnectedComponent := Quot.finite _

section Fintype

variable [DecidableEq V] [Fintype V] [DecidableRel G.Adj]

theorem reachable_iff_exists_finsetWalkLength_nonempty (u v : V) :
    G.Reachable u v ↔ ∃ n : Fin (Fintype.card V), (G.finsetWalkLength n u v).Nonempty := by
  constructor
  · intro r
    refine r.elim_path fun p => ?_
    refine ⟨⟨_, p.isPath.length_lt⟩, p, ?_⟩
    simp [mem_finsetWalkLength_iff]
  · rintro ⟨_, p, _⟩
    exact ⟨p⟩

instance : DecidableRel G.Reachable := fun u v =>
  decidable_of_iff' _ (reachable_iff_exists_finsetWalkLength_nonempty G u v)

instance : Fintype G.ConnectedComponent :=
  @Quotient.fintype _ _ G.reachableSetoid (inferInstance : DecidableRel G.Reachable)

instance : Decidable G.Preconnected :=
  inferInstanceAs <| Decidable (∀ u v, G.Reachable u v)

instance : Decidable G.Connected :=
  decidable_of_iff (G.Preconnected ∧ (Finset.univ : Finset V).Nonempty) <| by
    rw [connected_iff, ← Finset.univ_nonempty_iff]

instance Path.instFintype {u v : V} : Fintype (G.Path u v) where
  elems := (univ (α := { p : G.Walk u v | p.IsPath ∧ p.length < Fintype.card V })).map
    ⟨fun p ↦ { val := p.val, property := p.prop.left },
     fun _ _ h ↦ SetCoe.ext <| Subtype.mk.injEq .. ▸ h⟩
  complete p := mem_map.mpr ⟨
    ⟨p.val, ⟨p.prop, p.prop.length_lt⟩⟩,
    ⟨mem_univ _, rfl⟩⟩

instance instDecidableMemSupp (c : G.ConnectedComponent) (v : V) : Decidable (v ∈ c.supp) :=
  c.recOn (fun w ↦ decidable_of_iff (G.Reachable v w) <| by simp)
    (fun _ _ _ _ ↦ Subsingleton.elim _ _)

variable {G} in
lemma disjiUnion_supp_toFinset_eq_supp_toFinset {G' : SimpleGraph V} (h : G ≤ G')
    (c' : ConnectedComponent G') [Fintype c'.supp]
    [DecidablePred fun c : G.ConnectedComponent ↦ c.supp ⊆ c'.supp] :
    .disjiUnion {c : ConnectedComponent G | c.supp ⊆ c'.supp} (fun c ↦ c.supp.toFinset)
      (fun x _ y _ hxy ↦ by simpa using pairwise_disjoint_supp_connectedComponent _ hxy) =
      c'.supp.toFinset :=
  Finset.coe_injective <| by simpa using ConnectedComponent.biUnion_supp_eq_supp h _

end Fintype

/-- The odd components are the connected components of odd cardinality. This definition excludes
infinite components. -/
abbrev oddComponents : Set G.ConnectedComponent := {c : G.ConnectedComponent | Odd c.supp.ncard}

<<<<<<< HEAD
lemma ConnectedComponent.odd_card_supp_iff_odd_subcomponents [Finite V] {G'}
=======
lemma ConnectedComponent.odd_oddComponents_ncard_subset_supp [Finite V] {G'}
>>>>>>> 8bb33f4e
    (h : G ≤ G') (c' : ConnectedComponent G') :
    Odd {c ∈ G.oddComponents | c.supp ⊆ c'.supp}.ncard ↔ Odd c'.supp.ncard := by
  simp_rw [← Set.Nat.card_coe_set_eq]
  classical
  cases nonempty_fintype V
  rw [Nat.card_eq_card_toFinset c'.supp, ← disjiUnion_supp_toFinset_eq_supp_toFinset h]
  simp only [Finset.card_disjiUnion, Set.toFinset_card, Fintype.card_ofFinset]
  rw [Finset.odd_sum_iff_odd_card_odd, Nat.card_eq_fintype_card, Fintype.card_ofFinset]
  congr! 2
  ext c
  simp only [Set.toFinset_setOf, mem_filter, mem_univ, true_and, ← Set.ncard_coe_Finset, coe_filter,
    mem_supp_iff, and_comm (a := _ ⊆ _)]
  rfl

lemma odd_ncard_oddComponents [Finite V] : Odd G.oddComponents.ncard ↔ Odd (Nat.card V) := by
  classical
  cases nonempty_fintype V
  rw [Nat.card_eq_fintype_card]
  simp only [← (set_fintype_card_eq_univ_iff _).mpr G.iUnion_connectedComponentSupp,
    ConnectedComponent.mem_supp_iff, Fintype.card_subtype_compl,
    ← Set.toFinset_card, Set.toFinset_iUnion ConnectedComponent.supp]
  rw [Finset.card_biUnion
    (fun x _ y _ hxy ↦ Set.disjoint_toFinset.mpr (pairwise_disjoint_supp_connectedComponent _ hxy))]
  simp_rw [Set.toFinset_card, ← Nat.card_eq_fintype_card, ← Finset.coe_filter_univ,
    Set.ncard_coe_Finset, Set.Nat.card_coe_set_eq]
  exact (Finset.odd_sum_iff_odd_card_odd (fun x : G.ConnectedComponent ↦ x.supp.ncard)).symm

lemma ncard_oddComponents_mono [Finite V] {G' : SimpleGraph V} (h : G ≤ G') :
     G'.oddComponents.ncard ≤ G.oddComponents.ncard := by
  have aux (c : G'.ConnectedComponent) (hc : Odd c.supp.ncard) :
      {c' : G.ConnectedComponent | Odd c'.supp.ncard ∧ c'.supp ⊆ c.supp}.Nonempty := by
    refine Set.nonempty_of_ncard_ne_zero fun h' ↦ ?_
    simpa [-Nat.card_eq_fintype_card, -Set.coe_setOf, h']
<<<<<<< HEAD
      using (c.odd_card_supp_iff_odd_subcomponents _ h).mp hc
  let f : G'.oddComponents → G.oddComponents :=
    fun ⟨c, hc⟩ ↦ ⟨(aux c hc).choose, (aux c hc).choose_spec.2⟩
=======
      using (c.odd_oddComponents_ncard_subset_supp _ h).2 hc
  let f : G'.oddComponents → G.oddComponents :=
    fun ⟨c, hc⟩ ↦ ⟨(aux c hc).choose, (aux c hc).choose_spec.1⟩
>>>>>>> 8bb33f4e
  refine Finite.card_le_of_injective f fun c c' fcc' ↦ ?_
  simp only [Subtype.mk.injEq, f] at fcc'
  exact Subtype.val_injective (ConnectedComponent.eq_of_common_vertex
    ((fcc' ▸ (aux c.1 c.2).choose_spec.2) (ConnectedComponent.nonempty_supp _).some_mem)
      ((aux c'.1 c'.2).choose_spec.2 (ConnectedComponent.nonempty_supp _).some_mem))

end WalkCounting

end SimpleGraph<|MERGE_RESOLUTION|>--- conflicted
+++ resolved
@@ -238,11 +238,7 @@
 infinite components. -/
 abbrev oddComponents : Set G.ConnectedComponent := {c : G.ConnectedComponent | Odd c.supp.ncard}
 
-<<<<<<< HEAD
-lemma ConnectedComponent.odd_card_supp_iff_odd_subcomponents [Finite V] {G'}
-=======
 lemma ConnectedComponent.odd_oddComponents_ncard_subset_supp [Finite V] {G'}
->>>>>>> 8bb33f4e
     (h : G ≤ G') (c' : ConnectedComponent G') :
     Odd {c ∈ G.oddComponents | c.supp ⊆ c'.supp}.ncard ↔ Odd c'.supp.ncard := by
   simp_rw [← Set.Nat.card_coe_set_eq]
@@ -276,15 +272,9 @@
       {c' : G.ConnectedComponent | Odd c'.supp.ncard ∧ c'.supp ⊆ c.supp}.Nonempty := by
     refine Set.nonempty_of_ncard_ne_zero fun h' ↦ ?_
     simpa [-Nat.card_eq_fintype_card, -Set.coe_setOf, h']
-<<<<<<< HEAD
-      using (c.odd_card_supp_iff_odd_subcomponents _ h).mp hc
-  let f : G'.oddComponents → G.oddComponents :=
-    fun ⟨c, hc⟩ ↦ ⟨(aux c hc).choose, (aux c hc).choose_spec.2⟩
-=======
       using (c.odd_oddComponents_ncard_subset_supp _ h).2 hc
   let f : G'.oddComponents → G.oddComponents :=
     fun ⟨c, hc⟩ ↦ ⟨(aux c hc).choose, (aux c hc).choose_spec.1⟩
->>>>>>> 8bb33f4e
   refine Finite.card_le_of_injective f fun c c' fcc' ↦ ?_
   simp only [Subtype.mk.injEq, f] at fcc'
   exact Subtype.val_injective (ConnectedComponent.eq_of_common_vertex
