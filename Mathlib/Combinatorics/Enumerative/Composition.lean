--- conflicted
+++ resolved
@@ -197,11 +197,7 @@
   · intro h
     simpa using congr(List.sum $h)
   · rintro rfl
-<<<<<<< HEAD
-    rw [← length_eq_zero, ← nonpos_iff_eq_zero]
-=======
     rw [← length_eq_zero_iff, ← nonpos_iff_eq_zero]
->>>>>>> 8438e906
     exact c.length_le
 
 protected theorem length_eq_zero : c.length = 0 ↔ n = 0 := by
