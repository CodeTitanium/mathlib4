/-
Copyright (c) 2018 Kenny Lau. All rights reserved.
Released under Apache 2.0 license as described in the file LICENSE.
Authors: Kenny Lau
-/
import Mathlib.LinearAlgebra.Quotient.Defs
import Mathlib.RingTheory.Ideal.Maps

/-!
# The colon ideal

This file defines `Submodule.colon N P` as the ideal of all elements `r : R` such that `r • P ⊆ N`.
The normal notation for this would be `N : P` which has already been taken by type theory.

-/

namespace Submodule

open Pointwise

<<<<<<< HEAD
variable {R M M' F G : Type*} [Ring R] [AddCommGroup M] [Module R M]
variable {N N₁ N₂ P P₁ P₂ : Submodule R M}
=======
variable {R M M' F G : Type*}

section Semiring

variable [Semiring R] [AddCommMonoid M] [Module R M]
variable {N P : Submodule R M}
>>>>>>> b1178f18

/-- `N.colon P` is the ideal of all elements `r : R` such that `r • P ⊆ N`. -/
def colon (N P : Submodule R M) : Ideal R where
  carrier := {r : R | (r • P : Set M) ⊆ N}
  add_mem' ha hb :=
    (Set.add_smul_subset _ _ _).trans ((Set.add_subset_add ha hb).trans_eq (by simp [← coe_sup]))
  zero_mem' := by simp [Set.zero_smul_set P.nonempty]
  smul_mem' r := by
    simp only [Set.mem_setOf_eq, smul_eq_mul, mul_smul, Set.smul_set_subset_iff]
    intro x hx y hy
    exact N.smul_mem _ (hx hy)

theorem mem_colon {r} : r ∈ N.colon P ↔ ∀ p ∈ P, r • p ∈ N := Set.smul_set_subset_iff

<<<<<<< HEAD
instance (priority := low) : (N.colon P).IsTwoSided := inferInstanceAs (annihilator _).IsTwoSided

theorem mem_colon {r} : r ∈ N.colon P ↔ ∀ p ∈ P, r • p ∈ N :=
  mem_annihilator.trans
     ⟨fun H p hp => (Quotient.mk_eq_zero N).1 (H (Quotient.mk p) (mem_map_of_mem hp)),
       fun H _ ⟨p, hp, hpm⟩ => hpm ▸ ((Quotient.mk_eq_zero N).2 <| H p hp)⟩
=======
end Semiring

section CommSemiring

variable [CommSemiring R] [AddCommMonoid M] [Module R M]
variable {N N₁ N₂ P P₁ P₂ : Submodule R M}
>>>>>>> b1178f18

@[simp]
theorem colon_top {I : Ideal R} [I.IsTwoSided] : I.colon ⊤ = I := by
  simp_rw [SetLike.ext_iff, mem_colon, smul_eq_mul]
  exact fun x ↦ ⟨fun h ↦ mul_one x ▸ h 1 trivial, fun h _ _ ↦ I.mul_mem_right _ h⟩

@[simp]
theorem colon_bot : colon ⊥ N = N.annihilator := by
  simp_rw [SetLike.ext_iff, mem_colon, mem_annihilator, mem_bot, forall_const]

theorem colon_mono (hn : N₁ ≤ N₂) (hp : P₁ ≤ P₂) : N₁.colon P₂ ≤ N₂.colon P₁ := fun _ hrnp =>
  mem_colon.2 fun p₁ hp₁ => hn <| mem_colon.1 hrnp p₁ <| hp hp₁

theorem annihilator_quotient {N : Submodule R M} :
    Module.annihilator R (M ⧸ N) = N.colon ⊤ := by
  simp [SetLike.ext_iff, Module.mem_annihilator, colon,
    LinearMap.range_eq_top.mpr (mkQ_surjective N)]

theorem _root_.Ideal.annihilator_quotient {I : Ideal R} [I.IsTwoSided] :
    Module.annihilator R (R ⧸ I) = I := by
  rw [Submodule.annihilator_quotient, colon_top]

end Submodule

namespace Submodule

variable {R M : Type*} [CommRing R] [AddCommGroup M] [Module R M] {N P : Submodule R M}

theorem mem_colon' {r} : r ∈ N.colon P ↔ P ≤ comap (r • (LinearMap.id : M →ₗ[R] M)) N :=
  mem_colon

theorem iInf_colon_iSup (ι₁ : Sort*) (f : ι₁ → Submodule R M) (ι₂ : Sort*)
    (g : ι₂ → Submodule R M) : (⨅ i, f i).colon (⨆ j, g j) = ⨅ (i) (j), (f i).colon (g j) :=
  le_antisymm (le_iInf fun _ => le_iInf fun _ => colon_mono (iInf_le _ _) (le_iSup _ _)) fun _ H =>
    mem_colon'.2 <|
      iSup_le fun j =>
        map_le_iff_le_comap.1 <|
          le_iInf fun i =>
            map_le_iff_le_comap.2 <|
              mem_colon'.1 <|
                have := (mem_iInf _).1 H i
                have := (mem_iInf _).1 this j
                this

@[simp]
theorem mem_colon_singleton {N : Submodule R M} {x : M} {r : R} :
    r ∈ N.colon (Submodule.span R {x}) ↔ r • x ∈ N :=
  calc
    r ∈ N.colon (Submodule.span R {x}) ↔ ∀ a : R, r • a • x ∈ N := by
      simp [Submodule.mem_colon, Submodule.mem_span_singleton]
    _ ↔ r • x ∈ N := by simp_rw [fun (a : R) ↦ smul_comm r a x]; exact SetLike.forall_smul_mem_iff

@[simp]
theorem _root_.Ideal.mem_colon_singleton {I : Ideal R} {x r : R} :
    r ∈ I.colon (Ideal.span {x}) ↔ r * x ∈ I := by
  simp only [← Ideal.submodule_span_eq, Submodule.mem_colon_singleton, smul_eq_mul]

<<<<<<< HEAD
=======
end CommSemiring

section CommRing

variable [CommRing R] [AddCommGroup M] [Module R M]
variable {N N₁ N₂ P P₁ P₂ : Submodule R M}

@[simp]
lemma annihilator_map_mkQ_eq_colon : annihilator (P.map N.mkQ) = N.colon P := by
  ext
  rw [mem_annihilator, mem_colon]
  exact ⟨fun H p hp ↦ (Quotient.mk_eq_zero N).1 (H (Quotient.mk p) (mem_map_of_mem hp)),
    fun H _ ⟨p, hp, hpm⟩ ↦ hpm ▸ ((Quotient.mk_eq_zero N).2 <| H p hp)⟩

theorem annihilator_quotient {N : Submodule R M} :
    Module.annihilator R (M ⧸ N) = N.colon ⊤ := by
  simp_rw [SetLike.ext_iff, Module.mem_annihilator, ←annihilator_map_mkQ_eq_colon, mem_annihilator,
      map_top, LinearMap.range_eq_top.mpr (mkQ_surjective N), mem_top, forall_true_left,
      forall_const]

theorem _root_.Ideal.annihilator_quotient {I : Ideal R} : Module.annihilator R (R ⧸ I) = I := by
  rw [Submodule.annihilator_quotient, colon_top]

end CommRing

>>>>>>> b1178f18
end Submodule<|MERGE_RESOLUTION|>--- conflicted
+++ resolved
@@ -18,17 +18,12 @@
 
 open Pointwise
 
-<<<<<<< HEAD
-variable {R M M' F G : Type*} [Ring R] [AddCommGroup M] [Module R M]
-variable {N N₁ N₂ P P₁ P₂ : Submodule R M}
-=======
 variable {R M M' F G : Type*}
 
 section Semiring
 
 variable [Semiring R] [AddCommMonoid M] [Module R M]
 variable {N P : Submodule R M}
->>>>>>> b1178f18
 
 /-- `N.colon P` is the ideal of all elements `r : R` such that `r • P ⊆ N`. -/
 def colon (N P : Submodule R M) : Ideal R where
@@ -41,23 +36,9 @@
     intro x hx y hy
     exact N.smul_mem _ (hx hy)
 
-theorem mem_colon {r} : r ∈ N.colon P ↔ ∀ p ∈ P, r • p ∈ N := Set.smul_set_subset_iff
-
-<<<<<<< HEAD
 instance (priority := low) : (N.colon P).IsTwoSided := inferInstanceAs (annihilator _).IsTwoSided
 
-theorem mem_colon {r} : r ∈ N.colon P ↔ ∀ p ∈ P, r • p ∈ N :=
-  mem_annihilator.trans
-     ⟨fun H p hp => (Quotient.mk_eq_zero N).1 (H (Quotient.mk p) (mem_map_of_mem hp)),
-       fun H _ ⟨p, hp, hpm⟩ => hpm ▸ ((Quotient.mk_eq_zero N).2 <| H p hp)⟩
-=======
-end Semiring
-
-section CommSemiring
-
-variable [CommSemiring R] [AddCommMonoid M] [Module R M]
-variable {N N₁ N₂ P P₁ P₂ : Submodule R M}
->>>>>>> b1178f18
+theorem mem_colon {r} : r ∈ N.colon P ↔ ∀ p ∈ P, r • p ∈ N := Set.smul_set_subset_iff
 
 @[simp]
 theorem colon_top {I : Ideal R} [I.IsTwoSided] : I.colon ⊤ = I := by
@@ -71,18 +52,12 @@
 theorem colon_mono (hn : N₁ ≤ N₂) (hp : P₁ ≤ P₂) : N₁.colon P₂ ≤ N₂.colon P₁ := fun _ hrnp =>
   mem_colon.2 fun p₁ hp₁ => hn <| mem_colon.1 hrnp p₁ <| hp hp₁
 
-theorem annihilator_quotient {N : Submodule R M} :
-    Module.annihilator R (M ⧸ N) = N.colon ⊤ := by
-  simp [SetLike.ext_iff, Module.mem_annihilator, colon,
-    LinearMap.range_eq_top.mpr (mkQ_surjective N)]
+end Semiring
 
-theorem _root_.Ideal.annihilator_quotient {I : Ideal R} [I.IsTwoSided] :
-    Module.annihilator R (R ⧸ I) = I := by
-  rw [Submodule.annihilator_quotient, colon_top]
+section CommSemiring
 
-end Submodule
-
-namespace Submodule
+variable [CommSemiring R] [AddCommMonoid M] [Module R M]
+variable {N N₁ N₂ P P₁ P₂ : Submodule R M}
 
 variable {R M : Type*} [CommRing R] [AddCommGroup M] [Module R M] {N P : Submodule R M}
 
@@ -115,13 +90,11 @@
     r ∈ I.colon (Ideal.span {x}) ↔ r * x ∈ I := by
   simp only [← Ideal.submodule_span_eq, Submodule.mem_colon_singleton, smul_eq_mul]
 
-<<<<<<< HEAD
-=======
 end CommSemiring
 
-section CommRing
+section Ring
 
-variable [CommRing R] [AddCommGroup M] [Module R M]
+variable [Ring R] [AddCommGroup M] [Module R M]
 variable {N N₁ N₂ P P₁ P₂ : Submodule R M}
 
 @[simp]
@@ -133,14 +106,14 @@
 
 theorem annihilator_quotient {N : Submodule R M} :
     Module.annihilator R (M ⧸ N) = N.colon ⊤ := by
-  simp_rw [SetLike.ext_iff, Module.mem_annihilator, ←annihilator_map_mkQ_eq_colon, mem_annihilator,
-      map_top, LinearMap.range_eq_top.mpr (mkQ_surjective N), mem_top, forall_true_left,
-      forall_const]
+  simp_rw [SetLike.ext_iff, Module.mem_annihilator, ← annihilator_map_mkQ_eq_colon, mem_annihilator,
+    map_top, LinearMap.range_eq_top.mpr (mkQ_surjective N), mem_top, forall_true_left,
+    forall_const]
 
-theorem _root_.Ideal.annihilator_quotient {I : Ideal R} : Module.annihilator R (R ⧸ I) = I := by
+theorem _root_.Ideal.annihilator_quotient {I : Ideal R} [I.IsTwoSided] :
+    Module.annihilator R (R ⧸ I) = I := by
   rw [Submodule.annihilator_quotient, colon_top]
 
-end CommRing
+end Ring
 
->>>>>>> b1178f18
 end Submodule