/-
Copyright (c) 2024 Antoine Chambert-Loir, María Inés de Frutos Fernández. All rights reserved.
Released under Apache 2.0 license as described in the file LICENSE.
Authors: Antoine Chambert-Loir, María Inés de Frutos-Fernández
-/

import Mathlib.Algebra.MvPolynomial.CommRing
import Mathlib.RingTheory.Ideal.BigOperators
import Mathlib.RingTheory.MvPowerSeries.PiTopology
import Mathlib.RingTheory.MvPowerSeries.Trunc
import Mathlib.Topology.Algebra.Algebra
import Mathlib.Topology.Algebra.TopologicallyNilpotent
import Mathlib.Topology.Algebra.LinearTopology
import Mathlib.Topology.Algebra.UniformRing

/-! # Evaluation of multivariate power series

Let `σ`, `R`, `S` be types, with `CommRing R`, `CommRing S`.
One assumes that `IsTopologicalRing R` and `IsUniformAddGroup R`,
and that `S` is a complete and separated topological `R`-algebra,
with `IsLinearTopology S S`, which means there is a basis of neighborhoods of 0
consisting of ideals.

Given `φ : R →+* S`, `a : σ → S`, and `f : MvPowerSeries σ R`,
`MvPowerSeries.eval₂ f φ a` is the evaluation of the multivariate power series `f` at `a`.
It `f` is (the coercion of) a polynomial, it coincides with the evaluation of that polynomial.
Otherwise, it is defined by density from polynomials;
its values are irrelevant unless `φ` is continuous and `a` satisfies two conditions
bundled in `MvPowerSeries.HasEval a` :
  - for all `s : σ`, `a s` is topologically nilpotent,
    meaning that `(a s) ^ n` tends to 0 when `n` tends to infinity
  - when `a s` tends to zero for the filter of cofinite subsets of `σ`.

Under `Continuous φ` and `HasEval a`, the following lemmas furnish the properties of evaluation:

* `MvPowerSeries.eval₂Hom`: the evaluation of multivariate power series, as a ring morphism,
* `MvPowerSeries.aeval`: the evaluation map as an algebra morphism
* `MvPowerSeries.uniformContinuous_eval₂`: uniform continuity of the evaluation
* `MvPowerSeries.continuous_eval₂`: continuity of the evaluation
* `MvPowerSeries.eval₂_eq_tsum`: the evaluation is given by the sum of its monomials, evaluated.

-/

namespace MvPowerSeries

open Topology

open Filter MvPolynomial RingHom Set TopologicalSpace UniformSpace

/- ## Necessary conditions -/

section

variable {σ : Type*}
variable {R : Type*} [CommRing R] [TopologicalSpace R]
variable {S : Type*} [CommRing S] [TopologicalSpace S]
variable {φ : R →+* S}

-- We endow MvPowerSeries σ R with the Pi topology
open WithPiTopology

/-- Families at which power series can be consistently evaluated -/
@[mk_iff hasEval_def]
structure HasEval (a : σ → S) : Prop where
  hpow : ∀ s, IsTopologicallyNilpotent (a s)
  tendsto_zero : Tendsto a cofinite (𝓝 0)

theorem HasEval.mono {S : Type*} [CommRing S] {a : σ → S}
    {t u : TopologicalSpace S} (h : t ≤ u) (ha : @HasEval _ _ _ t a) :
    @HasEval _ _ _ u a :=
  ⟨fun s ↦ Filter.Tendsto.mono_right (@HasEval.hpow _ _ _ t a ha s) (nhds_mono h),
   Filter.Tendsto.mono_right (@HasEval.tendsto_zero σ _ _ t a ha) (nhds_mono h)⟩

theorem HasEval.zero : HasEval (0 : σ → S) where
  hpow _ := .zero
  tendsto_zero := tendsto_const_nhds

theorem HasEval.add [ContinuousAdd S] [IsLinearTopology S S]
    {a b : σ → S} (ha : HasEval a) (hb : HasEval b) : HasEval (a + b) where
  hpow s := (ha.hpow s).add (hb.hpow s)
  tendsto_zero := by rw [← add_zero 0]; exact ha.tendsto_zero.add hb.tendsto_zero

theorem HasEval.mul_left [IsLinearTopology S S]
    (c : σ → S) {x : σ → S} (hx : HasEval x) : HasEval (c * x) where
  hpow s := (hx.hpow s).mul_left (c s)
  tendsto_zero := IsLinearTopology.tendsto_mul_zero_of_right _ _ hx.tendsto_zero

theorem HasEval.mul_right [IsLinearTopology S S]
    (c : σ → S) {x : σ → S} (hx : HasEval x) : HasEval (x * c) :=
  mul_comm x c ▸ HasEval.mul_left c hx

/-- [Bourbaki, *Algebra*, chap. 4, §4, n°3, Prop. 4 (i) (a & b)][bourbaki1981]. -/
theorem HasEval.map (hφ : Continuous φ) {a : σ → R} (ha : HasEval a) :
    HasEval (fun s ↦ φ (a s)) where
  hpow s := (ha.hpow s).map hφ
  tendsto_zero := (map_zero φ ▸ hφ.tendsto 0).comp ha.tendsto_zero

protected theorem HasEval.X :
    HasEval (fun s ↦ (MvPowerSeries.X s : MvPowerSeries σ R)) where
  hpow s := isTopologicallyNilpotent_of_constantCoeff_zero (constantCoeff_X s)
  tendsto_zero := variables_tendsto_zero

variable [IsTopologicalRing S] [IsLinearTopology S S]

/-- The domain of evaluation of `MvPowerSeries`, as an ideal -/
@[simps]
def hasEvalIdeal : Ideal (σ → S) where
  carrier := {a | HasEval a}
  add_mem' := HasEval.add
  zero_mem' := HasEval.zero
  smul_mem' := HasEval.mul_left

theorem mem_hasEvalIdeal_iff {a : σ → S} :
    a ∈ hasEvalIdeal ↔ HasEval a := by
  simp [hasEvalIdeal]

<<<<<<< HEAD
=======
/-- The inclusion of polynomials into power series has dense image -/
theorem _root_.MvPolynomial.toMvPowerSeries_denseRange :
    DenseRange (toMvPowerSeries (R := R) (σ := σ)) := fun f => by
  classical
  have : Tendsto (fun d ↦ (trunc' R d f : MvPowerSeries σ R)) atTop (𝓝 f) := by
    rw [tendsto_iff_coeff_tendsto]
    refine fun d ↦ tendsto_atTop_of_eventually_const fun n (hdn : d ≤ n) ↦ ?_
    simp [coeff_trunc', hdn]
  exact mem_closure_of_tendsto this <| .of_forall fun _ ↦ mem_range_self _

>>>>>>> 091be7a8
end

/- ## Construction of an evaluation morphism for power series -/

section Evaluation

open WithPiTopology

variable {σ : Type*}
variable {R : Type*} [CommRing R] [UniformSpace R]
variable {S : Type*} [CommRing S] [UniformSpace S]
variable {φ : R →+* S}

-- We endow MvPowerSeries σ R with the product uniform structure
private instance : UniformSpace (MvPolynomial σ R) :=
  comap toMvPowerSeries (Pi.uniformSpace _)

/-- The induced uniform structure of MvPolynomial σ R is an add group uniform structure -/
private instance [IsUniformAddGroup R] : IsUniformAddGroup (MvPolynomial σ R) :=
  IsUniformAddGroup.comap coeToMvPowerSeries.ringHom

theorem _root_.MvPolynomial.toMvPowerSeries_isUniformInducing :
    IsUniformInducing (toMvPowerSeries (σ := σ) (R := R)) :=
  (isUniformInducing_iff toMvPowerSeries).mpr rfl

theorem _root_.MvPolynomial.toMvPowerSeries_isDenseInducing :
    IsDenseInducing (toMvPowerSeries (σ := σ) (R := R)) :=
  toMvPowerSeries_isUniformInducing.isDenseInducing toMvPowerSeries_denseRange

variable {a : σ → S}

/- The evaluation map on multivariate polynomials is uniformly continuous
for the uniform structure induced by that on multivariate power series. -/
theorem _root_.MvPolynomial.toMvPowerSeries_uniformContinuous
    [IsUniformAddGroup R] [IsUniformAddGroup S] [IsLinearTopology S S]
    (hφ : Continuous φ) (ha : HasEval a) :
    UniformContinuous (MvPolynomial.eval₂Hom φ a) := by
  classical
  apply uniformContinuous_of_continuousAt_zero
  rw [ContinuousAt, map_zero, IsLinearTopology.hasBasis_ideal.tendsto_right_iff]
  intro I hI
  let n : σ → ℕ := fun s ↦ sInf {n : ℕ | (a s) ^ n.succ ∈ I}
  have hn_ne : ∀ s, Set.Nonempty {n : ℕ | (a s) ^ n.succ ∈ I} := fun s ↦ by
    rcases ha.hpow s |>.eventually_mem hI |>.exists_forall_of_atTop with ⟨n, hn⟩
    use n
    simpa using hn n.succ n.le_succ
  have hn : Set.Finite (n.support) := by
    change n =ᶠ[cofinite] 0
    filter_upwards [ha.tendsto_zero.eventually_mem hI] with s has
    simpa [n, Pi.zero_apply, Nat.sInf_eq_zero, or_iff_left (hn_ne s).ne_empty] using has
  let n₀ : σ →₀ ℕ := .ofSupportFinite n hn
  let D := Iic n₀
  have hD : Set.Finite D := finite_Iic _
  have : ∀ d ∈ D, ∀ᶠ (p : MvPolynomial σ R) in 𝓝 0, φ (p.coeff d) ∈ I := fun d hd ↦ by
    have : Tendsto (φ ∘ coeff R d ∘ toMvPowerSeries) (𝓝 0) (𝓝 0) :=
      hφ.comp (continuous_coeff R d) |>.comp continuous_induced_dom |>.tendsto' 0 0 (map_zero _)
    filter_upwards [this.eventually_mem hI] with f hf
    simpa using hf
  rw [← hD.eventually_all] at this
  filter_upwards [this] with p hp
  rw [coe_eval₂Hom, SetLike.mem_coe, eval₂_eq]
  apply Ideal.sum_mem
  intro d _
  by_cases hd : d ∈ D
  · exact Ideal.mul_mem_right _ _ (hp d hd)
  · apply Ideal.mul_mem_left
    simp only [mem_Iic, D, Finsupp.le_iff] at hd
    push_neg at hd
    rcases hd with ⟨s, hs', hs⟩
    exact I.prod_mem hs' (I.pow_mem_of_pow_mem (Nat.sInf_mem (hn_ne s)) hs)

variable (φ a)
open scoped Classical in
/-- Evaluation of a multivariate power series at `f` at a point `a : σ → S`.

It coincides with the evaluation of `f` as a polynomial if `f` is the coercion of a polynomial.
Otherwise, it is only relevant if `φ` is continuous and `HasEval a`. -/
noncomputable def eval₂ (f : MvPowerSeries σ R) : S :=
  if H : ∃ p : MvPolynomial σ R, p = f then (MvPolynomial.eval₂ φ a H.choose)
  else IsDenseInducing.extend toMvPowerSeries_isDenseInducing (MvPolynomial.eval₂ φ a) f

@[simp, norm_cast]
theorem eval₂_coe (f : MvPolynomial σ R) :
    MvPowerSeries.eval₂ φ a f = MvPolynomial.eval₂ φ a f := by
  have : ∃ p : MvPolynomial σ R, (p : MvPowerSeries σ R) = f := ⟨f, rfl⟩
  rw [eval₂, dif_pos this]
  congr
  rw [← MvPolynomial.coe_inj, this.choose_spec]

@[simp]
theorem eval₂_C (r : R) : eval₂ φ a (C σ R r) = φ r := by
  rw [← coe_C, eval₂_coe, MvPolynomial.eval₂_C]

@[simp]
theorem eval₂_X (s : σ) : eval₂ φ a (X s) = a s := by
  rw [← coe_X, eval₂_coe, MvPolynomial.eval₂_X]

variable [IsTopologicalSemiring R] [IsUniformAddGroup R]
    [IsUniformAddGroup S] [CompleteSpace S] [T2Space S]
    [IsTopologicalRing S] [IsLinearTopology S S]

variable {φ a}

/-- Evaluation of power series at adequate elements, as a `RingHom` -/
noncomputable def eval₂Hom (hφ : Continuous φ) (ha : HasEval a) :
    MvPowerSeries σ R →+* S :=
  IsDenseInducing.extendRingHom (i := coeToMvPowerSeries.ringHom)
    toMvPowerSeries_isUniformInducing
    toMvPowerSeries_denseRange
    (toMvPowerSeries_uniformContinuous hφ ha)

theorem eval₂Hom_eq_extend (hφ : Continuous φ) (ha : HasEval a) (f : MvPowerSeries σ R) :
    eval₂Hom hφ ha f =
      toMvPowerSeries_isDenseInducing.extend (MvPolynomial.eval₂ φ a) f :=
  rfl

theorem coe_eval₂Hom (hφ : Continuous φ) (ha : HasEval a) :
    ⇑(eval₂Hom hφ ha) = eval₂ φ a := by
  ext f
  simp only [eval₂Hom_eq_extend, eval₂]
  split_ifs with h
  · obtain ⟨p, rfl⟩ := h
    simpa [MvPolynomial.coe_eval₂Hom] using
      toMvPowerSeries_isDenseInducing.extend_eq
        (toMvPowerSeries_uniformContinuous hφ ha).continuous p
  · rw [← eval₂Hom_eq_extend hφ ha]

-- Note: this is still true without the `T2Space` hypothesis, by arguing that the case
-- disjunction in the definition of `eval₂` only replaces some values by topologically
-- inseparable ones.
theorem uniformContinuous_eval₂ (hφ : Continuous φ) (ha : HasEval a) :
    UniformContinuous (eval₂ φ a) := by
  rw [← coe_eval₂Hom hφ ha]
  exact uniformContinuous_uniformly_extend
    toMvPowerSeries_isUniformInducing
    toMvPowerSeries_denseRange
    (toMvPowerSeries_uniformContinuous hφ ha)

theorem continuous_eval₂ (hφ : Continuous φ) (ha : HasEval a) :
    Continuous (eval₂ φ a : MvPowerSeries σ R → S) :=
  (uniformContinuous_eval₂ hφ ha).continuous

theorem hasSum_eval₂ (hφ : Continuous φ) (ha : HasEval a) (f : MvPowerSeries σ R) :
    HasSum
    (fun (d : σ →₀ ℕ) ↦ φ (coeff R d f) * (d.prod fun s e => (a s) ^ e))
    (MvPowerSeries.eval₂ φ a f) := by
  rw [← coe_eval₂Hom hφ ha, eval₂Hom_eq_extend hφ ha]
  convert (hasSum_of_monomials_self f).map (eval₂Hom hφ ha) (?_) with d
  · simp only [Function.comp_apply, coe_eval₂Hom, ← MvPolynomial.coe_monomial,
      eval₂_coe, eval₂_monomial]
  · rw [coe_eval₂Hom]; exact continuous_eval₂ hφ ha

theorem eval₂_eq_tsum (hφ : Continuous φ) (ha : HasEval a) (f : MvPowerSeries σ R) :
    MvPowerSeries.eval₂ φ a f =
      ∑' (d : σ →₀ ℕ), φ (coeff R d f) * (d.prod fun s e => (a s) ^ e) :=
  (hasSum_eval₂ hφ ha f).tsum_eq.symm

theorem eval₂_unique (hφ : Continuous φ) (ha : HasEval a)
    {ε : MvPowerSeries σ R → S} (hε : Continuous ε)
    (h : ∀ p : MvPolynomial σ R, ε p = MvPolynomial.eval₂ φ a p) :
    ε = eval₂ φ a := by
  rw [← coe_eval₂Hom hφ ha]
  exact (toMvPowerSeries_isDenseInducing.extend_unique h hε).symm

theorem comp_eval₂ (hφ : Continuous φ) (ha : HasEval a)
    {T : Type*} [UniformSpace T] [CompleteSpace T] [T2Space T]
    [CommRing T] [IsTopologicalRing T] [IsLinearTopology T T] [IsUniformAddGroup T]
    {ε : S →+* T} (hε : Continuous ε) :
    ε ∘ eval₂ φ a = eval₂ (ε.comp φ) (ε ∘ a) := by
  apply eval₂_unique _ (ha.map hε)
  · exact Continuous.comp hε (continuous_eval₂ hφ ha)
  · intro p
    simp only [Function.comp_apply, eval₂_coe]
    rw [← MvPolynomial.coe_eval₂Hom, ← comp_apply, MvPolynomial.comp_eval₂Hom,
      MvPolynomial.coe_eval₂Hom]
  · simp only [coe_comp, Continuous.comp hε hφ]

variable [Algebra R S] [ContinuousSMul R S]

/-- Evaluation of power series at adequate elements, as an `AlgHom` -/
noncomputable def aeval (ha : HasEval a) : MvPowerSeries σ R →ₐ[R] S where
  toRingHom := MvPowerSeries.eval₂Hom (continuous_algebraMap R S) ha
  commutes' r := by
    simp only [toMonoidHom_eq_coe, OneHom.toFun_eq_coe, MonoidHom.toOneHom_coe, MonoidHom.coe_coe]
    rw [← c_eq_algebraMap, coe_eval₂Hom, eval₂_C]

theorem coe_aeval (ha : HasEval a) :
    ↑(aeval ha) = eval₂ (algebraMap R S) a := by
  simp only [aeval, AlgHom.coe_mk, coe_eval₂Hom]

theorem continuous_aeval (ha : HasEval a) :
    Continuous (aeval ha : MvPowerSeries σ R → S) := by
  rw [coe_aeval]
  exact continuous_eval₂ (continuous_algebraMap R S) ha

@[simp]
theorem aeval_coe (ha : HasEval a) (p : MvPolynomial σ R) :
    aeval ha (p : MvPowerSeries σ R) = p.aeval a := by
  rw [coe_aeval, aeval_def, eval₂_coe]

theorem aeval_unique {ε : MvPowerSeries σ R →ₐ[R] S} (hε : Continuous ε) :
    aeval (HasEval.X.map hε) = ε := by
  apply DFunLike.ext'
  rw [coe_aeval]
  refine (eval₂_unique (continuous_algebraMap R S) (HasEval.X.map hε) hε ?_).symm
  intro p
  trans ε.comp (coeToMvPowerSeries.algHom R) p
  · simp
  conv_lhs => rw [← p.aeval_X_left_apply, MvPolynomial.comp_aeval_apply, MvPolynomial.aeval_def]
  simp [MvPolynomial.comp_aeval_apply, MvPolynomial.aeval_def]

theorem hasSum_aeval (ha : HasEval a) (f : MvPowerSeries σ R) :
    HasSum (fun (d : σ →₀ ℕ) ↦ (coeff R d f) • (d.prod fun s e => (a s) ^ e))
      (MvPowerSeries.aeval ha f) := by
  simp_rw [coe_aeval, ← algebraMap_smul (R := R) S, smul_eq_mul]
  exact hasSum_eval₂ (continuous_algebraMap R S) ha f

theorem aeval_eq_sum (ha : HasEval a) (f : MvPowerSeries σ R) :
    MvPowerSeries.aeval ha f =
      tsum (fun (d : σ →₀ ℕ) ↦ (coeff R d f) • (d.prod fun s e => (a s) ^ e)) :=
  (hasSum_aeval ha f).tsum_eq.symm

theorem comp_aeval (ha : HasEval a)
    {T : Type*} [CommRing T] [UniformSpace T] [IsUniformAddGroup T]
    [IsTopologicalRing T] [IsLinearTopology T T]
    [T2Space T] [Algebra R T] [ContinuousSMul R T] [CompleteSpace T]
    {ε : S →ₐ[R] T} (hε : Continuous ε) :
    ε.comp (aeval ha) = aeval (ha.map hε)  := by
  apply DFunLike.ext'
  simp only [AlgHom.coe_comp, coe_aeval ha]
  rw [← RingHom.coe_coe,
    comp_eval₂ (continuous_algebraMap R S) ha (show Continuous (ε : S →+* T) from hε), coe_aeval]
  congr!
  simp only [AlgHom.toRingHom_eq_coe, AlgHom.comp_algebraMap_of_tower, RingHom.coe_coe]

end Evaluation

end MvPowerSeries<|MERGE_RESOLUTION|>--- conflicted
+++ resolved
@@ -114,19 +114,6 @@
     a ∈ hasEvalIdeal ↔ HasEval a := by
   simp [hasEvalIdeal]
 
-<<<<<<< HEAD
-=======
-/-- The inclusion of polynomials into power series has dense image -/
-theorem _root_.MvPolynomial.toMvPowerSeries_denseRange :
-    DenseRange (toMvPowerSeries (R := R) (σ := σ)) := fun f => by
-  classical
-  have : Tendsto (fun d ↦ (trunc' R d f : MvPowerSeries σ R)) atTop (𝓝 f) := by
-    rw [tendsto_iff_coeff_tendsto]
-    refine fun d ↦ tendsto_atTop_of_eventually_const fun n (hdn : d ≤ n) ↦ ?_
-    simp [coeff_trunc', hdn]
-  exact mem_closure_of_tendsto this <| .of_forall fun _ ↦ mem_range_self _
-
->>>>>>> 091be7a8
 end
 
 /- ## Construction of an evaluation morphism for power series -/
