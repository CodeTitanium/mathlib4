/-
Copyright (c) 2024 Jujian Zhang. All rights reserved.
Released under Apache 2.0 license as described in the file LICENSE.
Authors: Jujian Zhang
-/
import Mathlib.RingTheory.Flat.Basic
import Mathlib.Algebra.Homology.ShortComplex.ModuleCat
import Mathlib.Algebra.Category.ModuleCat.Monoidal.Basic

/-!
# Tensoring with a flat module is an exact functor

In this file we prove that tensoring with a flat module is an exact functor.

## Main results

- `Module.Flat.iff_lTensor_preserves_shortComplex_exact`: an `R`-module `M` is flat if and only if
  for every exact sequence `A ⟶ B ⟶ C`, `M ⊗ A ⟶ M ⊗ B ⟶ M ⊗ C` is also exact.

- `Module.Flat.iff_rTensor_preserves_shortComplex_exact`: an `R`-module `M` is flat if and only if
  for every short exact sequence `A ⟶ B ⟶ C`, `A ⊗ M ⟶ B ⊗ M ⟶ C ⊗ M` is also exact.

## TODO

- Prove that tensoring with a flat module is an exact functor in the sense that it preserves both
  finite limits and colimits.
- Relate flatness with `Tor`

-/

universe u

open CategoryTheory MonoidalCategory ShortComplex.ShortExact

namespace Module.Flat

variable {R : Type u} [CommRing R] (M : ModuleCat.{u} R)

lemma lTensor_shortComplex_exact [Flat R M] (C : ShortComplex <| ModuleCat R) (hC : C.Exact) :
    C.map (tensorLeft M) |>.Exact := by
  rw [moduleCat_exact_iff_function_exact] at hC ⊢
  exact lTensor_exact M hC

lemma rTensor_shortComplex_exact [Flat R M] (C : ShortComplex <| ModuleCat R) (hC : C.Exact) :
    C.map (tensorRight M) |>.Exact := by
  rw [moduleCat_exact_iff_function_exact] at hC ⊢
  exact rTensor_exact M hC

lemma iff_lTensor_preserves_shortComplex_exact :
    Flat R M ↔
    ∀ (C : ShortComplex <| ModuleCat R) (_ : C.Exact), (C.map (tensorLeft M) |>.Exact) :=
  ⟨fun _ _ ↦ lTensor_shortComplex_exact _ _, fun H ↦ iff_lTensor_exact.2 <|
    fun _ _ _ _ _ _ _ _ _ f g h ↦
      moduleCat_exact_iff_function_exact _ |>.1 <|
<<<<<<< HEAD
      H (.mk (ModuleCat.ofHom f) (ModuleCat.ofHom g)
=======
      H (.mk (ModuleCat.asHom f) (ModuleCat.asHom g)
>>>>>>> d0df76bd
        (DFunLike.ext _ _ h.apply_apply_eq_zero))
          (moduleCat_exact_iff_function_exact _ |>.2 h)⟩

lemma iff_rTensor_preserves_shortComplex_exact :
    Flat R M ↔
    ∀ (C : ShortComplex <| ModuleCat R) (_ : C.Exact), (C.map (tensorRight M) |>.Exact) :=
  ⟨fun _ _ ↦ rTensor_shortComplex_exact _ _, fun H ↦ iff_rTensor_exact.2 <|
    fun _ _ _ _ _ _ _ _ _ f g h ↦
      moduleCat_exact_iff_function_exact _ |>.1 <|
<<<<<<< HEAD
      H (.mk (ModuleCat.ofHom f) (ModuleCat.ofHom g)
=======
      H (.mk (ModuleCat.asHom f) (ModuleCat.asHom g)
>>>>>>> d0df76bd
        (DFunLike.ext _ _ h.apply_apply_eq_zero))
          (moduleCat_exact_iff_function_exact _ |>.2 h)⟩

end Module.Flat<|MERGE_RESOLUTION|>--- conflicted
+++ resolved
@@ -52,11 +52,7 @@
   ⟨fun _ _ ↦ lTensor_shortComplex_exact _ _, fun H ↦ iff_lTensor_exact.2 <|
     fun _ _ _ _ _ _ _ _ _ f g h ↦
       moduleCat_exact_iff_function_exact _ |>.1 <|
-<<<<<<< HEAD
-      H (.mk (ModuleCat.ofHom f) (ModuleCat.ofHom g)
-=======
       H (.mk (ModuleCat.asHom f) (ModuleCat.asHom g)
->>>>>>> d0df76bd
         (DFunLike.ext _ _ h.apply_apply_eq_zero))
           (moduleCat_exact_iff_function_exact _ |>.2 h)⟩
 
@@ -66,11 +62,7 @@
   ⟨fun _ _ ↦ rTensor_shortComplex_exact _ _, fun H ↦ iff_rTensor_exact.2 <|
     fun _ _ _ _ _ _ _ _ _ f g h ↦
       moduleCat_exact_iff_function_exact _ |>.1 <|
-<<<<<<< HEAD
-      H (.mk (ModuleCat.ofHom f) (ModuleCat.ofHom g)
-=======
       H (.mk (ModuleCat.asHom f) (ModuleCat.asHom g)
->>>>>>> d0df76bd
         (DFunLike.ext _ _ h.apply_apply_eq_zero))
           (moduleCat_exact_iff_function_exact _ |>.2 h)⟩
 
