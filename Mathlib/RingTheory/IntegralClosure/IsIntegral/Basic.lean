--- conflicted
+++ resolved
@@ -180,10 +180,7 @@
   rcases hr with ⟨s, _, hsr⟩
   exact hsr.of_subring _
 
-<<<<<<< HEAD
-=======
 @[stacks 09GH]
->>>>>>> d0df76bd
 theorem fg_adjoin_of_finite {s : Set A} (hfs : s.Finite) (his : ∀ x ∈ s, IsIntegral R x) :
     (Algebra.adjoin R s).toSubmodule.FG :=
   Set.Finite.induction_on hfs
