/-
Copyright (c) 2019 Kenny Lau. All rights reserved.
Released under Apache 2.0 license as described in the file LICENSE.
Authors: Kenny Lau
-/
import Mathlib.Algebra.Polynomial.Roots
import Mathlib.LinearAlgebra.FiniteDimensional.Defs
import Mathlib.RingTheory.IntegralClosure.IsIntegralClosure.Defs
import Mathlib.RingTheory.IntegralClosure.Algebra.Basic
import Mathlib.RingTheory.FiniteType
import Mathlib.RingTheory.Polynomial.ScaleRoots
import Mathlib.LinearAlgebra.FiniteDimensional.Defs

/-!
# # Integral closure as a characteristic predicate

We prove basic properties of `IsIntegralClosure`.

-/

open scoped Classical
open Polynomial Submodule

section inv

<<<<<<< HEAD
=======
open Algebra

variable {R S : Type*}

/-- A nonzero element in a domain integral over a field is a unit. -/
theorem IsIntegral.isUnit [Field R] [Ring S] [IsDomain S] [Algebra R S] {x : S}
    (int : IsIntegral R x) (h0 : x ≠ 0) : IsUnit x :=
  have : FiniteDimensional R (adjoin R {x}) := ⟨(Submodule.fg_top _).mpr int.fg_adjoin_singleton⟩
  (FiniteDimensional.isUnit R (K := adjoin R {x})
    (x := ⟨x, subset_adjoin rfl⟩) <| mt Subtype.ext_iff.mp h0).map (adjoin R {x}).val

/-- A commutative domain that is an integral algebra over a field is a field. -/
theorem isField_of_isIntegral_of_isField' [CommRing R] [CommRing S] [IsDomain S]
    [Algebra R S] [Algebra.IsIntegral R S] (hR : IsField R) : IsField S where
  exists_pair_ne := ⟨0, 1, zero_ne_one⟩
  mul_comm := mul_comm
  mul_inv_cancel {x} hx := by
    letI := hR.toField
    obtain ⟨y, rfl⟩ := (Algebra.IsIntegral.isIntegral (R := R) x).isUnit hx
    exact ⟨y.inv, y.val_inv⟩

variable [Field R] [DivisionRing S] [Algebra R S] {x : S} {A : Subalgebra R S}

theorem IsIntegral.inv_mem_adjoin (int : IsIntegral R x) : x⁻¹ ∈ adjoin R {x} := by
  obtain rfl | h0 := eq_or_ne x 0
  · rw [inv_zero]; exact Subalgebra.zero_mem _
  have : FiniteDimensional R (adjoin R {x}) := ⟨(Submodule.fg_top _).mpr int.fg_adjoin_singleton⟩
  obtain ⟨⟨y, hy⟩, h1⟩ := FiniteDimensional.exists_mul_eq_one R
    (K := adjoin R {x}) (x := ⟨x, subset_adjoin rfl⟩) (mt Subtype.ext_iff.mp h0)
  rwa [← mul_left_cancel₀ h0 ((Subtype.ext_iff.mp h1).trans (mul_inv_cancel₀ h0).symm)]

/-- The inverse of an integral element in a subalgebra of a division ring over a field
  also lies in that subalgebra. -/
theorem IsIntegral.inv_mem (int : IsIntegral R x) (hx : x ∈ A) : x⁻¹ ∈ A :=
  adjoin_le_iff.mpr (Set.singleton_subset_iff.mpr hx) int.inv_mem_adjoin

/-- An integral subalgebra of a division ring over a field is closed under inverses. -/
theorem Algebra.IsIntegral.inv_mem [Algebra.IsIntegral R A] (hx : x ∈ A) : x⁻¹ ∈ A :=
  ((isIntegral_algHom_iff A.val Subtype.val_injective).mpr <|
    Algebra.IsIntegral.isIntegral (⟨x, hx⟩ : A)).inv_mem hx

/-- The inverse of an integral element in a division ring over a field is also integral. -/
theorem IsIntegral.inv (int : IsIntegral R x) : IsIntegral R x⁻¹ :=
  .of_mem_of_fg _ int.fg_adjoin_singleton _ int.inv_mem_adjoin

theorem IsIntegral.mem_of_inv_mem (int : IsIntegral R x) (inv_mem : x⁻¹ ∈ A) : x ∈ A := by
  rw [← inv_inv x]; exact int.inv.inv_mem inv_mem

end inv

section

>>>>>>> d0df76bd
variable {R A B S : Type*}
variable [CommRing R] [CommRing A] [Ring B] [CommRing S]
variable [Algebra R A] [Algebra R B] {f : R →+* S}

/-- The [Kurosh problem](https://en.wikipedia.org/wiki/Kurosh_problem) asks to show that
  this is still true when `A` is not necessarily commutative and `R` is a field, but it has
  been solved in the negative. See https://arxiv.org/pdf/1706.02383.pdf for criteria for a
  finitely generated algebraic (= integral) algebra over a field to be finite dimensional.

This could be an `instance`, but we tend to go from `Module.Finite` to `IsIntegral`/`IsAlgebraic`,
and making it an instance will cause the search to be complicated a lot.
-/
theorem Algebra.IsIntegral.finite [Algebra.IsIntegral R A] [h' : Algebra.FiniteType R A] :
    Module.Finite R A :=
  have ⟨s, hs⟩ := h'
  ⟨by apply hs ▸ fg_adjoin_of_finite s.finite_toSet fun x _ ↦ Algebra.IsIntegral.isIntegral x⟩

/-- finite = integral + finite type -/
theorem Algebra.finite_iff_isIntegral_and_finiteType :
    Module.Finite R A ↔ Algebra.IsIntegral R A ∧ Algebra.FiniteType R A :=
  ⟨fun _ ↦ ⟨⟨.of_finite R⟩, inferInstance⟩, fun ⟨h, _⟩ ↦ h.finite⟩

theorem RingHom.IsIntegral.to_finite (h : f.IsIntegral) (h' : f.FiniteType) : f.Finite :=
  let _ := f.toAlgebra
  let _ : Algebra.IsIntegral R S := ⟨h⟩
  Algebra.IsIntegral.finite (h' := h')

alias RingHom.Finite.of_isIntegral_of_finiteType := RingHom.IsIntegral.to_finite

/-- finite = integral + finite type -/
theorem RingHom.finite_iff_isIntegral_and_finiteType : f.Finite ↔ f.IsIntegral ∧ f.FiniteType :=
  ⟨fun h ↦ ⟨h.to_isIntegral, h.to_finiteType⟩, fun ⟨h, h'⟩ ↦ h.to_finite h'⟩

variable (f : R →+* S) (R A)

theorem mem_integralClosure_iff_mem_fg {r : A} :
    r ∈ integralClosure R A ↔ ∃ M : Subalgebra R A, M.toSubmodule.FG ∧ r ∈ M :=
  ⟨fun hr =>
    ⟨Algebra.adjoin R {r}, hr.fg_adjoin_singleton, Algebra.subset_adjoin rfl⟩,
    fun ⟨M, Hf, hrM⟩ => .of_mem_of_fg M Hf _ hrM⟩

variable {R A}

theorem adjoin_le_integralClosure {x : A} (hx : IsIntegral R x) :
    Algebra.adjoin R {x} ≤ integralClosure R A := by
  rw [Algebra.adjoin_le_iff]
  simp only [SetLike.mem_coe, Set.singleton_subset_iff]
  exact hx

theorem le_integralClosure_iff_isIntegral {S : Subalgebra R A} :
    S ≤ integralClosure R A ↔ Algebra.IsIntegral R S :=
  SetLike.forall.symm.trans <|
    (forall_congr' fun x =>
      show IsIntegral R (algebraMap S A x) ↔ IsIntegral R x from
        isIntegral_algebraMap_iff Subtype.coe_injective).trans
      Algebra.isIntegral_def.symm

theorem Algebra.IsIntegral.adjoin {S : Set A} (hS : ∀ x ∈ S, IsIntegral R x) :
    Algebra.IsIntegral R (Algebra.adjoin R S) :=
  le_integralClosure_iff_isIntegral.mp <| adjoin_le_iff.mpr hS

theorem integralClosure_eq_top_iff : integralClosure R A = ⊤ ↔ Algebra.IsIntegral R A := by
  rw [← top_le_iff, le_integralClosure_iff_isIntegral,
      (Subalgebra.topEquiv (R := R) (A := A)).isIntegral_iff] -- explicit arguments for speedup

theorem Algebra.isIntegral_sup {S T : Subalgebra R A} :
    Algebra.IsIntegral R (S ⊔ T : Subalgebra R A) ↔
      Algebra.IsIntegral R S ∧ Algebra.IsIntegral R T := by
  simp_rw [← le_integralClosure_iff_isIntegral, sup_le_iff]

theorem Algebra.isIntegral_iSup {ι} (S : ι → Subalgebra R A) :
    Algebra.IsIntegral R ↑(iSup S) ↔ ∀ i, Algebra.IsIntegral R (S i) := by
  simp_rw [← le_integralClosure_iff_isIntegral, iSup_le_iff]

/-- Mapping an integral closure along an `AlgEquiv` gives the integral closure. -/
theorem integralClosure_map_algEquiv [Algebra R S] (f : A ≃ₐ[R] S) :
    (integralClosure R A).map (f : A →ₐ[R] S) = integralClosure R S := by
  ext y
  rw [Subalgebra.mem_map]
  constructor
  · rintro ⟨x, hx, rfl⟩
    exact hx.map f
  · intro hy
    use f.symm y, hy.map (f.symm : S →ₐ[R] A)
    simp

/-- An `AlgHom` between two rings restrict to an `AlgHom` between the integral closures inside
them. -/
def AlgHom.mapIntegralClosure [Algebra R S] (f : A →ₐ[R] S) :
    integralClosure R A →ₐ[R] integralClosure R S :=
  (f.restrictDomain (integralClosure R A)).codRestrict (integralClosure R S) (fun ⟨_, h⟩ => h.map f)

@[simp]
theorem AlgHom.coe_mapIntegralClosure [Algebra R S] (f : A →ₐ[R] S)
    (x : integralClosure R A) : (f.mapIntegralClosure x : S) = f (x : A) := rfl

/-- An `AlgEquiv` between two rings restrict to an `AlgEquiv` between the integral closures inside
them. -/
def AlgEquiv.mapIntegralClosure [Algebra R S] (f : A ≃ₐ[R] S) :
    integralClosure R A ≃ₐ[R] integralClosure R S :=
  AlgEquiv.ofAlgHom (f : A →ₐ[R] S).mapIntegralClosure (f.symm : S →ₐ[R] A).mapIntegralClosure
    (AlgHom.ext fun _ ↦ Subtype.ext (f.right_inv _))
    (AlgHom.ext fun _ ↦ Subtype.ext (f.left_inv _))

@[simp]
theorem AlgEquiv.coe_mapIntegralClosure [Algebra R S] (f : A ≃ₐ[R] S)
    (x : integralClosure R A) : (f.mapIntegralClosure x : S) = f (x : A) := rfl

theorem integralClosure.isIntegral (x : integralClosure R A) : IsIntegral R x :=
  let ⟨p, hpm, hpx⟩ := x.2
  ⟨p, hpm,
    Subtype.eq <| by
      rwa [← aeval_def, ← Subalgebra.val_apply, aeval_algHom_apply] at hpx⟩

instance integralClosure.AlgebraIsIntegral : Algebra.IsIntegral R (integralClosure R A) :=
  ⟨integralClosure.isIntegral⟩

theorem IsIntegral.of_mul_unit {x y : B} {r : R} (hr : algebraMap R B r * y = 1)
    (hx : IsIntegral R (x * y)) : IsIntegral R x := by
  obtain ⟨p, p_monic, hp⟩ := hx
  refine ⟨scaleRoots p r, (monic_scaleRoots_iff r).2 p_monic, ?_⟩
  convert scaleRoots_aeval_eq_zero hp
  rw [Algebra.commutes] at hr ⊢
  rw [mul_assoc, hr, mul_one]; rfl

theorem RingHom.IsIntegralElem.of_mul_unit (x y : S) (r : R) (hr : f r * y = 1)
    (hx : f.IsIntegralElem (x * y)) : f.IsIntegralElem x :=
  letI : Algebra R S := f.toAlgebra
  IsIntegral.of_mul_unit hr hx

/-- Generalization of `IsIntegral.of_mem_closure` bootstrapped up from that lemma -/
theorem IsIntegral.of_mem_closure' (G : Set A) (hG : ∀ x ∈ G, IsIntegral R x) :
    ∀ x ∈ Subring.closure G, IsIntegral R x := fun _ hx ↦
  Subring.closure_induction hG isIntegral_zero isIntegral_one (fun _ _ _ _ ↦ IsIntegral.add)
    (fun _ _ ↦ IsIntegral.neg) (fun _ _ _ _ ↦ IsIntegral.mul) hx

theorem IsIntegral.of_mem_closure'' {S : Type*} [CommRing S] {f : R →+* S} (G : Set S)
    (hG : ∀ x ∈ G, f.IsIntegralElem x) : ∀ x ∈ Subring.closure G, f.IsIntegralElem x := fun x hx =>
  @IsIntegral.of_mem_closure' R S _ _ f.toAlgebra G hG x hx

theorem IsIntegral.pow {x : B} (h : IsIntegral R x) (n : ℕ) : IsIntegral R (x ^ n) :=
  .of_mem_of_fg _ h.fg_adjoin_singleton _ <|
    Subalgebra.pow_mem _ (by exact Algebra.subset_adjoin rfl) _

theorem IsIntegral.nsmul {x : B} (h : IsIntegral R x) (n : ℕ) : IsIntegral R (n • x) :=
  h.smul n

theorem IsIntegral.zsmul {x : B} (h : IsIntegral R x) (n : ℤ) : IsIntegral R (n • x) :=
  h.smul n

theorem IsIntegral.multiset_prod {s : Multiset A} (h : ∀ x ∈ s, IsIntegral R x) :
    IsIntegral R s.prod :=
  (integralClosure R A).multiset_prod_mem h

theorem IsIntegral.multiset_sum {s : Multiset A} (h : ∀ x ∈ s, IsIntegral R x) :
    IsIntegral R s.sum :=
  (integralClosure R A).multiset_sum_mem h

theorem IsIntegral.prod {α : Type*} {s : Finset α} (f : α → A) (h : ∀ x ∈ s, IsIntegral R (f x)) :
    IsIntegral R (∏ x ∈ s, f x) :=
  (integralClosure R A).prod_mem h

theorem IsIntegral.sum {α : Type*} {s : Finset α} (f : α → A) (h : ∀ x ∈ s, IsIntegral R (f x)) :
    IsIntegral R (∑ x ∈ s, f x) :=
  (integralClosure R A).sum_mem h

theorem IsIntegral.det {n : Type*} [Fintype n] [DecidableEq n] {M : Matrix n n A}
    (h : ∀ i j, IsIntegral R (M i j)) : IsIntegral R M.det := by
  rw [Matrix.det_apply]
  exact IsIntegral.sum _ fun σ _hσ ↦ (IsIntegral.prod _ fun i _hi => h _ _).zsmul _

@[simp]
theorem IsIntegral.pow_iff {x : A} {n : ℕ} (hn : 0 < n) : IsIntegral R (x ^ n) ↔ IsIntegral R x :=
  ⟨IsIntegral.of_pow hn, fun hx ↦ hx.pow n⟩

open TensorProduct

theorem IsIntegral.tmul (x : A) {y : B} (h : IsIntegral R y) : IsIntegral A (x ⊗ₜ[R] y) := by
  rw [← mul_one x, ← smul_eq_mul, ← smul_tmul']
  exact smul _ (h.map_of_comp_eq (algebraMap R A)
    (Algebra.TensorProduct.includeRight (R := R) (A := A) (B := B)).toRingHom
    Algebra.TensorProduct.includeLeftRingHom_comp_algebraMap)

section

variable (p : R[X]) (x : S)

/-- The monic polynomial whose roots are `p.leadingCoeff * x` for roots `x` of `p`. -/
noncomputable def normalizeScaleRoots (p : R[X]) : R[X] :=
  ∑ i ∈ p.support,
    monomial i (if i = p.natDegree then 1 else p.coeff i * p.leadingCoeff ^ (p.natDegree - 1 - i))

theorem normalizeScaleRoots_coeff_mul_leadingCoeff_pow (i : ℕ) (hp : 1 ≤ natDegree p) :
    (normalizeScaleRoots p).coeff i * p.leadingCoeff ^ i =
      p.coeff i * p.leadingCoeff ^ (p.natDegree - 1) := by
  simp only [normalizeScaleRoots, finset_sum_coeff, coeff_monomial, Finset.sum_ite_eq', one_mul,
    zero_mul, mem_support_iff, ite_mul, Ne, ite_not]
  split_ifs with h₁ h₂
  · simp [h₁]
  · rw [h₂, leadingCoeff, ← pow_succ', tsub_add_cancel_of_le hp]
  · rw [mul_assoc, ← pow_add, tsub_add_cancel_of_le]
    apply Nat.le_sub_one_of_lt
    rw [lt_iff_le_and_ne]
    exact ⟨le_natDegree_of_ne_zero h₁, h₂⟩

theorem leadingCoeff_smul_normalizeScaleRoots (p : R[X]) :
    p.leadingCoeff • normalizeScaleRoots p = scaleRoots p p.leadingCoeff := by
  ext
  simp only [coeff_scaleRoots, normalizeScaleRoots, coeff_monomial, coeff_smul, Finset.smul_sum,
    Ne, Finset.sum_ite_eq', finset_sum_coeff, smul_ite, smul_zero, mem_support_iff]
  -- Porting note: added the following `simp only`
  simp only [tsub_le_iff_right, smul_eq_mul, mul_ite, mul_one, mul_zero,
    Finset.sum_ite_eq', mem_support_iff, ne_eq, ite_not]
  split_ifs with h₁ h₂
  · simp [*]
  · simp [*]
  · rw [mul_comm, mul_assoc, ← pow_succ, tsub_right_comm,
      tsub_add_cancel_of_le]
    rw [Nat.succ_le_iff]
    exact tsub_pos_of_lt (lt_of_le_of_ne (le_natDegree_of_ne_zero h₁) h₂)

theorem normalizeScaleRoots_support : (normalizeScaleRoots p).support ≤ p.support := by
  intro x
  contrapose
  simp only [not_mem_support_iff, normalizeScaleRoots, finset_sum_coeff, coeff_monomial,
    Finset.sum_ite_eq', mem_support_iff, Ne, Classical.not_not, ite_eq_right_iff]
  intro h₁ h₂
  exact (h₂ h₁).elim

theorem normalizeScaleRoots_degree : (normalizeScaleRoots p).degree = p.degree := by
  apply le_antisymm
  · exact Finset.sup_mono (normalizeScaleRoots_support p)
  · rw [← degree_scaleRoots, ← leadingCoeff_smul_normalizeScaleRoots]
    exact degree_smul_le _ _

theorem normalizeScaleRoots_eval₂_leadingCoeff_mul (h : 1 ≤ p.natDegree) (f : R →+* S) (x : S) :
    (normalizeScaleRoots p).eval₂ f (f p.leadingCoeff * x) =
      f p.leadingCoeff ^ (p.natDegree - 1) * p.eval₂ f x := by
  rw [eval₂_eq_sum_range, eval₂_eq_sum_range, Finset.mul_sum]
  apply Finset.sum_congr
  · rw [natDegree_eq_of_degree_eq (normalizeScaleRoots_degree p)]
  intro n _hn
  rw [mul_pow, ← mul_assoc, ← f.map_pow, ← f.map_mul,
    normalizeScaleRoots_coeff_mul_leadingCoeff_pow _ _ h, f.map_mul, f.map_pow]
  ring

theorem normalizeScaleRoots_monic (h : p ≠ 0) : (normalizeScaleRoots p).Monic := by
  delta Monic leadingCoeff
  rw [natDegree_eq_of_degree_eq (normalizeScaleRoots_degree p)]
  suffices p = 0 → (0 : R) = 1 by simpa [normalizeScaleRoots, coeff_monomial]
  exact fun h' => (h h').elim

/-- Given a `p : R[X]` and a `x : S` such that `p.eval₂ f x = 0`,
`f p.leadingCoeff * x` is integral. -/
theorem RingHom.isIntegralElem_leadingCoeff_mul (h : p.eval₂ f x = 0) :
    f.IsIntegralElem (f p.leadingCoeff * x) := by
  by_cases h' : 1 ≤ p.natDegree
  · use normalizeScaleRoots p
    have : p ≠ 0 := fun h'' => by
      rw [h'', natDegree_zero] at h'
      exact Nat.not_succ_le_zero 0 h'
    use normalizeScaleRoots_monic p this
    rw [normalizeScaleRoots_eval₂_leadingCoeff_mul p h' f x, h, mul_zero]
  · by_cases hp : p.map f = 0
    · apply_fun fun q => coeff q p.natDegree at hp
      rw [coeff_map, coeff_zero, coeff_natDegree] at hp
      rw [hp, zero_mul]
      exact f.isIntegralElem_zero
    · rw [Nat.one_le_iff_ne_zero, Classical.not_not] at h'
      rw [eq_C_of_natDegree_eq_zero h', eval₂_C] at h
      suffices p.map f = 0 by exact (hp this).elim
      rw [eq_C_of_natDegree_eq_zero h', map_C, h, C_eq_zero]

/-- Given a `p : R[X]` and a root `x : S`,
then `p.leadingCoeff • x : S` is integral over `R`. -/
theorem isIntegral_leadingCoeff_smul [Algebra R S] (h : aeval x p = 0) :
    IsIntegral R (p.leadingCoeff • x) := by
  rw [aeval_def] at h
  rw [Algebra.smul_def]
  exact (algebraMap R S).isIntegralElem_leadingCoeff_mul p x h

end

lemma Polynomial.Monic.quotient_isIntegralElem {g : S[X]} (mon : g.Monic) {I : Ideal S[X]}
    (h : g ∈ I) :
    ((Ideal.Quotient.mk I).comp (algebraMap S S[X])).IsIntegralElem (Ideal.Quotient.mk I X) := by
  exact ⟨g, mon, by
  rw [← (Ideal.Quotient.eq_zero_iff_mem.mpr h), eval₂_eq_sum_range]
  nth_rw 3 [(as_sum_range_C_mul_X_pow g)]
  simp only [map_sum, algebraMap_eq, RingHom.coe_comp, Function.comp_apply, map_mul, map_pow]⟩

/- If `I` is an ideal of the polynomial ring `S[X]` and contains a monic polynomial `f`,
then `S[X]/I` is integral over `S`. -/
lemma Polynomial.Monic.quotient_isIntegral {g : S[X]} (mon : g.Monic) {I : Ideal S[X]}
    (h : g ∈ I) :
      ((Ideal.Quotient.mkₐ S I).comp (Algebra.ofId S S[X])).IsIntegral := by
  have eq_top : Algebra.adjoin S {(Ideal.Quotient.mkₐ S I) X} = ⊤ := by
    ext g
    constructor
    · simp only [Algebra.mem_top, implies_true]
    · intro _
      obtain ⟨g', hg⟩ := Ideal.Quotient.mkₐ_surjective S I g
      have : g = (Polynomial.aeval ((Ideal.Quotient.mkₐ S I) X)) g' := by
        nth_rw 1 [← hg, aeval_eq_sum_range' (lt_add_one _),
          as_sum_range_C_mul_X_pow g', map_sum]
        simp only [Polynomial.C_mul', ← map_pow, map_smul]
      exact this ▸ (aeval_mem_adjoin_singleton S ((Ideal.Quotient.mk I) Polynomial.X))
  exact fun a ↦ (eq_top ▸ (adjoin_le_integralClosure ( mon.quotient_isIntegralElem h)))
    Algebra.mem_top

end

section IsIntegralClosure

instance integralClosure.isIntegralClosure (R A : Type*) [CommRing R] [CommRing A] [Algebra R A] :
    IsIntegralClosure (integralClosure R A) R A where
  algebraMap_injective' := Subtype.coe_injective
  isIntegral_iff {x} := ⟨fun h => ⟨⟨x, h⟩, rfl⟩, by rintro ⟨⟨_, h⟩, rfl⟩; exact h⟩

namespace IsIntegralClosure

-- Porting note: added to work around missing infer kind support
theorem algebraMap_injective (A R B : Type*) [CommRing R] [CommSemiring A] [CommRing B]
    [Algebra R B] [Algebra A B] [IsIntegralClosure A R B] : Function.Injective (algebraMap A B) :=
  algebraMap_injective' R

variable {R A B : Type*} [CommRing R] [CommRing A] [CommRing B]
variable [Algebra R B] [Algebra A B] [IsIntegralClosure A R B]
variable (R B)

protected theorem isIntegral [Algebra R A] [IsScalarTower R A B] (x : A) : IsIntegral R x :=
  (isIntegral_algebraMap_iff (algebraMap_injective A R B)).mp <|
    show IsIntegral R (algebraMap A B x) from isIntegral_iff.mpr ⟨x, rfl⟩

theorem isIntegral_algebra [Algebra R A] [IsScalarTower R A B] : Algebra.IsIntegral R A :=
  ⟨fun x => IsIntegralClosure.isIntegral R B x⟩

theorem noZeroSMulDivisors [Algebra R A] [IsScalarTower R A B] [NoZeroSMulDivisors R B] :
    NoZeroSMulDivisors R A := by
  refine
    Function.Injective.noZeroSMulDivisors _ (IsIntegralClosure.algebraMap_injective A R B)
      (map_zero _) fun _ _ => ?_
  simp only [Algebra.algebraMap_eq_smul_one, IsScalarTower.smul_assoc]

variable {R} (A) {B}

/-- If `x : B` is integral over `R`, then it is an element of the integral closure of `R` in `B`. -/
noncomputable def mk' (x : B) (hx : IsIntegral R x) : A :=
  Classical.choose (isIntegral_iff.mp hx)

@[simp]
theorem algebraMap_mk' (x : B) (hx : IsIntegral R x) : algebraMap A B (mk' A x hx) = x :=
  Classical.choose_spec (isIntegral_iff.mp hx)

@[simp]
theorem mk'_one (h : IsIntegral R (1 : B) := isIntegral_one) : mk' A 1 h = 1 :=
  algebraMap_injective A R B <| by rw [algebraMap_mk', RingHom.map_one]

@[simp]
theorem mk'_zero (h : IsIntegral R (0 : B) := isIntegral_zero) : mk' A 0 h = 0 :=
  algebraMap_injective A R B <| by rw [algebraMap_mk', RingHom.map_zero]

-- Porting note: Left-hand side does not simplify @[simp]
theorem mk'_add (x y : B) (hx : IsIntegral R x) (hy : IsIntegral R y) :
    mk' A (x + y) (hx.add hy) = mk' A x hx + mk' A y hy :=
  algebraMap_injective A R B <| by simp only [algebraMap_mk', RingHom.map_add]

-- Porting note: Left-hand side does not simplify @[simp]
theorem mk'_mul (x y : B) (hx : IsIntegral R x) (hy : IsIntegral R y) :
    mk' A (x * y) (hx.mul hy) = mk' A x hx * mk' A y hy :=
  algebraMap_injective A R B <| by simp only [algebraMap_mk', RingHom.map_mul]

@[simp]
theorem mk'_algebraMap [Algebra R A] [IsScalarTower R A B] (x : R)
    (h : IsIntegral R (algebraMap R B x) := isIntegral_algebraMap) :
    IsIntegralClosure.mk' A (algebraMap R B x) h = algebraMap R A x :=
  algebraMap_injective A R B <| by rw [algebraMap_mk', ← IsScalarTower.algebraMap_apply]

/-- The integral closure of a field in a commutative domain is always a field. -/
theorem isField [Algebra R A] [IsScalarTower R A B] [IsDomain A] (hR : IsField R) :
    IsField A :=
  have := IsIntegralClosure.isIntegral_algebra R (A := A) B
  isField_of_isIntegral_of_isField' hR

section lift

variable (B) {S : Type*} [CommRing S] [Algebra R S]
-- split from above, since otherwise it does not synthesize `Semiring S`
variable [Algebra S B] [IsScalarTower R S B]
variable [Algebra R A] [IsScalarTower R A B] [isIntegral : Algebra.IsIntegral R S]
variable (R)

/-- If `B / S / R` is a tower of ring extensions where `S` is integral over `R`,
then `S` maps (uniquely) into an integral closure `B / A / R`. -/
noncomputable def lift : S →ₐ[R] A where
  toFun x := mk' A (algebraMap S B x) (IsIntegral.algebraMap
    (Algebra.IsIntegral.isIntegral (R := R) x))
  map_one' := by simp only [RingHom.map_one, mk'_one]
  map_zero' := by simp only [RingHom.map_zero, mk'_zero]
  map_add' x y := by simp_rw [← mk'_add, map_add]
  map_mul' x y := by simp_rw [← mk'_mul, RingHom.map_mul]
  commutes' x := by simp_rw [← IsScalarTower.algebraMap_apply, mk'_algebraMap]

@[simp]
theorem algebraMap_lift (x : S) : algebraMap A B (lift R A B x) = algebraMap S B x :=
  algebraMap_mk' A (algebraMap S B x) (IsIntegral.algebraMap
    (Algebra.IsIntegral.isIntegral (R := R) x))

end lift

section Equiv

variable (R B) (A' : Type*) [CommRing A']
variable [Algebra A' B] [IsIntegralClosure A' R B]
variable [Algebra R A] [Algebra R A'] [IsScalarTower R A B] [IsScalarTower R A' B]

/-- Integral closures are all isomorphic to each other. -/
noncomputable def equiv : A ≃ₐ[R] A' :=
  AlgEquiv.ofAlgHom
    (lift R A' B (isIntegral := isIntegral_algebra R B))
    (lift R A B (isIntegral := isIntegral_algebra R B))
    (by ext x; apply algebraMap_injective A' R B; simp)
    (by ext x; apply algebraMap_injective A R B; simp)

@[simp]
theorem algebraMap_equiv (x : A) : algebraMap A' B (equiv R A B A' x) = algebraMap A B x :=
  algebraMap_lift R A' B (isIntegral := isIntegral_algebra R B) x

end Equiv

end IsIntegralClosure

end IsIntegralClosure

section Algebra

open Algebra

variable {R A B S T : Type*}
variable [CommRing R] [CommRing A] [Ring B] [CommRing S] [CommRing T]
variable [Algebra A B] [Algebra R B] (f : R →+* S) (g : S →+* T)
variable [Algebra R A] [IsScalarTower R A B]

/-- If A is an R-algebra all of whose elements are integral over R,
and x is an element of an A-algebra that is integral over A, then x is integral over R. -/
theorem isIntegral_trans [Algebra.IsIntegral R A] (x : B) (hx : IsIntegral A x) :
    IsIntegral R x := by
  rcases hx with ⟨p, pmonic, hp⟩
  let S := adjoin R (p.coeffs : Set A)
  have : Module.Finite R S := ⟨(Subalgebra.toSubmodule S).fg_top.mpr <|
    fg_adjoin_of_finite p.coeffs.finite_toSet fun a _ ↦ Algebra.IsIntegral.isIntegral a⟩
  let p' : S[X] := p.toSubring S.toSubring subset_adjoin
  have hSx : IsIntegral S x := ⟨p', (p.monic_toSubring _ _).mpr pmonic, by
    rw [IsScalarTower.algebraMap_eq S A B, ← eval₂_map]
    convert hp; apply p.map_toSubring S.toSubring⟩
  let Sx := Subalgebra.toSubmodule (adjoin S {x})
  let MSx : Module S Sx := SMulMemClass.toModule _ -- the next line times out without this
  have : Module.Finite S Sx := ⟨(Submodule.fg_top _).mpr hSx.fg_adjoin_singleton⟩
  refine .of_mem_of_fg ((adjoin S {x}).restrictScalars R) ?_ _
    ((Subalgebra.mem_restrictScalars R).mpr <| subset_adjoin rfl)
  rw [← Submodule.fg_top, ← Module.finite_def]
  letI : SMul S Sx := { MSx with } -- need this even though MSx is there
  have : IsScalarTower R S Sx :=
    Submodule.isScalarTower Sx -- Lean looks for `Module A Sx` without this
  exact Module.Finite.trans S Sx

variable (A) in
/-- If A is an R-algebra all of whose elements are integral over R,
and B is an A-algebra all of whose elements are integral over A,
then all elements of B are integral over R. -/
protected theorem Algebra.IsIntegral.trans
    [Algebra.IsIntegral R A] [Algebra.IsIntegral A B] : Algebra.IsIntegral R B :=
  ⟨fun x ↦ isIntegral_trans x (Algebra.IsIntegral.isIntegral (R := A) x)⟩

protected theorem RingHom.IsIntegral.trans
    (hf : f.IsIntegral) (hg : g.IsIntegral) : (g.comp f).IsIntegral :=
  let _ := f.toAlgebra; let _ := g.toAlgebra; let _ := (g.comp f).toAlgebra
  have : IsScalarTower R S T := IsScalarTower.of_algebraMap_eq fun _ ↦ rfl
  have : Algebra.IsIntegral R S := ⟨hf⟩
  have : Algebra.IsIntegral S T := ⟨hg⟩
  have : Algebra.IsIntegral R T := Algebra.IsIntegral.trans S
  Algebra.IsIntegral.isIntegral

/-- If `R → A → B` is an algebra tower, `C` is the integral closure of `R` in `B`
and `A` is integral over `R`, then `C` is the integral closure of `A` in `B`. -/
lemma IsIntegralClosure.tower_top {B C : Type*} [CommRing C] [CommRing B]
    [Algebra R B] [Algebra A B] [Algebra C B] [IsScalarTower R A B]
    [IsIntegralClosure C R B] [Algebra.IsIntegral R A] :
    IsIntegralClosure C A B :=
  ⟨IsIntegralClosure.algebraMap_injective _ R _,
   fun hx => (IsIntegralClosure.isIntegral_iff).mp (isIntegral_trans (R := R) _ hx),
   fun hx => ((IsIntegralClosure.isIntegral_iff (R := R)).mpr hx).tower_top⟩

theorem RingHom.isIntegral_of_surjective (hf : Function.Surjective f) : f.IsIntegral :=
  fun x ↦ (hf x).recOn fun _y hy ↦ hy ▸ f.isIntegralElem_map

theorem Algebra.isIntegral_of_surjective (h : Function.Surjective (algebraMap R A)) :
    Algebra.IsIntegral R A :=
  ⟨(algebraMap R A).isIntegral_of_surjective h⟩

/-- If `R → A → B` is an algebra tower with `A → B` injective,
then if the entire tower is an integral extension so is `R → A` -/
theorem IsIntegral.tower_bot (H : Function.Injective (algebraMap A B)) {x : A}
    (h : IsIntegral R (algebraMap A B x)) : IsIntegral R x :=
  (isIntegral_algHom_iff (IsScalarTower.toAlgHom R A B) H).mp h

nonrec theorem RingHom.IsIntegral.tower_bot (hg : Function.Injective g)
    (hfg : (g.comp f).IsIntegral) : f.IsIntegral :=
  letI := f.toAlgebra; letI := g.toAlgebra; letI := (g.comp f).toAlgebra
  haveI : IsScalarTower R S T := IsScalarTower.of_algebraMap_eq fun _ ↦ rfl
  fun x ↦ IsIntegral.tower_bot hg (hfg (g x))

variable (T) in
/-- Let `T / S / R` be a tower of algebras, `T` is non-trivial and is a torsion free `S`-module,
  then if `T` is an integral `R`-algebra, then `S` is an integral `R`-algebra. -/
theorem Algebra.IsIntegral.tower_bot [Algebra R S] [Algebra R T] [Algebra S T]
    [NoZeroSMulDivisors S T] [Nontrivial T] [IsScalarTower R S T]
    [h : Algebra.IsIntegral R T] : Algebra.IsIntegral R S where
  isIntegral := by
    apply RingHom.IsIntegral.tower_bot (algebraMap R S) (algebraMap S T)
      (NoZeroSMulDivisors.algebraMap_injective S T)
    rw [← IsScalarTower.algebraMap_eq R S T]
    exact h.isIntegral

theorem IsIntegral.tower_bot_of_field {R A B : Type*} [CommRing R] [Field A]
    [CommRing B] [Nontrivial B] [Algebra R A] [Algebra A B] [Algebra R B] [IsScalarTower R A B]
    {x : A} (h : IsIntegral R (algebraMap A B x)) : IsIntegral R x :=
  h.tower_bot (algebraMap A B).injective

theorem RingHom.isIntegralElem.of_comp {x : T} (h : (g.comp f).IsIntegralElem x) :
    g.IsIntegralElem x :=
  let ⟨p, hp, hp'⟩ := h
  ⟨p.map f, hp.map f, by rwa [← eval₂_map] at hp'⟩

theorem RingHom.IsIntegral.tower_top (h : (g.comp f).IsIntegral) : g.IsIntegral :=
  fun x ↦ RingHom.isIntegralElem.of_comp f g (h x)

variable (R) in
/-- Let `T / S / R` be a tower of algebras, `T` is an integral `R`-algebra, then it is integral
  as an `S`-algebra. -/
theorem Algebra.IsIntegral.tower_top [Algebra R S] [Algebra R T] [Algebra S T] [IsScalarTower R S T]
    [h : Algebra.IsIntegral R T] : Algebra.IsIntegral S T where
  isIntegral := by
    apply RingHom.IsIntegral.tower_top (algebraMap R S) (algebraMap S T)
    rw [← IsScalarTower.algebraMap_eq R S T]
    exact h.isIntegral

theorem RingHom.IsIntegral.quotient {I : Ideal S} (hf : f.IsIntegral) :
    (Ideal.quotientMap I f le_rfl).IsIntegral := by
  rintro ⟨x⟩
  obtain ⟨p, p_monic, hpx⟩ := hf x
  refine ⟨p.map (Ideal.Quotient.mk _), p_monic.map _, ?_⟩
  simpa only [hom_eval₂, eval₂_map] using congr_arg (Ideal.Quotient.mk I) hpx

instance {I : Ideal A} [Algebra.IsIntegral R A] : Algebra.IsIntegral R (A ⧸ I) :=
  Algebra.IsIntegral.trans A

instance Algebra.IsIntegral.quotient {I : Ideal A} [Algebra.IsIntegral R A] :
    Algebra.IsIntegral (R ⧸ I.comap (algebraMap R A)) (A ⧸ I) :=
  ⟨RingHom.IsIntegral.quotient (algebraMap R A) Algebra.IsIntegral.isIntegral⟩

theorem isIntegral_quotientMap_iff {I : Ideal S} :
    (Ideal.quotientMap I f le_rfl).IsIntegral ↔
      ((Ideal.Quotient.mk I).comp f : R →+* S ⧸ I).IsIntegral := by
  let g := Ideal.Quotient.mk (I.comap f)
  -- Porting note: added type ascription
  have : (Ideal.quotientMap I f le_rfl).comp g = (Ideal.Quotient.mk I).comp f :=
    Ideal.quotientMap_comp_mk le_rfl
  refine ⟨fun h => ?_, fun h => RingHom.IsIntegral.tower_top g _ (this ▸ h)⟩
  refine this ▸ RingHom.IsIntegral.trans g (Ideal.quotientMap I f le_rfl) ?_ h
  exact g.isIntegral_of_surjective Ideal.Quotient.mk_surjective

/-- If the integral extension `R → S` is injective, and `S` is a field, then `R` is also a field. -/
theorem isField_of_isIntegral_of_isField {R S : Type*} [CommRing R] [CommRing S]
    [Algebra R S] [Algebra.IsIntegral R S]
    (hRS : Function.Injective (algebraMap R S)) (hS : IsField S) : IsField R := by
  have := hS.nontrivial; have := Module.nontrivial R S
  refine ⟨⟨0, 1, zero_ne_one⟩, mul_comm, fun {a} ha ↦ ?_⟩
  -- Let `a_inv` be the inverse of `algebraMap R S a`,
  -- then we need to show that `a_inv` is of the form `algebraMap R S b`.
  obtain ⟨a_inv, ha_inv⟩ := hS.mul_inv_cancel fun h ↦ ha (hRS (h.trans (RingHom.map_zero _).symm))
  letI : Invertible a_inv := (Units.mkOfMulEqOne a_inv _ <| mul_comm _ a_inv ▸ ha_inv).invertible
  -- Let `p : R[X]` be monic with root `a_inv`,
  obtain ⟨p, p_monic, hp⟩ := Algebra.IsIntegral.isIntegral (R := R) a_inv
  -- and `q` be `p` with coefficients reversed (so `q(a) = q'(a) * a + 1`).
  -- We have `q(a) = 0`, so `-q'(a)` is the inverse of `a`.
  use -p.reverse.divX.eval a -- -q'(a)
  nth_rewrite 1 [mul_neg, ← eval_X (x := a), ← eval_mul, ← p_monic, ← coeff_zero_reverse,
    ← add_eq_zero_iff_neg_eq, ← eval_C (a := p.reverse.coeff 0), ← eval_add, X_mul_divX_add,
    ← (injective_iff_map_eq_zero' _).mp hRS, ← aeval_algebraMap_apply_eq_algebraMap_eval]
  rwa [← eval₂_reverse_eq_zero_iff] at hp

theorem Algebra.IsIntegral.isField_iff_isField {R S : Type*} [CommRing R]
    [CommRing S] [IsDomain S] [Algebra R S] [Algebra.IsIntegral R S]
    (hRS : Function.Injective (algebraMap R S)) : IsField R ↔ IsField S :=
  ⟨isField_of_isIntegral_of_isField', isField_of_isIntegral_of_isField hRS⟩

end Algebra

theorem integralClosure_idem {R A : Type*} [CommRing R] [CommRing A] [Algebra R A] :
    integralClosure (integralClosure R A) A = ⊥ :=
  letI := (integralClosure R A).algebra
  eq_bot_iff.2 fun x hx ↦ Algebra.mem_bot.2
    ⟨⟨x, isIntegral_trans (A := integralClosure R A) x hx⟩, rfl⟩

section IsDomain

variable {R S : Type*} [CommRing R] [CommRing S] [IsDomain S] [Algebra R S]

instance : IsDomain (integralClosure R S) :=
  inferInstance

theorem roots_mem_integralClosure {f : R[X]} (hf : f.Monic) {a : S}
    (ha : a ∈ f.aroots S) : a ∈ integralClosure R S :=
  ⟨f, hf, (eval₂_eq_eval_map _).trans <| (mem_roots <| (hf.map _).ne_zero).1 ha⟩

end IsDomain<|MERGE_RESOLUTION|>--- conflicted
+++ resolved
@@ -9,7 +9,6 @@
 import Mathlib.RingTheory.IntegralClosure.Algebra.Basic
 import Mathlib.RingTheory.FiniteType
 import Mathlib.RingTheory.Polynomial.ScaleRoots
-import Mathlib.LinearAlgebra.FiniteDimensional.Defs
 
 /-!
 # # Integral closure as a characteristic predicate
@@ -23,8 +22,6 @@
 
 section inv
 
-<<<<<<< HEAD
-=======
 open Algebra
 
 variable {R S : Type*}
@@ -77,7 +74,6 @@
 
 section
 
->>>>>>> d0df76bd
 variable {R A B S : Type*}
 variable [CommRing R] [CommRing A] [Ring B] [CommRing S]
 variable [Algebra R A] [Algebra R B] {f : R →+* S}
