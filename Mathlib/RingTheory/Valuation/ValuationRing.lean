/-
Copyright (c) 2022 Adam Topaz. All rights reserved.
Released under Apache 2.0 license as described in the file LICENSE.
Authors: Adam Topaz
-/
import Mathlib.RingTheory.Bezout
import Mathlib.RingTheory.LocalRing.Basic
import Mathlib.RingTheory.Localization.FractionRing
import Mathlib.RingTheory.Localization.Integer
import Mathlib.RingTheory.Valuation.Integers
import Mathlib.Tactic.FieldSimp

/-!
# Valuation Rings

A valuation ring is a domain such that for every pair of elements `a b`, either `a` divides
`b` or vice-versa.

Any valuation ring induces a natural valuation on its fraction field, as we show in this file.
Namely, given the following instances:
`[CommRing A] [IsDomain A] [ValuationRing A] [Field K] [Algebra A K] [IsFractionRing A K]`,
there is a natural valuation `Valuation A K` on `K` with values in `value_group A K` where
the image of `A` under `algebraMap A K` agrees with `(Valuation A K).integer`.

We also provide the equivalence of the following notions for a domain `R` in `ValuationRing.TFAE`.
1. `R` is a valuation ring.
2. For each `x : FractionRing K`, either `x` or `x⁻¹` is in `R`.
3. "divides" is a total relation on the elements of `R`.
4. "contains" is a total relation on the ideals of `R`.
5. `R` is a local bezout domain.

We also show that, given a valuation `v` on a field `K`, the ring of valuation integers is a
valuation ring and `K` is the fraction field of this ring.

## Implementation details

The Mathlib definition of a valuation ring requires `IsDomain A` even though the condition
does not mention zero divisors. Thus, there is a technical `PreValuationRing A` that
is defined in further generality that can be used in places where the ring cannot be a domain.
The `ValuationRing` class is kept to be in sync with the literature.

-/

assert_not_exists IsDiscreteValuationRing

universe u v w

/-- A magma is called a `PreValuationRing` provided that for any pair
of elements `a b : A`, either `a` divides `b` or vice versa. -/
class PreValuationRing (A : Type u) [Mul A] : Prop where
  cond' : ∀ a b : A, ∃ c : A, a * c = b ∨ b * c = a

lemma PreValuationRing.cond {A : Type u} [Mul A] [PreValuationRing A] (a b : A) :
    ∃ c : A, a * c = b ∨ b * c = a := @PreValuationRing.cond' A _ _ _ _

/-- An integral domain is called a `ValuationRing` provided that for any pair
of elements `a b : A`, either `a` divides `b` or vice versa. -/
class ValuationRing (A : Type u) [CommRing A] [IsDomain A] : Prop extends PreValuationRing A

-- Porting note: this lemma is needed since infer kinds are unsupported in Lean 4
lemma ValuationRing.cond {A : Type u} [CommRing A] [IsDomain A] [ValuationRing A] (a b : A) :
    ∃ c : A, a * c = b ∨ b * c = a := PreValuationRing.cond _ _

namespace ValuationRing

section

variable (A : Type u) [CommRing A]
variable (K : Type v) [Field K] [Algebra A K]

/-- The value group of the valuation ring `A`. Note: this is actually a group with zero. -/
def ValueGroup : Type v := Quotient (MulAction.orbitRel Aˣ K)

instance : Inhabited (ValueGroup A K) := ⟨Quotient.mk'' 0⟩

instance : LE (ValueGroup A K) :=
  LE.mk fun x y =>
    Quotient.liftOn₂' x y (fun a b => ∃ c : A, c • b = a)
      (by
        rintro _ _ a b ⟨c, rfl⟩ ⟨d, rfl⟩; ext
        constructor
        · rintro ⟨e, he⟩; use (c⁻¹ : Aˣ) * e * d
          apply_fun fun t => c⁻¹ • t at he
          simpa [mul_smul] using he
        · rintro ⟨e, he⟩; dsimp
          use c * e * (d⁻¹ : Aˣ)
          simp_rw [Units.smul_def, ← he, mul_smul]
          rw [← mul_smul _ _ b, Units.inv_mul, one_smul])

instance : Zero (ValueGroup A K) := ⟨Quotient.mk'' 0⟩

instance : One (ValueGroup A K) := ⟨Quotient.mk'' 1⟩

instance : Mul (ValueGroup A K) :=
  Mul.mk fun x y =>
    Quotient.liftOn₂' x y (fun a b => Quotient.mk'' <| a * b)
      (by
        rintro _ _ a b ⟨c, rfl⟩ ⟨d, rfl⟩
        apply Quotient.sound'
        dsimp
        use c * d
        simp only [mul_smul, Algebra.smul_def, Units.smul_def, RingHom.map_mul, Units.val_mul]
        ring)

instance : Inv (ValueGroup A K) :=
  Inv.mk fun x =>
    Quotient.liftOn' x (fun a => Quotient.mk'' a⁻¹)
      (by
        rintro _ a ⟨b, rfl⟩
        apply Quotient.sound'
        use b⁻¹
        dsimp
        rw [Units.smul_def, Units.smul_def, Algebra.smul_def, Algebra.smul_def, mul_inv,
          map_units_inv])

variable [IsDomain A] [ValuationRing A] [IsFractionRing A K]

protected theorem le_total (a b : ValueGroup A K) : a ≤ b ∨ b ≤ a := by
  rcases a with ⟨a⟩; rcases b with ⟨b⟩
  obtain ⟨xa, ya, hya, rfl⟩ : ∃ a b : A, _ := IsFractionRing.div_surjective a
  obtain ⟨xb, yb, hyb, rfl⟩ : ∃ a b : A, _ := IsFractionRing.div_surjective b
  have : (algebraMap A K) ya ≠ 0 := IsFractionRing.to_map_ne_zero_of_mem_nonZeroDivisors hya
  have : (algebraMap A K) yb ≠ 0 := IsFractionRing.to_map_ne_zero_of_mem_nonZeroDivisors hyb
  obtain ⟨c, h | h⟩ := ValuationRing.cond (xa * yb) (xb * ya)
  · right
    use c
    rw [Algebra.smul_def]
    field_simp
    simp only [← RingHom.map_mul, ← h]; congr 1; ring
  · left
    use c
    rw [Algebra.smul_def]
    field_simp
    simp only [← RingHom.map_mul, ← h]; congr 1; ring

-- Porting note: it is much faster to split the instance `LinearOrderedCommGroupWithZero`
-- into two parts
noncomputable instance linearOrder : LinearOrder (ValueGroup A K) where
  le_refl := by rintro ⟨⟩; use 1; rw [one_smul]
  le_trans := by rintro ⟨a⟩ ⟨b⟩ ⟨c⟩ ⟨e, rfl⟩ ⟨f, rfl⟩; use e * f; rw [mul_smul]
  le_antisymm := by
    rintro ⟨a⟩ ⟨b⟩ ⟨e, rfl⟩ ⟨f, hf⟩
    by_cases hb : b = 0; · simp [hb]
    have : IsUnit e := by
      apply isUnit_of_dvd_one
      use f
      rw [mul_comm]
      rw [← mul_smul, Algebra.smul_def] at hf
      nth_rw 2 [← one_mul b] at hf
      rw [← (algebraMap A K).map_one] at hf
      exact IsFractionRing.injective _ _ (mul_right_cancel₀ hb hf).symm
    apply Quotient.sound'
    exact ⟨this.unit, rfl⟩
  le_total := ValuationRing.le_total _ _
  decidableLE := by classical infer_instance

instance commGroupWithZero :
    CommGroupWithZero (ValueGroup A K) :=
  { mul_assoc := by rintro ⟨a⟩ ⟨b⟩ ⟨c⟩; apply Quotient.sound'; rw [mul_assoc]
    one_mul := by rintro ⟨a⟩; apply Quotient.sound'; rw [one_mul]
    mul_one := by rintro ⟨a⟩; apply Quotient.sound'; rw [mul_one]
    mul_comm := by rintro ⟨a⟩ ⟨b⟩; apply Quotient.sound'; rw [mul_comm]
    zero_mul := by rintro ⟨a⟩; apply Quotient.sound'; rw [zero_mul]
    mul_zero := by rintro ⟨a⟩; apply Quotient.sound'; rw [mul_zero]
    exists_pair_ne := by
      use 0, 1
      intro c; obtain ⟨d, hd⟩ := Quotient.exact' c
      apply_fun fun t => d⁻¹ • t at hd
      simp only [inv_smul_smul, smul_zero, one_ne_zero] at hd
    inv_zero := by apply Quotient.sound'; rw [inv_zero]
    mul_inv_cancel := by
      rintro ⟨a⟩ ha
      apply Quotient.sound'
      use 1
      simp only [one_smul, ne_eq]
      apply (mul_inv_cancel₀ _).symm
      contrapose ha
      simp only [Classical.not_not] at ha ⊢
      rw [ha]
      rfl }

instance isOrderedMonoidWithZero :
    IsOrderedMonoidWithZero (ValueGroup A K) :=
  { mul_le_mul_left := by
      rintro ⟨a⟩ ⟨b⟩ ⟨c, rfl⟩ ⟨d⟩
      use c; simp only [Algebra.smul_def]; ring
<<<<<<< HEAD
    zero_le_one := ⟨0, by rw [zero_smul]⟩ }
=======
    zero_le_one := ⟨0, by rw [zero_smul]⟩
    exists_pair_ne := by
      use 0, 1
      intro c; obtain ⟨d, hd⟩ := Quotient.exact' c
      apply_fun fun t => d⁻¹ • t at hd
      simp only [inv_smul_smul, smul_zero, one_ne_zero] at hd
    bot := 0
    bot_le := by rintro ⟨a⟩; exact ⟨0, zero_smul ..⟩ }
>>>>>>> ff7d916a

/-- Any valuation ring induces a valuation on its fraction field. -/
def valuation : Valuation K (ValueGroup A K) where
  toFun := Quotient.mk''
  map_zero' := rfl
  map_one' := rfl
  map_mul' _ _ := rfl
  map_add_le_max' := by
    intro a b
    obtain ⟨xa, ya, hya, rfl⟩ : ∃ a b : A, _ := IsFractionRing.div_surjective a
    obtain ⟨xb, yb, hyb, rfl⟩ : ∃ a b : A, _ := IsFractionRing.div_surjective b
    have : (algebraMap A K) ya ≠ 0 := IsFractionRing.to_map_ne_zero_of_mem_nonZeroDivisors hya
    have : (algebraMap A K) yb ≠ 0 := IsFractionRing.to_map_ne_zero_of_mem_nonZeroDivisors hyb
    obtain ⟨c, h | h⟩ := ValuationRing.cond (xa * yb) (xb * ya)
    · dsimp
      apply le_trans _ (le_max_left _ _)
      use c + 1
      rw [Algebra.smul_def]
      field_simp
      simp only [← RingHom.map_mul, ← RingHom.map_add, ← (algebraMap A K).map_one, ← h]
      congr 1; ring
    · apply le_trans _ (le_max_right _ _)
      use c + 1
      rw [Algebra.smul_def]
      field_simp
      simp only [← RingHom.map_mul, ← RingHom.map_add, ← (algebraMap A K).map_one, ← h]
      congr 1; ring

theorem mem_integer_iff (x : K) : x ∈ (valuation A K).integer ↔ ∃ a : A, algebraMap A K a = x := by
  constructor
  · rintro ⟨c, rfl⟩
    use c
    rw [Algebra.smul_def, mul_one]
  · rintro ⟨c, rfl⟩
    use c
    rw [Algebra.smul_def, mul_one]

/-- The valuation ring `A` is isomorphic to the ring of integers of its associated valuation. -/
noncomputable def equivInteger : A ≃+* (valuation A K).integer :=
  RingEquiv.ofBijective
    (show A →ₙ+* (valuation A K).integer from
      { toFun := fun a => ⟨algebraMap A K a, (mem_integer_iff _ _ _).mpr ⟨a, rfl⟩⟩
        map_mul' := fun _ _ => by ext1; exact (algebraMap A K).map_mul _ _
        map_zero' := by ext1; exact (algebraMap A K).map_zero
        map_add' := fun _ _ => by ext1; exact (algebraMap A K).map_add _ _ })
    (by
      constructor
      · intro x y h
        apply_fun (algebraMap (valuation A K).integer K) at h
        exact IsFractionRing.injective _ _ h
      · rintro ⟨-, ha⟩
        rw [mem_integer_iff] at ha
        obtain ⟨a, rfl⟩ := ha
        exact ⟨a, rfl⟩)

@[simp]
theorem coe_equivInteger_apply (a : A) : (equivInteger A K a : K) = algebraMap A K a := rfl

theorem range_algebraMap_eq : (valuation A K).integer = (algebraMap A K).range := by
  ext; exact mem_integer_iff _ _ _

end

section

variable (A : Type u) [CommRing A] [Nontrivial A] [PreValuationRing A]

instance (priority := 100) isLocalRing : IsLocalRing A :=
  IsLocalRing.of_isUnit_or_isUnit_one_sub_self
    (by
      intro a
      obtain ⟨c, h | h⟩ := PreValuationRing.cond a (1 - a)
      · left
        apply isUnit_of_mul_eq_one _ (c + 1)
        simp [mul_add, h]
      · right
        apply isUnit_of_mul_eq_one _ (c + 1)
        simp [mul_add, h])

instance le_total_ideal : IsTotal (Ideal A) LE.le := by
  constructor; intro α β
  by_cases h : α ≤ β; · exact Or.inl h
  rw [SetLike.le_def, not_forall] at h
  push_neg at h
  obtain ⟨a, h₁, h₂⟩ := h
  right
  intro b hb
  obtain ⟨c, h | h⟩ := PreValuationRing.cond a b
  · rw [← h]
    exact Ideal.mul_mem_right _ _ h₁
  · exfalso; apply h₂; rw [← h]
    apply Ideal.mul_mem_right _ _ hb

instance [DecidableLE (Ideal A)] : LinearOrder (Ideal A) :=
  have := decidableEqOfDecidableLE (α := Ideal A)
  have := decidableLTOfDecidableLE (α := Ideal A)
  Lattice.toLinearOrder (Ideal A)

end

section

section dvd

variable {R : Type*}

theorem _root_.PreValuationRing.iff_dvd_total [Monoid R] :
    PreValuationRing R ↔ IsTotal R (· ∣ ·) := by
  classical
  refine ⟨fun H => ⟨fun a b => ?_⟩, fun H => ⟨fun a b => ?_⟩⟩
  · obtain ⟨c, rfl | rfl⟩ := PreValuationRing.cond a b <;> simp
  · obtain ⟨c, rfl⟩ | ⟨c, rfl⟩ := @IsTotal.total _ _ H a b <;> use c <;> simp

theorem _root_.PreValuationRing.iff_ideal_total [CommRing R] :
    PreValuationRing R ↔ IsTotal (Ideal R) (· ≤ ·) := by
  classical
  refine ⟨fun _ => ⟨le_total⟩, fun H => PreValuationRing.iff_dvd_total.mpr ⟨fun a b => ?_⟩⟩
  have := @IsTotal.total _ _ H (Ideal.span {a}) (Ideal.span {b})
  simp_rw [Ideal.span_singleton_le_span_singleton] at this
  exact this.symm

variable (K)

theorem dvd_total [Monoid R] [h : PreValuationRing R] (x y : R) : x ∣ y ∨ y ∣ x :=
  @IsTotal.total _ _ (PreValuationRing.iff_dvd_total.mp h) x y

end dvd

variable {R : Type*} [CommRing R] [IsDomain R] (K : Type*)
variable [Field K] [Algebra R K] [IsFractionRing R K]

theorem iff_dvd_total : ValuationRing R ↔ IsTotal R (· ∣ ·) :=
  Iff.trans (⟨fun inst ↦ inst.toPreValuationRing, fun _ ↦ .mk⟩)
    PreValuationRing.iff_dvd_total

theorem iff_ideal_total : ValuationRing R ↔ IsTotal (Ideal R) (· ≤ ·) :=
  Iff.trans (⟨fun inst ↦ inst.toPreValuationRing, fun _ ↦ .mk⟩)
    PreValuationRing.iff_ideal_total

theorem unique_irreducible [ValuationRing R] ⦃p q : R⦄ (hp : Irreducible p) (hq : Irreducible q) :
    Associated p q := by
  have := dvd_total p q
  rw [Irreducible.dvd_comm hp hq, or_self_iff] at this
  exact associated_of_dvd_dvd (Irreducible.dvd_symm hq hp this) this

variable (R)

theorem iff_isInteger_or_isInteger :
    ValuationRing R ↔ ∀ x : K, IsLocalization.IsInteger R x ∨ IsLocalization.IsInteger R x⁻¹ := by
  constructor
  · intro H x
    obtain ⟨x : R, y, hy, rfl⟩ := IsFractionRing.div_surjective (A := R) x
    have := (map_ne_zero_iff _ (IsFractionRing.injective R K)).mpr (nonZeroDivisors.ne_zero hy)
    obtain ⟨s, rfl | rfl⟩ := ValuationRing.cond x y
    · exact Or.inr
        ⟨s, eq_inv_of_mul_eq_one_left <| by rwa [mul_div, div_eq_one_iff_eq, map_mul, mul_comm]⟩
    · exact Or.inl ⟨s, by rwa [eq_div_iff, map_mul, mul_comm]⟩
  · intro H
    suffices PreValuationRing R from mk
    constructor
    intro a b
    by_cases ha : a = 0; · subst ha; exact ⟨0, Or.inr <| mul_zero b⟩
    by_cases hb : b = 0; · subst hb; exact ⟨0, Or.inl <| mul_zero a⟩
    replace ha := (map_ne_zero_iff _ (IsFractionRing.injective R K)).mpr ha
    replace hb := (map_ne_zero_iff _ (IsFractionRing.injective R K)).mpr hb
    obtain ⟨c, e⟩ | ⟨c, e⟩ := H (algebraMap R K a / algebraMap R K b)
    · rw [eq_div_iff hb, ← map_mul, (IsFractionRing.injective R K).eq_iff, mul_comm] at e
      exact ⟨c, Or.inr e⟩
    · rw [inv_div, eq_div_iff ha, ← map_mul, (IsFractionRing.injective R K).eq_iff, mul_comm c] at e
      exact ⟨c, Or.inl e⟩

variable {K}

theorem isInteger_or_isInteger [h : ValuationRing R] (x : K) :
    IsLocalization.IsInteger R x ∨ IsLocalization.IsInteger R x⁻¹ :=
  (iff_isInteger_or_isInteger R K).mp h x

variable {R}

-- This implies that valuation rings are integrally closed through typeclass search.
instance (priority := 100) [ValuationRing R] : IsBezout R := by
  classical
  rw [IsBezout.iff_span_pair_isPrincipal]
  intro x y
  rw [Ideal.span_insert]
  rcases le_total (Ideal.span {x} : Ideal R) (Ideal.span {y}) with h | h
  · rw [sup_eq_right.mpr h]; exact ⟨⟨_, rfl⟩⟩
  · rw [sup_eq_left.mpr h]; exact ⟨⟨_, rfl⟩⟩

instance (priority := 100) [IsLocalRing R] [IsBezout R] : ValuationRing R := by
  classical
  refine iff_dvd_total.mpr ⟨fun a b => ?_⟩
  obtain ⟨g, e : _ = Ideal.span _⟩ := IsBezout.span_pair_isPrincipal a b
  obtain ⟨a, rfl⟩ := Ideal.mem_span_singleton'.mp
      (show a ∈ Ideal.span {g} by rw [← e]; exact Ideal.subset_span (by simp))
  obtain ⟨b, rfl⟩ := Ideal.mem_span_singleton'.mp
      (show b ∈ Ideal.span {g} by rw [← e]; exact Ideal.subset_span (by simp))
  obtain ⟨x, y, e'⟩ := Ideal.mem_span_pair.mp
      (show g ∈ Ideal.span {a * g, b * g} by rw [e]; exact Ideal.subset_span (by simp))
  rcases eq_or_ne g 0 with h | h
  · simp [h]
  have : x * a + y * b = 1 := by
    apply mul_left_injective₀ h; convert e' using 1 <;> ring
  rcases IsLocalRing.isUnit_or_isUnit_of_add_one this with h' | h' <;> [left; right]
  all_goals exact mul_dvd_mul_right (isUnit_iff_forall_dvd.mp (isUnit_of_mul_isUnit_right h') _) _

theorem iff_local_bezout_domain : ValuationRing R ↔ IsLocalRing R ∧ IsBezout R :=
  ⟨fun _ ↦ ⟨inferInstance, inferInstance⟩, fun ⟨_, _⟩ ↦ inferInstance⟩

protected theorem TFAE (R : Type u) [CommRing R] [IsDomain R] :
    List.TFAE
      [ValuationRing R,
        ∀ x : FractionRing R, IsLocalization.IsInteger R x ∨ IsLocalization.IsInteger R x⁻¹,
        IsTotal R (· ∣ ·), IsTotal (Ideal R) (· ≤ ·), IsLocalRing R ∧ IsBezout R] := by
  tfae_have 1 ↔ 2 := iff_isInteger_or_isInteger R _
  tfae_have 1 ↔ 3 := iff_dvd_total
  tfae_have 1 ↔ 4 := iff_ideal_total
  tfae_have 1 ↔ 5 := iff_local_bezout_domain
  tfae_finish

end

theorem _root_.Function.Surjective.preValuationRing {R S : Type*} [Mul R] [PreValuationRing R]
    [Mul S] (f : R →ₙ* S) (hf : Function.Surjective f) :
    PreValuationRing S :=
  ⟨fun a b => by
    obtain ⟨⟨a, rfl⟩, ⟨b, rfl⟩⟩ := hf a, hf b
    obtain ⟨c, rfl | rfl⟩ := PreValuationRing.cond a b
    exacts [⟨f c, Or.inl <| (map_mul _ _ _).symm⟩, ⟨f c, Or.inr <| (map_mul _ _ _).symm⟩]⟩

theorem _root_.Function.Surjective.valuationRing {R S : Type*} [CommRing R] [IsDomain R]
    [ValuationRing R] [CommRing S] [IsDomain S] (f : R →+* S) (hf : Function.Surjective f) :
    ValuationRing S :=
  have : PreValuationRing S := Function.Surjective.preValuationRing (R := R) f hf
  .mk

section

variable {𝒪 : Type u} {K : Type v} {Γ : Type w} [CommRing 𝒪] [IsDomain 𝒪] [Field K] [Algebra 𝒪 K]
  [CommGroupWithZero Γ] [LinearOrder Γ] [IsOrderedMonoidWithZero Γ]

/-- If `𝒪` satisfies `v.integers 𝒪` where `v` is a valuation on a field, then `𝒪`
is a valuation ring. -/
theorem of_integers (v : Valuation K Γ) (hh : v.Integers 𝒪) : ValuationRing 𝒪 := by
  suffices PreValuationRing 𝒪 from .mk
  constructor
  intro a b
  rcases le_total (v (algebraMap 𝒪 K a)) (v (algebraMap 𝒪 K b)) with h | h
  · obtain ⟨c, hc⟩ := Valuation.Integers.dvd_of_le hh h
    use c; exact Or.inr hc.symm
  · obtain ⟨c, hc⟩ := Valuation.Integers.dvd_of_le hh h
    use c; exact Or.inl hc.symm

instance instValuationRingInteger (v : Valuation K Γ) : ValuationRing v.integer :=
  of_integers (v := v) (Valuation.integer.integers v)

theorem isFractionRing_iff [ValuationRing 𝒪] :
    IsFractionRing 𝒪 K ↔
      (∀ (x : K), ∃ a : 𝒪, x = algebraMap 𝒪 K a ∨ x⁻¹ = algebraMap 𝒪 K a) ∧
        Function.Injective (algebraMap 𝒪 K) := by
  refine ⟨fun h ↦ ⟨fun x ↦ ?_, IsFractionRing.injective _ _⟩, fun h ↦ ?_⟩
  · obtain (⟨a, e⟩ | ⟨a, e⟩) := isInteger_or_isInteger 𝒪 x
    exacts [⟨a, .inl e.symm⟩, ⟨a, .inr e.symm⟩]
  · constructor
    · intro a
      simpa using h.2.ne_iff.mpr (nonZeroDivisors.ne_zero a.2)
    · intro x
      obtain ⟨a, ha⟩ := h.1 x
      by_cases h0 : a = 0
      · exact ⟨⟨0, 1⟩, by simpa [h0] using ha⟩
      · have : algebraMap 𝒪 K a ≠ 0 := by simpa using h.2.ne_iff.mpr h0
        rw [inv_eq_iff_eq_inv, ← one_div, eq_div_iff this] at ha
        cases ha with
        | inl ha => exact ⟨⟨a, 1⟩, by simpa⟩
        | inr ha => exact ⟨⟨1, ⟨a, mem_nonZeroDivisors_of_ne_zero h0⟩⟩, by simpa using ha⟩
    · intro _ _ hab
      exact ⟨1, by simp only [OneMemClass.coe_one, h.2 hab, one_mul]⟩

instance instIsFractionRingInteger (v : Valuation K Γ) : IsFractionRing v.integer K :=
  ValuationRing.isFractionRing_iff.mpr
    ⟨Valuation.Integers.eq_algebraMap_or_inv_eq_algebraMap (Valuation.integer.integers v),
    Subtype.coe_injective⟩

end

section

variable (K : Type u) [Field K]

/-- A field is a valuation ring. -/
instance (priority := 100) of_field : ValuationRing K := inferInstance

end

end ValuationRing<|MERGE_RESOLUTION|>--- conflicted
+++ resolved
@@ -184,18 +184,7 @@
   { mul_le_mul_left := by
       rintro ⟨a⟩ ⟨b⟩ ⟨c, rfl⟩ ⟨d⟩
       use c; simp only [Algebra.smul_def]; ring
-<<<<<<< HEAD
     zero_le_one := ⟨0, by rw [zero_smul]⟩ }
-=======
-    zero_le_one := ⟨0, by rw [zero_smul]⟩
-    exists_pair_ne := by
-      use 0, 1
-      intro c; obtain ⟨d, hd⟩ := Quotient.exact' c
-      apply_fun fun t => d⁻¹ • t at hd
-      simp only [inv_smul_smul, smul_zero, one_ne_zero] at hd
-    bot := 0
-    bot_le := by rintro ⟨a⟩; exact ⟨0, zero_smul ..⟩ }
->>>>>>> ff7d916a
 
 /-- Any valuation ring induces a valuation on its fraction field. -/
 def valuation : Valuation K (ValueGroup A K) where
