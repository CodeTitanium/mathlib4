/-
Copyright (c) 2023 Jireh Loreaux. All rights reserved.
Released under Apache 2.0 license as described in the file LICENSE.
Authors: Jireh Loreaux
-/
import Mathlib.Algebra.Group.Subgroup.Basic
import Mathlib.Algebra.Group.Submonoid.BigOperators
import Mathlib.GroupTheory.Subsemigroup.Center
import Mathlib.RingTheory.NonUnitalSubring.Defs
import Mathlib.RingTheory.NonUnitalSubsemiring.Basic

/-!
# `NonUnitalSubring`s

Let `R` be a non-unital ring.
We prove that non-unital subrings are a complete lattice, and that you can `map` (pushforward) and
`comap` (pull back) them along ring homomorphisms.

We define the `closure` construction from `Set R` to `NonUnitalSubring R`, sending a subset of
`R` to the non-unital subring it generates, and prove that it is a Galois insertion.

## Main definitions

Notation used here:

`(R : Type u) [NonUnitalRing R] (S : Type u) [NonUnitalRing S] (f g : R →ₙ+* S)`
`(A : NonUnitalSubring R) (B : NonUnitalSubring S) (s : Set R)`

* `instance : CompleteLattice (NonUnitalSubring R)` : the complete lattice structure on the
  non-unital subrings.

* `NonUnitalSubring.center` : the center of a non-unital ring `R`.

* `NonUnitalSubring.closure` : non-unital subring closure of a set, i.e., the smallest
  non-unital subring that includes the set.

* `NonUnitalSubring.gi` : `closure : Set M → NonUnitalSubring M` and coercion
  `coe : NonUnitalSubring M → Set M`
  form a `GaloisInsertion`.

* `comap f B : NonUnitalSubring A` : the preimage of a non-unital subring `B` along the
  non-unital ring homomorphism `f`

* `map f A : NonUnitalSubring B` : the image of a non-unital subring `A` along the
  non-unital ring homomorphism `f`.

* `Prod A B : NonUnitalSubring (R × S)` : the product of non-unital subrings

* `f.range : NonUnitalSubring B` : the range of the non-unital ring homomorphism `f`.

* `eq_locus f g : NonUnitalSubring R` : given non-unital ring homomorphisms `f g : R →ₙ+* S`,
     the non-unital subring of `R` where `f x = g x`

## Implementation notes

A non-unital subring is implemented as a `NonUnitalSubsemiring` which is also an
additive subgroup.

Lattice inclusion (e.g. `≤` and `⊓`) is used rather than set notation (`⊆` and `∩`), although
`∈` is defined as membership of a non-unital subring's underlying set.

## Tags
non-unital subring
-/


universe u v w

section Basic

variable {R : Type u} {S : Type v} [NonUnitalNonAssocRing R]

namespace NonUnitalSubring

variable (s : NonUnitalSubring R)

/-- Sum of a list of elements in a non-unital subring is in the non-unital subring. -/
protected theorem list_sum_mem {l : List R} : (∀ x ∈ l, x ∈ s) → l.sum ∈ s :=
  list_sum_mem

/-- Sum of a multiset of elements in a `NonUnitalSubring` of a `NonUnitalRing` is
in the `NonUnitalSubring`. -/
protected theorem multiset_sum_mem {R} [NonUnitalNonAssocRing R] (s : NonUnitalSubring R)
    (m : Multiset R) : (∀ a ∈ m, a ∈ s) → m.sum ∈ s :=
  multiset_sum_mem _

/-- Sum of elements in a `NonUnitalSubring` of a `NonUnitalRing` indexed by a `Finset`
is in the `NonUnitalSubring`. -/
protected theorem sum_mem {R : Type*} [NonUnitalNonAssocRing R] (s : NonUnitalSubring R)
    {ι : Type*} {t : Finset ι} {f : ι → R} (h : ∀ c ∈ t, f c ∈ s) : (∑ i ∈ t, f i) ∈ s :=
  sum_mem h

/-! ## top -/


/-- The non-unital subring `R` of the ring `R`. -/
instance : Top (NonUnitalSubring R) :=
  ⟨{ (⊤ : Subsemigroup R), (⊤ : AddSubgroup R) with }⟩

@[simp]
theorem mem_top (x : R) : x ∈ (⊤ : NonUnitalSubring R) :=
  Set.mem_univ x

@[simp]
theorem coe_top : ((⊤ : NonUnitalSubring R) : Set R) = Set.univ :=
  rfl

/-- The ring equiv between the top element of `NonUnitalSubring R` and `R`. -/
@[simps!]
def topEquiv : (⊤ : NonUnitalSubring R) ≃+* R := NonUnitalSubsemiring.topEquiv

end NonUnitalSubring

end Basic

section Hom

namespace NonUnitalSubring

variable {F : Type w} {R : Type u} {S : Type v} {T : Type*}
  [NonUnitalNonAssocRing R] [NonUnitalNonAssocRing S] [NonUnitalNonAssocRing T]
  [FunLike F R S] [NonUnitalRingHomClass F R S] (s : NonUnitalSubring R)

/-! ## comap -/


/-- The preimage of a `NonUnitalSubring` along a ring homomorphism is a `NonUnitalSubring`. -/
def comap {F : Type w} {R : Type u} {S : Type v} [NonUnitalNonAssocRing R] [NonUnitalNonAssocRing S]
    [FunLike F R S] [NonUnitalRingHomClass F R S] (f : F) (s : NonUnitalSubring S) :
    NonUnitalSubring R :=
  { s.toSubsemigroup.comap (f : R →ₙ* S), s.toAddSubgroup.comap (f : R →+ S) with
    carrier := f ⁻¹' s.carrier }

@[simp]
theorem coe_comap (s : NonUnitalSubring S) (f : F) : (s.comap f : Set R) = f ⁻¹' s :=
  rfl

@[simp]
theorem mem_comap {s : NonUnitalSubring S} {f : F} {x : R} : x ∈ s.comap f ↔ f x ∈ s :=
  Iff.rfl

theorem comap_comap (s : NonUnitalSubring T) (g : S →ₙ+* T) (f : R →ₙ+* S) :
    (s.comap g).comap f = s.comap (g.comp f) :=
  rfl

/-! ## map -/

/-- The image of a `NonUnitalSubring` along a ring homomorphism is a `NonUnitalSubring`. -/
def map {F : Type w} {R : Type u} {S : Type v} [NonUnitalNonAssocRing R] [NonUnitalNonAssocRing S]
    [FunLike F R S] [NonUnitalRingHomClass F R S] (f : F) (s : NonUnitalSubring R) :
    NonUnitalSubring S :=
  { s.toSubsemigroup.map (f : R →ₙ* S), s.toAddSubgroup.map (f : R →+ S) with
    carrier := f '' s.carrier }

@[simp]
theorem coe_map (f : F) (s : NonUnitalSubring R) : (s.map f : Set S) = f '' s :=
  rfl

@[simp]
theorem mem_map {f : F} {s : NonUnitalSubring R} {y : S} : y ∈ s.map f ↔ ∃ x ∈ s, f x = y :=
  Set.mem_image _ _ _

@[simp]
theorem map_id : s.map (NonUnitalRingHom.id R) = s :=
  SetLike.coe_injective <| Set.image_id _

theorem map_map (g : S →ₙ+* T) (f : R →ₙ+* S) : (s.map f).map g = s.map (g.comp f) :=
  SetLike.coe_injective <| Set.image_image _ _ _

theorem map_le_iff_le_comap {f : F} {s : NonUnitalSubring R} {t : NonUnitalSubring S} :
    s.map f ≤ t ↔ s ≤ t.comap f :=
  Set.image_subset_iff

theorem gc_map_comap (f : F) :
    GaloisConnection (map f : NonUnitalSubring R → NonUnitalSubring S) (comap f) := fun _S _T =>
  map_le_iff_le_comap

/-- A `NonUnitalSubring` is isomorphic to its image under an injective function -/
noncomputable def equivMapOfInjective (f : F) (hf : Function.Injective (f : R → S)) :
    s ≃+* s.map f :=
  {
    Equiv.Set.image f s
      hf with
    map_mul' := fun _ _ => Subtype.ext (map_mul f _ _)
    map_add' := fun _ _ => Subtype.ext (map_add f _ _) }

@[simp]
theorem coe_equivMapOfInjective_apply (f : F) (hf : Function.Injective f) (x : s) :
    (equivMapOfInjective s f hf x : S) = f x :=
  rfl

end NonUnitalSubring

namespace NonUnitalRingHom

variable {R : Type u} {S : Type v} {T : Type*}
  [NonUnitalNonAssocRing R] [NonUnitalNonAssocRing S] [NonUnitalNonAssocRing T]
  (g : S →ₙ+* T) (f : R →ₙ+* S)

/-! ## range -/

/-- The range of a ring homomorphism, as a `NonUnitalSubring` of the target.
See Note [range copy pattern]. -/
def range {R : Type u} {S : Type v} [NonUnitalNonAssocRing R] [NonUnitalNonAssocRing S]
    (f : R →ₙ+* S) : NonUnitalSubring S :=
  ((⊤ : NonUnitalSubring R).map f).copy (Set.range f) Set.image_univ.symm

@[simp]
theorem coe_range : (f.range : Set S) = Set.range f :=
  rfl

@[simp]
theorem mem_range {f : R →ₙ+* S} {y : S} : y ∈ f.range ↔ ∃ x, f x = y :=
  Iff.rfl

theorem range_eq_map (f : R →ₙ+* S) : f.range = NonUnitalSubring.map f ⊤ := by ext; simp

theorem mem_range_self (f : R →ₙ+* S) (x : R) : f x ∈ f.range :=
  mem_range.mpr ⟨x, rfl⟩

theorem map_range : f.range.map g = (g.comp f).range := by
  simpa only [range_eq_map] using (⊤ : NonUnitalSubring R).map_map g f

/-- The range of a ring homomorphism is a fintype, if the domain is a fintype.
Note: this instance can form a diamond with `Subtype.fintype` in the
  presence of `Fintype S`. -/
instance fintypeRange [Fintype R] [DecidableEq S] (f : R →ₙ+* S) : Fintype (range f) :=
  Set.fintypeRange f

end NonUnitalRingHom

namespace NonUnitalSubring

section Order

variable {R : Type u} [NonUnitalNonAssocRing R]

/-! ## bot -/


instance : Bot (NonUnitalSubring R) :=
  ⟨(0 : R →ₙ+* R).range⟩

instance : Inhabited (NonUnitalSubring R) :=
  ⟨⊥⟩

theorem coe_bot : ((⊥ : NonUnitalSubring R) : Set R) = {0} :=
  (NonUnitalRingHom.coe_range (0 : R →ₙ+* R)).trans (@Set.range_const R R _ 0)

theorem mem_bot {x : R} : x ∈ (⊥ : NonUnitalSubring R) ↔ x = 0 :=
  show x ∈ ((⊥ : NonUnitalSubring R) : Set R) ↔ x = 0 by rw [coe_bot, Set.mem_singleton_iff]

/-! ## inf -/

/-- The inf of two `NonUnitalSubring`s is their intersection. -/
instance : Min (NonUnitalSubring R) :=
  ⟨fun s t =>
    { s.toSubsemigroup ⊓ t.toSubsemigroup, s.toAddSubgroup ⊓ t.toAddSubgroup with
      carrier := s ∩ t }⟩

@[simp]
theorem coe_inf (p p' : NonUnitalSubring R) :
    ((p ⊓ p' : NonUnitalSubring R) : Set R) = (p : Set R) ∩ p' :=
  rfl

@[simp]
theorem mem_inf {p p' : NonUnitalSubring R} {x : R} : x ∈ p ⊓ p' ↔ x ∈ p ∧ x ∈ p' :=
  Iff.rfl

instance : InfSet (NonUnitalSubring R) :=
  ⟨fun s =>
    NonUnitalSubring.mk' (⋂ t ∈ s, ↑t) (⨅ t ∈ s, NonUnitalSubring.toSubsemigroup t)
      (⨅ t ∈ s, NonUnitalSubring.toAddSubgroup t) (by simp) (by simp)⟩

@[simp, norm_cast]
theorem coe_sInf (S : Set (NonUnitalSubring R)) :
    ((sInf S : NonUnitalSubring R) : Set R) = ⋂ s ∈ S, ↑s :=
  rfl

theorem mem_sInf {S : Set (NonUnitalSubring R)} {x : R} : x ∈ sInf S ↔ ∀ p ∈ S, x ∈ p :=
  Set.mem_iInter₂

@[simp, norm_cast]
theorem coe_iInf {ι : Sort*} {S : ι → NonUnitalSubring R} : (↑(⨅ i, S i) : Set R) = ⋂ i, S i := by
  simp only [iInf, coe_sInf, Set.biInter_range]

theorem mem_iInf {ι : Sort*} {S : ι → NonUnitalSubring R} {x : R} :
    (x ∈ ⨅ i, S i) ↔ ∀ i, x ∈ S i := by simp only [iInf, mem_sInf, Set.forall_mem_range]

@[simp]
theorem sInf_toSubsemigroup (s : Set (NonUnitalSubring R)) :
    (sInf s).toSubsemigroup = ⨅ t ∈ s, NonUnitalSubring.toSubsemigroup t :=
  mk'_toSubsemigroup _ _

@[simp]
theorem sInf_toAddSubgroup (s : Set (NonUnitalSubring R)) :
    (sInf s).toAddSubgroup = ⨅ t ∈ s, NonUnitalSubring.toAddSubgroup t :=
  mk'_toAddSubgroup _ _

/-- `NonUnitalSubring`s of a ring form a complete lattice. -/
instance : CompleteLattice (NonUnitalSubring R) :=
  { completeLatticeOfInf (NonUnitalSubring R) fun _s =>
      IsGLB.of_image (@fun _ _ : NonUnitalSubring R => SetLike.coe_subset_coe)
        isGLB_biInf with
    bot := ⊥
    bot_le := fun s _x hx => (mem_bot.mp hx).symm ▸ zero_mem s
    top := ⊤
    le_top := fun _ _ _ => trivial
    inf := (· ⊓ ·)
    inf_le_left := fun _ _ _ => And.left
    inf_le_right := fun _ _ _ => And.right
    le_inf := fun _s _t₁ _t₂ h₁ h₂ _x hx => ⟨h₁ hx, h₂ hx⟩ }

theorem eq_top_iff' (A : NonUnitalSubring R) : A = ⊤ ↔ ∀ x : R, x ∈ A :=
  eq_top_iff.trans ⟨fun h m => h <| mem_top m, fun h m _ => h m⟩

end Order

/-! ## Center of a ring -/

section Center
variable {R : Type u}

section NonUnitalNonAssocRing
variable (R) [NonUnitalNonAssocRing R]

/-- The center of a ring `R` is the set of elements that commute with everything in `R` -/
def center : NonUnitalSubring R :=
  { NonUnitalSubsemiring.center R with
    neg_mem' := Set.neg_mem_center }

theorem coe_center : ↑(center R) = Set.center R :=
  rfl

@[simp]
theorem center_toNonUnitalSubsemiring :
    (center R).toNonUnitalSubsemiring = NonUnitalSubsemiring.center R :=
  rfl

/-- The center is commutative and associative. -/
instance center.instNonUnitalCommRing : NonUnitalCommRing (center R) :=
  { NonUnitalSubsemiring.center.instNonUnitalCommSemiring R,
    inferInstanceAs <| NonUnitalNonAssocRing (center R) with }

variable {R}

/-- The center of isomorphic (not necessarily unital or associative) rings are isomorphic. -/
@[simps!] def centerCongr {S} [NonUnitalNonAssocRing S] (e : R ≃+* S) : center R ≃+* center S :=
  NonUnitalSubsemiring.centerCongr e

/-- The center of a (not necessarily uintal or associative) ring
is isomorphic to the center of its opposite. -/
<<<<<<< HEAD
@[simps!] def centerMulOppositeEquiv : center Rᵐᵒᵖ ≃+* center R :=
  NonUnitalSubsemiring.centerMulOppositeEquiv
=======
@[simps!] def centerToMulOpposite : center R ≃+* center Rᵐᵒᵖ :=
  NonUnitalSubsemiring.centerToMulOpposite
>>>>>>> b9c7233c

end NonUnitalNonAssocRing

section NonUnitalRing
variable [NonUnitalRing R]

-- no instance diamond, unlike the unital version
example : (center.instNonUnitalCommRing _).toNonUnitalRing =
      NonUnitalSubringClass.toNonUnitalRing (center R) := by
  with_reducible_and_instances rfl

theorem mem_center_iff {z : R} : z ∈ center R ↔ ∀ g, g * z = z * g := Subsemigroup.mem_center_iff

instance decidableMemCenter [DecidableEq R] [Fintype R] : DecidablePred (· ∈ center R) := fun _ =>
  decidable_of_iff' _ mem_center_iff

@[simp]
theorem center_eq_top (R) [NonUnitalCommRing R] : center R = ⊤ :=
  SetLike.coe_injective (Set.center_eq_univ R)

end NonUnitalRing

end Center

/-! ## `NonUnitalSubring` closure of a subset -/

variable {F : Type w} {R : Type u} {S : Type v}
  [NonUnitalNonAssocRing R] [NonUnitalNonAssocRing S]
  [FunLike F R S] [NonUnitalRingHomClass F R S]

/-- The `NonUnitalSubring` generated by a set. -/
def closure (s : Set R) : NonUnitalSubring R :=
  sInf {S | s ⊆ S}

theorem mem_closure {x : R} {s : Set R} : x ∈ closure s ↔ ∀ S : NonUnitalSubring R, s ⊆ S → x ∈ S :=
  mem_sInf

/-- The `NonUnitalSubring` generated by a set includes the set. -/
@[simp, aesop safe 20 apply (rule_sets := [SetLike])]
theorem subset_closure {s : Set R} : s ⊆ closure s := fun _x hx => mem_closure.2 fun _S hS => hS hx

theorem not_mem_of_not_mem_closure {s : Set R} {P : R} (hP : P ∉ closure s) : P ∉ s := fun h =>
  hP (subset_closure h)

/-- A `NonUnitalSubring` `t` includes `closure s` if and only if it includes `s`. -/
@[simp]
theorem closure_le {s : Set R} {t : NonUnitalSubring R} : closure s ≤ t ↔ s ⊆ t :=
  ⟨Set.Subset.trans subset_closure, fun h => sInf_le h⟩

/-- `NonUnitalSubring` closure of a set is monotone in its argument: if `s ⊆ t`,
then `closure s ≤ closure t`. -/
@[gcongr]
theorem closure_mono ⦃s t : Set R⦄ (h : s ⊆ t) : closure s ≤ closure t :=
  closure_le.2 <| Set.Subset.trans h subset_closure

theorem closure_eq_of_le {s : Set R} {t : NonUnitalSubring R} (h₁ : s ⊆ t) (h₂ : t ≤ closure s) :
    closure s = t :=
  le_antisymm (closure_le.2 h₁) h₂

/-- An induction principle for closure membership. If `p` holds for `0`, `1`, and all elements
of `s`, and is preserved under addition, negation, and multiplication, then `p` holds for all
elements of the closure of `s`. -/
@[elab_as_elim]
theorem closure_induction {s : Set R} {p : (x : R) → x ∈ closure s → Prop}
    (mem : ∀ (x) (hx : x ∈ s), p x (subset_closure hx)) (zero : p 0 (zero_mem _))
    (add : ∀ x y hx hy, p x hx → p y hy → p (x + y) (add_mem hx hy))
    (neg : ∀ x hx, p x hx → p (-x) (neg_mem hx))
    (mul : ∀ x y hx hy, p x hx → p y hy → p (x * y) (mul_mem hx hy))
    {x} (hx : x ∈ closure s)  : p x hx :=
  let K : NonUnitalSubring R :=
    { carrier := { x | ∃ hx, p x hx }
      mul_mem' := fun ⟨_, hpx⟩ ⟨_, hpy⟩ ↦ ⟨_, mul _ _ _ _ hpx hpy⟩
      add_mem' := fun ⟨_, hpx⟩ ⟨_, hpy⟩ ↦ ⟨_, add _ _ _ _ hpx hpy⟩
      neg_mem' := fun ⟨_, hpx⟩ ↦ ⟨_, neg _ _ hpx⟩
      zero_mem' := ⟨_, zero⟩ }
  closure_le (t := K) |>.mpr (fun y hy ↦ ⟨subset_closure hy, mem y hy⟩) hx |>.elim fun _ ↦ id

/-- The difference with `NonUnitalSubring.closure_induction` is that this acts on the
subtype. -/
@[elab_as_elim, deprecated closure_induction (since := "2024-10-11")]
theorem closure_induction' {s : Set R} {p : closure s → Prop} (a : closure s)
    (mem : ∀ (x) (hx : x ∈ s), p ⟨x, subset_closure hx⟩) (zero : p 0)
    (add : ∀ x y, p x → p y → p (x + y)) (neg : ∀ x, p x → p (-x))
    (mul : ∀ x y, p x → p y → p (x * y)) : p a :=
  Subtype.recOn a fun b hb => by
    induction hb using closure_induction with
    | mem x hx => exact mem x hx
    | zero => exact zero
    | add x y hx hy h₁ h₂ => exact add _ _ h₁ h₂
    | neg x hx h => exact neg _ h
    | mul x y hx hy h₁ h₂ => exact mul _ _ h₁ h₂

/-- An induction principle for closure membership, for predicates with two arguments. -/
@[elab_as_elim]
theorem closure_induction₂ {s : Set R} {p : (x y : R) → x ∈ closure s → y ∈ closure s → Prop}
    (mem_mem : ∀ (x) (y) (hx : x ∈ s) (hy : y ∈ s), p x y (subset_closure hx) (subset_closure hy))
    (zero_left : ∀ x hx, p 0 x (zero_mem _) hx) (zero_right : ∀ x hx, p x 0 hx (zero_mem _))
    (neg_left : ∀ x y hx hy, p x y hx hy → p (-x) y (neg_mem hx) hy)
    (neg_right : ∀ x y hx hy, p x y hx hy → p x (-y) hx (neg_mem hy))
    (add_left : ∀ x y z hx hy hz, p x z hx hz → p y z hy hz → p (x + y) z (add_mem hx hy) hz)
    (add_right : ∀ x y z hx hy hz, p x y hx hy → p x z hx hz → p x (y + z) hx (add_mem hy hz))
    (mul_left : ∀ x y z hx hy hz, p x z hx hz → p y z hy hz → p (x * y) z (mul_mem hx hy) hz)
    (mul_right : ∀ x y z hx hy hz, p x y hx hy → p x z hx hz → p x (y * z) hx (mul_mem hy hz))
    {x y : R} (hx : x ∈ closure s) (hy : y ∈ closure s) :
    p x y hx hy := by
  induction hy using closure_induction with
  | mem z hz => induction hx using closure_induction with
    | mem _ h => exact mem_mem _ _ h hz
    | zero => exact zero_left _ _
    | mul _ _ _ _ h₁ h₂ => exact mul_left _ _ _ _ _ _ h₁ h₂
    | add _ _ _ _ h₁ h₂ => exact add_left _ _ _ _ _ _ h₁ h₂
    | neg _ _ h => exact neg_left _ _ _ _ h
  | zero => exact zero_right x hx
  | mul _ _ _ _ h₁ h₂ => exact mul_right _ _ _ _ _ _ h₁ h₂
  | add _ _ _ _ h₁ h₂ => exact add_right _ _ _ _ _ _ h₁ h₂
  | neg _ _ h => exact neg_right _ _ _ _ h

theorem mem_closure_iff {s : Set R} {x} :
    x ∈ closure s ↔ x ∈ AddSubgroup.closure (Subsemigroup.closure s : Set R) :=
  ⟨fun h => by
    induction h using closure_induction with
    | mem _ hx => exact AddSubgroup.subset_closure (Subsemigroup.subset_closure hx)
    | zero => exact zero_mem _
    | add _ _ _ _ hx hy => exact add_mem hx hy
    | neg x _ hx => exact neg_mem hx
    | mul _ _ _hx _hy hx hy =>
      clear _hx _hy
      induction hx, hy using AddSubgroup.closure_induction₂ with
      | mem _ _ hx hy => exact AddSubgroup.subset_closure (mul_mem hx hy)
      | one_left => simpa using zero_mem _
      | one_right => simpa using zero_mem _
      | mul_left _ _ _ _ _ _ h₁ h₂ => simpa [add_mul] using add_mem h₁ h₂
      | mul_right _ _ _ _ _ _ h₁ h₂ => simpa [mul_add] using add_mem h₁ h₂
      | inv_left _ _ _ _ h => simpa [neg_mul] using neg_mem h
      | inv_right _ _ _ _ h => simpa [mul_neg] using neg_mem h,
  fun h => by
    induction h using AddSubgroup.closure_induction with
    | mem _ hx => induction hx using Subsemigroup.closure_induction with
      | mem _ h => exact subset_closure h
      | mul _ _ _ _ h₁ h₂ => exact mul_mem h₁ h₂
    | one => exact zero_mem _
    | mul _ _ _ _ h₁ h₂ => exact add_mem h₁ h₂
    | inv _ _ h => exact neg_mem h⟩

/-- If all elements of `s : Set A` commute pairwise, then `closure s` is a commutative ring. -/
def closureNonUnitalCommRingOfComm {R : Type u} [NonUnitalRing R] {s : Set R}
    (hcomm : ∀ a ∈ s, ∀ b ∈ s, a * b = b * a) : NonUnitalCommRing (closure s) :=
  { (closure s).toNonUnitalRing with
    mul_comm := fun ⟨x, hx⟩ ⟨y, hy⟩ => by
      ext
      simp only [MulMemClass.mk_mul_mk]
      induction hx, hy using closure_induction₂ with
      | mem_mem x y hx hy => exact hcomm x hx y hy
      | zero_left x _ => exact Commute.zero_left x
      | zero_right x _ => exact Commute.zero_right x
      | mul_left _ _ _ _ _ _ h₁ h₂ => exact Commute.mul_left h₁ h₂
      | mul_right _ _ _ _ _ _ h₁ h₂ => exact Commute.mul_right h₁ h₂
      | add_left _ _ _ _ _ _ h₁ h₂ => exact Commute.add_left h₁ h₂
      | add_right _ _ _ _ _ _ h₁ h₂ => exact Commute.add_right h₁ h₂
      | neg_left _ _ _ _ h => exact Commute.neg_left h
      | neg_right _ _ _ _ h => exact Commute.neg_right h }

variable (R)

/-- `closure` forms a Galois insertion with the coercion to set. -/
protected def gi : GaloisInsertion (@closure R _) SetLike.coe where
  choice s _ := closure s
  gc _s _t := closure_le
  le_l_u _s := subset_closure
  choice_eq _s _h := rfl

variable {R}

/-- Closure of a `NonUnitalSubring` `S` equals `S`. -/
@[simp]
theorem closure_eq (s : NonUnitalSubring R) : closure (s : Set R) = s :=
  (NonUnitalSubring.gi R).l_u_eq s

@[simp]
theorem closure_empty : closure (∅ : Set R) = ⊥ :=
  (NonUnitalSubring.gi R).gc.l_bot

@[simp]
theorem closure_univ : closure (Set.univ : Set R) = ⊤ :=
  @coe_top R _ ▸ closure_eq ⊤

theorem closure_union (s t : Set R) : closure (s ∪ t) = closure s ⊔ closure t :=
  (NonUnitalSubring.gi R).gc.l_sup

theorem closure_iUnion {ι} (s : ι → Set R) : closure (⋃ i, s i) = ⨆ i, closure (s i) :=
  (NonUnitalSubring.gi R).gc.l_iSup

theorem closure_sUnion (s : Set (Set R)) : closure (⋃₀ s) = ⨆ t ∈ s, closure t :=
  (NonUnitalSubring.gi R).gc.l_sSup

theorem map_sup (s t : NonUnitalSubring R) (f : F) : (s ⊔ t).map f = s.map f ⊔ t.map f :=
  (gc_map_comap f).l_sup

theorem map_iSup {ι : Sort*} (f : F) (s : ι → NonUnitalSubring R) :
    (iSup s).map f = ⨆ i, (s i).map f :=
  (gc_map_comap f).l_iSup

theorem map_inf (s t : NonUnitalSubring R) (f : F) (hf : Function.Injective f) :
    (s ⊓ t).map f = s.map f ⊓ t.map f := SetLike.coe_injective (Set.image_inter hf)

theorem map_iInf {ι : Sort*} [Nonempty ι] (f : F) (hf : Function.Injective f)
    (s : ι → NonUnitalSubring R) : (iInf s).map f = ⨅ i, (s i).map f := by
  apply SetLike.coe_injective
  simpa using (Set.injOn_of_injective hf).image_iInter_eq (s := SetLike.coe ∘ s)

theorem comap_inf (s t : NonUnitalSubring S) (f : F) : (s ⊓ t).comap f = s.comap f ⊓ t.comap f :=
  (gc_map_comap f).u_inf

theorem comap_iInf {ι : Sort*} (f : F) (s : ι → NonUnitalSubring S) :
    (iInf s).comap f = ⨅ i, (s i).comap f :=
  (gc_map_comap f).u_iInf

@[simp]
theorem map_bot (f : R →ₙ+* S) : (⊥ : NonUnitalSubring R).map f = ⊥ :=
  (gc_map_comap f).l_bot

@[simp]
theorem comap_top (f : R →ₙ+* S) : (⊤ : NonUnitalSubring S).comap f = ⊤ :=
  (gc_map_comap f).u_top

/-- Given `NonUnitalSubring`s `s`, `t` of rings `R`, `S` respectively, `s.prod t` is `s ×ˢ t`
as a `NonUnitalSubring` of `R × S`. -/
def prod (s : NonUnitalSubring R) (t : NonUnitalSubring S) : NonUnitalSubring (R × S) :=
  { s.toSubsemigroup.prod t.toSubsemigroup, s.toAddSubgroup.prod t.toAddSubgroup with
    carrier := s ×ˢ t }

@[norm_cast]
theorem coe_prod (s : NonUnitalSubring R) (t : NonUnitalSubring S) :
    (s.prod t : Set (R × S)) = (s : Set R) ×ˢ t :=
  rfl

theorem mem_prod {s : NonUnitalSubring R} {t : NonUnitalSubring S} {p : R × S} :
    p ∈ s.prod t ↔ p.1 ∈ s ∧ p.2 ∈ t :=
  Iff.rfl

@[mono]
theorem prod_mono ⦃s₁ s₂ : NonUnitalSubring R⦄ (hs : s₁ ≤ s₂) ⦃t₁ t₂ : NonUnitalSubring S⦄
    (ht : t₁ ≤ t₂) : s₁.prod t₁ ≤ s₂.prod t₂ :=
  Set.prod_mono hs ht

theorem prod_mono_right (s : NonUnitalSubring R) :
    Monotone fun t : NonUnitalSubring S => s.prod t :=
  prod_mono (le_refl s)

theorem prod_mono_left (t : NonUnitalSubring S) : Monotone fun s : NonUnitalSubring R => s.prod t :=
  fun _s₁ _s₂ hs => prod_mono hs (le_refl t)

theorem prod_top (s : NonUnitalSubring R) :
    s.prod (⊤ : NonUnitalSubring S) = s.comap (NonUnitalRingHom.fst R S) :=
  ext fun x => by simp [mem_prod, MonoidHom.coe_fst]

theorem top_prod (s : NonUnitalSubring S) :
    (⊤ : NonUnitalSubring R).prod s = s.comap (NonUnitalRingHom.snd R S) :=
  ext fun x => by simp [mem_prod, MonoidHom.coe_snd]

@[simp]
theorem top_prod_top : (⊤ : NonUnitalSubring R).prod (⊤ : NonUnitalSubring S) = ⊤ :=
  (top_prod _).trans <| comap_top _

/-- Product of `NonUnitalSubring`s is isomorphic to their product as rings. -/
def prodEquiv (s : NonUnitalSubring R) (t : NonUnitalSubring S) : s.prod t ≃+* s × t :=
  { Equiv.Set.prod (s : Set R) (t : Set S) with
    map_mul' := fun _ _ => rfl
    map_add' := fun _ _ => rfl }

/-- The underlying set of a non-empty directed Sup of `NonUnitalSubring`s is just a union of the
`NonUnitalSubring`s. Note that this fails without the directedness assumption (the union of two
`NonUnitalSubring`s is typically not a `NonUnitalSubring`) -/
theorem mem_iSup_of_directed {ι} [hι : Nonempty ι] {S : ι → NonUnitalSubring R}
    (hS : Directed (· ≤ ·) S) {x : R} : (x ∈ ⨆ i, S i) ↔ ∃ i, x ∈ S i := by
  refine ⟨?_, fun ⟨i, hi⟩ ↦ le_iSup S i hi⟩
  let U : NonUnitalSubring R :=
    NonUnitalSubring.mk' (⋃ i, (S i : Set R)) (⨆ i, (S i).toSubsemigroup) (⨆ i, (S i).toAddSubgroup)
      (Subsemigroup.coe_iSup_of_directed hS) (AddSubgroup.coe_iSup_of_directed hS)
  suffices ⨆ i, S i ≤ U by simpa [U] using @this x
  exact iSup_le fun i x hx ↦ Set.mem_iUnion.2 ⟨i, hx⟩

theorem coe_iSup_of_directed {ι} [Nonempty ι] {S : ι → NonUnitalSubring R}
    (hS : Directed (· ≤ ·) S) : ((⨆ i, S i : NonUnitalSubring R) : Set R) = ⋃ i, S i :=
  Set.ext fun x ↦ by simp [mem_iSup_of_directed hS]

theorem mem_sSup_of_directedOn {S : Set (NonUnitalSubring R)} (Sne : S.Nonempty)
    (hS : DirectedOn (· ≤ ·) S) {x : R} : x ∈ sSup S ↔ ∃ s ∈ S, x ∈ s := by
  haveI : Nonempty S := Sne.to_subtype
  simp only [sSup_eq_iSup', mem_iSup_of_directed hS.directed_val, SetCoe.exists, Subtype.coe_mk,
    exists_prop]

theorem coe_sSup_of_directedOn {S : Set (NonUnitalSubring R)} (Sne : S.Nonempty)
    (hS : DirectedOn (· ≤ ·) S) : (↑(sSup S) : Set R) = ⋃ s ∈ S, ↑s :=
  Set.ext fun x => by simp [mem_sSup_of_directedOn Sne hS]

theorem mem_map_equiv {f : R ≃+* S} {K : NonUnitalSubring R} {x : S} :
    x ∈ K.map (f : R →ₙ+* S) ↔ f.symm x ∈ K :=
  @Set.mem_image_equiv _ _ (K : Set R) f.toEquiv x

theorem map_equiv_eq_comap_symm (f : R ≃+* S) (K : NonUnitalSubring R) :
    K.map (f : R →ₙ+* S) = K.comap f.symm :=
  SetLike.coe_injective (f.toEquiv.image_eq_preimage K)

theorem comap_equiv_eq_map_symm (f : R ≃+* S) (K : NonUnitalSubring S) :
    K.comap (f : R →ₙ+* S) = K.map f.symm :=
  (map_equiv_eq_comap_symm f.symm K).symm

end NonUnitalSubring

namespace NonUnitalRingHom

variable {R : Type u} {S : Type v}
  [NonUnitalNonAssocRing R] [NonUnitalNonAssocRing S]

open NonUnitalSubring

/-- Restriction of a ring homomorphism to its range interpreted as a `NonUnitalSubring`.

This is the bundled version of `Set.rangeFactorization`. -/
def rangeRestrict (f : R →ₙ+* S) : R →ₙ+* f.range :=
  NonUnitalRingHom.codRestrict f f.range fun x => ⟨x, rfl⟩

@[simp]
theorem coe_rangeRestrict (f : R →ₙ+* S) (x : R) : (f.rangeRestrict x : S) = f x :=
  rfl

theorem rangeRestrict_surjective (f : R →ₙ+* S) : Function.Surjective f.rangeRestrict :=
  fun ⟨_y, hy⟩ =>
  let ⟨x, hx⟩ := mem_range.mp hy
  ⟨x, Subtype.ext hx⟩

theorem range_eq_top {f : R →ₙ+* S} :
    f.range = (⊤ : NonUnitalSubring S) ↔ Function.Surjective f :=
  SetLike.ext'_iff.trans <| Iff.trans (by rw [coe_range, coe_top]) Set.range_eq_univ

@[deprecated (since := "2024-11-11")] alias range_top_iff_surjective := range_eq_top

/-- The range of a surjective ring homomorphism is the whole of the codomain. -/
@[simp]
theorem range_eq_top_of_surjective (f : R →ₙ+* S) (hf : Function.Surjective f) :
    f.range = (⊤ : NonUnitalSubring S) :=
  range_eq_top.2 hf

@[deprecated (since := "2024-11-11")] alias range_top_of_surjective := range_eq_top_of_surjective

/-- The `NonUnitalSubring` of elements `x : R` such that `f x = g x`, i.e.,
  the equalizer of f and g as a `NonUnitalSubring` of R -/
def eqLocus (f g : R →ₙ+* S) : NonUnitalSubring R :=
  { (f : R →ₙ* S).eqLocus g, (f : R →+ S).eqLocus g with carrier := {x | f x = g x} }

@[simp]
theorem eqLocus_same (f : R →ₙ+* S) : f.eqLocus f = ⊤ :=
  SetLike.ext fun _ => eq_self_iff_true _

/-- If two ring homomorphisms are equal on a set, then they are equal on its
`NonUnitalSubring` closure. -/
theorem eqOn_set_closure {f g : R →ₙ+* S} {s : Set R} (h : Set.EqOn f g s) :
    Set.EqOn f g (closure s) :=
  show closure s ≤ f.eqLocus g from closure_le.2 h

theorem eq_of_eqOn_set_top {f g : R →ₙ+* S} (h : Set.EqOn f g (⊤ : NonUnitalSubring R)) : f = g :=
  ext fun _x => h trivial

theorem eq_of_eqOn_set_dense {s : Set R} (hs : closure s = ⊤) {f g : R →ₙ+* S} (h : s.EqOn f g) :
    f = g :=
  eq_of_eqOn_set_top <| hs ▸ eqOn_set_closure h

theorem closure_preimage_le (f : R →ₙ+* S) (s : Set S) : closure (f ⁻¹' s) ≤ (closure s).comap f :=
  closure_le.2 fun _x hx => SetLike.mem_coe.2 <| mem_comap.2 <| subset_closure hx

/-- The image under a ring homomorphism of the `NonUnitalSubring` generated by a set equals
the `NonUnitalSubring` generated by the image of the set. -/
theorem map_closure (f : R →ₙ+* S) (s : Set R) : (closure s).map f = closure (f '' s) :=
  Set.image_preimage.l_comm_of_u_comm (gc_map_comap f) (NonUnitalSubring.gi S).gc
    (NonUnitalSubring.gi R).gc fun _ ↦ rfl

end NonUnitalRingHom

namespace NonUnitalSubring

variable {R : Type u} {S : Type v}
  [NonUnitalNonAssocRing R] [NonUnitalNonAssocRing S]

open NonUnitalRingHom

@[simp]
theorem range_subtype (s : NonUnitalSubring R) : (NonUnitalSubringClass.subtype s).range = s :=
  SetLike.coe_injective <| (coe_srange _).trans Subtype.range_coe

theorem range_fst : NonUnitalRingHom.srange (fst R S) = ⊤ :=
  NonUnitalSubsemiring.range_fst

theorem range_snd : NonUnitalRingHom.srange (snd R S) = ⊤ :=
  NonUnitalSubsemiring.range_snd

end NonUnitalSubring

namespace RingEquiv

variable {R : Type u} {S : Type v} [NonUnitalRing R] [NonUnitalRing S] {s t : NonUnitalSubring R}

/-- Makes the identity isomorphism from a proof two `NonUnitalSubring`s of a multiplicative
    monoid are equal. -/
def nonUnitalSubringCongr (h : s = t) : s ≃+* t :=
  {
    Equiv.setCongr <| congr_arg _ h with
    map_mul' := fun _ _ => rfl
    map_add' := fun _ _ => rfl }

/-- Restrict a ring homomorphism with a left inverse to a ring isomorphism to its
`RingHom.range`. -/
def ofLeftInverse' {g : S → R} {f : R →ₙ+* S} (h : Function.LeftInverse g f) : R ≃+* f.range :=
  { f.rangeRestrict with
    toFun := fun x => f.rangeRestrict x
    invFun := fun x => (g ∘ NonUnitalSubringClass.subtype f.range) x
    left_inv := h
    right_inv := fun x =>
      Subtype.ext <|
        let ⟨x', hx'⟩ := NonUnitalRingHom.mem_range.mp x.prop
        show f (g x) = x by rw [← hx', h x'] }

@[simp]
theorem ofLeftInverse'_apply {g : S → R} {f : R →ₙ+* S} (h : Function.LeftInverse g f) (x : R) :
    ↑(ofLeftInverse' h x) = f x :=
  rfl

@[simp]
theorem ofLeftInverse'_symm_apply {g : S → R} {f : R →ₙ+* S} (h : Function.LeftInverse g f)
    (x : f.range) : (ofLeftInverse' h).symm x = g x :=
  rfl

end RingEquiv

namespace NonUnitalSubring

variable {F : Type w} {R : Type u} {S : Type v}
  [NonUnitalNonAssocRing R] [NonUnitalNonAssocRing S]
  [FunLike F R S] [NonUnitalRingHomClass F R S]

theorem closure_preimage_le (f : F) (s : Set S) :
    closure ((f : R → S) ⁻¹' s) ≤ (closure s).comap f :=
  closure_le.2 fun _x hx => SetLike.mem_coe.2 <| mem_comap.2 <| subset_closure hx

end NonUnitalSubring

end Hom<|MERGE_RESOLUTION|>--- conflicted
+++ resolved
@@ -350,13 +350,8 @@
 
 /-- The center of a (not necessarily uintal or associative) ring
 is isomorphic to the center of its opposite. -/
-<<<<<<< HEAD
-@[simps!] def centerMulOppositeEquiv : center Rᵐᵒᵖ ≃+* center R :=
-  NonUnitalSubsemiring.centerMulOppositeEquiv
-=======
 @[simps!] def centerToMulOpposite : center R ≃+* center Rᵐᵒᵖ :=
   NonUnitalSubsemiring.centerToMulOpposite
->>>>>>> b9c7233c
 
 end NonUnitalNonAssocRing
 
