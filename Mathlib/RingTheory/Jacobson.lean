/-
Copyright (c) 2020 Devon Tuma. All rights reserved.
Released under Apache 2.0 license as described in the file LICENSE.
Authors: Devon Tuma
-/
import Mathlib.RingTheory.Localization.Away.Basic
import Mathlib.RingTheory.Ideal.Over
import Mathlib.RingTheory.JacobsonIdeal

#align_import ring_theory.jacobson from "leanprover-community/mathlib"@"a7c017d750512a352b623b1824d75da5998457d0"

/-!
# Jacobson Rings
The following conditions are equivalent for a ring `R`:
1. Every radical ideal `I` is equal to its Jacobson radical
2. Every radical ideal `I` can be written as an intersection of maximal ideals
3. Every prime ideal `I` is equal to its Jacobson radical
Any ring satisfying any of these equivalent conditions is said to be Jacobson.
Some particular examples of Jacobson rings are also proven.
`isJacobson_quotient` says that the quotient of a Jacobson ring is Jacobson.
`isJacobson_localization` says the localization of a Jacobson ring to a single element is Jacobson.
`isJacobson_polynomial_iff_isJacobson` says polynomials over a Jacobson ring form a Jacobson ring.
## Main definitions
Let `R` be a commutative ring. Jacobson rings are defined using the first of the above conditions
* `IsJacobson R` is the proposition that `R` is a Jacobson ring. It is a class,
  implemented as the predicate that for any ideal, `I.isRadical` implies `I.jacobson = I`.

## Main statements
* `isJacobson_iff_prime_eq` is the equivalence between conditions 1 and 3 above.
* `isJacobson_iff_sInf_maximal` is the equivalence between conditions 1 and 2 above.
* `isJacobson_of_surjective` says that if `R` is a Jacobson ring and `f : R →+* S` is surjective,
  then `S` is also a Jacobson ring
* `MvPolynomial.isJacobson` says that multi-variate polynomials over a Jacobson ring are Jacobson.
## Tags
Jacobson, Jacobson Ring
-/

set_option autoImplicit true

universe u
namespace Ideal

open Polynomial

open Polynomial

section IsJacobson

variable {R S : Type*} [CommRing R] [CommRing S] {I : Ideal R}

/-- A ring is a Jacobson ring if for every radical ideal `I`,
 the Jacobson radical of `I` is equal to `I`.
 See `isJacobson_iff_prime_eq` and `isJacobson_iff_sInf_maximal` for equivalent definitions. -/
class IsJacobson (R : Type*) [CommRing R] : Prop where
  out' : ∀ I : Ideal R, I.IsRadical → I.jacobson = I
#align ideal.is_jacobson Ideal.IsJacobson

theorem isJacobson_iff {R} [CommRing R] :
    IsJacobson R ↔ ∀ I : Ideal R, I.IsRadical → I.jacobson = I :=
  ⟨fun h => h.1, fun h => ⟨h⟩⟩
#align ideal.is_jacobson_iff Ideal.isJacobson_iff

theorem IsJacobson.out {R} [CommRing R] :
    IsJacobson R → ∀ {I : Ideal R}, I.IsRadical → I.jacobson = I :=
  isJacobson_iff.1
#align ideal.is_jacobson.out Ideal.IsJacobson.out

/-- A ring is a Jacobson ring if and only if for all prime ideals `P`,
 the Jacobson radical of `P` is equal to `P`. -/
theorem isJacobson_iff_prime_eq : IsJacobson R ↔ ∀ P : Ideal R, IsPrime P → P.jacobson = P := by
  refine' isJacobson_iff.trans ⟨fun h I hI => h I hI.isRadical, _⟩
  refine fun h I hI ↦ le_antisymm (fun x hx ↦ ?_) (fun x hx ↦ mem_sInf.mpr fun _ hJ ↦ hJ.left hx)
  rw [← hI.radical, radical_eq_sInf I, mem_sInf]
  intro P hP
  rw [Set.mem_setOf_eq] at hP
  erw [mem_sInf] at hx
  erw [← h P hP.right, mem_sInf]
  exact fun J hJ => hx ⟨le_trans hP.left hJ.left, hJ.right⟩
#align ideal.is_jacobson_iff_prime_eq Ideal.isJacobson_iff_prime_eq

/-- A ring `R` is Jacobson if and only if for every prime ideal `I`,
 `I` can be written as the infimum of some collection of maximal ideals.
 Allowing ⊤ in the set `M` of maximal ideals is equivalent, but makes some proofs cleaner. -/
theorem isJacobson_iff_sInf_maximal : IsJacobson R ↔ ∀ {I : Ideal R}, I.IsPrime →
    ∃ M : Set (Ideal R), (∀ J ∈ M, IsMaximal J ∨ J = ⊤) ∧ I = sInf M :=
  ⟨fun H _I h => eq_jacobson_iff_sInf_maximal.1 (H.out h.isRadical), fun H =>
    isJacobson_iff_prime_eq.2 fun _P hP => eq_jacobson_iff_sInf_maximal.2 (H hP)⟩
#align ideal.is_jacobson_iff_Inf_maximal Ideal.isJacobson_iff_sInf_maximal

theorem isJacobson_iff_sInf_maximal' : IsJacobson R ↔ ∀ {I : Ideal R}, I.IsPrime →
    ∃ M : Set (Ideal R), (∀ J ∈ M, ∀ (K : Ideal R), J < K → K = ⊤) ∧ I = sInf M :=
  ⟨fun H _I h => eq_jacobson_iff_sInf_maximal'.1 (H.out h.isRadical), fun H =>
    isJacobson_iff_prime_eq.2 fun _P hP => eq_jacobson_iff_sInf_maximal'.2 (H hP)⟩
#align ideal.is_jacobson_iff_Inf_maximal' Ideal.isJacobson_iff_sInf_maximal'

theorem radical_eq_jacobson [H : IsJacobson R] (I : Ideal R) : I.radical = I.jacobson :=
  le_antisymm (le_sInf fun _J ⟨hJ, hJ_max⟩ => (IsPrime.radical_le_iff hJ_max.isPrime).mpr hJ)
    (H.out (radical_isRadical I) ▸ jacobson_mono le_radical)
#align ideal.radical_eq_jacobson Ideal.radical_eq_jacobson

/-- Fields have only two ideals, and the condition holds for both of them. -/
instance (priority := 100) isJacobson_field {K : Type*} [Field K] : IsJacobson K :=
  ⟨fun I _ => Or.recOn (eq_bot_or_top I)
    (fun h => le_antisymm (sInf_le ⟨le_rfl, h.symm ▸ bot_isMaximal⟩) (h.symm ▸ bot_le)) fun h =>
      by rw [h, jacobson_eq_top_iff]⟩
#align ideal.is_jacobson_field Ideal.isJacobson_field

theorem isJacobson_of_surjective [H : IsJacobson R] :
    (∃ f : R →+* S, Function.Surjective ↑f) → IsJacobson S := by
  rintro ⟨f, hf⟩
  rw [isJacobson_iff_sInf_maximal]
  intro p hp
  use map f '' { J : Ideal R | comap f p ≤ J ∧ J.IsMaximal }
  use fun j ⟨J, hJ, hmap⟩ => hmap ▸ (map_eq_top_or_isMaximal_of_surjective f hf hJ.right).symm
  have : p = map f (comap f p).jacobson :=
    (IsJacobson.out' _ <| hp.isRadical.comap f).symm ▸ (map_comap_of_surjective f hf p).symm
  exact this.trans (map_sInf hf fun J ⟨hJ, _⟩ => le_trans (Ideal.ker_le_comap f) hJ)
#align ideal.is_jacobson_of_surjective Ideal.isJacobson_of_surjective

instance (priority := 100) isJacobson_quotient [IsJacobson R] : IsJacobson (R ⧸ I) :=
  isJacobson_of_surjective ⟨Quotient.mk I, by
    rintro ⟨x⟩
    use x
    rfl⟩
#align ideal.is_jacobson_quotient Ideal.isJacobson_quotient

theorem isJacobson_iso (e : R ≃+* S) : IsJacobson R ↔ IsJacobson S :=
  ⟨fun h => @isJacobson_of_surjective _ _ _ _ h ⟨(e : R →+* S), e.surjective⟩, fun h =>
    @isJacobson_of_surjective _ _ _ _ h ⟨(e.symm : S →+* R), e.symm.surjective⟩⟩
#align ideal.is_jacobson_iso Ideal.isJacobson_iso

theorem isJacobson_of_isIntegral [Algebra R S] (hRS : Algebra.IsIntegral R S) (hR : IsJacobson R) :
    IsJacobson S := by
  rw [isJacobson_iff_prime_eq]
  intro P hP
  by_cases hP_top : comap (algebraMap R S) P = ⊤
  · simp [comap_eq_top_iff.1 hP_top]
  · haveI : Nontrivial (R ⧸ comap (algebraMap R S) P) := Quotient.nontrivial hP_top
    rw [jacobson_eq_iff_jacobson_quotient_eq_bot]
<<<<<<< HEAD
    refine' eq_bot_of_comap_eq_bot (Algebra.IsIntegral.quotient hRS) _
=======
    refine' eq_bot_of_comap_eq_bot hRS.quotient _
>>>>>>> 36fe2fcd
    rw [eq_bot_iff, ← jacobson_eq_iff_jacobson_quotient_eq_bot.1
      ((isJacobson_iff_prime_eq.1 hR) (comap (algebraMap R S) P) (comap_isPrime _ _)),
      comap_jacobson]
    refine' sInf_le_sInf fun J hJ => _
    simp only [true_and_iff, Set.mem_image, bot_le, Set.mem_setOf_eq]
    have : J.IsMaximal := by simpa using hJ
<<<<<<< HEAD
    exact exists_ideal_over_maximal_of_isIntegral (Algebra.IsIntegral.quotient hRS) J
=======
    exact exists_ideal_over_maximal_of_isIntegral hRS.quotient J
>>>>>>> 36fe2fcd
      (comap_bot_le_of_injective _ algebraMap_quotient_injective)
#align ideal.is_jacobson_of_is_integral Ideal.isJacobson_of_isIntegral

theorem isJacobson_of_isIntegral' (f : R →+* S) (hf : f.IsIntegral) (hR : IsJacobson R) :
    IsJacobson S := @isJacobson_of_isIntegral _ _ _ _ f.toAlgebra hf hR
#align ideal.is_jacobson_of_is_integral' Ideal.isJacobson_of_isIntegral'

end IsJacobson

section Localization

open IsLocalization Submonoid

variable {R S : Type*} [CommRing R] [CommRing S] {I : Ideal R}

variable (y : R) [Algebra R S] [IsLocalization.Away y S]

theorem disjoint_powers_iff_not_mem (hI : I.IsRadical) :
    Disjoint (Submonoid.powers y : Set R) ↑I ↔ y ∉ I.1 := by
  refine'
    ⟨fun h => Set.disjoint_left.1 h (mem_powers _), fun h => disjoint_iff.mpr (eq_bot_iff.mpr _)⟩
  rintro x ⟨⟨n, rfl⟩, hx'⟩
  exact h (hI <| mem_radical_of_pow_mem <| le_radical hx')
#align ideal.disjoint_powers_iff_not_mem Ideal.disjoint_powers_iff_not_mem

variable (S)

/-- If `R` is a Jacobson ring, then maximal ideals in the localization at `y`
correspond to maximal ideals in the original ring `R` that don't contain `y`.
This lemma gives the correspondence in the particular case of an ideal and its comap.
See `le_relIso_of_maximal` for the more general relation isomorphism -/
theorem isMaximal_iff_isMaximal_disjoint [H : IsJacobson R] (J : Ideal S) :
    J.IsMaximal ↔ (comap (algebraMap R S) J).IsMaximal ∧ y ∉ Ideal.comap (algebraMap R S) J := by
  constructor
  · refine' fun h => ⟨_, fun hy =>
      h.ne_top (Ideal.eq_top_of_isUnit_mem _ hy (map_units _ ⟨y, Submonoid.mem_powers _⟩))⟩
    have hJ : J.IsPrime := IsMaximal.isPrime h
    rw [isPrime_iff_isPrime_disjoint (Submonoid.powers y)] at hJ
    have : y ∉ (comap (algebraMap R S) J).1 := Set.disjoint_left.1 hJ.right (Submonoid.mem_powers _)
    erw [← H.out hJ.left.isRadical, mem_sInf] at this
    push_neg at this
    rcases this with ⟨I, hI, hI'⟩
    convert hI.right
    by_cases hJ : J = map (algebraMap R S) I
    · rw [hJ, comap_map_of_isPrime_disjoint (powers y) S I (IsMaximal.isPrime hI.right)]
      rwa [disjoint_powers_iff_not_mem y hI.right.isPrime.isRadical]
    · have hI_p : (map (algebraMap R S) I).IsPrime := by
        refine' isPrime_of_isPrime_disjoint (powers y) _ I hI.right.isPrime _
        rwa [disjoint_powers_iff_not_mem y hI.right.isPrime.isRadical]
      have : J ≤ map (algebraMap R S) I := map_comap (Submonoid.powers y) S J ▸ map_mono hI.left
      exact absurd (h.1.2 _ (lt_of_le_of_ne this hJ)) hI_p.1
  · refine' fun h => ⟨⟨fun hJ => h.1.ne_top (eq_top_iff.2 _), fun I hI => _⟩⟩
    · rwa [eq_top_iff, ← (IsLocalization.orderEmbedding (powers y) S).le_iff_le] at hJ
    · have := congr_arg (map (algebraMap R S)) (h.1.1.2 _ ⟨comap_mono (le_of_lt hI), ?_⟩)
      rwa [map_comap (powers y) S I, map_top] at this
      refine' fun hI' => hI.right _
      rw [← map_comap (powers y) S I, ← map_comap (powers y) S J]
      exact map_mono hI'
#align ideal.is_maximal_iff_is_maximal_disjoint Ideal.isMaximal_iff_isMaximal_disjoint

variable {S}

/-- If `R` is a Jacobson ring, then maximal ideals in the localization at `y`
correspond to maximal ideals in the original ring `R` that don't contain `y`.
This lemma gives the correspondence in the particular case of an ideal and its map.
See `le_relIso_of_maximal` for the more general statement, and the reverse of this implication -/
theorem isMaximal_of_isMaximal_disjoint [IsJacobson R] (I : Ideal R) (hI : I.IsMaximal)
    (hy : y ∉ I) : (map (algebraMap R S) I).IsMaximal := by
  rw [isMaximal_iff_isMaximal_disjoint S y,
    comap_map_of_isPrime_disjoint (powers y) S I (IsMaximal.isPrime hI)
      ((disjoint_powers_iff_not_mem y hI.isPrime.isRadical).2 hy)]
  exact ⟨hI, hy⟩
#align ideal.is_maximal_of_is_maximal_disjoint Ideal.isMaximal_of_isMaximal_disjoint

/-- If `R` is a Jacobson ring, then maximal ideals in the localization at `y`
correspond to maximal ideals in the original ring `R` that don't contain `y` -/
def orderIsoOfMaximal [IsJacobson R] :
    { p : Ideal S // p.IsMaximal } ≃o { p : Ideal R // p.IsMaximal ∧ y ∉ p } where
  toFun p := ⟨Ideal.comap (algebraMap R S) p.1, (isMaximal_iff_isMaximal_disjoint S y p.1).1 p.2⟩
  invFun p := ⟨Ideal.map (algebraMap R S) p.1, isMaximal_of_isMaximal_disjoint y p.1 p.2.1 p.2.2⟩
  left_inv J := Subtype.eq (map_comap (powers y) S J)
  right_inv I := Subtype.eq (comap_map_of_isPrime_disjoint _ _ I.1 (IsMaximal.isPrime I.2.1)
    ((disjoint_powers_iff_not_mem y I.2.1.isPrime.isRadical).2 I.2.2))
  map_rel_iff' {I I'} := ⟨fun h => show I.val ≤ I'.val from
    map_comap (powers y) S I.val ▸ map_comap (powers y) S I'.val ▸ Ideal.map_mono h,
    fun h _ hx => h hx⟩
#align ideal.order_iso_of_maximal Ideal.orderIsoOfMaximal

/-- If `S` is the localization of the Jacobson ring `R` at the submonoid generated by `y : R`, then
`S` is Jacobson. -/
theorem isJacobson_localization [H : IsJacobson R] : IsJacobson S := by
  rw [isJacobson_iff_prime_eq]
  refine' fun P' hP' => le_antisymm _ le_jacobson
  obtain ⟨hP', hPM⟩ := (IsLocalization.isPrime_iff_isPrime_disjoint (powers y) S P').mp hP'
  have hP := H.out hP'.isRadical
  refine' (IsLocalization.map_comap (powers y) S P'.jacobson).ge.trans
    ((map_mono _).trans (IsLocalization.map_comap (powers y) S P').le)
  have : sInf { I : Ideal R | comap (algebraMap R S) P' ≤ I ∧ I.IsMaximal ∧ y ∉ I } ≤
      comap (algebraMap R S) P' := by
    intro x hx
    have hxy : x * y ∈ (comap (algebraMap R S) P').jacobson := by
      rw [Ideal.jacobson, mem_sInf]
      intro J hJ
      by_cases y ∈ J
      · exact J.mul_mem_left x h
      · exact J.mul_mem_right y ((mem_sInf.1 hx) ⟨hJ.left, ⟨hJ.right, h⟩⟩)
    rw [hP] at hxy
    cases' hP'.mem_or_mem hxy with hxy hxy
    · exact hxy
    · exact (hPM.le_bot ⟨Submonoid.mem_powers _, hxy⟩).elim
  refine' le_trans _ this
  rw [Ideal.jacobson, comap_sInf', sInf_eq_iInf]
  refine' iInf_le_iInf_of_subset fun I hI => ⟨map (algebraMap R S) I, ⟨_, _⟩⟩
  · exact ⟨le_trans (le_of_eq (IsLocalization.map_comap (powers y) S P').symm) (map_mono hI.1),
      isMaximal_of_isMaximal_disjoint y _ hI.2.1 hI.2.2⟩
  · exact IsLocalization.comap_map_of_isPrime_disjoint _ S I (IsMaximal.isPrime hI.2.1)
      ((disjoint_powers_iff_not_mem y hI.2.1.isPrime.isRadical).2 hI.2.2)
#align ideal.is_jacobson_localization Ideal.isJacobson_localization

end Localization

namespace Polynomial

open Polynomial

section CommRing

-- Porting note: move to better place
-- Porting note: make `S` and `T` universe polymorphic
lemma Subring.mem_closure_image_of {S T : Type*} [CommRing S] [CommRing T] (g : S →+* T)
    (u : Set S) (x : S) (hx : x ∈ Subring.closure u) : g x ∈ Subring.closure (g '' u) := by
  rw [Subring.mem_closure] at hx ⊢
  intro T₁ h₁
  rw [← Subring.mem_comap]
  apply hx
  simp only [Subring.coe_comap, ← Set.image_subset_iff, SetLike.mem_coe]
  exact h₁

-- Porting note: move to better place
lemma mem_closure_X_union_C {R : Type*} [Ring R] (p : R[X]) :
    p ∈ Subring.closure (insert X {f | f.degree ≤ 0} : Set R[X]) := by
  refine' Polynomial.induction_on p _ _ _
  · intro r
    apply Subring.subset_closure
    apply Set.mem_insert_of_mem
    exact degree_C_le
  · intros p1 p2 h1 h2
    exact Subring.add_mem _ h1 h2
  · intros n r hr
    rw [pow_succ', ← mul_assoc]
    apply Subring.mul_mem _ hr
    apply Subring.subset_closure
    apply Set.mem_insert

variable {R S : Type*} [CommRing R] [CommRing S] [IsDomain S]

variable {Rₘ Sₘ : Type*} [CommRing Rₘ] [CommRing Sₘ]

/-- If `I` is a prime ideal of `R[X]` and `pX ∈ I` is a non-constant polynomial,
  then the map `R →+* R[x]/I` descends to an integral map when localizing at `pX.leadingCoeff`.
  In particular `X` is integral because it satisfies `pX`, and constants are trivially integral,
  so integrality of the entire extension follows by closure under addition and multiplication. -/
theorem isIntegral_isLocalization_polynomial_quotient
    (P : Ideal R[X]) (pX : R[X]) (hpX : pX ∈ P) [Algebra (R ⧸ P.comap (C : R →+* R[X])) Rₘ]
    [IsLocalization.Away (pX.map (Quotient.mk (P.comap (C : R →+* R[X])))).leadingCoeff Rₘ]
    [Algebra (R[X] ⧸ P) Sₘ] [IsLocalization ((Submonoid.powers (pX.map (Quotient.mk (P.comap
      (C : R →+* R[X])))).leadingCoeff).map (quotientMap P C le_rfl) : Submonoid (R[X] ⧸ P)) Sₘ] :
    (IsLocalization.map Sₘ (quotientMap P C le_rfl) (Submonoid.powers (pX.map (Quotient.mk (P.comap
      (C : R →+* R[X])))).leadingCoeff).le_comap_map : Rₘ →+* Sₘ).IsIntegral := by
  let P' : Ideal R := P.comap C
  let M : Submonoid (R ⧸ P') :=
    Submonoid.powers (pX.map (Quotient.mk (P.comap (C : R →+* R[X])))).leadingCoeff
  let M' : Submonoid (R[X] ⧸ P) :=
    (Submonoid.powers (pX.map (Quotient.mk (P.comap (C : R →+* R[X])))).leadingCoeff).map
      (quotientMap P C le_rfl)
  let φ : R ⧸ P' →+* R[X] ⧸ P := quotientMap P C le_rfl
  let φ' : Rₘ →+* Sₘ := IsLocalization.map Sₘ φ M.le_comap_map
  have hφ' : φ.comp (Quotient.mk P') = (Quotient.mk P).comp C := rfl
  intro p
  obtain ⟨⟨p', ⟨q, hq⟩⟩, hp⟩ := IsLocalization.surj M' p
  suffices φ'.IsIntegralElem (algebraMap (R[X] ⧸ P) Sₘ p') by
    obtain ⟨q', hq', rfl⟩ := hq
    obtain ⟨q'', hq''⟩ := isUnit_iff_exists_inv'.1 (IsLocalization.map_units Rₘ (⟨q', hq'⟩ : M))
    refine (hp.symm ▸ this).of_mul_unit φ' p (algebraMap (R[X] ⧸ P) Sₘ (φ q')) q'' ?_
    rw [← φ'.map_one, ← congr_arg φ' hq'', φ'.map_mul, ← φ'.comp_apply]
    simp only [IsLocalization.map_comp _]
    rw [RingHom.comp_apply]
  dsimp at hp
  refine' @IsIntegral.of_mem_closure'' Rₘ _ Sₘ _ φ'
    ((algebraMap (R[X] ⧸ P) Sₘ).comp (Quotient.mk P) '' insert X { p | p.degree ≤ 0 }) _
    ((algebraMap (R[X] ⧸ P) Sₘ) p') _
  · rintro x ⟨p, hp, rfl⟩
    simp only [Set.mem_insert_iff] at hp
    cases' hp with hy hy
    · rw [hy]
      refine' φ.isIntegralElem_localization_at_leadingCoeff ((Quotient.mk P) X)
        (pX.map (Quotient.mk P')) _ M _
      · rwa [eval₂_map, hφ', ← hom_eval₂, Quotient.eq_zero_iff_mem, eval₂_C_X]
      · use 1
        simp only [pow_one]
    · rw [Set.mem_setOf_eq, degree_le_zero_iff] at hy
      -- Porting note: was `refine' hy.symm ▸`
      -- `⟨X - C (algebraMap _ _ ((Quotient.mk P') (p.coeff 0))), monic_X_sub_C _, _⟩`
      rw [hy]
      use X - C (algebraMap (R ⧸ P') Rₘ ((Quotient.mk P') (p.coeff 0)))
      constructor
      · apply monic_X_sub_C
      · simp only [eval₂_sub, eval₂_X, eval₂_C]
        rw [sub_eq_zero, ← φ'.comp_apply]
        simp only [IsLocalization.map_comp _]
        rfl
  · obtain ⟨p, rfl⟩ := Quotient.mk_surjective p'
    rw [← RingHom.comp_apply]
    apply Subring.mem_closure_image_of
    apply Polynomial.mem_closure_X_union_C
#align ideal.polynomial.is_integral_is_localization_polynomial_quotient Ideal.Polynomial.isIntegral_isLocalization_polynomial_quotient

/-- If `f : R → S` descends to an integral map in the localization at `x`,
  and `R` is a Jacobson ring, then the intersection of all maximal ideals in `S` is trivial -/
theorem jacobson_bot_of_integral_localization {R : Type*} [CommRing R] [IsDomain R] [IsJacobson R]
    (Rₘ Sₘ : Type*) [CommRing Rₘ] [CommRing Sₘ] (φ : R →+* S) (hφ : Function.Injective ↑φ) (x : R)
    (hx : x ≠ 0) [Algebra R Rₘ] [IsLocalization.Away x Rₘ] [Algebra S Sₘ]
    [IsLocalization ((Submonoid.powers x).map φ : Submonoid S) Sₘ]
    (hφ' :
      RingHom.IsIntegral (IsLocalization.map Sₘ φ (Submonoid.powers x).le_comap_map : Rₘ →+* Sₘ)) :
    (⊥ : Ideal S).jacobson = (⊥ : Ideal S) := by
  have hM : ((Submonoid.powers x).map φ : Submonoid S) ≤ nonZeroDivisors S :=
    map_le_nonZeroDivisors_of_injective φ hφ (powers_le_nonZeroDivisors_of_noZeroDivisors hx)
  letI : IsDomain Sₘ := IsLocalization.isDomain_of_le_nonZeroDivisors _ hM
  let φ' : Rₘ →+* Sₘ := IsLocalization.map _ φ (Submonoid.powers x).le_comap_map
  suffices ∀ I : Ideal Sₘ, I.IsMaximal → (I.comap (algebraMap S Sₘ)).IsMaximal by
    have hϕ' : comap (algebraMap S Sₘ) (⊥ : Ideal Sₘ) = (⊥ : Ideal S) := by
      rw [← RingHom.ker_eq_comap_bot, ← RingHom.injective_iff_ker_eq_bot]
      exact IsLocalization.injective Sₘ hM
    have hSₘ : IsJacobson Sₘ := isJacobson_of_isIntegral' φ' hφ' (isJacobson_localization x)
    refine' eq_bot_iff.mpr (le_trans _ (le_of_eq hϕ'))
    rw [← hSₘ.out isRadical_bot_of_noZeroDivisors, comap_jacobson]
    exact sInf_le_sInf fun j hj => ⟨bot_le,
      let ⟨J, hJ⟩ := hj
      hJ.2 ▸ this J hJ.1.2⟩
  intro I hI
  -- Remainder of the proof is pulling and pushing ideals around the square and the quotient square
  haveI : (I.comap (algebraMap S Sₘ)).IsPrime := comap_isPrime _ I
  haveI : (I.comap φ').IsPrime := comap_isPrime φ' I
  haveI : (⊥ : Ideal (S ⧸ I.comap (algebraMap S Sₘ))).IsPrime := bot_prime
  have hcomm : φ'.comp (algebraMap R Rₘ) = (algebraMap S Sₘ).comp φ := IsLocalization.map_comp _
  let f := quotientMap (I.comap (algebraMap S Sₘ)) φ le_rfl
  let g := quotientMap I (algebraMap S Sₘ) le_rfl
  have := isMaximal_comap_of_isIntegral_of_isMaximal' φ' hφ' I hI
  have := ((isMaximal_iff_isMaximal_disjoint Rₘ x _).1 this).left
  have : ((I.comap (algebraMap S Sₘ)).comap φ).IsMaximal := by
    rwa [comap_comap, hcomm, ← comap_comap] at this
  rw [← bot_quotient_isMaximal_iff] at this ⊢
  refine' isMaximal_of_isIntegral_of_isMaximal_comap' f _ ⊥
    ((eq_bot_iff.2 (comap_bot_le_of_injective f quotientMap_injective)).symm ▸ this)
  exact RingHom.IsIntegral.tower_bot f g quotientMap_injective
    ((comp_quotientMap_eq_of_comp_eq hcomm I).symm ▸
      (RingHom.isIntegral_of_surjective _
        (IsLocalization.surjective_quotientMap_of_maximal_of_localization (Submonoid.powers x) Rₘ
          (by rwa [comap_comap, hcomm, ← bot_quotient_isMaximal_iff]))).trans _ _ (hφ'.quotient _))
#align ideal.polynomial.jacobson_bot_of_integral_localization Ideal.Polynomial.jacobson_bot_of_integral_localization

/-- Used to bootstrap the proof of `isJacobson_polynomial_iff_isJacobson`.
  That theorem is more general and should be used instead of this one. -/
private theorem isJacobson_polynomial_of_domain (R : Type*) [CommRing R] [IsDomain R]
    [hR : IsJacobson R] (P : Ideal R[X]) [IsPrime P] (hP : ∀ x : R, C x ∈ P → x = 0) :
    P.jacobson = P := by
  by_cases Pb : P = ⊥
  · exact Pb.symm ▸
      jacobson_bot_polynomial_of_jacobson_bot (hR.out isRadical_bot_of_noZeroDivisors)
  · rw [jacobson_eq_iff_jacobson_quotient_eq_bot]
    let P' := P.comap (C : R →+* R[X])
    haveI : P'.IsPrime := comap_isPrime C P
    haveI hR' : IsJacobson (R ⧸ P') := by infer_instance
    obtain ⟨p, pP, p0⟩ := exists_nonzero_mem_of_ne_bot Pb hP
    let x := (Polynomial.map (Quotient.mk P') p).leadingCoeff
    have hx : x ≠ 0 := by rwa [Ne.def, leadingCoeff_eq_zero]
    let φ : R ⧸ P' →+* R[X] ⧸ P := Ideal.quotientMap P (C : R →+* R[X]) le_rfl
    let hφ : Function.Injective ↑φ := quotientMap_injective
    let Rₘ := Localization.Away x
    let Sₘ := (Localization ((Submonoid.powers x).map φ : Submonoid (R[X] ⧸ P)))
    refine' jacobson_bot_of_integral_localization (S := R[X] ⧸ P) (R := R ⧸ P') Rₘ Sₘ _ hφ _ hx _
    haveI islocSₘ : IsLocalization (Submonoid.map φ (Submonoid.powers x)) Sₘ := by infer_instance
    exact @isIntegral_isLocalization_polynomial_quotient R _ Rₘ Sₘ _ _ P p pP _ _ _ islocSₘ

theorem isJacobson_polynomial_of_isJacobson (hR : IsJacobson R) : IsJacobson R[X] := by
  rw [isJacobson_iff_prime_eq]
  intro I hI
  let R' : Subring (R[X] ⧸ I) := ((Quotient.mk I).comp C).range
  let i : R →+* R' := ((Quotient.mk I).comp C).rangeRestrict
  have hi : Function.Surjective ↑i := ((Quotient.mk I).comp C).rangeRestrict_surjective
  have hi' : RingHom.ker (mapRingHom i) ≤ I
  · intro f hf
    apply polynomial_mem_ideal_of_coeff_mem_ideal I f
    intro n
    replace hf := congrArg (fun g : Polynomial ((Quotient.mk I).comp C).range => g.coeff n) hf
    change (Polynomial.map ((Quotient.mk I).comp C).rangeRestrict f).coeff n = 0 at hf
    rw [coeff_map, Subtype.ext_iff] at hf
    rwa [mem_comap, ← Quotient.eq_zero_iff_mem, ← RingHom.comp_apply]
  have R'_jacob : IsJacobson R' := isJacobson_of_surjective ⟨i, hi⟩
  let J := map (mapRingHom i) I
  -- Porting note: moved ↓ this up a few lines, so that it can be used in the `have`
  have h_surj : Function.Surjective (mapRingHom i) := Polynomial.map_surjective i hi
  have : IsPrime J := map_isPrime_of_surjective h_surj hi'
  suffices h : J.jacobson = J
  · replace h := congrArg (comap (Polynomial.mapRingHom i)) h
    rw [← map_jacobson_of_surjective h_surj hi', comap_map_of_surjective _ h_surj,
      comap_map_of_surjective _ h_surj] at h
    refine le_antisymm ?_ le_jacobson
    exact le_trans (le_sup_of_le_left le_rfl) (le_trans (le_of_eq h) (sup_le le_rfl hi'))
  apply isJacobson_polynomial_of_domain R' J
  exact (eq_zero_of_polynomial_mem_map_range I)
#align ideal.polynomial.is_jacobson_polynomial_of_is_jacobson Ideal.Polynomial.isJacobson_polynomial_of_isJacobson

theorem isJacobson_polynomial_iff_isJacobson : IsJacobson R[X] ↔ IsJacobson R := by
  refine' ⟨_, isJacobson_polynomial_of_isJacobson⟩
  intro H
  exact isJacobson_of_surjective ⟨eval₂RingHom (RingHom.id _) 1, fun x =>
    ⟨C x, by simp only [coe_eval₂RingHom, RingHom.id_apply, eval₂_C]⟩⟩
#align ideal.polynomial.is_jacobson_polynomial_iff_is_jacobson Ideal.Polynomial.isJacobson_polynomial_iff_isJacobson

instance [IsJacobson R] : IsJacobson R[X] :=
  isJacobson_polynomial_iff_isJacobson.mpr ‹IsJacobson R›

end CommRing

section

variable {R : Type*} [CommRing R] [IsJacobson R]

variable (P : Ideal R[X]) [hP : P.IsMaximal]

theorem isMaximal_comap_C_of_isMaximal [Nontrivial R] (hP' : ∀ x : R, C x ∈ P → x = 0) :
    IsMaximal (comap (C : R →+* R[X]) P : Ideal R) := by
  let P' := comap (C : R →+* R[X]) P
  haveI hP'_prime : P'.IsPrime := comap_isPrime C P
  obtain ⟨⟨m, hmem_P⟩, hm⟩ :=
    Submodule.nonzero_mem_of_bot_lt (bot_lt_of_maximal P polynomial_not_isField)
  have hm' : m ≠ 0 := by
    simpa [Submodule.coe_eq_zero] using hm
  let φ : R ⧸ P' →+* R[X] ⧸ P := quotientMap P (C : R →+* R[X]) le_rfl
  let a : R ⧸ P' := (m.map (Quotient.mk P')).leadingCoeff
  let M : Submonoid (R ⧸ P') := Submonoid.powers a
  rw [← bot_quotient_isMaximal_iff]
  have hp0 : a ≠ 0 := fun hp0' =>
    hm' <| map_injective (Quotient.mk (P.comap (C : R →+* R[X]) : Ideal R))
      ((injective_iff_map_eq_zero (Quotient.mk (P.comap (C : R →+* R[X]) : Ideal R))).2
        fun x hx => by
          rwa [Quotient.eq_zero_iff_mem, (by rwa [eq_bot_iff] : (P.comap C : Ideal R) = ⊥)] at hx)
        (by simpa only [leadingCoeff_eq_zero, Polynomial.map_zero] using hp0')
  have hM : (0 : R ⧸ P') ∉ M := fun ⟨n, hn⟩ => hp0 (pow_eq_zero hn)
  suffices (⊥ : Ideal (Localization M)).IsMaximal by
    rw [← IsLocalization.comap_map_of_isPrime_disjoint M (Localization M) ⊥ bot_prime
      (disjoint_iff_inf_le.mpr fun x hx => hM (hx.2 ▸ hx.1))]
    refine' ((isMaximal_iff_isMaximal_disjoint (Localization M) _ _).mp (by rwa [map_bot])).1
  let M' : Submonoid (R[X] ⧸ P) := M.map φ
  have hM' : (0 : R[X] ⧸ P) ∉ M' := fun ⟨z, hz⟩ =>
    hM (quotientMap_injective (_root_.trans hz.2 φ.map_zero.symm) ▸ hz.1)
  haveI : IsDomain (Localization M') :=
    IsLocalization.isDomain_localization (le_nonZeroDivisors_of_noZeroDivisors hM')
  suffices (⊥ : Ideal (Localization M')).IsMaximal by
    rw [le_antisymm bot_le (comap_bot_le_of_injective _
      (IsLocalization.map_injective_of_injective M (Localization M) (Localization M')
        quotientMap_injective))]
    refine' isMaximal_comap_of_isIntegral_of_isMaximal' _ _ ⊥ this
    have isloc : IsLocalization (Submonoid.map φ M) (Localization M') := by infer_instance
    exact @isIntegral_isLocalization_polynomial_quotient R _
      (Localization M) (Localization M') _ _ P m hmem_P _ _ _ isloc
  rw [(map_bot.symm :
    (⊥ : Ideal (Localization M')) = map (algebraMap (R[X] ⧸ P) (Localization M')) ⊥)]
  let bot_maximal := (bot_quotient_isMaximal_iff _).mpr hP
  refine' map.isMaximal (algebraMap (R[X] ⧸ P) (Localization M')) _ bot_maximal
  apply IsField.localization_map_bijective hM'
  rwa [← Quotient.maximal_ideal_iff_isField_quotient, ← bot_quotient_isMaximal_iff]
set_option linter.uppercaseLean3 false in
#align ideal.polynomial.is_maximal_comap_C_of_is_maximal Ideal.Polynomial.isMaximal_comap_C_of_isMaximal

/-- Used to bootstrap the more general `quotient_mk_comp_C_isIntegral_of_jacobson` -/
private theorem quotient_mk_comp_C_isIntegral_of_jacobson' [Nontrivial R] (hR : IsJacobson R)
    (hP' : ∀ x : R, C x ∈ P → x = 0) : ((Quotient.mk P).comp C : R →+* R[X] ⧸ P).IsIntegral := by
  refine' (isIntegral_quotientMap_iff _).mp _
  let P' : Ideal R := P.comap C
  obtain ⟨pX, hpX, hp0⟩ :=
    exists_nonzero_mem_of_ne_bot (ne_of_lt (bot_lt_of_maximal P polynomial_not_isField)).symm hP'
  let a : R ⧸ P' := (pX.map (Quotient.mk P')).leadingCoeff
  let M : Submonoid (R ⧸ P') := Submonoid.powers a
  let φ : R ⧸ P' →+* R[X] ⧸ P := quotientMap P C le_rfl
  haveI hP'_prime : P'.IsPrime := comap_isPrime C P
  have hM : (0 : R ⧸ P') ∉ M := fun ⟨n, hn⟩ => hp0 <| leadingCoeff_eq_zero.mp (pow_eq_zero hn)
  let M' : Submonoid (R[X] ⧸ P) := M.map φ
  refine' RingHom.IsIntegral.tower_bot φ (algebraMap _ (Localization M')) _ _
  · refine' IsLocalization.injective (Localization M')
      (show M' ≤ _ from le_nonZeroDivisors_of_noZeroDivisors fun hM' => hM _)
    exact
      let ⟨z, zM, z0⟩ := hM'
      quotientMap_injective (_root_.trans z0 φ.map_zero.symm) ▸ zM
  · suffices : RingHom.comp (algebraMap (R[X] ⧸ P) (Localization M')) φ =
      (IsLocalization.map (Localization M') φ M.le_comap_map).comp
        (algebraMap (R ⧸ P') (Localization M))
    rw [this]
    refine' RingHom.IsIntegral.trans (algebraMap (R ⧸ P') (Localization M))
      (IsLocalization.map (Localization M') φ M.le_comap_map) _ _
    · exact (algebraMap (R ⧸ P') (Localization M)).isIntegral_of_surjective
        (IsField.localization_map_bijective hM ((Quotient.maximal_ideal_iff_isField_quotient _).mp
          (isMaximal_comap_C_of_isMaximal P hP'))).2
    · -- `convert` here is faster than `exact`, and this proof is near the time limit.
      -- convert isIntegral_isLocalization_polynomial_quotient P pX hpX
      have isloc : IsLocalization M' (Localization M') := by infer_instance
      exact @isIntegral_isLocalization_polynomial_quotient R _
        (Localization M) (Localization M') _ _ P pX hpX _ _ _ isloc
    rw [IsLocalization.map_comp M.le_comap_map]

/-- If `R` is a Jacobson ring, and `P` is a maximal ideal of `R[X]`,
  then `R → R[X]/P` is an integral map. -/
theorem quotient_mk_comp_C_isIntegral_of_jacobson :
    ((Quotient.mk P).comp C : R →+* R[X] ⧸ P).IsIntegral := by
  let P' : Ideal R := P.comap C
  haveI : P'.IsPrime := comap_isPrime C P
  let f : R[X] →+* Polynomial (R ⧸ P') := Polynomial.mapRingHom (Quotient.mk P')
  have hf : Function.Surjective ↑f := map_surjective (Quotient.mk P') Quotient.mk_surjective
  have hPJ : P = (P.map f).comap f := by
    rw [comap_map_of_surjective _ hf]
    refine' le_antisymm (le_sup_of_le_left le_rfl) (sup_le le_rfl _)
    refine' fun p hp =>
      polynomial_mem_ideal_of_coeff_mem_ideal P p fun n => Quotient.eq_zero_iff_mem.mp _
    simpa only [coeff_map, coe_mapRingHom] using (Polynomial.ext_iff.mp hp) n
  refine' RingHom.IsIntegral.tower_bot _ _ (injective_quotient_le_comap_map P) _
  rw [← quotient_mk_maps_eq]
  refine ((Quotient.mk P').isIntegral_of_surjective Quotient.mk_surjective).trans _ _ ?_
  have : IsMaximal (map (mapRingHom (Quotient.mk (comap C P))) P)
  · exact Or.recOn (map_eq_top_or_isMaximal_of_surjective f hf hP)
      (fun h => absurd (_root_.trans (h ▸ hPJ : P = comap f ⊤) comap_top : P = ⊤) hP.ne_top) id
  apply quotient_mk_comp_C_isIntegral_of_jacobson' _ ?_ (fun x hx => ?_)
  any_goals exact Ideal.isJacobson_quotient
  · obtain ⟨z, rfl⟩ := Quotient.mk_surjective x
    rwa [Quotient.eq_zero_iff_mem, mem_comap, hPJ, mem_comap, coe_mapRingHom, map_C]
set_option linter.uppercaseLean3 false in
#align ideal.polynomial.quotient_mk_comp_C_is_integral_of_jacobson Ideal.Polynomial.quotient_mk_comp_C_isIntegral_of_jacobson

theorem isMaximal_comap_C_of_isJacobson : (P.comap (C : R →+* R[X])).IsMaximal := by
  rw [← @mk_ker _ _ P, RingHom.ker_eq_comap_bot, comap_comap]
  exact isMaximal_comap_of_isIntegral_of_isMaximal' _ (quotient_mk_comp_C_isIntegral_of_jacobson P)
    ⊥ ((bot_quotient_isMaximal_iff _).mpr hP)
set_option linter.uppercaseLean3 false in
#align ideal.polynomial.is_maximal_comap_C_of_is_jacobson Ideal.Polynomial.isMaximal_comap_C_of_isJacobson

lemma isMaximal_comap_C_of_isJacobson' {P : Ideal R[X]} (hP : IsMaximal P) :
    (P.comap (C : R →+* R[X])).IsMaximal := by
  haveI := hP
  exact isMaximal_comap_C_of_isJacobson P

theorem comp_C_integral_of_surjective_of_jacobson {S : Type*} [Field S] (f : R[X] →+* S)
    (hf : Function.Surjective ↑f) : (f.comp C).IsIntegral := by
  haveI : f.ker.IsMaximal := RingHom.ker_isMaximal_of_surjective f hf
  let g : R[X] ⧸ (RingHom.ker f) →+* S := Ideal.Quotient.lift (RingHom.ker f) f fun _ h => h
  have hfg : g.comp (Quotient.mk (RingHom.ker f)) = f := ringHom_ext' rfl rfl
  rw [← hfg, RingHom.comp_assoc]
  refine (quotient_mk_comp_C_isIntegral_of_jacobson (RingHom.ker f)).trans _ g
    (g.isIntegral_of_surjective ?_)
  rw [← hfg] at hf
  norm_num at hf
  exact Function.Surjective.of_comp hf
set_option linter.uppercaseLean3 false in
#align ideal.polynomial.comp_C_integral_of_surjective_of_jacobson Ideal.Polynomial.comp_C_integral_of_surjective_of_jacobson

end

end Polynomial

open MvPolynomial RingHom

namespace MvPolynomial

theorem isJacobson_MvPolynomial_fin {R : Type u} [CommRing R] [H : IsJacobson R] :
    ∀ n : ℕ, IsJacobson (MvPolynomial (Fin n) R)
  | 0 => (isJacobson_iso ((renameEquiv R (Equiv.equivPEmpty (Fin 0))).toRingEquiv.trans
    (isEmptyRingEquiv R PEmpty.{u+1}))).mpr H
  | n + 1 => (isJacobson_iso (finSuccEquiv R n).toRingEquiv).2
    (Polynomial.isJacobson_polynomial_iff_isJacobson.2 (isJacobson_MvPolynomial_fin n))
#align ideal.mv_polynomial.is_jacobson_mv_polynomial_fin Ideal.MvPolynomial.isJacobson_MvPolynomial_fin

/-- General form of the Nullstellensatz for Jacobson rings, since in a Jacobson ring we have
  `Inf {P maximal | P ≥ I} = Inf {P prime | P ≥ I} = I.radical`. Fields are always Jacobson,
  and in that special case this is (most of) the classical Nullstellensatz,
  since `I(V(I))` is the intersection of maximal ideals containing `I`, which is then `I.radical` -/
instance isJacobson {R : Type*} [CommRing R] {ι : Type*} [Finite ι] [IsJacobson R] :
    IsJacobson (MvPolynomial ι R) := by
  cases nonempty_fintype ι
  haveI := Classical.decEq ι
  let e := Fintype.equivFin ι
  rw [isJacobson_iso (renameEquiv R e).toRingEquiv]
  exact isJacobson_MvPolynomial_fin _
#align ideal.mv_polynomial.is_jacobson Ideal.MvPolynomial.isJacobson

variable {n : ℕ}

-- Porting note: split out `aux_IH` and `quotient_mk_comp_C_isIntegral_of_jacobson'`
-- from the long proof of `Ideal.MvPolynomial.quotient_mk_comp_C_isIntegral_of_jacobson`

/-- The constant coefficient as an R-linear morphism -/
private noncomputable def Cₐ (R : Type u) (S : Type v)
    [CommRing R] [CommRing S] [Algebra R S] : S →ₐ[R] S[X] :=
  { Polynomial.C with commutes' := fun r => by rfl }

private lemma aux_IH {R : Type u} {S : Type v} {T : Type w}
  [CommRing R] [CommRing S] [CommRing T] [IsJacobson S] [Algebra R S] [Algebra R T]
  (IH : ∀ (Q : Ideal S), (IsMaximal Q) → RingHom.IsIntegral (algebraMap R (S ⧸ Q)))
  (v : S[X] ≃ₐ[R] T) (P : Ideal T) (hP : P.IsMaximal) :
  RingHom.IsIntegral (algebraMap R (T ⧸ P)) := by
  let Q := P.comap v.toAlgHom.toRingHom
  have hw : Ideal.map v Q = P := map_comap_of_surjective v v.surjective P
  haveI hQ : IsMaximal Q := comap_isMaximal_of_surjective _ v.surjective
  let w : (S[X] ⧸ Q) ≃ₐ[R] (T ⧸ P) := Ideal.quotientEquivAlg Q P v hw.symm
  let Q' := Q.comap (Polynomial.C)
  let w' : (S ⧸ Q') →ₐ[R] (S[X] ⧸ Q) := Ideal.quotientMapₐ Q (Cₐ R S) le_rfl
  have h_eq : algebraMap R (T ⧸ P) =
    w.toRingEquiv.toRingHom.comp (w'.toRingHom.comp (algebraMap R (S ⧸ Q'))) := by
    ext r
    simp only [AlgEquiv.toAlgHom_eq_coe, AlgHom.toRingHom_eq_coe, AlgEquiv.toRingEquiv_eq_coe,
      RingEquiv.toRingHom_eq_coe, AlgHom.comp_algebraMap_of_tower, coe_comp, coe_coe,
      AlgEquiv.coe_ringEquiv, Function.comp_apply, AlgEquiv.commutes]
  rw [h_eq]
  apply RingHom.IsIntegral.trans
  apply RingHom.IsIntegral.trans
  · apply IH
    apply Polynomial.isMaximal_comap_C_of_isJacobson'
    exact hQ
  · suffices : w'.toRingHom = Ideal.quotientMap Q (Polynomial.C) le_rfl
    · rw [this]
      rw [isIntegral_quotientMap_iff _]
      apply Polynomial.quotient_mk_comp_C_isIntegral_of_jacobson
    · rfl
  · apply RingHom.isIntegral_of_surjective
    exact w.surjective

private theorem quotient_mk_comp_C_isIntegral_of_jacobson' {R : Type*} [CommRing R] [IsJacobson R]
    (P : Ideal (MvPolynomial (Fin n) R)) (hP : P.IsMaximal) :
    RingHom.IsIntegral (algebraMap R (MvPolynomial (Fin n) R ⧸ P)) := by
  induction' n with n IH
  · apply RingHom.isIntegral_of_surjective
    apply Function.Surjective.comp Quotient.mk_surjective
    exact C_surjective (Fin 0)
  · apply aux_IH IH (finSuccEquiv R n).symm P hP

theorem quotient_mk_comp_C_isIntegral_of_jacobson {R : Type*} [CommRing R] [IsJacobson R]
    (P : Ideal (MvPolynomial (Fin n) R)) [hP : P.IsMaximal] :
    RingHom.IsIntegral (RingHom.comp (Quotient.mk P) (MvPolynomial.C)) := by
  change RingHom.IsIntegral (algebraMap R (MvPolynomial (Fin n) R ⧸ P))
  apply quotient_mk_comp_C_isIntegral_of_jacobson'
  infer_instance
set_option linter.uppercaseLean3 false in
#align ideal.mv_polynomial.quotient_mk_comp_C_isIntegral_of_jacobson Ideal.MvPolynomial.quotient_mk_comp_C_isIntegral_of_jacobson

theorem comp_C_integral_of_surjective_of_jacobson {R : Type*} [CommRing R] [IsJacobson R]
    {σ : Type*} [Finite σ] {S : Type*} [Field S] (f : MvPolynomial σ R →+* S)
    (hf : Function.Surjective ↑f) : (f.comp C).IsIntegral := by
  cases nonempty_fintype σ
  have e := (Fintype.equivFin σ).symm
  let f' : MvPolynomial (Fin _) R →+* S := f.comp (renameEquiv R e).toRingEquiv.toRingHom
  have hf' := Function.Surjective.comp hf (renameEquiv R e).surjective
  change Function.Surjective ↑f' at hf'
  have : (f'.comp C).IsIntegral := by
    haveI : f'.ker.IsMaximal := ker_isMaximal_of_surjective f' hf'
    let g : MvPolynomial _ R ⧸ (RingHom.ker f') →+* S :=
      Ideal.Quotient.lift (RingHom.ker f') f' fun _ h => h
    have hfg : g.comp (Quotient.mk (RingHom.ker f')) = f' := ringHom_ext (fun r => rfl) fun i => rfl
    rw [← hfg, RingHom.comp_assoc]
    refine' (quotient_mk_comp_C_isIntegral_of_jacobson (RingHom.ker f')).trans _ g
      (g.isIntegral_of_surjective _)
    rw [← hfg] at hf'
    norm_num at hf'
    exact Function.Surjective.of_comp hf'
  rw [RingHom.comp_assoc] at this
  convert this
  refine' RingHom.ext fun x => _
  exact ((renameEquiv R e).commutes' x).symm
set_option linter.uppercaseLean3 false in
#align ideal.mv_polynomial.comp_C_integral_of_surjective_of_jacobson Ideal.MvPolynomial.comp_C_integral_of_surjective_of_jacobson

end MvPolynomial

end Ideal<|MERGE_RESOLUTION|>--- conflicted
+++ resolved
@@ -137,22 +137,14 @@
   · simp [comap_eq_top_iff.1 hP_top]
   · haveI : Nontrivial (R ⧸ comap (algebraMap R S) P) := Quotient.nontrivial hP_top
     rw [jacobson_eq_iff_jacobson_quotient_eq_bot]
-<<<<<<< HEAD
-    refine' eq_bot_of_comap_eq_bot (Algebra.IsIntegral.quotient hRS) _
-=======
     refine' eq_bot_of_comap_eq_bot hRS.quotient _
->>>>>>> 36fe2fcd
     rw [eq_bot_iff, ← jacobson_eq_iff_jacobson_quotient_eq_bot.1
       ((isJacobson_iff_prime_eq.1 hR) (comap (algebraMap R S) P) (comap_isPrime _ _)),
       comap_jacobson]
     refine' sInf_le_sInf fun J hJ => _
     simp only [true_and_iff, Set.mem_image, bot_le, Set.mem_setOf_eq]
     have : J.IsMaximal := by simpa using hJ
-<<<<<<< HEAD
-    exact exists_ideal_over_maximal_of_isIntegral (Algebra.IsIntegral.quotient hRS) J
-=======
     exact exists_ideal_over_maximal_of_isIntegral hRS.quotient J
->>>>>>> 36fe2fcd
       (comap_bot_le_of_injective _ algebraMap_quotient_injective)
 #align ideal.is_jacobson_of_is_integral Ideal.isJacobson_of_isIntegral
 
