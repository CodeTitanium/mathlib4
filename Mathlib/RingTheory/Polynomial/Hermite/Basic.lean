/-
Copyright (c) 2023 Luke Mantle. All rights reserved.
Released under Apache 2.0 license as described in the file LICENSE.
Authors: Luke Mantle
-/
import Mathlib.Algebra.Order.Ring.Abs
import Mathlib.Algebra.Polynomial.Derivative
import Mathlib.Data.Nat.Factorial.DoubleFactorial

/-!
# Hermite polynomials

This file defines `Polynomial.hermite n`, the `n`th probabilists' Hermite polynomial.

## Main definitions

* `Polynomial.hermite n`: the `n`th probabilists' Hermite polynomial,
  defined recursively as a `Polynomial ℤ`

## Results

* `Polynomial.hermite_succ`: the recursion `hermite (n+1) = (x - d/dx) (hermite n)`
* `Polynomial.coeff_hermite_explicit`: a closed formula for (nonvanishing) coefficients in terms
  of binomial coefficients and double factorials.
* `Polynomial.coeff_hermite_of_odd_add`: for `n`,`k` where `n+k` is odd, `(hermite n).coeff k` is
  zero.
* `Polynomial.coeff_hermite_of_even_add`: a closed formula for `(hermite n).coeff k` when `n+k` is
  even, equivalent to `Polynomial.coeff_hermite_explicit`.
* `Polynomial.monic_hermite`: for all `n`, `hermite n` is monic.
* `Polynomial.degree_hermite`: for all `n`, `hermite n` has degree `n`.

## References

* [Hermite Polynomials](https://en.wikipedia.org/wiki/Hermite_polynomials)

-/

noncomputable section

open Polynomial

namespace Polynomial

/-- the probabilists' Hermite polynomials. -/
noncomputable def hermite : ℕ → Polynomial ℤ
  | 0 => 1
  | n + 1 => X * hermite n - derivative (hermite n)

/-- The recursion `hermite (n+1) = (x - d/dx) (hermite n)` -/
@[simp]
theorem hermite_succ (n : ℕ) : hermite (n + 1) = X * hermite n - derivative (hermite n) := by
  rw [hermite]

theorem hermite_eq_iterate (n : ℕ) : hermite n = (fun p => X * p - derivative p)^[n] 1 := by
  induction n with
  | zero => rfl
  | succ n ih => rw [Function.iterate_succ_apply', ← ih, hermite_succ]

@[simp]
theorem hermite_zero : hermite 0 = C 1 :=
  rfl

-- Porting note (#10618): There was initially @[simp] on this line but it was removed
-- because simp can prove this theorem
theorem hermite_one : hermite 1 = X := by
  rw [hermite_succ, hermite_zero]
  simp only [map_one, mul_one, derivative_one, sub_zero]

/-! ### Lemmas about `Polynomial.coeff` -/


section coeff

theorem coeff_hermite_succ_zero (n : ℕ) : coeff (hermite (n + 1)) 0 = -coeff (hermite n) 1 := by
  simp [coeff_derivative]

theorem coeff_hermite_succ_succ (n k : ℕ) : coeff (hermite (n + 1)) (k + 1) =
    coeff (hermite n) k - (k + 2) * coeff (hermite n) (k + 2) := by
  rw [hermite_succ, coeff_sub, coeff_X_mul, coeff_derivative, mul_comm]
  norm_cast

theorem coeff_hermite_of_lt {n k : ℕ} (hnk : n < k) : coeff (hermite n) k = 0 := by
  obtain ⟨k, rfl⟩ := Nat.exists_eq_add_of_lt hnk
  clear hnk
  induction n generalizing k with
  | zero => exact coeff_C
  | succ n ih =>
    have : n + k + 1 + 2 = n + (k + 2) + 1 := by ring
    rw [coeff_hermite_succ_succ, add_right_comm, this, ih k, ih (k + 2), mul_zero, sub_zero]

@[simp]
theorem coeff_hermite_self (n : ℕ) : coeff (hermite n) n = 1 := by
  induction n with
  | zero => exact coeff_C
  | succ n ih =>
    rw [coeff_hermite_succ_succ, ih, coeff_hermite_of_lt, mul_zero, sub_zero]
    simp

@[simp]
theorem degree_hermite (n : ℕ) : (hermite n).degree = n := by
  rw [degree_eq_of_le_of_coeff_ne_zero]
  · simp_rw [degree_le_iff_coeff_zero, Nat.cast_lt]
    rintro m hnm
    exact coeff_hermite_of_lt hnm
  · simp [coeff_hermite_self n]

@[simp]
theorem natDegree_hermite {n : ℕ} : (hermite n).natDegree = n :=
  natDegree_eq_of_degree_eq_some (degree_hermite n)

@[simp]
theorem leadingCoeff_hermite (n : ℕ) : (hermite n).leadingCoeff = 1 := by
  rw [← coeff_natDegree, natDegree_hermite, coeff_hermite_self]

theorem hermite_monic (n : ℕ) : (hermite n).Monic :=
  leadingCoeff_hermite n

theorem coeff_hermite_of_odd_add {n k : ℕ} (hnk : Odd (n + k)) : coeff (hermite n) k = 0 := by
  induction n  generalizing k with
  | zero =>
    rw [zero_add k] at hnk
    exact coeff_hermite_of_lt hnk.pos
  | succ n ih =>
    cases k with
    | zero =>
      rw [Nat.succ_add_eq_add_succ] at hnk
      rw [coeff_hermite_succ_zero, ih hnk, neg_zero]
    | succ k =>
      rw [coeff_hermite_succ_succ, ih, ih, mul_zero, sub_zero]
      · rwa [Nat.succ_add_eq_add_succ] at hnk
      · rw [(by rw [Nat.succ_add, Nat.add_succ] : n.succ + k.succ = n + k + 2)] at hnk
        exact (Nat.odd_add.mp hnk).mpr even_two

end coeff

section CoeffExplicit

open scoped Nat

/-- Because of `coeff_hermite_of_odd_add`, every nonzero coefficient is described as follows. -/
theorem coeff_hermite_explicit :
    ∀ n k : ℕ, coeff (hermite (2 * n + k)) k = (-1) ^ n * (2 * n - 1)‼ * Nat.choose (2 * n + k) k
  | 0, _ => by simp
  | n + 1, 0 => by
    convert coeff_hermite_succ_zero (2 * n + 1) using 1
    -- Porting note: ring_nf did not solve the goal on line 165
    rw [coeff_hermite_explicit n 1, (by rw [Nat.left_distrib, mul_one, Nat.add_one_sub_one] :
      2 * (n + 1) - 1 = 2 * n + 1), Nat.doubleFactorial_add_one, Nat.choose_zero_right,
      Nat.choose_one_right, pow_succ]
    push_cast
    ring
  | n + 1, k + 1 => by
    let hermite_explicit : ℕ → ℕ → ℤ := fun n k =>
      (-1) ^ n * (2 * n - 1)‼ * Nat.choose (2 * n + k) k
    have hermite_explicit_recur :
      ∀ n k : ℕ,
        hermite_explicit (n + 1) (k + 1) =
          hermite_explicit (n + 1) k - (k + 2) * hermite_explicit n (k + 2) := by
      intro n k
      simp only [hermite_explicit]
      -- Factor out (-1)'s.
      rw [mul_comm (↑k + _ : ℤ), sub_eq_add_neg]
<<<<<<< HEAD
      nth_rw 4 [neg_eq_neg_one_mul]
      simp only [mul_assoc, ← mul_add, pow_succ]
=======
      nth_rw 3 [neg_eq_neg_one_mul]
      simp only [mul_assoc, ← mul_add, pow_succ']
>>>>>>> 7e5b9c79
      congr 2
      -- Factor out double factorials.
      norm_cast
      -- Porting note: ring_nf did not solve the goal on line 186
      rw [(by rw [Nat.left_distrib, mul_one, Nat.add_one_sub_one] : 2 * (n + 1) - 1 = 2 * n + 1),
        Nat.doubleFactorial_add_one, mul_comm (2 * n + 1)]
      simp only [mul_assoc, ← mul_add]
      congr 1
      -- Match up binomial coefficients using `Nat.choose_succ_right_eq`.
      rw [(by ring : 2 * (n + 1) + (k + 1) = 2 * n + 1 + (k + 1) + 1),
        (by ring : 2 * (n + 1) + k = 2 * n + 1 + (k + 1)),
        (by ring : 2 * n + (k + 2) = 2 * n + 1 + (k + 1))]
      rw [Nat.choose, Nat.choose_succ_right_eq (2 * n + 1 + (k + 1)) (k + 1), Nat.add_sub_cancel]
      ring
    change _ = hermite_explicit _ _
    rw [← add_assoc, coeff_hermite_succ_succ, hermite_explicit_recur]
    congr
    · rw [coeff_hermite_explicit (n + 1) k]
    · rw [(by ring : 2 * (n + 1) + k = 2 * n + (k + 2)), coeff_hermite_explicit n (k + 2)]

theorem coeff_hermite_of_even_add {n k : ℕ} (hnk : Even (n + k)) :
    coeff (hermite n) k = (-1) ^ ((n - k) / 2) * (n - k - 1)‼ * Nat.choose n k := by
  rcases le_or_lt k n with h_le | h_lt
  · rw [Nat.even_add, ← Nat.even_sub h_le] at hnk
    obtain ⟨m, hm⟩ := hnk
    -- Porting note: linarith failed to find a contradiction by itself
    rw [(by omega : n = 2 * m + k),
      Nat.add_sub_cancel, Nat.mul_div_cancel_left _ (Nat.succ_pos 1), coeff_hermite_explicit]
  · simp [Nat.choose_eq_zero_of_lt h_lt, coeff_hermite_of_lt h_lt]

theorem coeff_hermite (n k : ℕ) :
    coeff (hermite n) k =
      if Even (n + k) then (-1 : ℤ) ^ ((n - k) / 2) * (n - k - 1)‼ * Nat.choose n k else 0 := by
  split_ifs with h
  · exact coeff_hermite_of_even_add h
  · exact coeff_hermite_of_odd_add (Nat.odd_iff_not_even.mpr h)

end CoeffExplicit

end Polynomial<|MERGE_RESOLUTION|>--- conflicted
+++ resolved
@@ -160,13 +160,8 @@
       simp only [hermite_explicit]
       -- Factor out (-1)'s.
       rw [mul_comm (↑k + _ : ℤ), sub_eq_add_neg]
-<<<<<<< HEAD
       nth_rw 4 [neg_eq_neg_one_mul]
       simp only [mul_assoc, ← mul_add, pow_succ]
-=======
-      nth_rw 3 [neg_eq_neg_one_mul]
-      simp only [mul_assoc, ← mul_add, pow_succ']
->>>>>>> 7e5b9c79
       congr 2
       -- Factor out double factorials.
       norm_cast
