--- conflicted
+++ resolved
@@ -152,11 +152,7 @@
 /-- Transfer `Algebra.IsAlgebraic` across an `AlgEquiv`. -/
 theorem AlgEquiv.isAlgebraic {B} [Ring B] [Algebra R B] (e : A ≃ₐ[R] B)
     (h : Algebra.IsAlgebraic R A) : Algebra.IsAlgebraic R B := fun b => by
-<<<<<<< HEAD
-  convert← IsAlgebraic.algHom e.toAlgHom (h _); refine e.apply_symm_apply ?_
-=======
   convert ← IsAlgebraic.algHom e.toAlgHom (h _); exact e.apply_symm_apply _
->>>>>>> 36fe2fcd
 #align alg_equiv.is_algebraic AlgEquiv.isAlgebraic
 
 theorem AlgEquiv.isAlgebraic_iff {B} [Ring B] [Algebra R B] (e : A ≃ₐ[R] B) :
@@ -166,11 +162,7 @@
 
 theorem isAlgebraic_algebraMap_iff {a : S} (h : Function.Injective (algebraMap S A)) :
     IsAlgebraic R (algebraMap S A a) ↔ IsAlgebraic R a :=
-<<<<<<< HEAD
-  ⟨fun ⟨p, hp0, hp⟩ => ⟨p, hp0, h (by rwa [map_zero, ← aeval_algebraMap_apply])⟩,
-=======
   ⟨fun ⟨p, hp0, hp⟩ ↦ ⟨p, hp0, h (by rwa [map_zero, ← aeval_algebraMap_apply])⟩,
->>>>>>> 36fe2fcd
     IsAlgebraic.algebraMap⟩
 #align is_algebraic_algebra_map_iff isAlgebraic_algebraMap_iff
 
@@ -183,11 +175,7 @@
 #align is_algebraic_of_pow IsAlgebraic.of_pow
 
 theorem Transcendental.pow {r : A} (ht : Transcendental R r) {n : ℕ} (hn : 0 < n) :
-<<<<<<< HEAD
-    Transcendental R (r ^ n) := fun ht' => ht <| IsAlgebraic.of_pow hn ht'
-=======
     Transcendental R (r ^ n) := fun ht' ↦ ht <| ht'.of_pow hn
->>>>>>> 36fe2fcd
 #align transcendental.pow Transcendental.pow
 
 end zero_ne_one
@@ -225,26 +213,12 @@
 
 /-- If x is algebraic over R, then x is algebraic over S when S is an extension of R,
   and the map from `R` to `S` is injective. -/
-<<<<<<< HEAD
-theorem IsAlgebraic.of_larger_base_of_injective
-=======
 theorem IsAlgebraic.larger_base_of_injective
->>>>>>> 36fe2fcd
     (hinj : Function.Injective (algebraMap R S)) {x : A}
     (A_alg : IsAlgebraic R x) : IsAlgebraic S x :=
   let ⟨p, hp₁, hp₂⟩ := A_alg
   ⟨p.map (algebraMap _ _), by
     rwa [Ne.def, ← degree_eq_bot, degree_map_eq_of_injective hinj, degree_eq_bot], by simpa⟩
-<<<<<<< HEAD
-#align is_algebraic_of_larger_base_of_injective IsAlgebraic.of_larger_base_of_injective
-
-/-- If A is an algebraic algebra over R, then A is algebraic over S when S is an extension of R,
-  and the map from `R` to `S` is injective. -/
-theorem Algebra.isAlgebraic_of_larger_base_of_injective (hinj : Function.Injective (algebraMap R S))
-    (A_alg : IsAlgebraic R A) : IsAlgebraic S A := fun x =>
-  IsAlgebraic.of_larger_base_of_injective hinj (A_alg x)
-#align algebra.is_algebraic_of_larger_base_of_injective Algebra.isAlgebraic_of_larger_base_of_injective
-=======
 #align is_algebraic_of_larger_base_of_injective IsAlgebraic.larger_base_of_injective
 
 /-- If A is an algebraic algebra over R, then A is algebraic over S when S is an extension of R,
@@ -253,7 +227,6 @@
     (A_alg : IsAlgebraic R A) : IsAlgebraic S A :=
   fun x ↦ (A_alg x).larger_base_of_injective hinj
 #align algebra.is_algebraic_of_larger_base_of_injective Algebra.IsAlgebraic.larger_base_of_injective
->>>>>>> 36fe2fcd
 
 end CommRing
 
@@ -266,17 +239,10 @@
 variable (L)
 
 /-- If x is algebraic over K, then x is algebraic over L when L is an extension of K -/
-<<<<<<< HEAD
-theorem IsAlgebraic.of_larger_base {x : A} (A_alg : IsAlgebraic K x) :
-    IsAlgebraic L x :=
-  IsAlgebraic.of_larger_base_of_injective (algebraMap K L).injective A_alg
-#align is_algebraic_of_larger_base IsAlgebraic.of_larger_base
-=======
 theorem IsAlgebraic.larger_base {x : A} (A_alg : IsAlgebraic K x) :
     IsAlgebraic L x :=
   A_alg.larger_base_of_injective (algebraMap K L).injective
 #align is_algebraic_of_larger_base IsAlgebraic.larger_base
->>>>>>> 36fe2fcd
 
 /-- If A is an algebraic algebra over K, then A is algebraic over L when L is an extension of K -/
 theorem Algebra.IsAlgebraic.larger_base (A_alg : IsAlgebraic K A) : IsAlgebraic L A :=
@@ -286,11 +252,7 @@
 variable (K)
 
 theorem IsAlgebraic.of_finite (e : A) [FiniteDimensional K A] : IsAlgebraic K e :=
-<<<<<<< HEAD
-  isAlgebraic_iff_isIntegral.mpr (IsIntegral.of_finite K e)
-=======
   isAlgebraic_iff_isIntegral.mpr (.of_finite K e)
->>>>>>> 36fe2fcd
 
 variable (A)
 
