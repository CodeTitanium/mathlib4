/-
Copyright (c) 2025 Junyan Xu. All rights reserved.
Released under Apache 2.0 license as described in the file LICENSE.
Authors: Junyan Xu
-/
import Mathlib.RingTheory.Jacobson.Radical
import Mathlib.RingTheory.Nilpotent.Defs
import Mathlib.RingTheory.SimpleModule.Basic

/-!
# Semiprimary rings

## Main definition

* `IsSemiprimaryRing R`: a ring `R` is semiprimary if
  `Ring.jacobson R` is nilpotent and `R ⧸ Ring.jacobson R` is semisimple.
-/

variable (R R₂ M M₂ : Type*) [Ring R] [Ring R₂]
variable [AddCommGroup M] [Module R M] [AddCommGroup M₂] [Module R₂ M₂]
variable {τ₁₂ : R →+* R₂} [RingHomSurjective τ₁₂]
variable {F : Type*} [FunLike F M M₂] [SemilinearMapClass F τ₁₂ M M₂] (f : F)

theorem IsSimpleModule.jacobson_eq_bot [IsSimpleModule R M] : Module.jacobson R M = ⊥ :=
  le_bot_iff.mp <| sInf_le isCoatom_bot

theorem IsSemisimpleModule.jacobson_eq_bot [IsSemisimpleModule R M] :
    Module.jacobson R M = ⊥ :=
  have ⟨s, e, simple⟩ := isSemisimpleModule_iff_exists_linearEquiv_dfinsupp.mp ‹_›
  let f : M →ₗ[R] ∀ m : s, m.1 := (LinearMap.pi DFinsupp.lapply).comp e.toLinearMap
  Module.jacobson_eq_bot_of_injective f (DFinsupp.injective_pi_lapply (R := R).comp e.injective)
    (Module.jacobson_pi_eq_bot _ _ fun i ↦ IsSimpleModule.jacobson_eq_bot R _)

theorem IsSemisimpleRing.jacobson_eq_bot [IsSemisimpleRing R] : Ring.jacobson R = ⊥ :=
  IsSemisimpleModule.jacobson_eq_bot R R

theorem IsSemisimpleModule.jacobson_le_ker [IsSemisimpleModule R₂ M₂] :
    Module.jacobson R M ≤ LinearMap.ker f :=
  (Module.le_comap_jacobson f).trans <| by simp_rw [jacobson_eq_bot, LinearMap.ker, le_rfl]

/-- The Jacobson radical of a ring annihilates every semisimple module. -/
theorem IsSemisimpleModule.jacobson_le_annihilator [IsSemisimpleModule R M] :
    Ring.jacobson R ≤ Module.annihilator R M :=
  fun r hr ↦ Module.mem_annihilator.mpr fun m ↦ by
    have := Module.le_comap_jacobson (LinearMap.toSpanSingleton R M m) hr
    rwa [jacobson_eq_bot] at this

<<<<<<< HEAD
instance (priority := 900) (R) [CommRing R] [IsSemisimpleRing R] : IsReduced R where
=======
instance (priority := low) (R) [CommRing R] [IsSemisimpleRing R] : IsReduced R where
>>>>>>> 3a741c83
  eq_zero _ := fun ⟨n, eq⟩ ↦ (IsSemisimpleRing.jacobson_eq_bot R).le <| Ideal.mem_sInf.mpr
    fun I hI ↦ (Ideal.isMaximal_def.mpr hI).isPrime.mem_of_pow_mem n (eq ▸ I.zero_mem)

/-- A ring is semiprimary if its Jacobson radical is nilpotent and its quotient by the
Jacobson radical is semisimple. -/
@[mk_iff] class IsSemiprimaryRing : Prop where
  isSemisimpleRing : IsSemisimpleRing (R ⧸ Ring.jacobson R)
  isNilpotent : IsNilpotent (Ring.jacobson R)

attribute [instance] IsSemiprimaryRing.isSemisimpleRing<|MERGE_RESOLUTION|>--- conflicted
+++ resolved
@@ -45,11 +45,7 @@
     have := Module.le_comap_jacobson (LinearMap.toSpanSingleton R M m) hr
     rwa [jacobson_eq_bot] at this
 
-<<<<<<< HEAD
-instance (priority := 900) (R) [CommRing R] [IsSemisimpleRing R] : IsReduced R where
-=======
 instance (priority := low) (R) [CommRing R] [IsSemisimpleRing R] : IsReduced R where
->>>>>>> 3a741c83
   eq_zero _ := fun ⟨n, eq⟩ ↦ (IsSemisimpleRing.jacobson_eq_bot R).le <| Ideal.mem_sInf.mpr
     fun I hI ↦ (Ideal.isMaximal_def.mpr hI).isPrime.mem_of_pow_mem n (eq ▸ I.zero_mem)
 
