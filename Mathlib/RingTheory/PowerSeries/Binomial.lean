/-
Copyright (c) 2024 Scott Carnahan. All rights reserved.
Released under Apache 2.0 license as described in the file LICENSE.
Authors: Scott Carnahan
-/
import Mathlib.RingTheory.PowerSeries.Basic
import Mathlib.RingTheory.PowerSeries.Eval
import Mathlib.RingTheory.Binomial

/-!
# Binomial Power Series
We introduce formal power series of the form `(1 + X f(X)) ^ r`, where `r` is an element of a
commutative binomial ring `R`, and `f(X)` is a formal power series with coefficients in a
commutative `R`-algebra. This formal exponentiation operation makes the group `1 + XR[[X]]` into an
`R`-module.

## Main Definitions
  * `BinomialPow`?

## Main results

  * coefficients of powers of binomials

## To do

Use RingTheory.PowerSeries.Eval

-/

open Finset Function

open scoped Classical
open BigOperators Pointwise

suppress_compilation

variable {Γ R A : Type*}

namespace PowerSeries

variable [CommRing R] [BinomialRing R]

/-- The power series for `(1 + X) ^ r`. -/
def BinomialSeries (r : R) : PowerSeries R :=
  mk fun n => Ring.choose r n

@[simp]
lemma binomial_coeff (r : R) (n : ℕ) : (coeff R n) (BinomialSeries r) = Ring.choose r n := by
  dsimp only [BinomialSeries]
  exact coeff_mk n fun n ↦ Ring.choose r n

@[simp]
lemma binomial_add (r s : R) : BinomialSeries (r + s) = BinomialSeries r * BinomialSeries s := by
  ext n
  simp [coeff_mul, Ring.add_choose_eq n (Commute.all r s)]

<<<<<<< HEAD
/-!
lemma binomialSeries_mul (r : R) : -- need mvPowerSeries
    (1 + (X 1)) ^ r * (1 + (X 2)) ^ r = (1 + (X 1) + (X 2) + (X 1) * (X 2)) ^ r := by
-/

/-- The power series given by `(1 + X * f X) ^ r`. -/
def BinomialEval (f : PowerSeries R) (r : R) : PowerSeries R :=
  eval f (BinomialSeries r)

/-!
/-- `(1 + X) ^ (r * s) = ((1 + X) ^ r) ^ s` -/
lemma binomial_mul (r s : R) :
    BinomialSeries (r * s) = BinomialEval (mk fun n => Ring.choose r (n + 1)) s := by
=======
@[simp]
lemma binomialSeries_nat [CommRing A] (d : ℕ) :
    binomialSeries A (d : ℤ) = (1 + X) ^ d := by
  ext n
  by_cases h : d < n
  · rw [binomialSeries_coeff, add_comm, add_pow, map_sum, Ring.choose_natCast, natCast_zsmul,
      Nat.choose_eq_zero_of_lt h, zero_nsmul, sum_eq_zero]
    intro k hk
    rw [one_pow, mul_one, coeff_X_pow_mul']
    have hkd : k ≤ d := mem_range_succ_iff.mp hk
    simp only [hkd.trans (le_of_lt h), ↓reduceIte]
    rw [← map_natCast (C A), coeff_ne_zero_C (by omega)]
  · rw [binomialSeries_coeff, add_comm, add_pow]
    simp only [zsmul_eq_mul, mul_one, one_pow, map_sum]
    rw [sum_eq_single_of_mem n (by simp only [mem_range]; omega) ?_, coeff_X_pow_mul',
      Ring.choose_eq_nat_choose]
    · simp
    · intro k hk hkn
      rw [mul_comm, ← map_natCast (C A), coeff_C_mul_X_pow]
      exact if_neg (Ne.symm hkn)

lemma rescale_neg_one_invOneSubPow [CommRing A] (d : ℕ) :
    rescale (-1 : A) (invOneSubPow A d) = binomialSeries A (-d : ℤ) := by
>>>>>>> aee605ae
  ext n
  simp only [binomial_coeff, BinomialEval, eval_coeff, smul_eq_mul]
  rw [some_theorem_about_(r*s).choose]

-/

end PowerSeries<|MERGE_RESOLUTION|>--- conflicted
+++ resolved
@@ -52,23 +52,11 @@
 @[simp]
 lemma binomial_add (r s : R) : BinomialSeries (r + s) = BinomialSeries r * BinomialSeries s := by
   ext n
-  simp [coeff_mul, Ring.add_choose_eq n (Commute.all r s)]
+  simp only [binomialSeries_coeff, Ring.add_choose_eq n (Commute.all r s), coeff_mul,
+    Algebra.mul_smul_comm, mul_one, sum_smul]
+  refine sum_congr rfl fun ab hab => ?_
+  rw [mul_comm, mul_smul]
 
-<<<<<<< HEAD
-/-!
-lemma binomialSeries_mul (r : R) : -- need mvPowerSeries
-    (1 + (X 1)) ^ r * (1 + (X 2)) ^ r = (1 + (X 1) + (X 2) + (X 1) * (X 2)) ^ r := by
--/
-
-/-- The power series given by `(1 + X * f X) ^ r`. -/
-def BinomialEval (f : PowerSeries R) (r : R) : PowerSeries R :=
-  eval f (BinomialSeries r)
-
-/-!
-/-- `(1 + X) ^ (r * s) = ((1 + X) ^ r) ^ s` -/
-lemma binomial_mul (r s : R) :
-    BinomialSeries (r * s) = BinomialEval (mk fun n => Ring.choose r (n + 1)) s := by
-=======
 @[simp]
 lemma binomialSeries_nat [CommRing A] (d : ℕ) :
     binomialSeries A (d : ℤ) = (1 + X) ^ d := by
@@ -92,11 +80,16 @@
 
 lemma rescale_neg_one_invOneSubPow [CommRing A] (d : ℕ) :
     rescale (-1 : A) (invOneSubPow A d) = binomialSeries A (-d : ℤ) := by
->>>>>>> aee605ae
   ext n
-  simp only [binomial_coeff, BinomialEval, eval_coeff, smul_eq_mul]
-  rw [some_theorem_about_(r*s).choose]
-
--/
+  rw [coeff_rescale, binomialSeries_coeff, ← Int.cast_negOnePow_natCast, ← zsmul_eq_mul]
+  cases d with
+  | zero =>
+    by_cases hn : n = 0 <;> simp [invOneSubPow, Ring.choose_zero_ite, hn]
+  | succ d =>
+    simp only [invOneSubPow, coeff_mk, Nat.cast_add, Nat.cast_one, neg_add_rev, Int.reduceNeg,
+      zsmul_eq_mul, mul_one]
+    rw [show (-1 : ℤ) + -d = -(d + 1) by abel, Ring.choose_neg, Nat.choose_symm_add, Units.smul_def,
+      show (d : ℤ) + 1 + n - 1 = d + n by omega, ← Nat.cast_add, Ring.choose_eq_nat_choose]
+    norm_cast
 
 end PowerSeries