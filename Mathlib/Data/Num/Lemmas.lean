/-
Copyright (c) 2014 Microsoft Corporation. All rights reserved.
Released under Apache 2.0 license as described in the file LICENSE.
Authors: Mario Carneiro
-/
import Mathlib.Algebra.Order.Ring.Cast
import Mathlib.Data.Int.Cast.Lemmas
import Mathlib.Data.Nat.Bitwise
import Mathlib.Data.Nat.PSub
import Mathlib.Data.Nat.Size
import Mathlib.Data.Num.Bitwise

/-!
# Properties of the binary representation of integers
-/

-- Porting note: Required for the notation `-[n+1]`.
open Int Function

attribute [local simp] add_assoc

namespace PosNum

variable {α : Type*}

@[simp, norm_cast]
theorem cast_one [One α] [Add α] : ((1 : PosNum) : α) = 1 :=
  rfl

@[simp]
theorem cast_one' [One α] [Add α] : (PosNum.one : α) = 1 :=
  rfl

@[simp, norm_cast]
theorem cast_bit0 [One α] [Add α] (n : PosNum) : (n.bit0 : α) = (n : α) + n :=
  rfl

@[simp, norm_cast]
theorem cast_bit1 [One α] [Add α] (n : PosNum) : (n.bit1 : α) = ((n : α) + n) + 1 :=
  rfl

@[simp, norm_cast]
theorem cast_to_nat [AddMonoidWithOne α] : ∀ n : PosNum, ((n : ℕ) : α) = n
  | 1 => Nat.cast_one
  | bit0 p => by dsimp; rw [Nat.cast_add, p.cast_to_nat]
  | bit1 p => by dsimp; rw [Nat.cast_add, Nat.cast_add, Nat.cast_one, p.cast_to_nat]

@[norm_cast] -- @[simp] -- Porting note (#10618): simp can prove this
theorem to_nat_to_int (n : PosNum) : ((n : ℕ) : ℤ) = n :=
  cast_to_nat _

@[simp, norm_cast]
theorem cast_to_int [AddGroupWithOne α] (n : PosNum) : ((n : ℤ) : α) = n := by
  rw [← to_nat_to_int, Int.cast_natCast, cast_to_nat]

theorem succ_to_nat : ∀ n, (succ n : ℕ) = n + 1
  | 1 => rfl
  | bit0 p => rfl
  | bit1 p =>
    (congr_arg (fun n ↦ n + n) (succ_to_nat p)).trans <|
      show ↑p + 1 + ↑p + 1 = ↑p + ↑p + 1 + 1 by simp [add_left_comm]

theorem one_add (n : PosNum) : 1 + n = succ n := by cases n <;> rfl

theorem add_one (n : PosNum) : n + 1 = succ n := by cases n <;> rfl

@[norm_cast]
theorem add_to_nat : ∀ m n, ((m + n : PosNum) : ℕ) = m + n
  | 1, b => by rw [one_add b, succ_to_nat, add_comm, cast_one]
  | a, 1 => by rw [add_one a, succ_to_nat, cast_one]
  | bit0 a, bit0 b => (congr_arg (fun n ↦ n + n) (add_to_nat a b)).trans <| add_add_add_comm _ _ _ _
  | bit0 a, bit1 b =>
    (congr_arg (fun n ↦ (n + n) + 1) (add_to_nat a b)).trans <|
      show (a + b + (a + b) + 1 : ℕ) = a + a + (b + b + 1) by simp [add_left_comm]
  | bit1 a, bit0 b =>
    (congr_arg (fun n ↦ (n + n) + 1) (add_to_nat a b)).trans <|
      show (a + b + (a + b) + 1 : ℕ) = a + a + 1 + (b + b) by simp [add_comm, add_left_comm]
  | bit1 a, bit1 b =>
    show (succ (a + b) + succ (a + b) : ℕ) = a + a + 1 + (b + b + 1) by
      rw [succ_to_nat, add_to_nat a b]; simp [add_left_comm]

theorem add_succ : ∀ m n : PosNum, m + succ n = succ (m + n)
  | 1, b => by simp [one_add]
  | bit0 a, 1 => congr_arg bit0 (add_one a)
  | bit1 a, 1 => congr_arg bit1 (add_one a)
  | bit0 a, bit0 b => rfl
  | bit0 a, bit1 b => congr_arg bit0 (add_succ a b)
  | bit1 a, bit0 b => rfl
  | bit1 a, bit1 b => congr_arg bit1 (add_succ a b)

theorem bit0_of_bit0 : ∀ n, n + n = bit0 n
  | 1 => rfl
  | bit0 p => congr_arg bit0 (bit0_of_bit0 p)
  | bit1 p => show bit0 (succ (p + p)) = _ by rw [bit0_of_bit0 p, succ]

theorem bit1_of_bit1 (n : PosNum) : (n + n) + 1 = bit1 n :=
  show (n + n) + 1 = bit1 n by rw [add_one, bit0_of_bit0, succ]

@[norm_cast]
theorem mul_to_nat (m) : ∀ n, ((m * n : PosNum) : ℕ) = m * n
  | 1 => (mul_one _).symm
  | bit0 p => show (↑(m * p) + ↑(m * p) : ℕ) = ↑m * (p + p) by rw [mul_to_nat m p, left_distrib]
  | bit1 p =>
    (add_to_nat (bit0 (m * p)) m).trans <|
      show (↑(m * p) + ↑(m * p) + ↑m : ℕ) = ↑m * (p + p) + m by rw [mul_to_nat m p, left_distrib]

theorem to_nat_pos : ∀ n : PosNum, 0 < (n : ℕ)
  | 1 => Nat.zero_lt_one
  | bit0 p =>
    let h := to_nat_pos p
    add_pos h h
  | bit1 _p => Nat.succ_pos _

theorem cmp_to_nat_lemma {m n : PosNum} : (m : ℕ) < n → (bit1 m : ℕ) < bit0 n :=
  show (m : ℕ) < n → (m + m + 1 + 1 : ℕ) ≤ n + n by
    intro h; rw [Nat.add_right_comm m m 1, add_assoc]; exact Nat.add_le_add h h

theorem cmp_swap (m) : ∀ n, (cmp m n).swap = cmp n m := by
  induction' m with m IH m IH <;> intro n <;> cases' n with n n <;> unfold cmp <;>
    try { rfl } <;> rw [← IH] <;> cases cmp m n <;> rfl

theorem cmp_to_nat : ∀ m n, (Ordering.casesOn (cmp m n) ((m : ℕ) < n) (m = n) ((n : ℕ) < m) : Prop)
  | 1, 1 => rfl
  | bit0 a, 1 =>
    let h : (1 : ℕ) ≤ a := to_nat_pos a
    Nat.add_le_add h h
  | bit1 a, 1 => Nat.succ_lt_succ <| to_nat_pos <| bit0 a
  | 1, bit0 b =>
    let h : (1 : ℕ) ≤ b := to_nat_pos b
    Nat.add_le_add h h
  | 1, bit1 b => Nat.succ_lt_succ <| to_nat_pos <| bit0 b
  | bit0 a, bit0 b => by
    dsimp [cmp]
    have := cmp_to_nat a b; revert this; cases cmp a b <;> dsimp <;> intro this
    · exact Nat.add_lt_add this this
    · rw [this]
    · exact Nat.add_lt_add this this
  | bit0 a, bit1 b => by
    dsimp [cmp]
    have := cmp_to_nat a b; revert this; cases cmp a b <;> dsimp <;> intro this
    · exact Nat.le_succ_of_le (Nat.add_lt_add this this)
    · rw [this]
      apply Nat.lt_succ_self
    · exact cmp_to_nat_lemma this
  | bit1 a, bit0 b => by
    dsimp [cmp]
    have := cmp_to_nat a b; revert this; cases cmp a b <;> dsimp <;> intro this
    · exact cmp_to_nat_lemma this
    · rw [this]
      apply Nat.lt_succ_self
    · exact Nat.le_succ_of_le (Nat.add_lt_add this this)
  | bit1 a, bit1 b => by
    dsimp [cmp]
    have := cmp_to_nat a b; revert this; cases cmp a b <;> dsimp <;> intro this
    · exact Nat.succ_lt_succ (Nat.add_lt_add this this)
    · rw [this]
    · exact Nat.succ_lt_succ (Nat.add_lt_add this this)

@[norm_cast]
theorem lt_to_nat {m n : PosNum} : (m : ℕ) < n ↔ m < n :=
  show (m : ℕ) < n ↔ cmp m n = Ordering.lt from
    match cmp m n, cmp_to_nat m n with
    | Ordering.lt, h => by simp only at h; simp [h]
    | Ordering.eq, h => by simp only at h; simp [h, lt_irrefl]
    | Ordering.gt, h => by simp [not_lt_of_gt h]

@[norm_cast]
theorem le_to_nat {m n : PosNum} : (m : ℕ) ≤ n ↔ m ≤ n := by
  rw [← not_lt]; exact not_congr lt_to_nat

end PosNum

namespace Num

variable {α : Type*}

open PosNum

theorem add_zero (n : Num) : n + 0 = n := by cases n <;> rfl

theorem zero_add (n : Num) : 0 + n = n := by cases n <;> rfl

theorem add_one : ∀ n : Num, n + 1 = succ n
  | 0 => rfl
  | pos p => by cases p <;> rfl

theorem add_succ : ∀ m n : Num, m + succ n = succ (m + n)
  | 0, n => by simp [zero_add]
  | pos p, 0 => show pos (p + 1) = succ (pos p + 0) by rw [PosNum.add_one, add_zero, succ, succ']
  | pos p, pos q => congr_arg pos (PosNum.add_succ _ _)

theorem bit0_of_bit0 : ∀ n : Num, n + n = n.bit0
  | 0 => rfl
  | pos p => congr_arg pos p.bit0_of_bit0

theorem bit1_of_bit1 : ∀ n : Num, (n + n) + 1 = n.bit1
  | 0 => rfl
  | pos p => congr_arg pos p.bit1_of_bit1

@[simp]
theorem ofNat'_zero : Num.ofNat' 0 = 0 := by simp [Num.ofNat']

theorem ofNat'_bit (b n) : ofNat' (Nat.bit b n) = cond b Num.bit1 Num.bit0 (ofNat' n) :=
<<<<<<< HEAD
  Nat.binaryRec_eq _ _ (.inl rfl)
#align num.of_nat'_bit Num.ofNat'_bit
=======
  Nat.binaryRec_eq rfl _ _
>>>>>>> 6dc7ed96

@[simp]
theorem ofNat'_one : Num.ofNat' 1 = 1 := by erw [ofNat'_bit true 0, cond, ofNat'_zero]; rfl

theorem bit1_succ : ∀ n : Num, n.bit1.succ = n.succ.bit0
  | 0 => rfl
  | pos _n => rfl

theorem ofNat'_succ : ∀ {n}, ofNat' (n + 1) = ofNat' n + 1 :=
  @(Nat.binaryRec (by simp [zero_add]) fun b n ih => by
    cases b
    · erw [ofNat'_bit true n, ofNat'_bit]
      simp only [← bit1_of_bit1, ← bit0_of_bit0, cond]
    · erw [show n.bit true + 1 = (n + 1).bit false by simp [Nat.bit_val, mul_add],
        ofNat'_bit, ofNat'_bit, ih]
      simp only [cond, add_one, bit1_succ])

@[simp]
theorem add_ofNat' (m n) : Num.ofNat' (m + n) = Num.ofNat' m + Num.ofNat' n := by
  induction n
  · simp only [Nat.add_zero, ofNat'_zero, add_zero]
  · simp only [Nat.add_succ, Nat.add_zero, ofNat'_succ, add_one, add_succ, *]

@[simp, norm_cast]
theorem cast_zero [Zero α] [One α] [Add α] : ((0 : Num) : α) = 0 :=
  rfl

@[simp]
theorem cast_zero' [Zero α] [One α] [Add α] : (Num.zero : α) = 0 :=
  rfl

@[simp, norm_cast]
theorem cast_one [Zero α] [One α] [Add α] : ((1 : Num) : α) = 1 :=
  rfl

@[simp]
theorem cast_pos [Zero α] [One α] [Add α] (n : PosNum) : (Num.pos n : α) = n :=
  rfl

theorem succ'_to_nat : ∀ n, (succ' n : ℕ) = n + 1
  | 0 => (Nat.zero_add _).symm
  | pos _p => PosNum.succ_to_nat _

theorem succ_to_nat (n) : (succ n : ℕ) = n + 1 :=
  succ'_to_nat n

@[simp, norm_cast]
theorem cast_to_nat [AddMonoidWithOne α] : ∀ n : Num, ((n : ℕ) : α) = n
  | 0 => Nat.cast_zero
  | pos p => p.cast_to_nat

@[norm_cast]
theorem add_to_nat : ∀ m n, ((m + n : Num) : ℕ) = m + n
  | 0, 0 => rfl
  | 0, pos _q => (Nat.zero_add _).symm
  | pos _p, 0 => rfl
  | pos _p, pos _q => PosNum.add_to_nat _ _

@[norm_cast]
theorem mul_to_nat : ∀ m n, ((m * n : Num) : ℕ) = m * n
  | 0, 0 => rfl
  | 0, pos _q => (zero_mul _).symm
  | pos _p, 0 => rfl
  | pos _p, pos _q => PosNum.mul_to_nat _ _

theorem cmp_to_nat : ∀ m n, (Ordering.casesOn (cmp m n) ((m : ℕ) < n) (m = n) ((n : ℕ) < m) : Prop)
  | 0, 0 => rfl
  | 0, pos b => to_nat_pos _
  | pos a, 0 => to_nat_pos _
  | pos a, pos b => by
    have := PosNum.cmp_to_nat a b; revert this; dsimp [cmp]; cases PosNum.cmp a b
    exacts [id, congr_arg pos, id]

@[norm_cast]
theorem lt_to_nat {m n : Num} : (m : ℕ) < n ↔ m < n :=
  show (m : ℕ) < n ↔ cmp m n = Ordering.lt from
    match cmp m n, cmp_to_nat m n with
    | Ordering.lt, h => by simp only at h; simp [h]
    | Ordering.eq, h => by simp only at h; simp [h, lt_irrefl]
    | Ordering.gt, h => by simp [not_lt_of_gt h]

@[norm_cast]
theorem le_to_nat {m n : Num} : (m : ℕ) ≤ n ↔ m ≤ n := by
  rw [← not_lt]; exact not_congr lt_to_nat

end Num

namespace PosNum

@[simp]
theorem of_to_nat' : ∀ n : PosNum, Num.ofNat' (n : ℕ) = Num.pos n
  | 1 => by erw [@Num.ofNat'_bit true 0, Num.ofNat'_zero]; rfl
  | bit0 p => by
      simpa only [Nat.bit_false, cond_false, two_mul, of_to_nat' p] using Num.ofNat'_bit false p
  | bit1 p => by
      simpa only [Nat.bit_true, cond_true, two_mul, of_to_nat' p] using Num.ofNat'_bit true p

end PosNum

namespace Num

@[simp, norm_cast]
theorem of_to_nat' : ∀ n : Num, Num.ofNat' (n : ℕ) = n
  | 0 => ofNat'_zero
  | pos p => p.of_to_nat'

set_option linter.deprecated false in
lemma toNat_injective : Injective (castNum : Num → ℕ) := LeftInverse.injective of_to_nat'

@[norm_cast]
theorem to_nat_inj {m n : Num} : (m : ℕ) = n ↔ m = n := toNat_injective.eq_iff

/-- This tactic tries to turn an (in)equality about `Num`s to one about `Nat`s by rewriting.
```lean
example (n : Num) (m : Num) : n ≤ n + m := by
  transfer_rw
  exact Nat.le_add_right _ _
```
-/
scoped macro (name := transfer_rw) "transfer_rw" : tactic => `(tactic|
    (repeat first | rw [← to_nat_inj] | rw [← lt_to_nat] | rw [← le_to_nat]
     repeat first | rw [add_to_nat] | rw [mul_to_nat] | rw [cast_one] | rw [cast_zero]))

/--
This tactic tries to prove (in)equalities about `Num`s by transferring them to the `Nat` world and
then trying to call `simp`.
```lean
example (n : Num) (m : Num) : n ≤ n + m := by transfer
```
-/
scoped macro (name := transfer) "transfer" : tactic => `(tactic|
    (intros; transfer_rw; try simp))

instance addMonoid : AddMonoid Num where
  add := (· + ·)
  zero := 0
  zero_add := zero_add
  add_zero := add_zero
  add_assoc := by transfer
  nsmul := nsmulRec

instance addMonoidWithOne : AddMonoidWithOne Num :=
  { Num.addMonoid with
    natCast := Num.ofNat'
    one := 1
    natCast_zero := ofNat'_zero
    natCast_succ := fun _ => ofNat'_succ }

instance commSemiring : CommSemiring Num where
  __ := Num.addMonoid
  __ := Num.addMonoidWithOne
  mul := (· * ·)
  npow := @npowRec Num ⟨1⟩ ⟨(· * ·)⟩
  mul_zero _ := by rw [← to_nat_inj, mul_to_nat, cast_zero, mul_zero]
  zero_mul _ := by rw [← to_nat_inj, mul_to_nat, cast_zero, zero_mul]
  mul_one _ := by rw [← to_nat_inj, mul_to_nat, cast_one, mul_one]
  one_mul _ := by rw [← to_nat_inj, mul_to_nat, cast_one, one_mul]
  add_comm _ _ := by simp_rw [← to_nat_inj, add_to_nat, add_comm]
  mul_comm _ _ := by simp_rw [← to_nat_inj, mul_to_nat, mul_comm]
  mul_assoc _ _ _ := by simp_rw [← to_nat_inj, mul_to_nat, mul_assoc]
  left_distrib _ _ _ := by simp only [← to_nat_inj, mul_to_nat, add_to_nat, mul_add]
  right_distrib _ _ _ := by simp only [← to_nat_inj, mul_to_nat, add_to_nat, add_mul]

instance orderedCancelAddCommMonoid : OrderedCancelAddCommMonoid Num where
  le := (· ≤ ·)
  lt := (· < ·)
  lt_iff_le_not_le a b := by simp only [← lt_to_nat, ← le_to_nat, lt_iff_le_not_le]
  le_refl := by transfer
  le_trans a b c := by transfer_rw; apply le_trans
  le_antisymm a b := by transfer_rw; apply le_antisymm
  add_le_add_left a b h c := by revert h; transfer_rw; exact fun h => add_le_add_left h c
  le_of_add_le_add_left a b c := by transfer_rw; apply le_of_add_le_add_left

instance linearOrderedSemiring : LinearOrderedSemiring Num :=
  { Num.commSemiring,
    Num.orderedCancelAddCommMonoid with
    le_total := by
      intro a b
      transfer_rw
      apply le_total
    zero_le_one := by decide
    mul_lt_mul_of_pos_left := by
      intro a b c
      transfer_rw
      apply mul_lt_mul_of_pos_left
    mul_lt_mul_of_pos_right := by
      intro a b c
      transfer_rw
      apply mul_lt_mul_of_pos_right
    decidableLT := Num.decidableLT
    decidableLE := Num.decidableLE
    -- This is relying on an automatically generated instance name,
    -- generated in a `deriving` handler.
    -- See https://github.com/leanprover/lean4/issues/2343
    decidableEq := instDecidableEqNum
    exists_pair_ne := ⟨0, 1, by decide⟩ }

@[norm_cast] -- @[simp] -- Porting note (#10618): simp can prove this
theorem add_of_nat (m n) : ((m + n : ℕ) : Num) = m + n :=
  add_ofNat' _ _

@[norm_cast]  -- @[simp] -- Porting note (#10618): simp can prove this
theorem to_nat_to_int (n : Num) : ((n : ℕ) : ℤ) = n :=
  cast_to_nat _

@[simp, norm_cast]
theorem cast_to_int {α} [AddGroupWithOne α] (n : Num) : ((n : ℤ) : α) = n := by
  rw [← to_nat_to_int, Int.cast_natCast, cast_to_nat]

theorem to_of_nat : ∀ n : ℕ, ((n : Num) : ℕ) = n
  | 0 => by rw [Nat.cast_zero, cast_zero]
  | n + 1 => by rw [Nat.cast_succ, add_one, succ_to_nat, to_of_nat n]

@[simp, norm_cast]
theorem of_natCast {α} [AddMonoidWithOne α] (n : ℕ) : ((n : Num) : α) = n := by
  rw [← cast_to_nat, to_of_nat]

@[deprecated (since := "2024-04-17")]
alias of_nat_cast := of_natCast

@[norm_cast] -- @[simp] -- Porting note (#10618): simp can prove this
theorem of_nat_inj {m n : ℕ} : (m : Num) = n ↔ m = n :=
  ⟨fun h => Function.LeftInverse.injective to_of_nat h, congr_arg _⟩

-- Porting note: The priority should be `high`er than `cast_to_nat`.
@[simp high, norm_cast]
theorem of_to_nat : ∀ n : Num, ((n : ℕ) : Num) = n :=
  of_to_nat'

@[norm_cast]
theorem dvd_to_nat (m n : Num) : (m : ℕ) ∣ n ↔ m ∣ n :=
  ⟨fun ⟨k, e⟩ => ⟨k, by rw [← of_to_nat n, e]; simp⟩, fun ⟨k, e⟩ => ⟨k, by simp [e, mul_to_nat]⟩⟩

end Num

namespace PosNum

variable {α : Type*}

open Num

-- Porting note: The priority should be `high`er than `cast_to_nat`.
@[simp high, norm_cast]
theorem of_to_nat : ∀ n : PosNum, ((n : ℕ) : Num) = Num.pos n :=
  of_to_nat'

@[norm_cast]
theorem to_nat_inj {m n : PosNum} : (m : ℕ) = n ↔ m = n :=
  ⟨fun h => Num.pos.inj <| by rw [← PosNum.of_to_nat, ← PosNum.of_to_nat, h], congr_arg _⟩

theorem pred'_to_nat : ∀ n, (pred' n : ℕ) = Nat.pred n
  | 1 => rfl
  | bit0 n =>
    have : Nat.succ ↑(pred' n) = ↑n := by
      rw [pred'_to_nat n, Nat.succ_pred_eq_of_pos (to_nat_pos n)]
    match (motive :=
        ∀ k : Num, Nat.succ ↑k = ↑n → ↑(Num.casesOn k 1 bit1 : PosNum) = Nat.pred (n + n))
      pred' n, this with
    | 0, (h : ((1 : Num) : ℕ) = n) => by rw [← to_nat_inj.1 h]; rfl
    | Num.pos p, (h : Nat.succ ↑p = n) => by rw [← h]; exact (Nat.succ_add p p).symm
  | bit1 n => rfl

@[simp]
theorem pred'_succ' (n) : pred' (succ' n) = n :=
  Num.to_nat_inj.1 <| by rw [pred'_to_nat, succ'_to_nat, Nat.add_one, Nat.pred_succ]

@[simp]
theorem succ'_pred' (n) : succ' (pred' n) = n :=
  to_nat_inj.1 <| by
    rw [succ'_to_nat, pred'_to_nat, Nat.add_one, Nat.succ_pred_eq_of_pos (to_nat_pos _)]

instance dvd : Dvd PosNum :=
  ⟨fun m n => pos m ∣ pos n⟩

@[norm_cast]
theorem dvd_to_nat {m n : PosNum} : (m : ℕ) ∣ n ↔ m ∣ n :=
  Num.dvd_to_nat (pos m) (pos n)

theorem size_to_nat : ∀ n, (size n : ℕ) = Nat.size n
  | 1 => Nat.size_one.symm
  | bit0 n => by
      rw [size, succ_to_nat, size_to_nat n, cast_bit0, ← two_mul]
      erw [@Nat.size_bit false n]
      have := to_nat_pos n
      dsimp [Nat.bit]; omega
  | bit1 n => by
      rw [size, succ_to_nat, size_to_nat n, cast_bit1, ← two_mul]
      erw [@Nat.size_bit true n]
      dsimp [Nat.bit]; omega

theorem size_eq_natSize : ∀ n, (size n : ℕ) = natSize n
  | 1 => rfl
  | bit0 n => by rw [size, succ_to_nat, natSize, size_eq_natSize n]
  | bit1 n => by rw [size, succ_to_nat, natSize, size_eq_natSize n]

theorem natSize_to_nat (n) : natSize n = Nat.size n := by rw [← size_eq_natSize, size_to_nat]

theorem natSize_pos (n) : 0 < natSize n := by cases n <;> apply Nat.succ_pos

/-- This tactic tries to turn an (in)equality about `PosNum`s to one about `Nat`s by rewriting.
```lean
example (n : PosNum) (m : PosNum) : n ≤ n + m := by
  transfer_rw
  exact Nat.le_add_right _ _
```
-/
scoped macro (name := transfer_rw) "transfer_rw" : tactic => `(tactic|
    (repeat first | rw [← to_nat_inj] | rw [← lt_to_nat] | rw [← le_to_nat]
     repeat first | rw [add_to_nat] | rw [mul_to_nat] | rw [cast_one] | rw [cast_zero]))

/--
This tactic tries to prove (in)equalities about `PosNum`s by transferring them to the `Nat` world
and then trying to call `simp`.
```lean
example (n : PosNum) (m : PosNum) : n ≤ n + m := by transfer
```
-/
scoped macro (name := transfer) "transfer" : tactic => `(tactic|
    (intros; transfer_rw; try simp [add_comm, add_left_comm, mul_comm, mul_left_comm]))

instance addCommSemigroup : AddCommSemigroup PosNum where
  add := (· + ·)
  add_assoc := by transfer
  add_comm := by transfer

instance commMonoid : CommMonoid PosNum where
  mul := (· * ·)
  one := (1 : PosNum)
  npow := @npowRec PosNum ⟨1⟩ ⟨(· * ·)⟩
  mul_assoc := by transfer
  one_mul := by transfer
  mul_one := by transfer
  mul_comm := by transfer

instance distrib : Distrib PosNum where
  add := (· + ·)
  mul := (· * ·)
  left_distrib := by transfer; simp [mul_add]
  right_distrib := by transfer; simp [mul_add, mul_comm]

instance linearOrder : LinearOrder PosNum where
  lt := (· < ·)
  lt_iff_le_not_le := by
    intro a b
    transfer_rw
    apply lt_iff_le_not_le
  le := (· ≤ ·)
  le_refl := by transfer
  le_trans := by
    intro a b c
    transfer_rw
    apply le_trans
  le_antisymm := by
    intro a b
    transfer_rw
    apply le_antisymm
  le_total := by
    intro a b
    transfer_rw
    apply le_total
  decidableLT := by infer_instance
  decidableLE := by infer_instance
  decidableEq := by infer_instance

@[simp]
theorem cast_to_num (n : PosNum) : ↑n = Num.pos n := by rw [← cast_to_nat, ← of_to_nat n]

@[simp, norm_cast]
theorem bit_to_nat (b n) : (bit b n : ℕ) = Nat.bit b n := by cases b <;> simp [bit, two_mul]

@[simp, norm_cast]
theorem cast_add [AddMonoidWithOne α] (m n) : ((m + n : PosNum) : α) = m + n := by
  rw [← cast_to_nat, add_to_nat, Nat.cast_add, cast_to_nat, cast_to_nat]

@[simp 500, norm_cast]
theorem cast_succ [AddMonoidWithOne α] (n : PosNum) : (succ n : α) = n + 1 := by
  rw [← add_one, cast_add, cast_one]

@[simp, norm_cast]
theorem cast_inj [AddMonoidWithOne α] [CharZero α] {m n : PosNum} : (m : α) = n ↔ m = n := by
  rw [← cast_to_nat m, ← cast_to_nat n, Nat.cast_inj, to_nat_inj]

@[simp]
theorem one_le_cast [LinearOrderedSemiring α] (n : PosNum) : (1 : α) ≤ n := by
  rw [← cast_to_nat, ← Nat.cast_one, Nat.cast_le (α := α)]; apply to_nat_pos

@[simp]
theorem cast_pos [LinearOrderedSemiring α] (n : PosNum) : 0 < (n : α) :=
  lt_of_lt_of_le zero_lt_one (one_le_cast n)

@[simp, norm_cast]
theorem cast_mul [Semiring α] (m n) : ((m * n : PosNum) : α) = m * n := by
  rw [← cast_to_nat, mul_to_nat, Nat.cast_mul, cast_to_nat, cast_to_nat]

@[simp]
theorem cmp_eq (m n) : cmp m n = Ordering.eq ↔ m = n := by
  have := cmp_to_nat m n
  -- Porting note: `cases` didn't rewrite at `this`, so `revert` & `intro` are required.
  revert this; cases cmp m n <;> intro this <;> simp at this ⊢ <;> try { exact this } <;>
    simp [show m ≠ n from fun e => by rw [e] at this;exact lt_irrefl _ this]

@[simp, norm_cast]
theorem cast_lt [LinearOrderedSemiring α] {m n : PosNum} : (m : α) < n ↔ m < n := by
  rw [← cast_to_nat m, ← cast_to_nat n, Nat.cast_lt (α := α), lt_to_nat]

@[simp, norm_cast]
theorem cast_le [LinearOrderedSemiring α] {m n : PosNum} : (m : α) ≤ n ↔ m ≤ n := by
  rw [← not_lt]; exact not_congr cast_lt

end PosNum

namespace Num

variable {α : Type*}

open PosNum

theorem bit_to_nat (b n) : (bit b n : ℕ) = Nat.bit b n := by
  cases b <;> cases n <;> simp [bit, two_mul] <;> rfl

theorem cast_succ' [AddMonoidWithOne α] (n) : (succ' n : α) = n + 1 := by
  rw [← PosNum.cast_to_nat, succ'_to_nat, Nat.cast_add_one, cast_to_nat]

theorem cast_succ [AddMonoidWithOne α] (n) : (succ n : α) = n + 1 :=
  cast_succ' n

@[simp, norm_cast]
theorem cast_add [Semiring α] (m n) : ((m + n : Num) : α) = m + n := by
  rw [← cast_to_nat, add_to_nat, Nat.cast_add, cast_to_nat, cast_to_nat]

@[simp, norm_cast]
theorem cast_bit0 [Semiring α] (n : Num) : (n.bit0 : α) = 2 * (n : α) := by
  rw [← bit0_of_bit0, two_mul, cast_add]

@[simp, norm_cast]
theorem cast_bit1 [Semiring α] (n : Num) : (n.bit1 : α) = 2 * (n : α) + 1 := by
  rw [← bit1_of_bit1, bit0_of_bit0, cast_add, cast_bit0]; rfl

@[simp, norm_cast]
theorem cast_mul [Semiring α] : ∀ m n, ((m * n : Num) : α) = m * n
  | 0, 0 => (zero_mul _).symm
  | 0, pos _q => (zero_mul _).symm
  | pos _p, 0 => (mul_zero _).symm
  | pos _p, pos _q => PosNum.cast_mul _ _

theorem size_to_nat : ∀ n, (size n : ℕ) = Nat.size n
  | 0 => Nat.size_zero.symm
  | pos p => p.size_to_nat

theorem size_eq_natSize : ∀ n, (size n : ℕ) = natSize n
  | 0 => rfl
  | pos p => p.size_eq_natSize

theorem natSize_to_nat (n) : natSize n = Nat.size n := by rw [← size_eq_natSize, size_to_nat]

@[simp 999]
theorem ofNat'_eq : ∀ n, Num.ofNat' n = n :=
  Nat.binaryRec (by simp) fun b n IH => by
    rw [ofNat'] at IH ⊢
    rw [Nat.binaryRec_eq, IH]
    -- Porting note: `Nat.cast_bit0` & `Nat.cast_bit1` are not `simp` theorems anymore.
<<<<<<< HEAD
    · cases b <;> simp [Nat.bit_val, two_mul, ← bit0_of_bit0, ← bit1_of_bit1]
    · left; rfl
#align num.of_nat'_eq Num.ofNat'_eq
=======
    · cases b <;> simp only [cond_false, cond_true, Nat.bit, two_mul, Nat.cast_add, Nat.cast_one]
      · rw [bit0_of_bit0]
      · rw [bit1_of_bit1]
    · rfl
>>>>>>> 6dc7ed96

theorem zneg_toZNum (n : Num) : -n.toZNum = n.toZNumNeg := by cases n <;> rfl

theorem zneg_toZNumNeg (n : Num) : -n.toZNumNeg = n.toZNum := by cases n <;> rfl

theorem toZNum_inj {m n : Num} : m.toZNum = n.toZNum ↔ m = n :=
  ⟨fun h => by cases m <;> cases n <;> cases h <;> rfl, congr_arg _⟩


@[simp]
theorem cast_toZNum [Zero α] [One α] [Add α] [Neg α] : ∀ n : Num, (n.toZNum : α) = n
  | 0 => rfl
  | Num.pos _p => rfl

@[simp]
theorem cast_toZNumNeg [AddGroup α] [One α] : ∀ n : Num, (n.toZNumNeg : α) = -n
  | 0 => neg_zero.symm
  | Num.pos _p => rfl

@[simp]
theorem add_toZNum (m n : Num) : Num.toZNum (m + n) = m.toZNum + n.toZNum := by
  cases m <;> cases n <;> rfl

end Num

namespace PosNum

open Num

theorem pred_to_nat {n : PosNum} (h : 1 < n) : (pred n : ℕ) = Nat.pred n := by
  unfold pred
  cases e : pred' n
  · have : (1 : ℕ) ≤ Nat.pred n := Nat.pred_le_pred ((@cast_lt ℕ _ _ _).2 h)
    rw [← pred'_to_nat, e] at this
    exact absurd this (by decide)
  · rw [← pred'_to_nat, e]
    rfl

theorem sub'_one (a : PosNum) : sub' a 1 = (pred' a).toZNum := by cases a <;> rfl

theorem one_sub' (a : PosNum) : sub' 1 a = (pred' a).toZNumNeg := by cases a <;> rfl

theorem lt_iff_cmp {m n} : m < n ↔ cmp m n = Ordering.lt :=
  Iff.rfl

theorem le_iff_cmp {m n} : m ≤ n ↔ cmp m n ≠ Ordering.gt :=
  not_congr <| lt_iff_cmp.trans <| by rw [← cmp_swap]; cases cmp m n <;> decide

end PosNum

namespace Num

variable {α : Type*}

open PosNum

theorem pred_to_nat : ∀ n : Num, (pred n : ℕ) = Nat.pred n
  | 0 => rfl
  | pos p => by rw [pred, PosNum.pred'_to_nat]; rfl

theorem ppred_to_nat : ∀ n : Num, (↑) <$> ppred n = Nat.ppred n
  | 0 => rfl
  | pos p => by
    rw [ppred, Option.map_some, Nat.ppred_eq_some.2]
    rw [PosNum.pred'_to_nat, Nat.succ_pred_eq_of_pos (PosNum.to_nat_pos _)]
    rfl

theorem cmp_swap (m n) : (cmp m n).swap = cmp n m := by
  cases m <;> cases n <;> try { rfl }; apply PosNum.cmp_swap

theorem cmp_eq (m n) : cmp m n = Ordering.eq ↔ m = n := by
  have := cmp_to_nat m n
  -- Porting note: `cases` didn't rewrite at `this`, so `revert` & `intro` are required.
  revert this; cases cmp m n <;> intro this <;> simp at this ⊢ <;> try { exact this } <;>
    simp [show m ≠ n from fun e => by rw [e] at this; exact lt_irrefl _ this]

@[simp, norm_cast]
theorem cast_lt [LinearOrderedSemiring α] {m n : Num} : (m : α) < n ↔ m < n := by
  rw [← cast_to_nat m, ← cast_to_nat n, Nat.cast_lt (α := α), lt_to_nat]

@[simp, norm_cast]
theorem cast_le [LinearOrderedSemiring α] {m n : Num} : (m : α) ≤ n ↔ m ≤ n := by
  rw [← not_lt]; exact not_congr cast_lt

@[simp, norm_cast]
theorem cast_inj [LinearOrderedSemiring α] {m n : Num} : (m : α) = n ↔ m = n := by
  rw [← cast_to_nat m, ← cast_to_nat n, Nat.cast_inj, to_nat_inj]

theorem lt_iff_cmp {m n} : m < n ↔ cmp m n = Ordering.lt :=
  Iff.rfl

theorem le_iff_cmp {m n} : m ≤ n ↔ cmp m n ≠ Ordering.gt :=
  not_congr <| lt_iff_cmp.trans <| by rw [← cmp_swap]; cases cmp m n <;> decide

theorem castNum_eq_bitwise {f : Num → Num → Num} {g : Bool → Bool → Bool}
    (p : PosNum → PosNum → Num)
    (gff : g false false = false) (f00 : f 0 0 = 0)
    (f0n : ∀ n, f 0 (pos n) = cond (g false true) (pos n) 0)
    (fn0 : ∀ n, f (pos n) 0 = cond (g true false) (pos n) 0)
    (fnn : ∀ m n, f (pos m) (pos n) = p m n) (p11 : p 1 1 = cond (g true true) 1 0)
    (p1b : ∀ b n, p 1 (PosNum.bit b n) = bit (g true b) (cond (g false true) (pos n) 0))
    (pb1 : ∀ a m, p (PosNum.bit a m) 1 = bit (g a true) (cond (g true false) (pos m) 0))
    (pbb : ∀ a b m n, p (PosNum.bit a m) (PosNum.bit b n) = bit (g a b) (p m n)) :
    ∀ m n : Num, (f m n : ℕ) = Nat.bitwise g m n := by
  intros m n
  cases' m with m <;> cases' n with n <;>
      try simp only [show zero = 0 from rfl, show ((0 : Num) : ℕ) = 0 from rfl]
  · rw [f00, Nat.bitwise_zero]; rfl
  · rw [f0n, Nat.bitwise_zero_left]
    cases g false true <;> rfl
  · rw [fn0, Nat.bitwise_zero_right]
    cases g true false <;> rfl
  · rw [fnn]
    have : ∀ (b) (n : PosNum), (cond b (↑n) 0 : ℕ) = ↑(cond b (pos n) 0 : Num) := by
      intros b _; cases b <;> rfl
    induction' m with m IH m IH generalizing n <;> cases' n with n n
    any_goals simp only [show one = 1 from rfl, show pos 1 = 1 from rfl,
      show PosNum.bit0 = PosNum.bit false from rfl, show PosNum.bit1 = PosNum.bit true from rfl,
      show ((1 : Num) : ℕ) = Nat.bit true 0 from rfl]
    all_goals
      repeat
        rw [show ∀ b n, (pos (PosNum.bit b n) : ℕ) = Nat.bit b ↑n by
          intros b _; cases b <;> simp_all]
      rw [Nat.bitwise_bit gff]
    any_goals rw [Nat.bitwise_zero, p11]; cases g true true <;> rfl
    any_goals rw [Nat.bitwise_zero_left, ← Bool.cond_eq_ite, this, ← bit_to_nat, p1b]
    any_goals rw [Nat.bitwise_zero_right, ← Bool.cond_eq_ite, this, ← bit_to_nat, pb1]
    all_goals
      rw [← show ∀ n : PosNum, ↑(p m n) = Nat.bitwise g ↑m ↑n from IH]
      rw [← bit_to_nat, pbb]

@[simp, norm_cast]
theorem castNum_or : ∀ m n : Num, ↑(m ||| n) = (↑m ||| ↑n : ℕ) := by
  -- Porting note: A name of an implicit local hypothesis is not available so
  --               `cases_type*` is used.
  apply castNum_eq_bitwise fun x y => pos (PosNum.lor x y) <;>
   intros <;> (try cases_type* Bool) <;> rfl

@[simp, norm_cast]
theorem castNum_and : ∀ m n : Num, ↑(m &&& n) = (↑m &&& ↑n : ℕ) := by
  apply castNum_eq_bitwise PosNum.land <;> intros <;> (try cases_type* Bool) <;> rfl

@[simp, norm_cast]
theorem castNum_ldiff : ∀ m n : Num, (ldiff m n : ℕ) = Nat.ldiff m n := by
  apply castNum_eq_bitwise PosNum.ldiff <;> intros <;> (try cases_type* Bool) <;> rfl

@[simp, norm_cast]
theorem castNum_xor : ∀ m n : Num, ↑(m ^^^ n) = (↑m ^^^ ↑n : ℕ) := by
  apply castNum_eq_bitwise PosNum.lxor <;> intros <;> (try cases_type* Bool) <;> rfl

@[simp, norm_cast]
theorem castNum_shiftLeft (m : Num) (n : Nat) : ↑(m <<< n) = (m : ℕ) <<< (n : ℕ) := by
  cases m <;> dsimp only [← shiftl_eq_shiftLeft, shiftl]
  · symm
    apply Nat.zero_shiftLeft
  simp only [cast_pos]
  induction' n with n IH
  · rfl
  simp [PosNum.shiftl_succ_eq_bit0_shiftl, Nat.shiftLeft_succ, IH, pow_succ, ← mul_assoc, mul_comm,
        -shiftl_eq_shiftLeft, -PosNum.shiftl_eq_shiftLeft, shiftl, mul_two]

@[simp, norm_cast]
theorem castNum_shiftRight (m : Num) (n : Nat) : ↑(m >>> n) = (m : ℕ) >>> (n : ℕ) := by
  cases' m with m <;> dsimp only [← shiftr_eq_shiftRight, shiftr]
  · symm
    apply Nat.zero_shiftRight
  induction' n with n IH generalizing m
  · cases m <;> rfl
  have hdiv2 : ∀ m, Nat.div2 (m + m) = m := by intro; rw [Nat.div2_val]; omega
  cases' m with m m <;> dsimp only [PosNum.shiftr, ← PosNum.shiftr_eq_shiftRight]
  · rw [Nat.shiftRight_eq_div_pow]
    symm
    apply Nat.div_eq_of_lt
    simp
  · trans
    · apply IH
    change Nat.shiftRight m n = Nat.shiftRight (m + m + 1) (n + 1)
    rw [add_comm n 1, @Nat.shiftRight_eq _ (1 + n), Nat.shiftRight_add]
    apply congr_arg fun x => Nat.shiftRight x n
    simp [-add_assoc, Nat.shiftRight_succ, Nat.shiftRight_zero, ← Nat.div2_val, hdiv2]
  · trans
    · apply IH
    change Nat.shiftRight m n = Nat.shiftRight (m + m) (n + 1)
    rw [add_comm n 1,  @Nat.shiftRight_eq _ (1 + n), Nat.shiftRight_add]
    apply congr_arg fun x => Nat.shiftRight x n
    simp [-add_assoc, Nat.shiftRight_succ, Nat.shiftRight_zero, ← Nat.div2_val, hdiv2]

@[simp]
theorem castNum_testBit (m n) : testBit m n = Nat.testBit m n := by
  -- Porting note: `unfold` → `dsimp only`
  cases m with dsimp only [testBit]
  | zero =>
    rw [show (Num.zero : Nat) = 0 from rfl, Nat.zero_testBit]
  | pos m =>
    rw [cast_pos]
    induction' n with n IH generalizing m <;> cases' m with m m
        <;> dsimp only [PosNum.testBit, Nat.zero_eq]
    · rfl
    · rw [PosNum.cast_bit1, ← two_mul, ← congr_fun Nat.bit_true, Nat.bit_testBit_zero]
    · rw [PosNum.cast_bit0, ← two_mul, ← congr_fun Nat.bit_false, Nat.bit_testBit_zero]
    · simp
    · rw [PosNum.cast_bit1, ← two_mul, ← congr_fun Nat.bit_true, Nat.testBit_bit_succ, IH]
    · rw [PosNum.cast_bit0, ← two_mul, ← congr_fun Nat.bit_false, Nat.testBit_bit_succ, IH]

end Num

namespace ZNum

variable {α : Type*}

open PosNum

@[simp, norm_cast]
theorem cast_zero [Zero α] [One α] [Add α] [Neg α] : ((0 : ZNum) : α) = 0 :=
  rfl

@[simp]
theorem cast_zero' [Zero α] [One α] [Add α] [Neg α] : (ZNum.zero : α) = 0 :=
  rfl

@[simp, norm_cast]
theorem cast_one [Zero α] [One α] [Add α] [Neg α] : ((1 : ZNum) : α) = 1 :=
  rfl

@[simp]
theorem cast_pos [Zero α] [One α] [Add α] [Neg α] (n : PosNum) : (pos n : α) = n :=
  rfl

@[simp]
theorem cast_neg [Zero α] [One α] [Add α] [Neg α] (n : PosNum) : (neg n : α) = -n :=
  rfl

@[simp, norm_cast]
theorem cast_zneg [AddGroup α] [One α] : ∀ n, ((-n : ZNum) : α) = -n
  | 0 => neg_zero.symm
  | pos _p => rfl
  | neg _p => (neg_neg _).symm

theorem neg_zero : (-0 : ZNum) = 0 :=
  rfl

theorem zneg_pos (n : PosNum) : -pos n = neg n :=
  rfl

theorem zneg_neg (n : PosNum) : -neg n = pos n :=
  rfl

theorem zneg_zneg (n : ZNum) : - -n = n := by cases n <;> rfl

theorem zneg_bit1 (n : ZNum) : -n.bit1 = (-n).bitm1 := by cases n <;> rfl

theorem zneg_bitm1 (n : ZNum) : -n.bitm1 = (-n).bit1 := by cases n <;> rfl

theorem zneg_succ (n : ZNum) : -n.succ = (-n).pred := by
  cases n <;> try { rfl }; rw [succ, Num.zneg_toZNumNeg]; rfl

theorem zneg_pred (n : ZNum) : -n.pred = (-n).succ := by
  rw [← zneg_zneg (succ (-n)), zneg_succ, zneg_zneg]

@[simp]
theorem abs_to_nat : ∀ n, (abs n : ℕ) = Int.natAbs n
  | 0 => rfl
  | pos p => congr_arg Int.natAbs p.to_nat_to_int
  | neg p => show Int.natAbs ((p : ℕ) : ℤ) = Int.natAbs (-p) by rw [p.to_nat_to_int, Int.natAbs_neg]

@[simp]
theorem abs_toZNum : ∀ n : Num, abs n.toZNum = n
  | 0 => rfl
  | Num.pos _p => rfl

@[simp, norm_cast]
theorem cast_to_int [AddGroupWithOne α] : ∀ n : ZNum, ((n : ℤ) : α) = n
  | 0 => by rw [cast_zero, cast_zero, Int.cast_zero]
  | pos p => by rw [cast_pos, cast_pos, PosNum.cast_to_int]
  | neg p => by rw [cast_neg, cast_neg, Int.cast_neg, PosNum.cast_to_int]

theorem bit0_of_bit0 : ∀ n : ZNum, n + n = n.bit0
  | 0 => rfl
  | pos a => congr_arg pos a.bit0_of_bit0
  | neg a => congr_arg neg a.bit0_of_bit0

theorem bit1_of_bit1 : ∀ n : ZNum, n + n + 1 = n.bit1
  | 0 => rfl
  | pos a => congr_arg pos a.bit1_of_bit1
  | neg a => show PosNum.sub' 1 (a + a) = _ by rw [PosNum.one_sub', a.bit0_of_bit0]; rfl

@[simp, norm_cast]
theorem cast_bit0 [AddGroupWithOne α] : ∀ n : ZNum, (n.bit0 : α) = (n : α) + n
  | 0 => (add_zero _).symm
  | pos p => by rw [ZNum.bit0, cast_pos, cast_pos]; rfl
  | neg p => by
    rw [ZNum.bit0, cast_neg, cast_neg, PosNum.cast_bit0, neg_add_rev]

@[simp, norm_cast]
theorem cast_bit1 [AddGroupWithOne α] : ∀ n : ZNum, (n.bit1 : α) = ((n : α) + n) + 1
  | 0 => by simp [ZNum.bit1]
  | pos p => by rw [ZNum.bit1, cast_pos, cast_pos]; rfl
  | neg p => by
    rw [ZNum.bit1, cast_neg, cast_neg]
    cases' e : pred' p with a <;>
      have ep : p = _ := (succ'_pred' p).symm.trans (congr_arg Num.succ' e)
    · conv at ep => change p = 1
      subst p
      simp
    -- Porting note: `rw [Num.succ']` yields a `match` pattern.
    · dsimp only [Num.succ'] at ep
      subst p
      have : (↑(-↑a : ℤ) : α) = -1 + ↑(-↑a + 1 : ℤ) := by simp [add_comm (- ↑a : ℤ) 1]
      simpa using this

@[simp]
theorem cast_bitm1 [AddGroupWithOne α] (n : ZNum) : (n.bitm1 : α) = (n : α) + n - 1 := by
  conv =>
    lhs
    rw [← zneg_zneg n]
  rw [← zneg_bit1, cast_zneg, cast_bit1]
  have : ((-1 + n + n : ℤ) : α) = (n + n + -1 : ℤ) := by simp [add_comm, add_left_comm]
  simpa [sub_eq_add_neg] using this

theorem add_zero (n : ZNum) : n + 0 = n := by cases n <;> rfl

theorem zero_add (n : ZNum) : 0 + n = n := by cases n <;> rfl

theorem add_one : ∀ n : ZNum, n + 1 = succ n
  | 0 => rfl
  | pos p => congr_arg pos p.add_one
  | neg p => by cases p <;> rfl

end ZNum

namespace PosNum

variable {α : Type*}

theorem cast_to_znum : ∀ n : PosNum, (n : ZNum) = ZNum.pos n
  | 1 => rfl
  | bit0 p => by
      have := congr_arg ZNum.bit0 (cast_to_znum p)
      rwa [← ZNum.bit0_of_bit0] at this
  | bit1 p => by
      have := congr_arg ZNum.bit1 (cast_to_znum p)
      rwa [← ZNum.bit1_of_bit1] at this

theorem cast_sub' [AddGroupWithOne α] : ∀ m n : PosNum, (sub' m n : α) = m - n
  | a, 1 => by
    rw [sub'_one, Num.cast_toZNum, ← Num.cast_to_nat, pred'_to_nat, ← Nat.sub_one]
    simp [PosNum.cast_pos]
  | 1, b => by
    rw [one_sub', Num.cast_toZNumNeg, ← neg_sub, neg_inj, ← Num.cast_to_nat, pred'_to_nat,
        ← Nat.sub_one]
    simp [PosNum.cast_pos]
  | bit0 a, bit0 b => by
    rw [sub', ZNum.cast_bit0, cast_sub' a b]
    have : ((a + -b + (a + -b) : ℤ) : α) = a + a + (-b + -b) := by simp [add_left_comm]
    simpa [sub_eq_add_neg] using this
  | bit0 a, bit1 b => by
    rw [sub', ZNum.cast_bitm1, cast_sub' a b]
    have : ((-b + (a + (-b + -1)) : ℤ) : α) = (a + -1 + (-b + -b) : ℤ) := by
      simp [add_comm, add_left_comm]
    simpa [sub_eq_add_neg] using this
  | bit1 a, bit0 b => by
    rw [sub', ZNum.cast_bit1, cast_sub' a b]
    have : ((-b + (a + (-b + 1)) : ℤ) : α) = (a + 1 + (-b + -b) : ℤ) := by
      simp [add_comm, add_left_comm]
    simpa [sub_eq_add_neg] using this
  | bit1 a, bit1 b => by
    rw [sub', ZNum.cast_bit0, cast_sub' a b]
    have : ((-b + (a + -b) : ℤ) : α) = a + (-b + -b) := by simp [add_left_comm]
    simpa [sub_eq_add_neg] using this

theorem to_nat_eq_succ_pred (n : PosNum) : (n : ℕ) = n.pred' + 1 := by
  rw [← Num.succ'_to_nat, n.succ'_pred']

theorem to_int_eq_succ_pred (n : PosNum) : (n : ℤ) = (n.pred' : ℕ) + 1 := by
  rw [← n.to_nat_to_int, to_nat_eq_succ_pred]; rfl

end PosNum

namespace Num

variable {α : Type*}

@[simp]
theorem cast_sub' [AddGroupWithOne α] : ∀ m n : Num, (sub' m n : α) = m - n
  | 0, 0 => (sub_zero _).symm
  | pos _a, 0 => (sub_zero _).symm
  | 0, pos _b => (zero_sub _).symm
  | pos _a, pos _b => PosNum.cast_sub' _ _

theorem toZNum_succ : ∀ n : Num, n.succ.toZNum = n.toZNum.succ
  | 0 => rfl
  | pos _n => rfl

theorem toZNumNeg_succ : ∀ n : Num, n.succ.toZNumNeg = n.toZNumNeg.pred
  | 0 => rfl
  | pos _n => rfl

@[simp]
theorem pred_succ : ∀ n : ZNum, n.pred.succ = n
  | 0 => rfl
  | ZNum.neg p => show toZNumNeg (pos p).succ'.pred' = _ by rw [PosNum.pred'_succ']; rfl
  | ZNum.pos p => by rw [ZNum.pred, ← toZNum_succ, Num.succ, PosNum.succ'_pred', toZNum]

-- Porting note: `erw [ZNum.ofInt', ZNum.ofInt']` yields `match` so
--               `change` & `dsimp` are required.
theorem succ_ofInt' : ∀ n, ZNum.ofInt' (n + 1) = ZNum.ofInt' n + 1
  | (n : ℕ) => by
    change ZNum.ofInt' (n + 1 : ℕ) = ZNum.ofInt' (n : ℕ) + 1
    dsimp only [ZNum.ofInt', ZNum.ofInt']
    rw [Num.ofNat'_succ, Num.add_one, toZNum_succ, ZNum.add_one]
  | -[0+1] => by
    change ZNum.ofInt' 0 = ZNum.ofInt' (-[0+1]) + 1
    dsimp only [ZNum.ofInt', ZNum.ofInt']
    rw [ofNat'_succ, ofNat'_zero]; rfl
  | -[(n + 1)+1] => by
    change ZNum.ofInt' -[n+1] = ZNum.ofInt' -[(n + 1)+1] + 1
    dsimp only [ZNum.ofInt', ZNum.ofInt']
    rw [@Num.ofNat'_succ (n + 1), Num.add_one, toZNumNeg_succ,
      @ofNat'_succ n, Num.add_one, ZNum.add_one, pred_succ]

theorem ofInt'_toZNum : ∀ n : ℕ, toZNum n = ZNum.ofInt' n
  | 0 => rfl
  | n + 1 => by
    rw [Nat.cast_succ, Num.add_one, toZNum_succ, ofInt'_toZNum n, Nat.cast_succ, succ_ofInt',
      ZNum.add_one]

theorem mem_ofZNum' : ∀ {m : Num} {n : ZNum}, m ∈ ofZNum' n ↔ n = toZNum m
  | 0, 0 => ⟨fun _ => rfl, fun _ => rfl⟩
  | pos m, 0 => ⟨nofun, nofun⟩
  | m, ZNum.pos p =>
    Option.some_inj.trans <| by cases m <;> constructor <;> intro h <;> try cases h <;> rfl
  | m, ZNum.neg p => ⟨nofun, fun h => by cases m <;> cases h⟩

theorem ofZNum'_toNat : ∀ n : ZNum, (↑) <$> ofZNum' n = Int.toNat' n
  | 0 => rfl
  | ZNum.pos p => show _ = Int.toNat' p by rw [← PosNum.to_nat_to_int p]; rfl
  | ZNum.neg p =>
    (congr_arg fun x => Int.toNat' (-x)) <|
      show ((p.pred' + 1 : ℕ) : ℤ) = p by rw [← succ'_to_nat]; simp

@[simp]
theorem ofZNum_toNat : ∀ n : ZNum, (ofZNum n : ℕ) = Int.toNat n
  | 0 => rfl
  | ZNum.pos p => show _ = Int.toNat p by rw [← PosNum.to_nat_to_int p]; rfl
  | ZNum.neg p =>
    (congr_arg fun x => Int.toNat (-x)) <|
      show ((p.pred' + 1 : ℕ) : ℤ) = p by rw [← succ'_to_nat]; simp

@[simp]
theorem cast_ofZNum [AddGroupWithOne α] (n : ZNum) : (ofZNum n : α) = Int.toNat n := by
  rw [← cast_to_nat, ofZNum_toNat]

@[simp, norm_cast]
theorem sub_to_nat (m n) : ((m - n : Num) : ℕ) = m - n :=
  show (ofZNum _ : ℕ) = _ by
    rw [ofZNum_toNat, cast_sub', ← to_nat_to_int, ← to_nat_to_int, Int.toNat_sub]

end Num

namespace ZNum

variable {α : Type*}

@[simp, norm_cast]
theorem cast_add [AddGroupWithOne α] : ∀ m n, ((m + n : ZNum) : α) = m + n
  | 0, a => by cases a <;> exact (_root_.zero_add _).symm
  | b, 0 => by cases b <;> exact (_root_.add_zero _).symm
  | pos a, pos b => PosNum.cast_add _ _
  | pos a, neg b => by simpa only [sub_eq_add_neg] using PosNum.cast_sub' (α := α) _ _
  | neg a, pos b =>
    have : (↑b + -↑a : α) = -↑a + ↑b := by
      rw [← PosNum.cast_to_int a, ← PosNum.cast_to_int b, ← Int.cast_neg, ← Int.cast_add (-a)]
      simp [add_comm]
    (PosNum.cast_sub' _ _).trans <| (sub_eq_add_neg _ _).trans this
  | neg a, neg b =>
    show -(↑(a + b) : α) = -a + -b by
      rw [PosNum.cast_add, neg_eq_iff_eq_neg, neg_add_rev, neg_neg, neg_neg,
          ← PosNum.cast_to_int a, ← PosNum.cast_to_int b, ← Int.cast_add, ← Int.cast_add, add_comm]

@[simp]
theorem cast_succ [AddGroupWithOne α] (n) : ((succ n : ZNum) : α) = n + 1 := by
  rw [← add_one, cast_add, cast_one]

@[simp, norm_cast]
theorem mul_to_int : ∀ m n, ((m * n : ZNum) : ℤ) = m * n
  | 0, a => by cases a <;> exact (zero_mul _).symm
  | b, 0 => by cases b <;> exact (mul_zero _).symm
  | pos a, pos b => PosNum.cast_mul a b
  | pos a, neg b => show -↑(a * b) = ↑a * -↑b by rw [PosNum.cast_mul, neg_mul_eq_mul_neg]
  | neg a, pos b => show -↑(a * b) = -↑a * ↑b by rw [PosNum.cast_mul, neg_mul_eq_neg_mul]
  | neg a, neg b => show ↑(a * b) = -↑a * -↑b by rw [PosNum.cast_mul, neg_mul_neg]

theorem cast_mul [Ring α] (m n) : ((m * n : ZNum) : α) = m * n := by
  rw [← cast_to_int, mul_to_int, Int.cast_mul, cast_to_int, cast_to_int]

theorem ofInt'_neg : ∀ n : ℤ, ofInt' (-n) = -ofInt' n
  | -[n+1] => show ofInt' (n + 1 : ℕ) = _ by simp only [ofInt', Num.zneg_toZNumNeg]
  | 0 => show Num.toZNum (Num.ofNat' 0) = -Num.toZNum (Num.ofNat' 0) by rw [Num.ofNat'_zero]; rfl
  | (n + 1 : ℕ) => show Num.toZNumNeg _ = -Num.toZNum _ by rw [Num.zneg_toZNum]

-- Porting note: `erw [ofInt']` yields `match` so `dsimp` is required.
theorem of_to_int' : ∀ n : ZNum, ZNum.ofInt' n = n
  | 0 => by dsimp [ofInt', cast_zero]; erw [Num.ofNat'_zero, Num.toZNum]
  | pos a => by rw [cast_pos, ← PosNum.cast_to_nat, ← Num.ofInt'_toZNum, PosNum.of_to_nat]; rfl
  | neg a => by
    rw [cast_neg, ofInt'_neg, ← PosNum.cast_to_nat, ← Num.ofInt'_toZNum, PosNum.of_to_nat]; rfl

theorem to_int_inj {m n : ZNum} : (m : ℤ) = n ↔ m = n :=
  ⟨fun h => Function.LeftInverse.injective of_to_int' h, congr_arg _⟩

theorem cmp_to_int : ∀ m n, (Ordering.casesOn (cmp m n) ((m : ℤ) < n) (m = n) ((n : ℤ) < m) : Prop)
  | 0, 0 => rfl
  | pos a, pos b => by
    have := PosNum.cmp_to_nat a b; revert this; dsimp [cmp]
    cases PosNum.cmp a b <;> dsimp <;> [simp; exact congr_arg pos; simp [GT.gt]]
  | neg a, neg b => by
    have := PosNum.cmp_to_nat b a; revert this; dsimp [cmp]
    cases PosNum.cmp b a <;> dsimp <;> [simp; simp (config := { contextual := true }); simp [GT.gt]]
  | pos a, 0 => PosNum.cast_pos _
  | pos a, neg b => lt_trans (neg_lt_zero.2 <| PosNum.cast_pos _) (PosNum.cast_pos _)
  | 0, neg b => neg_lt_zero.2 <| PosNum.cast_pos _
  | neg a, 0 => neg_lt_zero.2 <| PosNum.cast_pos _
  | neg a, pos b => lt_trans (neg_lt_zero.2 <| PosNum.cast_pos _) (PosNum.cast_pos _)
  | 0, pos b => PosNum.cast_pos _

@[norm_cast]
theorem lt_to_int {m n : ZNum} : (m : ℤ) < n ↔ m < n :=
  show (m : ℤ) < n ↔ cmp m n = Ordering.lt from
    match cmp m n, cmp_to_int m n with
    | Ordering.lt, h => by simp only at h; simp [h]
    | Ordering.eq, h => by simp only at h; simp [h, lt_irrefl]
    | Ordering.gt, h => by simp [not_lt_of_gt h]

theorem le_to_int {m n : ZNum} : (m : ℤ) ≤ n ↔ m ≤ n := by
  rw [← not_lt]; exact not_congr lt_to_int

@[simp, norm_cast]
theorem cast_lt [LinearOrderedRing α] {m n : ZNum} : (m : α) < n ↔ m < n := by
  rw [← cast_to_int m, ← cast_to_int n, Int.cast_lt, lt_to_int]

@[simp, norm_cast]
theorem cast_le [LinearOrderedRing α] {m n : ZNum} : (m : α) ≤ n ↔ m ≤ n := by
  rw [← not_lt]; exact not_congr cast_lt

@[simp, norm_cast]
theorem cast_inj [LinearOrderedRing α] {m n : ZNum} : (m : α) = n ↔ m = n := by
  rw [← cast_to_int m, ← cast_to_int n, Int.cast_inj (α := α), to_int_inj]

/-- This tactic tries to turn an (in)equality about `ZNum`s to one about `Int`s by rewriting.
```lean
example (n : ZNum) (m : ZNum) : n ≤ n + m * m := by
  transfer_rw
  exact le_add_of_nonneg_right (mul_self_nonneg _)
```
-/
scoped macro (name := transfer_rw) "transfer_rw" : tactic => `(tactic|
    (repeat first | rw [← to_int_inj] | rw [← lt_to_int] | rw [← le_to_int]
     repeat first | rw [cast_add] | rw [mul_to_int] | rw [cast_one] | rw [cast_zero]))

/--
This tactic tries to prove (in)equalities about `ZNum`s by transferring them to the `Int` world and
then trying to call `simp`.
```lean
example (n : ZNum) (m : ZNum) : n ≤ n + m * m := by
  transfer
  exact mul_self_nonneg _
```
-/
scoped macro (name := transfer) "transfer" : tactic => `(tactic|
    (intros; transfer_rw; try simp [add_comm, add_left_comm, mul_comm, mul_left_comm]))

instance linearOrder : LinearOrder ZNum where
  lt := (· < ·)
  lt_iff_le_not_le := by
    intro a b
    transfer_rw
    apply lt_iff_le_not_le
  le := (· ≤ ·)
  le_refl := by transfer
  le_trans := by
    intro a b c
    transfer_rw
    apply le_trans
  le_antisymm := by
    intro a b
    transfer_rw
    apply le_antisymm
  le_total := by
    intro a b
    transfer_rw
    apply le_total
  -- This is relying on an automatically generated instance name, generated in a `deriving` handler.
  -- See https://github.com/leanprover/lean4/issues/2343
  decidableEq := instDecidableEqZNum
  decidableLE := ZNum.decidableLE
  decidableLT := ZNum.decidableLT

instance addMonoid : AddMonoid ZNum where
  add := (· + ·)
  add_assoc := by transfer
  zero := 0
  zero_add := zero_add
  add_zero := add_zero
  nsmul := nsmulRec

instance addCommGroup : AddCommGroup ZNum :=
  { ZNum.addMonoid with
    add_comm := by transfer
    neg := Neg.neg
    zsmul := zsmulRec
    add_left_neg := by transfer }

instance addMonoidWithOne : AddMonoidWithOne ZNum :=
  { ZNum.addMonoid with
    one := 1
    natCast := fun n => ZNum.ofInt' n
    natCast_zero := show (Num.ofNat' 0).toZNum = 0 by rw [Num.ofNat'_zero]; rfl
    natCast_succ := fun n =>
      show (Num.ofNat' (n + 1)).toZNum = (Num.ofNat' n).toZNum + 1 by
        rw [Num.ofNat'_succ, Num.add_one, Num.toZNum_succ, ZNum.add_one] }

-- Porting note: These theorems should be declared out of the instance, otherwise timeouts.

private theorem mul_comm : ∀ (a b : ZNum), a * b = b * a := by transfer

private theorem add_le_add_left : ∀ (a b : ZNum), a ≤ b → ∀ (c : ZNum), c + a ≤ c + b := by
  intro a b h c
  revert h
  transfer_rw
  exact fun h => _root_.add_le_add_left h c

instance linearOrderedCommRing : LinearOrderedCommRing ZNum :=
  { ZNum.linearOrder, ZNum.addCommGroup, ZNum.addMonoidWithOne with
    mul := (· * ·)
    mul_assoc := by transfer
    zero_mul := by transfer
    mul_zero := by transfer
    one_mul := by transfer
    mul_one := by transfer
    left_distrib := by
      transfer
      simp [mul_add]
    right_distrib := by
      transfer
      simp [mul_add, _root_.mul_comm]
    mul_comm := mul_comm
    exists_pair_ne := ⟨0, 1, by decide⟩
    add_le_add_left := add_le_add_left
    mul_pos := fun a b =>
      show 0 < a → 0 < b → 0 < a * b by
        transfer_rw
        apply mul_pos
    zero_le_one := by decide }

@[simp, norm_cast]
theorem cast_sub [Ring α] (m n) : ((m - n : ZNum) : α) = m - n := by simp [sub_eq_neg_add]

@[norm_cast] -- @[simp] -- Porting note (#10618): simp can prove this
theorem neg_of_int : ∀ n, ((-n : ℤ) : ZNum) = -n
  | (n + 1 : ℕ) => rfl
  | 0 => by rw [Int.cast_neg]
  | -[n+1] => (zneg_zneg _).symm

@[simp]
theorem ofInt'_eq : ∀ n : ℤ, ZNum.ofInt' n = n
  | (n : ℕ) => rfl
  | -[n+1] => by
    show Num.toZNumNeg (n + 1 : ℕ) = -(n + 1 : ℕ)
    rw [← neg_inj, neg_neg, Nat.cast_succ, Num.add_one, Num.zneg_toZNumNeg, Num.toZNum_succ,
      Nat.cast_succ, ZNum.add_one]
    rfl

@[simp]
theorem of_nat_toZNum (n : ℕ) : Num.toZNum n = n :=
  rfl

-- Porting note: The priority should be `high`er than `cast_to_int`.
@[simp high, norm_cast]
theorem of_to_int (n : ZNum) : ((n : ℤ) : ZNum) = n := by rw [← ofInt'_eq, of_to_int']

theorem to_of_int (n : ℤ) : ((n : ZNum) : ℤ) = n :=
  Int.inductionOn' n 0 (by simp) (by simp) (by simp)

@[simp]
theorem of_nat_toZNumNeg (n : ℕ) : Num.toZNumNeg n = -n := by rw [← of_nat_toZNum, Num.zneg_toZNum]

@[simp, norm_cast]
theorem of_intCast [AddGroupWithOne α] (n : ℤ) : ((n : ZNum) : α) = n := by
  rw [← cast_to_int, to_of_int]

@[deprecated (since := "2024-04-17")]
alias of_int_cast := of_intCast

@[simp, norm_cast]
theorem of_natCast [AddGroupWithOne α] (n : ℕ) : ((n : ZNum) : α) = n := by
  rw [← Int.cast_natCast, of_intCast, Int.cast_natCast]

@[deprecated (since := "2024-04-17")]
alias of_nat_cast := of_natCast

@[simp, norm_cast]
theorem dvd_to_int (m n : ZNum) : (m : ℤ) ∣ n ↔ m ∣ n :=
  ⟨fun ⟨k, e⟩ => ⟨k, by rw [← of_to_int n, e]; simp⟩, fun ⟨k, e⟩ => ⟨k, by simp [e]⟩⟩

end ZNum

namespace PosNum

theorem divMod_to_nat_aux {n d : PosNum} {q r : Num} (h₁ : (r : ℕ) + d * ((q : ℕ) + q) = n)
    (h₂ : (r : ℕ) < 2 * d) :
    ((divModAux d q r).2 + d * (divModAux d q r).1 : ℕ) = ↑n ∧ ((divModAux d q r).2 : ℕ) < d := by
  unfold divModAux
  have : ∀ {r₂}, Num.ofZNum' (Num.sub' r (Num.pos d)) = some r₂ ↔ (r : ℕ) = r₂ + d := by
    intro r₂
    apply Num.mem_ofZNum'.trans
    rw [← ZNum.to_int_inj, Num.cast_toZNum, Num.cast_sub', sub_eq_iff_eq_add, ← Int.natCast_inj]
    simp
  cases' e : Num.ofZNum' (Num.sub' r (Num.pos d)) with r₂ <;> simp [divModAux]
  · rw [two_mul]
    refine ⟨h₁, lt_of_not_ge fun h => ?_⟩
    cases' Nat.le.dest h with r₂ e'
    rw [← Num.to_of_nat r₂, add_comm] at e'
    cases e.symm.trans (this.2 e'.symm)
  · have := this.1 e
    constructor
    · rwa [two_mul, add_comm _ 1, mul_add, mul_one, ← add_assoc, ← this]
    · rwa [this, two_mul, add_lt_add_iff_right] at h₂

theorem divMod_to_nat (d n : PosNum) :
    (n / d : ℕ) = (divMod d n).1 ∧ (n % d : ℕ) = (divMod d n).2 := by
  rw [Nat.div_mod_unique (PosNum.cast_pos _)]
  induction' n with n IH n IH
  · exact
      divMod_to_nat_aux (by simp) (Nat.mul_le_mul_left 2 (PosNum.cast_pos d : (0 : ℕ) < d))
  · unfold divMod
    -- Porting note: `cases'` didn't rewrite at `this`, so `revert` & `intro` are required.
    revert IH; cases' divMod d n with q r; intro IH
    simp only [divMod] at IH ⊢
    apply divMod_to_nat_aux <;> simp only [Num.cast_bit1, cast_bit1]
    · rw [← two_mul, ← two_mul, add_right_comm, mul_left_comm, ← mul_add, IH.1]
    · omega
  · unfold divMod
    -- Porting note: `cases'` didn't rewrite at `this`, so `revert` & `intro` are required.
    revert IH; cases' divMod d n with q r; intro IH
    simp only [divMod] at IH ⊢
    apply divMod_to_nat_aux <;> simp
    · rw [← two_mul, ← two_mul, mul_left_comm, ← mul_add, ← IH.1]
    · exact IH.2

@[simp]
theorem div'_to_nat (n d) : (div' n d : ℕ) = n / d :=
  (divMod_to_nat _ _).1.symm

@[simp]
theorem mod'_to_nat (n d) : (mod' n d : ℕ) = n % d :=
  (divMod_to_nat _ _).2.symm

end PosNum

namespace Num

@[simp]
protected theorem div_zero (n : Num) : n / 0 = 0 :=
  show n.div 0 = 0 by
    cases n
    · rfl
    · simp [Num.div]

@[simp, norm_cast]
theorem div_to_nat : ∀ n d, ((n / d : Num) : ℕ) = n / d
  | 0, 0 => by simp
  | 0, pos d => (Nat.zero_div _).symm
  | pos n, 0 => (Nat.div_zero _).symm
  | pos n, pos d => PosNum.div'_to_nat _ _

@[simp]
protected theorem mod_zero (n : Num) : n % 0 = n :=
  show n.mod 0 = n by
    cases n
    · rfl
    · simp [Num.mod]

@[simp, norm_cast]
theorem mod_to_nat : ∀ n d, ((n % d : Num) : ℕ) = n % d
  | 0, 0 => by simp
  | 0, pos d => (Nat.zero_mod _).symm
  | pos n, 0 => (Nat.mod_zero _).symm
  | pos n, pos d => PosNum.mod'_to_nat _ _

theorem gcd_to_nat_aux :
    ∀ {n} {a b : Num}, a ≤ b → (a * b).natSize ≤ n → (gcdAux n a b : ℕ) = Nat.gcd a b
  | 0, 0, b, _ab, _h => (Nat.gcd_zero_left _).symm
  | 0, pos a, 0, ab, _h => (not_lt_of_ge ab).elim rfl
  | 0, pos a, pos b, _ab, h => (not_lt_of_le h).elim <| PosNum.natSize_pos _
  | Nat.succ n, 0, b, _ab, _h => (Nat.gcd_zero_left _).symm
  | Nat.succ n, pos a, b, ab, h => by
    simp only [gcdAux, cast_pos]
    rw [Nat.gcd_rec, gcd_to_nat_aux, mod_to_nat]
    · rfl
    · rw [← le_to_nat, mod_to_nat]
      exact le_of_lt (Nat.mod_lt _ (PosNum.cast_pos _))
    rw [natSize_to_nat, mul_to_nat, Nat.size_le] at h ⊢
    rw [mod_to_nat, mul_comm]
    rw [pow_succ, ← Nat.mod_add_div b (pos a)] at h
    refine lt_of_mul_lt_mul_right (lt_of_le_of_lt ?_ h) (Nat.zero_le 2)
    rw [mul_two, mul_add]
    refine
      add_le_add_left
        (Nat.mul_le_mul_left _ (le_trans (le_of_lt (Nat.mod_lt _ (PosNum.cast_pos _))) ?_)) _
    suffices 1 ≤ _ by simpa using Nat.mul_le_mul_left (pos a) this
    rw [Nat.le_div_iff_mul_le a.cast_pos, one_mul]
    exact le_to_nat.2 ab

@[simp]
theorem gcd_to_nat : ∀ a b, (gcd a b : ℕ) = Nat.gcd a b := by
  have : ∀ a b : Num, (a * b).natSize ≤ a.natSize + b.natSize := by
    intros
    simp only [natSize_to_nat, cast_mul]
    rw [Nat.size_le, pow_add]
    exact mul_lt_mul'' (Nat.lt_size_self _) (Nat.lt_size_self _) (Nat.zero_le _) (Nat.zero_le _)
  intros
  unfold gcd
  split_ifs with h
  · exact gcd_to_nat_aux h (this _ _)
  · rw [Nat.gcd_comm]
    exact gcd_to_nat_aux (le_of_not_le h) (this _ _)

theorem dvd_iff_mod_eq_zero {m n : Num} : m ∣ n ↔ n % m = 0 := by
  rw [← dvd_to_nat, Nat.dvd_iff_mod_eq_zero, ← to_nat_inj, mod_to_nat]; rfl

instance decidableDvd : DecidableRel ((· ∣ ·) : Num → Num → Prop)
  | _a, _b => decidable_of_iff' _ dvd_iff_mod_eq_zero

end Num

instance PosNum.decidableDvd : DecidableRel ((· ∣ ·) : PosNum → PosNum → Prop)
  | _a, _b => Num.decidableDvd _ _

namespace ZNum

@[simp]
protected theorem div_zero (n : ZNum) : n / 0 = 0 :=
  show n.div 0 = 0 by cases n <;> rfl

@[simp, norm_cast]
theorem div_to_int : ∀ n d, ((n / d : ZNum) : ℤ) = n / d
  | 0, 0 => by simp [Int.ediv_zero]
  | 0, pos d => (Int.zero_ediv _).symm
  | 0, neg d => (Int.zero_ediv _).symm
  | pos n, 0 => (Int.ediv_zero _).symm
  | neg n, 0 => (Int.ediv_zero _).symm
  | pos n, pos d => (Num.cast_toZNum _).trans <| by rw [← Num.to_nat_to_int]; simp
  | pos n, neg d => (Num.cast_toZNumNeg _).trans <| by rw [← Num.to_nat_to_int]; simp
  | neg n, pos d =>
    show -_ = -_ / ↑d by
      rw [n.to_int_eq_succ_pred, d.to_int_eq_succ_pred, ← PosNum.to_nat_to_int, Num.succ'_to_nat,
        Num.div_to_nat]
      change -[n.pred' / ↑d+1] = -[n.pred' / (d.pred' + 1)+1]
      rw [d.to_nat_eq_succ_pred]
  | neg n, neg d =>
    show ↑(PosNum.pred' n / Num.pos d).succ' = -_ / -↑d by
      rw [n.to_int_eq_succ_pred, d.to_int_eq_succ_pred, ← PosNum.to_nat_to_int, Num.succ'_to_nat,
        Num.div_to_nat]
      change (Nat.succ (_ / d) : ℤ) = Nat.succ (n.pred' / (d.pred' + 1))
      rw [d.to_nat_eq_succ_pred]

@[simp, norm_cast]
theorem mod_to_int : ∀ n d, ((n % d : ZNum) : ℤ) = n % d
  | 0, d => (Int.zero_emod _).symm
  | pos n, d =>
    (Num.cast_toZNum _).trans <| by
      rw [← Num.to_nat_to_int, cast_pos, Num.mod_to_nat, ← PosNum.to_nat_to_int, abs_to_nat]
      rfl
  | neg n, d =>
    (Num.cast_sub' _ _).trans <| by
      rw [← Num.to_nat_to_int, cast_neg, ← Num.to_nat_to_int, Num.succ_to_nat, Num.mod_to_nat,
          abs_to_nat, ← Int.subNatNat_eq_coe, n.to_int_eq_succ_pred]
      rfl

@[simp]
theorem gcd_to_nat (a b) : (gcd a b : ℕ) = Int.gcd a b :=
  (Num.gcd_to_nat _ _).trans <| by simp only [abs_to_nat]; rfl

theorem dvd_iff_mod_eq_zero {m n : ZNum} : m ∣ n ↔ n % m = 0 := by
  rw [← dvd_to_int, Int.dvd_iff_emod_eq_zero, ← to_int_inj, mod_to_int]; rfl

instance decidableDvd : DecidableRel ((· ∣ ·) : ZNum → ZNum → Prop)
  | _a, _b => decidable_of_iff' _ dvd_iff_mod_eq_zero

end ZNum

namespace Int

/-- Cast a `SNum` to the corresponding integer. -/
def ofSnum : SNum → ℤ :=
  SNum.rec' (fun a => cond a (-1) 0) fun a _p IH => cond a (2 * IH + 1) (2 * IH)

instance snumCoe : Coe SNum ℤ :=
  ⟨ofSnum⟩

end Int

instance SNum.lt : LT SNum :=
  ⟨fun a b => (a : ℤ) < b⟩

instance SNum.le : LE SNum :=
  ⟨fun a b => (a : ℤ) ≤ b⟩<|MERGE_RESOLUTION|>--- conflicted
+++ resolved
@@ -201,12 +201,7 @@
 theorem ofNat'_zero : Num.ofNat' 0 = 0 := by simp [Num.ofNat']
 
 theorem ofNat'_bit (b n) : ofNat' (Nat.bit b n) = cond b Num.bit1 Num.bit0 (ofNat' n) :=
-<<<<<<< HEAD
   Nat.binaryRec_eq _ _ (.inl rfl)
-#align num.of_nat'_bit Num.ofNat'_bit
-=======
-  Nat.binaryRec_eq rfl _ _
->>>>>>> 6dc7ed96
 
 @[simp]
 theorem ofNat'_one : Num.ofNat' 1 = 1 := by erw [ofNat'_bit true 0, cond, ofNat'_zero]; rfl
@@ -668,16 +663,8 @@
     rw [ofNat'] at IH ⊢
     rw [Nat.binaryRec_eq, IH]
     -- Porting note: `Nat.cast_bit0` & `Nat.cast_bit1` are not `simp` theorems anymore.
-<<<<<<< HEAD
     · cases b <;> simp [Nat.bit_val, two_mul, ← bit0_of_bit0, ← bit1_of_bit1]
     · left; rfl
-#align num.of_nat'_eq Num.ofNat'_eq
-=======
-    · cases b <;> simp only [cond_false, cond_true, Nat.bit, two_mul, Nat.cast_add, Nat.cast_one]
-      · rw [bit0_of_bit0]
-      · rw [bit1_of_bit1]
-    · rfl
->>>>>>> 6dc7ed96
 
 theorem zneg_toZNum (n : Num) : -n.toZNum = n.toZNumNeg := by cases n <;> rfl
 
