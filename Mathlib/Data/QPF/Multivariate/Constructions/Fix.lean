/-
Copyright (c) 2018 Jeremy Avigad. All rights reserved.
Released under Apache 2.0 license as described in the file LICENSE.
Authors: Jeremy Avigad, Simon Hudon
-/
import Mathlib.Data.PFunctor.Multivariate.W
import Mathlib.Data.QPF.Multivariate.Basic

#align_import data.qpf.multivariate.constructions.fix from "leanprover-community/mathlib"@"28aa996fc6fb4317f0083c4e6daf79878d81be33"

/-!
# The initial algebra of a multivariate qpf is again a qpf.

For an `(n+1)`-ary QPF `F (α₀,..,αₙ)`, we take the least fixed point of `F` with
regards to its last argument `αₙ`. The result is an `n`-ary functor: `Fix F (α₀,..,αₙ₋₁)`.
Making `Fix F` into a functor allows us to take the fixed point, compose with other functors
and take a fixed point again.

## Main definitions

 * `Fix.mk`     - constructor
 * `Fix.dest`    - destructor
 * `Fix.rec`    - recursor: basis for defining functions by structural recursion on `Fix F α`
 * `Fix.drec`   - dependent recursor: generalization of `Fix.rec` where
                  the result type of the function is allowed to depend on the `Fix F α` value
 * `Fix.rec_eq` - defining equation for `recursor`
 * `Fix.ind`    - induction principle for `Fix F α`

## Implementation notes

For `F` a `QPF`, we define `Fix F α` in terms of the W-type of the polynomial functor `P` of `F`.
We define the relation `WEquiv` and take its quotient as the definition of `Fix F α`.

See [avigad-carneiro-hudon2019] for more details.

## Reference

 * Jeremy Avigad, Mario M. Carneiro and Simon Hudon.
   [*Data Types as Quotients of Polynomial Functors*][avigad-carneiro-hudon2019]
-/


universe u v

namespace MvQPF

open TypeVec

open MvFunctor (LiftP LiftR)

open MvFunctor

variable {n : ℕ} {F : TypeVec.{u} (n + 1) → Type u} [MvFunctor F] [q : MvQPF F]


/-- `recF` is used as a basis for defining the recursor on `Fix F α`. `recF`
traverses recursively the W-type generated by `q.P` using a function on `F`
as a recursive step -/
def recF {α : TypeVec n} {β : Type u} (g : F (α.append1 β) → β) : q.P.W α → β :=
  q.P.wRec fun a f' _f rec => g (abs ⟨a, splitFun f' rec⟩)
set_option linter.uppercaseLean3 false in
#align mvqpf.recF MvQPF.recF

<<<<<<< HEAD
theorem recF_eq {α : TypeVec n} {β : Type _} (g : F (α.append1 β) → β) (a : q.P.A)
    (f' : q.P.Drop.B a ⟹ α) (f : q.P.Last.B a → q.P.W α) :
=======
theorem recF_eq {α : TypeVec n} {β : Type u} (g : F (α.append1 β) → β) (a : q.P.A)
    (f' : q.P.drop.B a ⟹ α) (f : q.P.last.B a → q.P.W α) :
>>>>>>> e5d58e85
    recF g (q.P.wMk a f' f) = g (abs ⟨a, splitFun f' (recF g ∘ f)⟩) := by
  rw [recF, MvPFunctor.wRec_eq]; rfl
set_option linter.uppercaseLean3 false in
#align mvqpf.recF_eq MvQPF.recF_eq

theorem recF_eq' {α : TypeVec n} {β : Type u} (g : F (α.append1 β) → β) (x : q.P.W α) :
    recF g x = g (abs (appendFun id (recF g) <$$> q.P.wDest' x)) := by
  apply q.P.w_cases _ x
  intro a f' f
  rw [recF_eq, q.P.wDest'_wMk, MvPFunctor.map_eq, appendFun_comp_splitFun, TypeVec.id_comp]
set_option linter.uppercaseLean3 false in
#align mvqpf.recF_eq' MvQPF.recF_eq'

/-- Equivalence relation on W-types that represent the same `Fix F`
value -/
inductive WEquiv {α : TypeVec n} : q.P.W α → q.P.W α → Prop
  | ind (a : q.P.A) (f' : q.P.Drop.B a ⟹ α) (f₀ f₁ : q.P.Last.B a → q.P.W α) :
    (∀ x, WEquiv (f₀ x) (f₁ x)) → WEquiv (q.P.wMk a f' f₀) (q.P.wMk a f' f₁)
  | abs (a₀ : q.P.A) (f'₀ : q.P.Drop.B a₀ ⟹ α) (f₀ : q.P.Last.B a₀ → q.P.W α) (a₁ : q.P.A)
    (f'₁ : q.P.Drop.B a₁ ⟹ α) (f₁ : q.P.Last.B a₁ → q.P.W α) :
    abs ⟨a₀, q.P.appendContents f'₀ f₀⟩ = abs ⟨a₁, q.P.appendContents f'₁ f₁⟩ →
      WEquiv (q.P.wMk a₀ f'₀ f₀) (q.P.wMk a₁ f'₁ f₁)
  | trans (u v w : q.P.W α) : WEquiv u v → WEquiv v w → WEquiv u w
set_option linter.uppercaseLean3 false in
#align mvqpf.Wequiv MvQPF.WEquiv

theorem recF_eq_of_wEquiv (α : TypeVec n) {β : Type u} (u : F (α.append1 β) → β) (x y : q.P.W α) :
    WEquiv x y → recF u x = recF u y := by
  apply q.P.w_cases _ x
  intro a₀ f'₀ f₀
  apply q.P.w_cases _ y
  intro a₁ f'₁ f₁
  intro h
  -- porting note: induction on h doesn't work.
  refine' @WEquiv.recOn _ _ _ _ _ (λ a a' _ => recF u a = recF u a') _ _ h _ _ _
  · intros a f' f₀ f₁ _h ih; simp only [recF_eq, Function.comp]
    congr; funext; congr; funext; apply ih
  · intros a₀ f'₀ f₀ a₁ f'₁ f₁ h; simp only [recF_eq', abs_map, MvPFunctor.wDest'_wMk, h]
  · intros x y z _e₁ _e₂ ih₁ ih₂; exact Eq.trans ih₁ ih₂
set_option linter.uppercaseLean3 false in
#align mvqpf.recF_eq_of_Wequiv MvQPF.recF_eq_of_wEquiv

theorem wEquiv.abs' {α : TypeVec n} (x y : q.P.W α)
    (h : MvQPF.abs (q.P.wDest' x) = MvQPF.abs (q.P.wDest' y)) :
    WEquiv x y := by
  revert h
  apply q.P.w_cases _ x
  intro a₀ f'₀ f₀
  apply q.P.w_cases _ y
  intro a₁ f'₁ f₁
  apply WEquiv.abs
set_option linter.uppercaseLean3 false in
#align mvqpf.Wequiv.abs' MvQPF.wEquiv.abs'

theorem wEquiv.refl {α : TypeVec n} (x : q.P.W α) : WEquiv x x := by
  apply q.P.w_cases _ x; intro a f' f; exact WEquiv.abs a f' f a f' f rfl
set_option linter.uppercaseLean3 false in
#align mvqpf.Wequiv.refl MvQPF.wEquiv.refl

theorem wEquiv.symm {α : TypeVec n} (x y : q.P.W α) : WEquiv x y → WEquiv y x := by
  intro h; induction h
  case ind a f' f₀ f₁ _h ih => exact WEquiv.ind _ _ _ _ ih
  case abs a₀ f'₀ f₀ a₁ f'₁ f₁ h => exact WEquiv.abs _ _ _ _ _ _ h.symm
  case trans x y z _e₁ _e₂ ih₁ ih₂ => exact MvQPF.WEquiv.trans _ _ _ ih₂ ih₁
set_option linter.uppercaseLean3 false in
#align mvqpf.Wequiv.symm MvQPF.wEquiv.symm

/-- maps every element of the W type to a canonical representative -/
def wrepr {α : TypeVec n} : q.P.W α → q.P.W α :=
  recF (q.P.wMk' ∘ repr)
set_option linter.uppercaseLean3 false in
#align mvqpf.Wrepr MvQPF.wrepr

theorem wrepr_wMk {α : TypeVec n} (a : q.P.A) (f' : q.P.Drop.B a ⟹ α)
    (f : q.P.Last.B a → q.P.W α) :
    wrepr (q.P.wMk a f' f) =
      q.P.wMk' (repr (abs (appendFun id wrepr <$$> ⟨a, q.P.appendContents f' f⟩))) :=
  by rw [wrepr, recF_eq', q.P.wDest'_wMk]; rfl
set_option linter.uppercaseLean3 false in
#align mvqpf.Wrepr_W_mk MvQPF.wrepr_wMk

theorem wrepr_equiv {α : TypeVec n} (x : q.P.W α) : WEquiv (wrepr x) x := by
  apply q.P.w_ind _ x; intro a f' f ih
  apply WEquiv.trans _ (q.P.wMk' (appendFun id wrepr <$$> ⟨a, q.P.appendContents f' f⟩))
  · apply wEquiv.abs'
    rw [wrepr_wMk, q.P.wDest'_wMk', q.P.wDest'_wMk', abs_repr]
  rw [q.P.map_eq, MvPFunctor.wMk', appendFun_comp_splitFun, id_comp]
  apply WEquiv.ind; exact ih
set_option linter.uppercaseLean3 false in
#align mvqpf.Wrepr_equiv MvQPF.wrepr_equiv

theorem wEquiv_map {α β : TypeVec n} (g : α ⟹ β) (x y : q.P.W α) :
    WEquiv x y → WEquiv (g <$$> x) (g <$$> y) := by
  intro h; induction h
  case ind a f' f₀ f₁ h ih => rw [q.P.w_map_wMk, q.P.w_map_wMk]; apply WEquiv.ind; exact ih
  case
    abs a₀ f'₀ f₀ a₁ f'₁ f₁ h =>
    rw [q.P.w_map_wMk, q.P.w_map_wMk]; apply WEquiv.abs
    show
      abs (q.P.objAppend1 a₀ (g ⊚ f'₀) fun x => q.P.wMap g (f₀ x)) =
        abs (q.P.objAppend1 a₁ (g ⊚ f'₁) fun x => q.P.wMap g (f₁ x))
    rw [← q.P.map_objAppend1, ← q.P.map_objAppend1, abs_map, abs_map, h]
  case trans x y z _ _ ih₁ ih₂ => apply MvQPF.WEquiv.trans; apply ih₁; apply ih₂
set_option linter.uppercaseLean3 false in
#align mvqpf.Wequiv_map MvQPF.wEquiv_map

/-- Define the fixed point as the quotient of trees under the equivalence relation.
-/
def wSetoid (α : TypeVec n) : Setoid (q.P.W α) :=
  ⟨WEquiv, @wEquiv.refl _ _ _ _ _, @wEquiv.symm _ _ _ _ _, @WEquiv.trans _ _ _ _ _⟩
set_option linter.uppercaseLean3 false in
#align mvqpf.W_setoid MvQPF.wSetoid

attribute [local instance] wSetoid

/-- Least fixed point of functor F. The result is a functor with one fewer parameters
than the input. For `F a b c` a ternary functor, `Fix F` is a binary functor such that

```lean
Fix F a b = F a b (Fix F a b)
```
-/
def Fix {n : ℕ} (F : TypeVec (n + 1) → Type*) [MvFunctor F] [q : MvQPF F] (α : TypeVec n) :=
  Quotient (wSetoid α : Setoid (q.P.W α))
#align mvqpf.fix MvQPF.Fix

--attribute [nolint has_nonempty_instance] Fix

/-- `Fix F` is a functor -/
def Fix.map {α β : TypeVec n} (g : α ⟹ β) : Fix F α → Fix F β :=
  Quotient.lift (fun x : q.P.W α => ⟦q.P.wMap g x⟧) fun _a _b h => Quot.sound (wEquiv_map _ _ _ h)
#align mvqpf.fix.map MvQPF.Fix.map

instance Fix.mvfunctor : MvFunctor (Fix F) where map := @Fix.map _ _ _ _
#align mvqpf.fix.mvfunctor MvQPF.Fix.mvfunctor

variable {α : TypeVec.{u} n}

/-- Recursor for `Fix F` -/
def Fix.rec {β : Type u} (g : F (α ::: β) → β) : Fix F α → β :=
  Quot.lift (recF g) (recF_eq_of_wEquiv α g)
#align mvqpf.fix.rec MvQPF.Fix.rec

/-- Access W-type underlying `Fix F`  -/
def fixToW : Fix F α → q.P.W α :=
  Quotient.lift wrepr (recF_eq_of_wEquiv α fun x => q.P.wMk' (repr x))
set_option linter.uppercaseLean3 false in
#align mvqpf.fix_to_W MvQPF.fixToW

/-- Constructor for `Fix F` -/
def Fix.mk (x : F (append1 α (Fix F α))) : Fix F α :=
  Quot.mk _ (q.P.wMk' (appendFun id fixToW <$$> repr x))
#align mvqpf.fix.mk MvQPF.Fix.mk

/-- Destructor for `Fix F` -/
def Fix.dest : Fix F α → F (append1 α (Fix F α)) :=
  Fix.rec (MvFunctor.map (appendFun id Fix.mk))
#align mvqpf.fix.dest MvQPF.Fix.dest

theorem Fix.rec_eq {β : Type u} (g : F (append1 α β) → β) (x : F (append1 α (Fix F α))) :
    Fix.rec g (Fix.mk x) = g (appendFun id (Fix.rec g) <$$> x) := by
  have : recF g ∘ fixToW = Fix.rec g := by
    apply funext
    apply Quotient.ind
    intro x
    apply recF_eq_of_wEquiv
    apply wrepr_equiv
  conv =>
    lhs
    rw [Fix.rec, Fix.mk]
    dsimp
  cases' h : repr x with a f
  rw [MvPFunctor.map_eq, recF_eq', ← MvPFunctor.map_eq, MvPFunctor.wDest'_wMk']
  rw [← MvPFunctor.comp_map, abs_map, ← h, abs_repr, ← appendFun_comp, id_comp, this]
#align mvqpf.fix.rec_eq MvQPF.Fix.rec_eq

theorem Fix.ind_aux (a : q.P.A) (f' : q.P.Drop.B a ⟹ α) (f : q.P.Last.B a → q.P.W α) :
    Fix.mk (abs ⟨a, q.P.appendContents f' fun x => ⟦f x⟧⟩) = ⟦q.P.wMk a f' f⟧ := by
  have : Fix.mk (abs ⟨a, q.P.appendContents f' fun x => ⟦f x⟧⟩) = ⟦wrepr (q.P.wMk a f' f)⟧ := by
    apply Quot.sound; apply wEquiv.abs'
    rw [MvPFunctor.wDest'_wMk', abs_map, abs_repr, ← abs_map, MvPFunctor.map_eq]
    conv =>
      rhs
      rw [wrepr_wMk, q.P.wDest'_wMk', abs_repr, MvPFunctor.map_eq]
    congr 2; rw [MvPFunctor.appendContents, MvPFunctor.appendContents]
    rw [appendFun, appendFun, ← splitFun_comp, ← splitFun_comp]
    rfl
  rw [this]
  apply Quot.sound
  apply wrepr_equiv
#align mvqpf.fix.ind_aux MvQPF.Fix.ind_aux

theorem Fix.ind_rec {β : Type u} (g₁ g₂ : Fix F α → β)
    (h :
      ∀ x : F (append1 α (Fix F α)),
        appendFun id g₁ <$$> x = appendFun id g₂ <$$> x → g₁ (Fix.mk x) = g₂ (Fix.mk x)) :
    ∀ x, g₁ x = g₂ x := by
  apply Quot.ind
  intro x
  apply q.P.w_ind _ x
  intro a f' f ih
  show g₁ ⟦q.P.wMk a f' f⟧ = g₂ ⟦q.P.wMk a f' f⟧
  rw [← Fix.ind_aux a f' f]
  apply h
  rw [← abs_map, ← abs_map, MvPFunctor.map_eq, MvPFunctor.map_eq]
  congr 2
  rw [MvPFunctor.appendContents, appendFun, appendFun, ← splitFun_comp, ← splitFun_comp]
  have : (g₁ ∘ fun x => ⟦f x⟧) = g₂ ∘ fun x => ⟦f x⟧ := by
    ext x
    exact ih x
  rw [this]
#align mvqpf.fix.ind_rec MvQPF.Fix.ind_rec

theorem Fix.rec_unique {β : Type u} (g : F (append1 α β) → β) (h : Fix F α → β)
    (hyp : ∀ x, h (Fix.mk x) = g (appendFun id h <$$> x)) : Fix.rec g = h := by
  ext x
  apply Fix.ind_rec
  intro x hyp'
  rw [hyp, ← hyp', Fix.rec_eq]
#align mvqpf.fix.rec_unique MvQPF.Fix.rec_unique

theorem Fix.mk_dest (x : Fix F α) : Fix.mk (Fix.dest x) = x := by
  change (Fix.mk ∘ Fix.dest) x = x
  apply Fix.ind_rec
  intro x; dsimp
  rw [Fix.dest, Fix.rec_eq, ← comp_map, ← appendFun_comp, id_comp]
  intro h; rw [h]
  show Fix.mk (appendFun id id <$$> x) = Fix.mk x
  rw [appendFun_id_id, MvFunctor.id_map]
#align mvqpf.fix.mk_dest MvQPF.Fix.mk_dest

theorem Fix.dest_mk (x : F (append1 α (Fix F α))) : Fix.dest (Fix.mk x) = x := by
  unfold Fix.dest
  rw [Fix.rec_eq, ← Fix.dest, ← comp_map]
  conv =>
    rhs
    rw [← MvFunctor.id_map x]
  rw [← appendFun_comp, id_comp]
  have : Fix.mk ∘ Fix.dest = _root_.id := by
    ext (x : Fix F α)
    apply Fix.mk_dest
  rw [this, appendFun_id_id]
#align mvqpf.fix.dest_mk MvQPF.Fix.dest_mk

theorem Fix.ind {α : TypeVec n} (p : Fix F α → Prop)
    (h : ∀ x : F (α.append1 (Fix F α)), LiftP (PredLast α p) x → p (Fix.mk x)) : ∀ x, p x := by
  apply Quot.ind
  intro x
  apply q.P.w_ind _ x; intro a f' f ih
  change p ⟦q.P.wMk a f' f⟧
  rw [← Fix.ind_aux a f' f]
  apply h
  rw [MvQPF.liftP_iff]
  refine' ⟨_, _, rfl, _⟩
  intro i j
  cases i
  · apply ih
  · trivial
#align mvqpf.fix.ind MvQPF.Fix.ind

instance mvqpfFix : MvQPF (Fix F) where
  P := q.P.WP
  abs α := Quot.mk WEquiv α
  repr α := fixToW α
  abs_repr := by
    intro α
    apply Quot.ind
    intro a
    apply Quot.sound
    apply wrepr_equiv
  abs_map := by
    intro α β g x;
    conv =>
      rhs
      dsimp [MvFunctor.map]
#align mvqpf.mvqpf_fix MvQPF.mvqpfFix

/-- Dependent recursor for `fix F` -/
def Fix.drec {β : Fix F α → Type u}
    (g : ∀ x : F (α ::: Sigma β), β (Fix.mk <| (id ::: Sigma.fst) <$$> x)) (x : Fix F α) : β x :=
  let y := @Fix.rec _ F _ _ α (Sigma β) (fun i => ⟨_, g i⟩) x
  have : x = y.1 := by
    symm
    dsimp
    apply Fix.ind_rec _ id _ x
    intro x' ih
    rw [Fix.rec_eq]
    dsimp
    simp [appendFun_id_id] at ih
    congr
    conv =>
      rhs
      rw [← ih]
    rw [MvFunctor.map_map, ← appendFun_comp, id_comp]
    simp only [Function.comp]
  cast (by rw [this]) y.2
#align mvqpf.fix.drec MvQPF.Fix.drec

end MvQPF<|MERGE_RESOLUTION|>--- conflicted
+++ resolved
@@ -61,13 +61,8 @@
 set_option linter.uppercaseLean3 false in
 #align mvqpf.recF MvQPF.recF
 
-<<<<<<< HEAD
-theorem recF_eq {α : TypeVec n} {β : Type _} (g : F (α.append1 β) → β) (a : q.P.A)
+theorem recF_eq {α : TypeVec n} {β : Type u} (g : F (α.append1 β) → β) (a : q.P.A)
     (f' : q.P.Drop.B a ⟹ α) (f : q.P.Last.B a → q.P.W α) :
-=======
-theorem recF_eq {α : TypeVec n} {β : Type u} (g : F (α.append1 β) → β) (a : q.P.A)
-    (f' : q.P.drop.B a ⟹ α) (f : q.P.last.B a → q.P.W α) :
->>>>>>> e5d58e85
     recF g (q.P.wMk a f' f) = g (abs ⟨a, splitFun f' (recF g ∘ f)⟩) := by
   rw [recF, MvPFunctor.wRec_eq]; rfl
 set_option linter.uppercaseLean3 false in
