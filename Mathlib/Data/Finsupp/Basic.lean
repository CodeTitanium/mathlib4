/-
Copyright (c) 2017 Johannes Hölzl. All rights reserved.
Released under Apache 2.0 license as described in the file LICENSE.
Authors: Johannes Hölzl, Scott Morrison
-/
import Mathlib.Algebra.BigOperators.Finsupp
import Mathlib.Algebra.Hom.GroupAction
import Mathlib.Algebra.Regular.SMul
import Mathlib.Data.Finset.Preimage
import Mathlib.Data.Rat.BigOperators
import Mathlib.Data.Set.Countable

#align_import data.finsupp.basic from "leanprover-community/mathlib"@"f69db8cecc668e2d5894d7e9bfc491da60db3b9f"

/-!
# Miscellaneous definitions, lemmas, and constructions using finsupp

## Main declarations

* `Finsupp.graph`: the finset of input and output pairs with non-zero outputs.
* `Finsupp.mapRange.equiv`: `Finsupp.mapRange` as an equiv.
* `Finsupp.mapDomain`: maps the domain of a `Finsupp` by a function and by summing.
* `Finsupp.comapDomain`: postcomposition of a `Finsupp` with a function injective on the preimage
  of its support.
* `Finsupp.some`: restrict a finitely supported function on `Option α` to a finitely supported
  function on `α`.
* `Finsupp.filter`: `filter p f` is the finitely supported function that is `f a` if `p a` is true
  and 0 otherwise.
* `Finsupp.frange`: the image of a finitely supported function on its support.
* `Finsupp.subtype_domain`: the restriction of a finitely supported function `f` to a subtype.

## Implementation notes

This file is a `noncomputable theory` and uses classical logic throughout.

## TODO

* This file is currently ~1600 lines long and is quite a miscellany of definitions and lemmas,
  so it should be divided into smaller pieces.

* Expand the list of definitions and important lemmas to the module docstring.

-/


noncomputable section

open Finset Function

open BigOperators

variable {α β γ ι M M' N P G H R S : Type*}

namespace Finsupp

/-! ### Declarations about `graph` -/


section Graph

variable [Zero M]

/-- The graph of a finitely supported function over its support, i.e. the finset of input and output
pairs with non-zero outputs. -/
def graph (f : α →₀ M) : Finset (α × M) :=
  f.support.map ⟨fun a => Prod.mk a (f a), fun _ _ h => (Prod.mk.inj h).1⟩
#align finsupp.graph Finsupp.graph

theorem mk_mem_graph_iff {a : α} {m : M} {f : α →₀ M} : (a, m) ∈ f.graph ↔ f a = m ∧ m ≠ 0 := by
  simp_rw [graph, mem_map, mem_support_iff]
  constructor
  · rintro ⟨b, ha, rfl, -⟩
    exact ⟨rfl, ha⟩
  · rintro ⟨rfl, ha⟩
    exact ⟨a, ha, rfl⟩
#align finsupp.mk_mem_graph_iff Finsupp.mk_mem_graph_iff

@[simp]
theorem mem_graph_iff {c : α × M} {f : α →₀ M} : c ∈ f.graph ↔ f c.1 = c.2 ∧ c.2 ≠ 0 := by
  cases c
  exact mk_mem_graph_iff
#align finsupp.mem_graph_iff Finsupp.mem_graph_iff

theorem mk_mem_graph (f : α →₀ M) {a : α} (ha : a ∈ f.support) : (a, f a) ∈ f.graph :=
  mk_mem_graph_iff.2 ⟨rfl, mem_support_iff.1 ha⟩
#align finsupp.mk_mem_graph Finsupp.mk_mem_graph

theorem apply_eq_of_mem_graph {a : α} {m : M} {f : α →₀ M} (h : (a, m) ∈ f.graph) : f a = m :=
  (mem_graph_iff.1 h).1
#align finsupp.apply_eq_of_mem_graph Finsupp.apply_eq_of_mem_graph

@[simp 1100] -- porting note: change priority to appease `simpNF`
theorem not_mem_graph_snd_zero (a : α) (f : α →₀ M) : (a, (0 : M)) ∉ f.graph := fun h =>
  (mem_graph_iff.1 h).2.irrefl
#align finsupp.not_mem_graph_snd_zero Finsupp.not_mem_graph_snd_zero

@[simp]
theorem image_fst_graph [DecidableEq α] (f : α →₀ M) : f.graph.image Prod.fst = f.support := by
  classical simp only [graph, map_eq_image, image_image, Embedding.coeFn_mk, (· ∘ ·), image_id']
#align finsupp.image_fst_graph Finsupp.image_fst_graph

theorem graph_injective (α M) [Zero M] : Injective (@graph α M _) := by
  intro f g h
  classical
    have hsup : f.support = g.support := by rw [← image_fst_graph, h, image_fst_graph]
    refine' ext_iff'.2 ⟨hsup, fun x hx => apply_eq_of_mem_graph <| h.symm ▸ _⟩
    exact mk_mem_graph _ (hsup ▸ hx)
#align finsupp.graph_injective Finsupp.graph_injective

@[simp]
theorem graph_inj {f g : α →₀ M} : f.graph = g.graph ↔ f = g :=
  (graph_injective α M).eq_iff
#align finsupp.graph_inj Finsupp.graph_inj

@[simp]
theorem graph_zero : graph (0 : α →₀ M) = ∅ := by simp [graph]
#align finsupp.graph_zero Finsupp.graph_zero

@[simp]
theorem graph_eq_empty {f : α →₀ M} : f.graph = ∅ ↔ f = 0 :=
  (graph_injective α M).eq_iff' graph_zero
#align finsupp.graph_eq_empty Finsupp.graph_eq_empty

end Graph

end Finsupp

/-! ### Declarations about `mapRange` -/


section MapRange

namespace Finsupp

section Equiv

variable [Zero M] [Zero N] [Zero P]

/-- `Finsupp.mapRange` as an equiv. -/
@[simps apply]
def mapRange.equiv (f : M ≃ N) (hf : f 0 = 0) (hf' : f.symm 0 = 0) : (α →₀ M) ≃ (α →₀ N)
    where
  toFun := (mapRange f hf : (α →₀ M) → α →₀ N)
  invFun := (mapRange f.symm hf' : (α →₀ N) → α →₀ M)
  left_inv x := by
    rw [← mapRange_comp _ _ _ _] <;> simp_rw [Equiv.symm_comp_self]
    · exact mapRange_id _
    · rfl
  right_inv x := by
    rw [← mapRange_comp _ _ _ _] <;> simp_rw [Equiv.self_comp_symm]
    · exact mapRange_id _
    · rfl
#align finsupp.map_range.equiv Finsupp.mapRange.equiv

@[simp]
theorem mapRange.equiv_refl : mapRange.equiv (Equiv.refl M) rfl rfl = Equiv.refl (α →₀ M) :=
  Equiv.ext mapRange_id
#align finsupp.map_range.equiv_refl Finsupp.mapRange.equiv_refl

theorem mapRange.equiv_trans (f : M ≃ N) (hf : f 0 = 0) (hf') (f₂ : N ≃ P) (hf₂ : f₂ 0 = 0) (hf₂') :
    (mapRange.equiv (f.trans f₂) (by rw [Equiv.trans_apply, hf, hf₂])
          (by rw [Equiv.symm_trans_apply, hf₂', hf']) :
        (α →₀ _) ≃ _) =
      (mapRange.equiv f hf hf').trans (mapRange.equiv f₂ hf₂ hf₂') :=
  Equiv.ext <| mapRange_comp f₂ hf₂ f hf ((congrArg f₂ hf).trans hf₂)
#align finsupp.map_range.equiv_trans Finsupp.mapRange.equiv_trans

@[simp]
theorem mapRange.equiv_symm (f : M ≃ N) (hf hf') :
    ((mapRange.equiv f hf hf').symm : (α →₀ _) ≃ _) = mapRange.equiv f.symm hf' hf :=
  Equiv.ext fun _ => rfl
#align finsupp.map_range.equiv_symm Finsupp.mapRange.equiv_symm

end Equiv

section ZeroHom

variable [Zero M] [Zero N] [Zero P]

/-- Composition with a fixed zero-preserving homomorphism is itself a zero-preserving homomorphism
on functions. -/
@[simps]
def mapRange.zeroHom (f : ZeroHom M N) : ZeroHom (α →₀ M) (α →₀ N)
    where
  toFun := (mapRange f f.map_zero : (α →₀ M) → α →₀ N)
  map_zero' := mapRange_zero
#align finsupp.map_range.zero_hom Finsupp.mapRange.zeroHom

@[simp]
theorem mapRange.zeroHom_id : mapRange.zeroHom (ZeroHom.id M) = ZeroHom.id (α →₀ M) :=
  ZeroHom.ext mapRange_id
#align finsupp.map_range.zero_hom_id Finsupp.mapRange.zeroHom_id

theorem mapRange.zeroHom_comp (f : ZeroHom N P) (f₂ : ZeroHom M N) :
    (mapRange.zeroHom (f.comp f₂) : ZeroHom (α →₀ _) _) =
      (mapRange.zeroHom f).comp (mapRange.zeroHom f₂) :=
  ZeroHom.ext <| mapRange_comp f (map_zero f) f₂ (map_zero f₂) (by simp only [comp_apply, map_zero])
#align finsupp.map_range.zero_hom_comp Finsupp.mapRange.zeroHom_comp

end ZeroHom

section AddMonoidHom

variable [AddCommMonoid M] [AddCommMonoid N] [AddCommMonoid P]

/-- Composition with a fixed additive homomorphism is itself an additive homomorphism on functions.
-/
@[simps]
def mapRange.addMonoidHom (f : M →+ N) : (α →₀ M) →+ α →₀ N
    where
  toFun := (mapRange f f.map_zero : (α →₀ M) → α →₀ N)
  map_zero' := mapRange_zero
  map_add' a b := by dsimp only; exact mapRange_add f.map_add _ _; -- porting note: `dsimp` needed
#align finsupp.map_range.add_monoid_hom Finsupp.mapRange.addMonoidHom

@[simp]
theorem mapRange.addMonoidHom_id :
    mapRange.addMonoidHom (AddMonoidHom.id M) = AddMonoidHom.id (α →₀ M) :=
  AddMonoidHom.ext mapRange_id
#align finsupp.map_range.add_monoid_hom_id Finsupp.mapRange.addMonoidHom_id

theorem mapRange.addMonoidHom_comp (f : N →+ P) (f₂ : M →+ N) :
    (mapRange.addMonoidHom (f.comp f₂) : (α →₀ _) →+ _) =
      (mapRange.addMonoidHom f).comp (mapRange.addMonoidHom f₂) :=
  AddMonoidHom.ext <|
    mapRange_comp f (map_zero f) f₂ (map_zero f₂) (by simp only [comp_apply, map_zero])
#align finsupp.map_range.add_monoid_hom_comp Finsupp.mapRange.addMonoidHom_comp

@[simp]
theorem mapRange.addMonoidHom_toZeroHom (f : M →+ N) :
    (mapRange.addMonoidHom f).toZeroHom = (mapRange.zeroHom f.toZeroHom : ZeroHom (α →₀ _) _) :=
  ZeroHom.ext fun _ => rfl
#align finsupp.map_range.add_monoid_hom_to_zero_hom Finsupp.mapRange.addMonoidHom_toZeroHom

theorem mapRange_multiset_sum (f : M →+ N) (m : Multiset (α →₀ M)) :
    mapRange f f.map_zero m.sum = (m.map fun x => mapRange f f.map_zero x).sum :=
  (mapRange.addMonoidHom f : (α →₀ _) →+ _).map_multiset_sum _
#align finsupp.map_range_multiset_sum Finsupp.mapRange_multiset_sum

theorem mapRange_finset_sum (f : M →+ N) (s : Finset ι) (g : ι → α →₀ M) :
    mapRange f f.map_zero (∑ x in s, g x) = ∑ x in s, mapRange f f.map_zero (g x) :=
  (mapRange.addMonoidHom f : (α →₀ _) →+ _).map_sum _ _
#align finsupp.map_range_finset_sum Finsupp.mapRange_finset_sum

/-- `Finsupp.mapRange.AddMonoidHom` as an equiv. -/
@[simps apply]
def mapRange.addEquiv (f : M ≃+ N) : (α →₀ M) ≃+ (α →₀ N) :=
  { mapRange.addMonoidHom f.toAddMonoidHom with
    toFun := (mapRange f f.map_zero : (α →₀ M) → α →₀ N)
    invFun := (mapRange f.symm f.symm.map_zero : (α →₀ N) → α →₀ M)
    left_inv := fun x => by
      rw [← mapRange_comp _ _ _ _] <;> simp_rw [AddEquiv.symm_comp_self]
      · exact mapRange_id _
      · rfl
    right_inv := fun x => by
      rw [← mapRange_comp _ _ _ _] <;> simp_rw [AddEquiv.self_comp_symm]
      · exact mapRange_id _
      · rfl }
#align finsupp.map_range.add_equiv Finsupp.mapRange.addEquiv

@[simp]
theorem mapRange.addEquiv_refl : mapRange.addEquiv (AddEquiv.refl M) = AddEquiv.refl (α →₀ M) :=
  AddEquiv.ext mapRange_id
#align finsupp.map_range.add_equiv_refl Finsupp.mapRange.addEquiv_refl

theorem mapRange.addEquiv_trans (f : M ≃+ N) (f₂ : N ≃+ P) :
    (mapRange.addEquiv (f.trans f₂) : (α →₀ M) ≃+ (α →₀ P)) =
      (mapRange.addEquiv f).trans (mapRange.addEquiv f₂) :=
  AddEquiv.ext (mapRange_comp _ f₂.map_zero _ f.map_zero (by simp))
#align finsupp.map_range.add_equiv_trans Finsupp.mapRange.addEquiv_trans

@[simp]
theorem mapRange.addEquiv_symm (f : M ≃+ N) :
    ((mapRange.addEquiv f).symm : (α →₀ _) ≃+ _) = mapRange.addEquiv f.symm :=
  AddEquiv.ext fun _ => rfl
#align finsupp.map_range.add_equiv_symm Finsupp.mapRange.addEquiv_symm

@[simp]
theorem mapRange.addEquiv_toAddMonoidHom (f : M ≃+ N) :
    (mapRange.addEquiv f : (α →₀ _) ≃+ _).toAddMonoidHom =
      (mapRange.addMonoidHom f.toAddMonoidHom : (α →₀ _) →+ _) :=
  AddMonoidHom.ext fun _ => rfl
#align finsupp.map_range.add_equiv_to_add_monoid_hom Finsupp.mapRange.addEquiv_toAddMonoidHom

@[simp]
theorem mapRange.addEquiv_toEquiv (f : M ≃+ N) :
    ↑(mapRange.addEquiv f : (α →₀ _) ≃+ _) =
      (mapRange.equiv (f : M ≃ N) f.map_zero f.symm.map_zero : (α →₀ _) ≃ _) :=
  Equiv.ext fun _ => rfl
#align finsupp.map_range.add_equiv_to_equiv Finsupp.mapRange.addEquiv_toEquiv

end AddMonoidHom

end Finsupp

end MapRange

/-! ### Declarations about `equivCongrLeft` -/


section EquivCongrLeft

variable [Zero M]

namespace Finsupp

/-- Given `f : α ≃ β`, we can map `l : α →₀ M` to `equivMapDomain f l : β →₀ M` (computably)
by mapping the support forwards and the function backwards. -/
def equivMapDomain (f : α ≃ β) (l : α →₀ M) : β →₀ M
    where
  support := l.support.map f.toEmbedding
  toFun a := l (f.symm a)
  mem_support_toFun a := by simp only [Finset.mem_map_equiv, mem_support_toFun]; rfl
#align finsupp.equiv_map_domain Finsupp.equivMapDomain

@[simp]
theorem equivMapDomain_apply (f : α ≃ β) (l : α →₀ M) (b : β) :
    equivMapDomain f l b = l (f.symm b) :=
  rfl
#align finsupp.equiv_map_domain_apply Finsupp.equivMapDomain_apply

theorem equivMapDomain_symm_apply (f : α ≃ β) (l : β →₀ M) (a : α) :
    equivMapDomain f.symm l a = l (f a) :=
  rfl
#align finsupp.equiv_map_domain_symm_apply Finsupp.equivMapDomain_symm_apply

@[simp]
theorem equivMapDomain_refl (l : α →₀ M) : equivMapDomain (Equiv.refl _) l = l := by ext x; rfl
#align finsupp.equiv_map_domain_refl Finsupp.equivMapDomain_refl

theorem equivMapDomain_refl' : equivMapDomain (Equiv.refl _) = @id (α →₀ M) := by ext x; rfl
#align finsupp.equiv_map_domain_refl' Finsupp.equivMapDomain_refl'

theorem equivMapDomain_trans (f : α ≃ β) (g : β ≃ γ) (l : α →₀ M) :
    equivMapDomain (f.trans g) l = equivMapDomain g (equivMapDomain f l) := by ext x; rfl
#align finsupp.equiv_map_domain_trans Finsupp.equivMapDomain_trans

theorem equivMapDomain_trans' (f : α ≃ β) (g : β ≃ γ) :
    @equivMapDomain _ _ M _ (f.trans g) = equivMapDomain g ∘ equivMapDomain f := by ext x; rfl
#align finsupp.equiv_map_domain_trans' Finsupp.equivMapDomain_trans'

@[simp]
theorem equivMapDomain_single [DecidableEq α] [DecidableEq β] (f : α ≃ β) (a : α) (b : M) :
    equivMapDomain f (single a b) = single (f a) b := by
  classical
    ext x
    simp only [single_apply, Equiv.apply_eq_iff_eq_symm_apply, equivMapDomain_apply]
#align finsupp.equiv_map_domain_single Finsupp.equivMapDomain_single

@[simp]
theorem equivMapDomain_zero {f : α ≃ β} : equivMapDomain f (0 : α →₀ M) = (0 : β →₀ M) := by
  ext; simp only [equivMapDomain_apply, coe_zero, Pi.zero_apply]
#align finsupp.equiv_map_domain_zero Finsupp.equivMapDomain_zero

/-- Given `f : α ≃ β`, the finitely supported function spaces are also in bijection:
`(α →₀ M) ≃ (β →₀ M)`.

This is the finitely-supported version of `Equiv.piCongrLeft`. -/
def equivCongrLeft (f : α ≃ β) : (α →₀ M) ≃ (β →₀ M) := by
  refine' ⟨equivMapDomain f, equivMapDomain f.symm, fun f => _, fun f => _⟩ <;> ext x <;>
    simp only [equivMapDomain_apply, Equiv.symm_symm, Equiv.symm_apply_apply,
      Equiv.apply_symm_apply]
#align finsupp.equiv_congr_left Finsupp.equivCongrLeft

@[simp]
theorem equivCongrLeft_apply (f : α ≃ β) (l : α →₀ M) : equivCongrLeft f l = equivMapDomain f l :=
  rfl
#align finsupp.equiv_congr_left_apply Finsupp.equivCongrLeft_apply

@[simp]
theorem equivCongrLeft_symm (f : α ≃ β) :
    (@equivCongrLeft _ _ M _ f).symm = equivCongrLeft f.symm :=
  rfl
#align finsupp.equiv_congr_left_symm Finsupp.equivCongrLeft_symm

end Finsupp

end EquivCongrLeft

section CastFinsupp

variable [Zero M] (f : α →₀ M)

namespace Nat

@[simp, norm_cast]
theorem cast_finsupp_prod [CommSemiring R] (g : α → M → ℕ) :
    (↑(f.prod g) : R) = f.prod fun a b => ↑(g a b) :=
  Nat.cast_prod _ _
#align nat.cast_finsupp_prod Nat.cast_finsupp_prod

@[simp, norm_cast]
theorem cast_finsupp_sum [CommSemiring R] (g : α → M → ℕ) :
    (↑(f.sum g) : R) = f.sum fun a b => ↑(g a b) :=
  Nat.cast_sum _ _
#align nat.cast_finsupp_sum Nat.cast_finsupp_sum

end Nat

namespace Int

@[simp, norm_cast]
theorem cast_finsupp_prod [CommRing R] (g : α → M → ℤ) :
    (↑(f.prod g) : R) = f.prod fun a b => ↑(g a b) :=
  Int.cast_prod _ _
#align int.cast_finsupp_prod Int.cast_finsupp_prod

@[simp, norm_cast]
theorem cast_finsupp_sum [CommRing R] (g : α → M → ℤ) :
    (↑(f.sum g) : R) = f.sum fun a b => ↑(g a b) :=
  Int.cast_sum _ _
#align int.cast_finsupp_sum Int.cast_finsupp_sum

end Int

namespace Rat

@[simp, norm_cast]
theorem cast_finsupp_sum [DivisionRing R] [CharZero R] (g : α → M → ℚ) :
    (↑(f.sum g) : R) = f.sum fun a b => ↑(g a b) :=
  cast_sum _ _
#align rat.cast_finsupp_sum Rat.cast_finsupp_sum

@[simp, norm_cast]
theorem cast_finsupp_prod [Field R] [CharZero R] (g : α → M → ℚ) :
    (↑(f.prod g) : R) = f.prod fun a b => ↑(g a b) :=
  cast_prod _ _
#align rat.cast_finsupp_prod Rat.cast_finsupp_prod

end Rat

end CastFinsupp

/-! ### Declarations about `mapDomain` -/


namespace Finsupp

section MapDomain

variable [AddCommMonoid M] {v v₁ v₂ : α →₀ M}

/-- Given `f : α → β` and `v : α →₀ M`, `mapDomain f v : β →₀ M`
  is the finitely supported function whose value at `a : β` is the sum
  of `v x` over all `x` such that `f x = a`. -/
def mapDomain [DecidableEq β] (f : α → β) (v : α →₀ M) : β →₀ M :=
  v.sum fun a => single (f a)
#align finsupp.map_domain Finsupp.mapDomain

theorem mapDomain_apply [DecidableEq β] {f : α → β}
    (hf : Function.Injective f) (x : α →₀ M) (a : α) :
    mapDomain f x (f a) = x a := by
  rw [mapDomain, sum_apply, sum, Finset.sum_eq_single a, single_eq_same]
  · intro b _ hba
    exact single_eq_of_ne (hf.ne hba)
  · intro h
    rw [not_mem_support_iff.1 h, single_zero, zero_apply]
#align finsupp.map_domain_apply Finsupp.mapDomain_apply

theorem mapDomain_notin_range [DecidableEq β]
    {f : α → β} (x : α →₀ M) (a : β) (h : a ∉ Set.range f) :
    mapDomain f x a = 0 := by
  rw [mapDomain, sum_apply, sum]
  exact Finset.sum_eq_zero fun a' _ => single_eq_of_ne fun eq => h <| eq ▸ Set.mem_range_self _
#align finsupp.map_domain_notin_range Finsupp.mapDomain_notin_range

@[simp]
theorem mapDomain_id [DecidableEq α] : mapDomain id v = v :=
  sum_single _
#align finsupp.map_domain_id Finsupp.mapDomain_id

theorem mapDomain_comp [DecidableEq β] [DecidableEq γ] {f : α → β} {g : β → γ} :
    mapDomain (g ∘ f) v = mapDomain g (mapDomain f v) := by
  refine' ((sum_sum_index _ _).trans _).symm
  · intro
    exact single_zero _
  · intro
    exact single_add _
  refine' sum_congr fun _ _ => sum_single_index _
  · exact single_zero _
#align finsupp.map_domain_comp Finsupp.mapDomain_comp

@[simp]
theorem mapDomain_single [DecidableEq α] [DecidableEq β] {f : α → β} {a : α} {b : M} :
    mapDomain f (single a b) = single (f a) b :=
  sum_single_index <| single_zero _
#align finsupp.map_domain_single Finsupp.mapDomain_single

@[simp]
theorem mapDomain_zero [DecidableEq β] {f : α → β} : mapDomain f (0 : α →₀ M) = (0 : β →₀ M) :=
  sum_zero_index
#align finsupp.map_domain_zero Finsupp.mapDomain_zero

theorem mapDomain_congr [DecidableEq β] {f g : α → β} (h : ∀ x ∈ v.support, f x = g x) :
    v.mapDomain f = v.mapDomain g :=
  Finset.sum_congr rfl fun _ H => by simp only [h _ H]
#align finsupp.map_domain_congr Finsupp.mapDomain_congr

theorem mapDomain_add [DecidableEq β] {f : α → β} :
    mapDomain f (v₁ + v₂) = mapDomain f v₁ + mapDomain f v₂ :=
  sum_add_index' (fun _ => single_zero _) fun _ => single_add _
#align finsupp.map_domain_add Finsupp.mapDomain_add

@[simp]
theorem mapDomain_equiv_apply [DecidableEq β] {f : α ≃ β} (x : α →₀ M) (a : β) :
    mapDomain f x a = x (f.symm a) := by
  conv_lhs => rw [← f.apply_symm_apply a]
  exact mapDomain_apply f.injective _ _
#align finsupp.map_domain_equiv_apply Finsupp.mapDomain_equiv_apply

/-- `Finsupp.mapDomain` is an `AddMonoidHom`. -/
@[simps]
def mapDomain.addMonoidHom [DecidableEq β] (f : α → β) : (α →₀ M) →+ β →₀ M
    where
  toFun := mapDomain f
  map_zero' := mapDomain_zero
  map_add' _ _ := mapDomain_add
#align finsupp.map_domain.add_monoid_hom Finsupp.mapDomain.addMonoidHom

@[simp]
theorem mapDomain.addMonoidHom_id [DecidableEq α] : mapDomain.addMonoidHom id = AddMonoidHom.id (α →₀ M) :=
  AddMonoidHom.ext fun _ => mapDomain_id
#align finsupp.map_domain.add_monoid_hom_id Finsupp.mapDomain.addMonoidHom_id

theorem mapDomain.addMonoidHom_comp [DecidableEq β] [DecidableEq γ] (f : β → γ) (g : α → β) :
    (mapDomain.addMonoidHom (f ∘ g) : (α →₀ M) →+ γ →₀ M) =
      (mapDomain.addMonoidHom f).comp (mapDomain.addMonoidHom g) :=
  AddMonoidHom.ext fun _ => mapDomain_comp
#align finsupp.map_domain.add_monoid_hom_comp Finsupp.mapDomain.addMonoidHom_comp

theorem mapDomain_finset_sum [DecidableEq β] {f : α → β} {s : Finset ι} {v : ι → α →₀ M} :
    mapDomain f (∑ i in s, v i) = ∑ i in s, mapDomain f (v i) :=
  (mapDomain.addMonoidHom f : (α →₀ M) →+ β →₀ M).map_sum _ _
#align finsupp.map_domain_finset_sum Finsupp.mapDomain_finset_sum

theorem mapDomain_sum [DecidableEq β] [Zero N] {f : α → β} {s : α →₀ N} {v : α → N → α →₀ M} :
    mapDomain f (s.sum v) = s.sum fun a b => mapDomain f (v a b) :=
  (mapDomain.addMonoidHom f : (α →₀ M) →+ β →₀ M).map_finsupp_sum _ _
#align finsupp.map_domain_sum Finsupp.mapDomain_sum

theorem mapDomain_support [DecidableEq β] {f : α → β} {s : α →₀ M} :
    (s.mapDomain f).support ⊆ s.support.image f :=
  Finset.Subset.trans support_sum <|
    Finset.Subset.trans (Finset.biUnion_mono fun a _ => support_single_subset) <| by
      rw [Finset.biUnion_singleton]
#align finsupp.map_domain_support Finsupp.mapDomain_support

theorem mapDomain_apply' [DecidableEq β] (S : Set α) {f : α → β} (x : α →₀ M)
    (hS : (x.support : Set α) ⊆ S)
    (hf : Set.InjOn f S) {a : α} (ha : a ∈ S) : mapDomain f x (f a) = x a := by
  classical
    rw [mapDomain, sum_apply, sum]
    simp_rw [single_apply]
    by_cases hax : a ∈ x.support
    · rw [← Finset.add_sum_erase _ _ hax, if_pos rfl]
      convert add_zero (x a)
      refine' Finset.sum_eq_zero fun i hi => if_neg _
      exact (hf.mono hS).ne (Finset.mem_of_mem_erase hi) hax (Finset.ne_of_mem_erase hi)
    · rw [not_mem_support_iff.1 hax]
      refine' Finset.sum_eq_zero fun i hi => if_neg _
      exact hf.ne (hS hi) ha (ne_of_mem_of_not_mem hi hax)
#align finsupp.map_domain_apply' Finsupp.mapDomain_apply'

theorem mapDomain_support_of_injOn [DecidableEq β] {f : α → β} (s : α →₀ M)
    (hf : Set.InjOn f s.support) : (mapDomain f s).support = Finset.image f s.support :=
  Finset.Subset.antisymm mapDomain_support <| by
    intro x hx
    simp only [mem_image, exists_prop, mem_support_iff, Ne.def] at hx
    rcases hx with ⟨hx_w, hx_h_left, rfl⟩
    simp only [mem_support_iff, Ne.def]
    rw [mapDomain_apply' (↑s.support : Set _) _ _ hf]
    · exact hx_h_left
    · simp only [mem_coe, mem_support_iff, Ne.def]
      exact hx_h_left
    · exact Subset.refl _
#align finsupp.map_domain_support_of_inj_on Finsupp.mapDomain_support_of_injOn

theorem mapDomain_support_of_injective [DecidableEq β] {f : α → β} (hf : Function.Injective f)
    (s : α →₀ M) : (mapDomain f s).support = Finset.image f s.support :=
  mapDomain_support_of_injOn s (hf.injOn _)
#align finsupp.map_domain_support_of_injective Finsupp.mapDomain_support_of_injective

@[to_additive]
theorem prod_mapDomain_index [DecidableEq β] [CommMonoid N] {f : α → β} {s : α →₀ M} {h : β → M → N}
    (h_zero : ∀ b, h b 0 = 1) (h_add : ∀ b m₁ m₂, h b (m₁ + m₂) = h b m₁ * h b m₂) :
    (mapDomain f s).prod h = s.prod fun a m => h (f a) m :=
  (prod_sum_index h_zero h_add).trans <| prod_congr fun _ _ => prod_single_index (h_zero _)
#align finsupp.prod_map_domain_index Finsupp.prod_mapDomain_index
#align finsupp.sum_map_domain_index Finsupp.sum_mapDomain_index

-- Note that in `prod_mapDomain_index`, `M` is still an additive monoid,
-- so there is no analogous version in terms of `MonoidHom`.
/-- A version of `sum_mapDomain_index` that takes a bundled `AddMonoidHom`,
rather than separate linearity hypotheses.
-/
@[simp]
theorem sum_mapDomain_index_addMonoidHom [DecidableEq β] [AddCommMonoid N] {f : α → β} {s : α →₀ M}
    (h : β → M →+ N) : ((mapDomain f s).sum fun b m => h b m) = s.sum fun a m => h (f a) m :=
  sum_mapDomain_index (fun b => (h b).map_zero) (fun b _ _ => (h b).map_add _ _)
#align finsupp.sum_map_domain_index_add_monoid_hom Finsupp.sum_mapDomain_index_addMonoidHom

theorem embDomain_eq_mapDomain [DecidableEq β] (f : α ↪ β) (v : α →₀ M) :
    embDomain f v = mapDomain f v := by
  ext a
  by_cases h : a ∈ Set.range f
  · rcases h with ⟨a, rfl⟩
    rw [mapDomain_apply f.injective, embDomain_apply]
  · rw [mapDomain_notin_range, embDomain_notin_range] <;> assumption
#align finsupp.emb_domain_eq_map_domain Finsupp.embDomain_eq_mapDomain

@[to_additive]
theorem prod_mapDomain_index_inj [DecidableEq β] [CommMonoid N]
    {f : α → β} {s : α →₀ M} {h : β → M → N}
    (hf : Function.Injective f) : (s.mapDomain f).prod h = s.prod fun a b => h (f a) b := by
  rw [← Function.Embedding.coeFn_mk f hf, ← embDomain_eq_mapDomain, prod_embDomain]
#align finsupp.prod_map_domain_index_inj Finsupp.prod_mapDomain_index_inj
#align finsupp.sum_map_domain_index_inj Finsupp.sum_mapDomain_index_inj

theorem mapDomain_injective [DecidableEq β] {f : α → β} (hf : Function.Injective f) :
    Function.Injective (mapDomain f : (α →₀ M) → β →₀ M) := by
  intro v₁ v₂ eq
  ext a
  have : mapDomain f v₁ (f a) = mapDomain f v₂ (f a) := by rw [eq]
  rwa [mapDomain_apply hf, mapDomain_apply hf] at this
#align finsupp.map_domain_injective Finsupp.mapDomain_injective

/-- When `f` is an embedding we have an embedding `(α →₀ ℕ) ↪ (β →₀ ℕ)` given by `mapDomain`. -/
@[simps]
<<<<<<< HEAD
def mapDomainEmbedding {α β : Type _} [DecidableEq β] (f : α ↪ β) : (α →₀ ℕ) ↪ β →₀ ℕ :=
=======
def mapDomainEmbedding {α β : Type*} (f : α ↪ β) : (α →₀ ℕ) ↪ β →₀ ℕ :=
>>>>>>> 96a37689
  ⟨Finsupp.mapDomain f, Finsupp.mapDomain_injective f.injective⟩
#align finsupp.map_domain_embedding Finsupp.mapDomainEmbedding

theorem mapDomain.addMonoidHom_comp_mapRange [DecidableEq β] [AddCommMonoid N]
    (f : α → β) (g : M →+ N) :
    (mapDomain.addMonoidHom f).comp (mapRange.addMonoidHom g) =
      (mapRange.addMonoidHom g).comp (mapDomain.addMonoidHom f) := by
  classical
  ext
  simp only [AddMonoidHom.coe_comp, Finsupp.mapRange_single, Finsupp.mapDomain.addMonoidHom_apply,
    Finsupp.singleAddHom_apply, eq_self_iff_true, Function.comp_apply, Finsupp.mapDomain_single,
    Finsupp.mapRange.addMonoidHom_apply]
#align finsupp.map_domain.add_monoid_hom_comp_map_range Finsupp.mapDomain.addMonoidHom_comp_mapRange

/-- When `g` preserves addition, `mapRange` and `mapDomain` commute. -/
theorem mapDomain_mapRange [DecidableEq β] [AddCommMonoid N] (f : α → β) (v : α →₀ M) (g : M → N)
    (h0 : g 0 = 0)
    (hadd : ∀ x y, g (x + y) = g x + g y) :
    mapDomain f (mapRange g h0 v) = mapRange g h0 (mapDomain f v) :=
  let g' : M →+ N :=
    { toFun := g
      map_zero' := h0
      map_add' := hadd }
  FunLike.congr_fun (mapDomain.addMonoidHom_comp_mapRange f g') v
#align finsupp.map_domain_map_range Finsupp.mapDomain_mapRange

theorem sum_update_add [DecidableEq ι] [AddCommMonoid α] [AddCommMonoid β] (f : ι →₀ α) (i : ι) (a : α)
    (g : ι → α → β) (hg : ∀ i, g i 0 = 0)
    (hgg : ∀ (j : ι) (a₁ a₂ : α), g j (a₁ + a₂) = g j a₁ + g j a₂) :
    (f.update i a).sum g + g i (f i) = f.sum g + g i a := by
  rw [update_eq_erase_add_single, sum_add_index' hg hgg]
  conv_rhs => rw [← Finsupp.update_self f i]
  rw [update_eq_erase_add_single, sum_add_index' hg hgg, add_assoc, add_assoc]
  congr 1
  rw [add_comm, sum_single_index (hg _), sum_single_index (hg _)]
#align finsupp.sum_update_add Finsupp.sum_update_add

theorem mapDomain_injOn [DecidableEq β] (S : Set α) {f : α → β} (hf : Set.InjOn f S) :
    Set.InjOn (mapDomain f : (α →₀ M) → β →₀ M) { w | (w.support : Set α) ⊆ S } := by
  intro v₁ hv₁ v₂ hv₂ eq
  ext a
  classical
    by_cases h : a ∈ v₁.support ∪ v₂.support
    · rw [← mapDomain_apply' S _ hv₁ hf _, ← mapDomain_apply' S _ hv₂ hf _, eq] <;>
        · apply Set.union_subset hv₁ hv₂
          exact_mod_cast h
    · simp only [not_or, mem_union, not_not, mem_support_iff] at h
      simp [h]
#align finsupp.map_domain_inj_on Finsupp.mapDomain_injOn

theorem equivMapDomain_eq_mapDomain {M} [DecidableEq β] [AddCommMonoid M] (f : α ≃ β) (l : α →₀ M) :
    equivMapDomain f l = mapDomain f l := by ext x; simp [mapDomain_equiv_apply]
#align finsupp.equiv_map_domain_eq_map_domain Finsupp.equivMapDomain_eq_mapDomain

end MapDomain

/-! ### Declarations about `comapDomain` -/


section ComapDomain

/-- Given `f : α → β`, `l : β →₀ M` and a proof `hf` that `f` is injective on
the preimage of `l.support`, `comapDomain f l hf` is the finitely supported function
from `α` to `M` given by composing `l` with `f`. -/
@[simps support]
def comapDomain [Zero M] (f : α → β) (l : β →₀ M) (hf : Set.InjOn f (f ⁻¹' ↑l.support)) : α →₀ M
    where
  support := l.support.preimage f hf
  toFun a := l (f a)
  mem_support_toFun := by
    intro a
    simp only [Finset.mem_def.symm, Finset.mem_preimage]
    exact l.mem_support_toFun (f a)
#align finsupp.comap_domain Finsupp.comapDomain

@[simp]
theorem comapDomain_apply [Zero M] (f : α → β) (l : β →₀ M) (hf : Set.InjOn f (f ⁻¹' ↑l.support))
    (a : α) : comapDomain f l hf a = l (f a) :=
  rfl
#align finsupp.comap_domain_apply Finsupp.comapDomain_apply

theorem sum_comapDomain [Zero M] [AddCommMonoid N] (f : α → β) (l : β →₀ M) (g : β → M → N)
    (hf : Set.BijOn f (f ⁻¹' ↑l.support) ↑l.support) :
    (comapDomain f l hf.injOn).sum (g ∘ f) = l.sum g := by
  simp only [sum, comapDomain_apply, (· ∘ ·), comapDomain]
  exact Finset.sum_preimage_of_bij f _ hf fun x => g x (l x)
#align finsupp.sum_comap_domain Finsupp.sum_comapDomain

theorem eq_zero_of_comapDomain_eq_zero [AddCommMonoid M] (f : α → β) (l : β →₀ M)
    (hf : Set.BijOn f (f ⁻¹' ↑l.support) ↑l.support) : comapDomain f l hf.injOn = 0 → l = 0 := by
  rw [← support_eq_empty, ← support_eq_empty, comapDomain]
  simp only [Finset.ext_iff, Finset.not_mem_empty, iff_false_iff, mem_preimage]
  intro h a ha
  cases' hf.2.2 ha with b hb
  exact h b (hb.2.symm ▸ ha)
#align finsupp.eq_zero_of_comap_domain_eq_zero Finsupp.eq_zero_of_comapDomain_eq_zero

section FInjective

section Zero

variable [Zero M]

/-- Note the `hif` argument is needed for this to work in `rw`. -/
@[simp]
theorem comapDomain_zero (f : α → β)
    (hif : Set.InjOn f (f ⁻¹' ↑(0 : β →₀ M).support) := Finset.coe_empty ▸ (Set.injOn_empty f)) :
    comapDomain f (0 : β →₀ M) hif = (0 : α →₀ M) := by
  ext
  rfl
#align finsupp.comap_domain_zero Finsupp.comapDomain_zero

@[simp]
theorem comapDomain_single [DecidableEq α] [DecidableEq β] (f : α → β) (a : α) (m : M)
    (hif : Set.InjOn f (f ⁻¹' (single (f a) m).support)) :
    comapDomain f (Finsupp.single (f a) m) hif = Finsupp.single a m := by
  rcases eq_or_ne m 0 with (rfl | hm)
  · simp only [single_zero, comapDomain_zero]
  · rw [eq_single_iff, comapDomain_apply, comapDomain_support, ← Finset.coe_subset, coe_preimage,
      support_single_ne_zero _ hm, coe_singleton, coe_singleton, single_eq_same]
    rw [support_single_ne_zero _ hm, coe_singleton] at hif
    exact ⟨fun x hx => hif hx rfl hx, rfl⟩
#align finsupp.comap_domain_single Finsupp.comapDomain_single

end Zero

section AddZeroClass

variable [AddZeroClass M] {f : α → β}

theorem comapDomain_add (v₁ v₂ : β →₀ M) (hv₁ : Set.InjOn f (f ⁻¹' ↑v₁.support))
    (hv₂ : Set.InjOn f (f ⁻¹' ↑v₂.support)) (hv₁₂ : Set.InjOn f (f ⁻¹' ↑(v₁ + v₂).support)) :
    comapDomain f (v₁ + v₂) hv₁₂ = comapDomain f v₁ hv₁ + comapDomain f v₂ hv₂ := by
  ext
  simp only [comapDomain_apply, coe_add, Pi.add_apply]
#align finsupp.comap_domain_add Finsupp.comapDomain_add

/-- A version of `Finsupp.comapDomain_add` that's easier to use. -/
theorem comapDomain_add_of_injective (hf : Function.Injective f) (v₁ v₂ : β →₀ M) :
    comapDomain f (v₁ + v₂) (hf.injOn _) =
      comapDomain f v₁ (hf.injOn _) + comapDomain f v₂ (hf.injOn _) :=
  comapDomain_add _ _ _ _ _
#align finsupp.comap_domain_add_of_injective Finsupp.comapDomain_add_of_injective

/-- `Finsupp.comapDomain` is an `AddMonoidHom`. -/
@[simps]
def comapDomain.addMonoidHom (hf : Function.Injective f) : (β →₀ M) →+ α →₀ M
    where
  toFun x := comapDomain f x (hf.injOn _)
  map_zero' := comapDomain_zero f
  map_add' := comapDomain_add_of_injective hf
#align finsupp.comap_domain.add_monoid_hom Finsupp.comapDomain.addMonoidHom

end AddZeroClass

variable [AddCommMonoid M] (f : α → β)

theorem mapDomain_comapDomain [DecidableEq β] (hf : Function.Injective f) (l : β →₀ M)
    (hl : ↑l.support ⊆ Set.range f) : mapDomain f (comapDomain f l (hf.injOn _)) = l := by
  ext a
  by_cases h_cases : a ∈ Set.range f
  · rcases Set.mem_range.1 h_cases with ⟨b, hb⟩
    rw [hb.symm, mapDomain_apply hf, comapDomain_apply]
  · rw [mapDomain_notin_range _ _ h_cases]
    by_contra h_contr
    apply h_cases (hl <| Finset.mem_coe.2 <| mem_support_iff.2 fun h => h_contr h.symm)
#align finsupp.map_domain_comap_domain Finsupp.mapDomain_comapDomain

end FInjective

end ComapDomain

/-! ### Declarations about finitely supported functions whose support is an `Option` type -/


section Option

/-- Restrict a finitely supported function on `Option α` to a finitely supported function on `α`. -/
def some [Zero M] (f : Option α →₀ M) : α →₀ M :=
  f.comapDomain Option.some fun _ => by simp
#align finsupp.some Finsupp.some

@[simp]
theorem some_apply [Zero M] (f : Option α →₀ M) (a : α) : f.some a = f (Option.some a) :=
  rfl
#align finsupp.some_apply Finsupp.some_apply

@[simp]
theorem some_zero [Zero M] : (0 : Option α →₀ M).some = 0 := by
  ext
  simp
#align finsupp.some_zero Finsupp.some_zero

@[simp]
theorem some_add [AddCommMonoid M] (f g : Option α →₀ M) : (f + g).some = f.some + g.some := by
  ext
  simp
#align finsupp.some_add Finsupp.some_add

@[simp]
theorem some_single_none [DecidableEq α] [Zero M] (m : M) :
    (single none m : Option α →₀ M).some = 0 := by
  ext
  simp
#align finsupp.some_single_none Finsupp.some_single_none

@[simp]
theorem some_single_some [DecidableEq α] [Zero M] (a : α) (m : M) :
    (single (Option.some a) m : Option α →₀ M).some = single a m := by
  classical
    ext b
    simp [single_apply]
#align finsupp.some_single_some Finsupp.some_single_some

@[to_additive]
theorem prod_option_index [AddCommMonoid M] [CommMonoid N] (f : Option α →₀ M)
    (b : Option α → M → N) (h_zero : ∀ o, b o 0 = 1)
    (h_add : ∀ o m₁ m₂, b o (m₁ + m₂) = b o m₁ * b o m₂) :
    f.prod b = b none (f none) * f.some.prod fun a => b (Option.some a) := by
  classical
    apply induction_linear f
    · simp [some_zero, h_zero]
    · intro f₁ f₂ h₁ h₂
      rw [Finsupp.prod_add_index, h₁, h₂, some_add, Finsupp.prod_add_index]
      simp only [h_add, Pi.add_apply, Finsupp.coe_add]
      rw [mul_mul_mul_comm]
      all_goals simp [h_zero, h_add]
    · rintro (_ | a) m <;> simp [h_zero, h_add]
#align finsupp.prod_option_index Finsupp.prod_option_index
#align finsupp.sum_option_index Finsupp.sum_option_index

theorem sum_option_index_smul [Semiring R] [AddCommMonoid M] [Module R M] (f : Option α →₀ R)
    (b : Option α → M) :
    (f.sum fun o r => r • b o) = f none • b none + f.some.sum fun a r => r • b (Option.some a) :=
  f.sum_option_index _ (fun _ => zero_smul _ _) fun _ _ _ => add_smul _ _ _
#align finsupp.sum_option_index_smul Finsupp.sum_option_index_smul

end Option

/-! ### Declarations about `Finsupp.filter` -/


section Filter

section Zero

variable [Zero M] (p : α → Prop) (f : α →₀ M)

/--
`Finsupp.filter p f` is the finitely supported function that is `f a` if `p a` is true and `0`
otherwise. -/
def filter (p : α → Prop) (f : α →₀ M) : α →₀ M
    where
  toFun a :=
    haveI := Classical.decPred p
    if p a then f a else 0
  support :=
    haveI := Classical.decPred p
    f.support.filter fun a => p a
  mem_support_toFun a := by
    simp only -- porting note: necessary to beta reduce to activate `split_ifs`
    split_ifs with h <;>
      · simp only [h, @mem_filter _ _ (Classical.decPred p), mem_support_iff]
        -- porting note: I needed to provide the instance explicitly
        tauto
#align finsupp.filter Finsupp.filter

theorem filter_apply (a : α) [D : Decidable (p a)] : f.filter p a = if p a then f a else 0 := by
  rw [Subsingleton.elim D] <;> rfl
#align finsupp.filter_apply Finsupp.filter_apply

theorem filter_eq_indicator : ⇑(f.filter p) = Set.indicator { x | p x } f :=
  rfl
#align finsupp.filter_eq_indicator Finsupp.filter_eq_indicator

theorem filter_eq_zero_iff : f.filter p = 0 ↔ ∀ x, p x → f x = 0 := by
  simp only [FunLike.ext_iff, filter_eq_indicator, zero_apply, Set.indicator_apply_eq_zero,
    Set.mem_setOf_eq]
#align finsupp.filter_eq_zero_iff Finsupp.filter_eq_zero_iff

theorem filter_eq_self_iff : f.filter p = f ↔ ∀ x, f x ≠ 0 → p x := by
  simp only [FunLike.ext_iff, filter_eq_indicator, Set.indicator_apply_eq_self, Set.mem_setOf_eq,
    not_imp_comm]
#align finsupp.filter_eq_self_iff Finsupp.filter_eq_self_iff

@[simp]
theorem filter_apply_pos {a : α} (h : p a) : f.filter p a = f a := if_pos h
#align finsupp.filter_apply_pos Finsupp.filter_apply_pos

@[simp]
theorem filter_apply_neg {a : α} (h : ¬p a) : f.filter p a = 0 := if_neg h
#align finsupp.filter_apply_neg Finsupp.filter_apply_neg

@[simp]
theorem support_filter [D : DecidablePred p] : (f.filter p).support = f.support.filter p := by
  rw [Subsingleton.elim D] <;> rfl
#align finsupp.support_filter Finsupp.support_filter

theorem filter_zero : (0 : α →₀ M).filter p = 0 := by
  classical rw [← support_eq_empty, support_filter, support_zero, Finset.filter_empty]
#align finsupp.filter_zero Finsupp.filter_zero

@[simp]
theorem filter_single_of_pos [DecidableEq α] {a : α} {b : M} (h : p a) :
    (single a b).filter p = single a b :=
  (filter_eq_self_iff _ _).2 fun _ hx => (single_apply_ne_zero.1 hx).1.symm ▸ h
#align finsupp.filter_single_of_pos Finsupp.filter_single_of_pos

@[simp]
theorem filter_single_of_neg [DecidableEq α] {a : α} {b : M} (h : ¬p a) :
    (single a b).filter p = 0 :=
  (filter_eq_zero_iff _ _).2 fun _ hpx =>
    single_apply_eq_zero.2 fun hxa => absurd hpx (hxa.symm ▸ h)
#align finsupp.filter_single_of_neg Finsupp.filter_single_of_neg

@[to_additive]
theorem prod_filter_index [CommMonoid N] (g : α → M → N) :
    (f.filter p).prod g = ∏ x in (f.filter p).support, g x (f x) := by
  classical
    refine' Finset.prod_congr rfl fun x hx => _
    rw [support_filter, Finset.mem_filter] at hx
    rw [filter_apply_pos _ _ hx.2]
#align finsupp.prod_filter_index Finsupp.prod_filter_index
#align finsupp.sum_filter_index Finsupp.sum_filter_index

@[to_additive (attr := simp)]
theorem prod_filter_mul_prod_filter_not [CommMonoid N] (g : α → M → N) :
    (f.filter p).prod g * (f.filter fun a => ¬p a).prod g = f.prod g := by
  classical simp_rw [prod_filter_index, support_filter, Finset.prod_filter_mul_prod_filter_not,
    Finsupp.prod]
#align finsupp.prod_filter_mul_prod_filter_not Finsupp.prod_filter_mul_prod_filter_not
#align finsupp.sum_filter_add_sum_filter_not Finsupp.sum_filter_add_sum_filter_not

@[to_additive (attr := simp)]
theorem prod_div_prod_filter [CommGroup G] (g : α → M → G) :
    f.prod g / (f.filter p).prod g = (f.filter fun a => ¬p a).prod g :=
  div_eq_of_eq_mul' (prod_filter_mul_prod_filter_not _ _ _).symm
#align finsupp.prod_div_prod_filter Finsupp.prod_div_prod_filter
#align finsupp.sum_sub_sum_filter Finsupp.sum_sub_sum_filter

end Zero

theorem filter_pos_add_filter_neg [AddZeroClass M] (f : α →₀ M) (p : α → Prop) :
    (f.filter p + f.filter fun a => ¬p a) = f :=
  FunLike.coe_injective <| Set.indicator_self_add_compl { x | p x } f
#align finsupp.filter_pos_add_filter_neg Finsupp.filter_pos_add_filter_neg

end Filter

/-! ### Declarations about `frange` -/


section Frange

variable [Zero M]

/-- `frange f` is the image of `f` on the support of `f`. -/
def frange (f : α →₀ M) : Finset M :=
  haveI := Classical.decEq M
  Finset.image f f.support
#align finsupp.frange Finsupp.frange

theorem mem_frange {f : α →₀ M} {y : M} : y ∈ f.frange ↔ y ≠ 0 ∧ ∃ x, f x = y := by
  rw [frange, @Finset.mem_image _ _ (Classical.decEq _) _ f.support]
  exact ⟨fun ⟨x, hx1, hx2⟩ => ⟨hx2 ▸ mem_support_iff.1 hx1, x, hx2⟩, fun ⟨hy, x, hx⟩ =>
    ⟨x, mem_support_iff.2 (hx.symm ▸ hy), hx⟩⟩
  -- porting note: maybe there is a better way to fix this, but (1) it wasn't seeing past `frange`
  -- the definition, and (2) it needed the `Classical.decEq` instance again.
#align finsupp.mem_frange Finsupp.mem_frange

theorem zero_not_mem_frange {f : α →₀ M} : (0 : M) ∉ f.frange := fun H => (mem_frange.1 H).1 rfl
#align finsupp.zero_not_mem_frange Finsupp.zero_not_mem_frange

theorem frange_single [DecidableEq α] {x : α} {y : M} : frange (single x y) ⊆ {y} := fun r hr =>
  let ⟨t, ht1, ht2⟩ := mem_frange.1 hr
  ht2 ▸ by
    classical
      rw [single_apply] at ht2 ⊢
      split_ifs at ht2 ⊢
      · exact Finset.mem_singleton_self _
      · exact (t ht2.symm).elim
#align finsupp.frange_single Finsupp.frange_single

end Frange

/-! ### Declarations about `Finsupp.subtypeDomain` -/


section SubtypeDomain

section Zero

variable [Zero M] {p : α → Prop}

/--
`subtypeDomain p f` is the restriction of the finitely supported function `f` to subtype `p`. -/
def subtypeDomain (p : α → Prop) (f : α →₀ M) : Subtype p →₀ M
    where
  support :=
    haveI := Classical.decPred p
    f.support.subtype p
  toFun := f ∘ Subtype.val
  mem_support_toFun a := by simp only [@mem_subtype _ _ (Classical.decPred p), mem_support_iff]; rfl
#align finsupp.subtype_domain Finsupp.subtypeDomain

@[simp]
theorem support_subtypeDomain [D : DecidablePred p] {f : α →₀ M} :
    (subtypeDomain p f).support = f.support.subtype p := by rw [Subsingleton.elim D] <;> rfl
#align finsupp.support_subtype_domain Finsupp.support_subtypeDomain

@[simp]
theorem subtypeDomain_apply {a : Subtype p} {v : α →₀ M} : (subtypeDomain p v) a = v a.val :=
  rfl
#align finsupp.subtype_domain_apply Finsupp.subtypeDomain_apply

@[simp]
theorem subtypeDomain_zero : subtypeDomain p (0 : α →₀ M) = 0 :=
  rfl
#align finsupp.subtype_domain_zero Finsupp.subtypeDomain_zero

theorem subtypeDomain_eq_zero_iff' {f : α →₀ M} : f.subtypeDomain p = 0 ↔ ∀ x, p x → f x = 0 := by
  classical simp_rw [← support_eq_empty, support_subtypeDomain, subtype_eq_empty,
      not_mem_support_iff]
#align finsupp.subtype_domain_eq_zero_iff' Finsupp.subtypeDomain_eq_zero_iff'

theorem subtypeDomain_eq_zero_iff {f : α →₀ M} (hf : ∀ x ∈ f.support, p x) :
    f.subtypeDomain p = 0 ↔ f = 0 :=
  subtypeDomain_eq_zero_iff'.trans
    ⟨fun H =>
      ext fun x => by
        classical exact if hx : p x then H x hx else not_mem_support_iff.1 <| mt (hf x) hx,
      fun H x _ => by simp [H]⟩
#align finsupp.subtype_domain_eq_zero_iff Finsupp.subtypeDomain_eq_zero_iff

@[to_additive]
theorem prod_subtypeDomain_index [CommMonoid N] {v : α →₀ M} {h : α → M → N}
    (hp : ∀ x ∈ v.support, p x) : ((v.subtypeDomain p).prod fun a b => h a b) = v.prod h :=
  prod_bij (fun p _ => p.val) (fun _ => by classical exact mem_subtype.1) (fun _ _ => rfl)
    (fun _ _ _ _ => Subtype.eq) fun b hb => ⟨⟨b, hp b hb⟩, by classical exact mem_subtype.2 hb, rfl⟩
#align finsupp.prod_subtype_domain_index Finsupp.prod_subtypeDomain_index
#align finsupp.sum_subtype_domain_index Finsupp.sum_subtypeDomain_index

end Zero

section AddZeroClass

variable [AddZeroClass M] {p : α → Prop} {v v' : α →₀ M}

@[simp]
theorem subtypeDomain_add {v v' : α →₀ M} :
    (v + v').subtypeDomain p = v.subtypeDomain p + v'.subtypeDomain p :=
  ext fun _ => rfl
#align finsupp.subtype_domain_add Finsupp.subtypeDomain_add

/-- `subtypeDomain` but as an `AddMonoidHom`. -/
def subtypeDomainAddMonoidHom : (α →₀ M) →+ Subtype p →₀ M
    where
  toFun := subtypeDomain p
  map_zero' := subtypeDomain_zero
  map_add' _ _ := subtypeDomain_add
#align finsupp.subtype_domain_add_monoid_hom Finsupp.subtypeDomainAddMonoidHom

/-- `Finsupp.filter` as an `AddMonoidHom`. -/
def filterAddHom (p : α → Prop) : (α →₀ M) →+ α →₀ M
    where
  toFun := filter p
  map_zero' := filter_zero p
  map_add' f g := FunLike.coe_injective <| Set.indicator_add { x | p x } f g
#align finsupp.filter_add_hom Finsupp.filterAddHom

@[simp]
theorem filter_add {v v' : α →₀ M} : (v + v').filter p = v.filter p + v'.filter p :=
  (filterAddHom p).map_add v v'
#align finsupp.filter_add Finsupp.filter_add

end AddZeroClass

section CommMonoid

variable [AddCommMonoid M] {p : α → Prop}

theorem subtypeDomain_sum {s : Finset ι} {h : ι → α →₀ M} :
    (∑ c in s, h c).subtypeDomain p = ∑ c in s, (h c).subtypeDomain p :=
  (subtypeDomainAddMonoidHom : _ →+ Subtype p →₀ M).map_sum _ s
#align finsupp.subtype_domain_sum Finsupp.subtypeDomain_sum

theorem subtypeDomain_finsupp_sum [Zero N] {s : β →₀ N} {h : β → N → α →₀ M} :
    (s.sum h).subtypeDomain p = s.sum fun c d => (h c d).subtypeDomain p :=
  subtypeDomain_sum
#align finsupp.subtype_domain_finsupp_sum Finsupp.subtypeDomain_finsupp_sum

theorem filter_sum (s : Finset ι) (f : ι → α →₀ M) :
    (∑ a in s, f a).filter p = ∑ a in s, filter p (f a) :=
  (filterAddHom p : (α →₀ M) →+ _).map_sum f s
#align finsupp.filter_sum Finsupp.filter_sum

theorem filter_eq_sum [DecidableEq α] (p : α → Prop) [D : DecidablePred p] (f : α →₀ M) :
    f.filter p = ∑ i in f.support.filter p, single i (f i) :=
  (f.filter p).sum_single.symm.trans <|
    Finset.sum_congr (by rw [Subsingleton.elim D] <;> rfl) fun x hx => by
      rw [filter_apply_pos _ _ (mem_filter.1 hx).2]
#align finsupp.filter_eq_sum Finsupp.filter_eq_sum

end CommMonoid

section Group

variable [AddGroup G] {p : α → Prop} {v v' : α →₀ G}

@[simp]
theorem subtypeDomain_neg : (-v).subtypeDomain p = -v.subtypeDomain p :=
  ext fun _ => rfl
#align finsupp.subtype_domain_neg Finsupp.subtypeDomain_neg

@[simp]
theorem subtypeDomain_sub : (v - v').subtypeDomain p = v.subtypeDomain p - v'.subtypeDomain p :=
  ext fun _ => rfl
#align finsupp.subtype_domain_sub Finsupp.subtypeDomain_sub

@[simp]
theorem single_neg [DecidableEq α] (a : α) (b : G) :
    single a (-b) = -single a b :=
  (singleAddHom a : G →+ _).map_neg b
#align finsupp.single_neg Finsupp.single_neg

@[simp]
theorem single_sub [DecidableEq α] (a : α) (b₁ b₂ : G) :
    single a (b₁ - b₂) = single a b₁ - single a b₂ :=
  (singleAddHom a : G →+ _).map_sub b₁ b₂
#align finsupp.single_sub Finsupp.single_sub

@[simp]
theorem erase_neg [DecidableEq α] (a : α) (f : α →₀ G) :
    erase a (-f) = -erase a f :=
  (eraseAddHom a : (_ →₀ G) →+ _).map_neg f
#align finsupp.erase_neg Finsupp.erase_neg

@[simp]
theorem erase_sub [DecidableEq α] (a : α) (f₁ f₂ : α →₀ G) :
    erase a (f₁ - f₂) = erase a f₁ - erase a f₂ :=
  (eraseAddHom a : (_ →₀ G) →+ _).map_sub f₁ f₂
#align finsupp.erase_sub Finsupp.erase_sub

@[simp]
theorem filter_neg (p : α → Prop) (f : α →₀ G) : filter p (-f) = -filter p f :=
  (filterAddHom p : (_ →₀ G) →+ _).map_neg f
#align finsupp.filter_neg Finsupp.filter_neg

@[simp]
theorem filter_sub (p : α → Prop) (f₁ f₂ : α →₀ G) :
    filter p (f₁ - f₂) = filter p f₁ - filter p f₂ :=
  (filterAddHom p : (_ →₀ G) →+ _).map_sub f₁ f₂
#align finsupp.filter_sub Finsupp.filter_sub

end Group

end SubtypeDomain

theorem mem_support_multiset_sum [AddCommMonoid M] {s : Multiset (α →₀ M)} (a : α) :
    a ∈ s.sum.support → ∃ f ∈ s, a ∈ (f : α →₀ M).support :=
  Multiset.induction_on s (fun h => False.elim (by simp at h))
    (by
      intro f s ih ha
      by_cases h : a ∈ f.support
      · exact ⟨f, Multiset.mem_cons_self _ _, h⟩
      · simp only [Multiset.sum_cons, mem_support_iff, add_apply, not_mem_support_iff.1 h,
          zero_add] at ha
        rcases ih (mem_support_iff.2 ha) with ⟨f', h₀, h₁⟩
        exact ⟨f', Multiset.mem_cons_of_mem h₀, h₁⟩)
#align finsupp.mem_support_multiset_sum Finsupp.mem_support_multiset_sum

theorem mem_support_finset_sum [AddCommMonoid M] {s : Finset ι} {h : ι → α →₀ M} (a : α)
    (ha : a ∈ (∑ c in s, h c).support) : ∃ c ∈ s, a ∈ (h c).support :=
  let ⟨_, hf, hfa⟩ := mem_support_multiset_sum a ha
  let ⟨c, hc, Eq⟩ := Multiset.mem_map.1 hf
  ⟨c, hc, Eq.symm ▸ hfa⟩
#align finsupp.mem_support_finset_sum Finsupp.mem_support_finset_sum

/-! ### Declarations about `curry` and `uncurry` -/


section CurryUncurry

variable [AddCommMonoid M] [AddCommMonoid N]

/-- Given a finitely supported function `f` from a product type `α × β` to `γ`,
`curry f` is the "curried" finitely supported function from `α` to the type of
finitely supported functions from `β` to `γ`. -/
protected def curry [DecidableEq α] [DecidableEq β] (f : α × β →₀ M) : α →₀ β →₀ M :=
  f.sum fun p c => single p.1 (single p.2 c)
#align finsupp.curry Finsupp.curry

@[simp]
theorem curry_apply [DecidableEq α] [DecidableEq β] (f : α × β →₀ M) (x : α) (y : β) :
    f.curry x y = f (x, y) := by
  classical
    have : ∀ b : α × β, single b.fst (single b.snd (f b)) x y = if b = (x, y) then f b else 0 := by
      rintro ⟨b₁, b₂⟩
      simp [single_apply, ite_apply, Prod.ext_iff, ite_and]
      split_ifs <;> simp [single_apply, *]
    rw [Finsupp.curry, sum_apply, sum_apply, Finsupp.sum, Finset.sum_eq_single, this, if_pos rfl]
    · intro b _ b_ne
      rw [this b, if_neg b_ne]
    · intro hxy
      rw [this (x, y), if_pos rfl, not_mem_support_iff.mp hxy]
#align finsupp.curry_apply Finsupp.curry_apply

theorem sum_curry_index [DecidableEq α] [DecidableEq β]
    (f : α × β →₀ M) (g : α → β → M → N) (hg₀ : ∀ a b, g a b 0 = 0)
    (hg₁ : ∀ a b c₀ c₁, g a b (c₀ + c₁) = g a b c₀ + g a b c₁) :
    (f.curry.sum fun a f => f.sum (g a)) = f.sum fun p c => g p.1 p.2 c := by
  rw [Finsupp.curry]
  trans
  · exact
      sum_sum_index (fun a => sum_zero_index) fun a b₀ b₁ =>
        sum_add_index' (fun a => hg₀ _ _) fun c d₀ d₁ => hg₁ _ _ _ _
  congr; funext p c
  trans
  · exact sum_single_index sum_zero_index
  exact sum_single_index (hg₀ _ _)
#align finsupp.sum_curry_index Finsupp.sum_curry_index

/-- Given a finitely supported function `f` from `α` to the type of
finitely supported functions from `β` to `M`,
`uncurry f` is the "uncurried" finitely supported function from `α × β` to `M`. -/
protected def uncurry [DecidableEq α] [DecidableEq β] (f : α →₀ β →₀ M) : α × β →₀ M :=
  f.sum fun a g => g.sum fun b c => single (a, b) c
#align finsupp.uncurry Finsupp.uncurry

/-- `finsuppProdEquiv` defines the `Equiv` between `((α × β) →₀ M)` and `(α →₀ (β →₀ M))` given by
currying and uncurrying. -/
def finsuppProdEquiv [DecidableEq α] [DecidableEq β] : (α × β →₀ M) ≃ (α →₀ β →₀ M)
    where
  toFun := Finsupp.curry
  invFun := Finsupp.uncurry
  left_inv f := by
    rw [Finsupp.uncurry, sum_curry_index]
    · simp_rw [Prod.mk.eta, sum_single]
    · intros
      apply single_zero
    · intros
      apply single_add
  right_inv f := by
    simp only [Finsupp.curry, Finsupp.uncurry, sum_sum_index, sum_zero_index, sum_add_index,
      sum_single_index, single_zero, single_add, eq_self_iff_true, forall_true_iff,
      forall₃_true_iff, Prod.mk.eta, (single_sum _ _ _).symm, sum_single]
#align finsupp.finsupp_prod_equiv Finsupp.finsuppProdEquiv

theorem filter_curry [DecidableEq α] [DecidableEq β] (f : α × β →₀ M) (p : α → Prop) :
    (f.filter fun a : α × β => p a.1).curry = f.curry.filter p := by
  classical
    rw [Finsupp.curry, Finsupp.curry, Finsupp.sum, Finsupp.sum, filter_sum, support_filter,
      sum_filter]
    refine' Finset.sum_congr rfl _
    rintro ⟨a₁, a₂⟩ _
    dsimp only
    split_ifs with h
    · rw [filter_apply_pos, filter_single_of_pos] <;> exact h
    · rwa [filter_single_of_neg]
#align finsupp.filter_curry Finsupp.filter_curry

theorem support_curry [DecidableEq α] [DecidableEq β] (f : α × β →₀ M) :
    f.curry.support ⊆ f.support.image Prod.fst := by
  rw [← Finset.biUnion_singleton]
  refine' Finset.Subset.trans support_sum _
  refine' Finset.biUnion_mono fun a _ => support_single_subset
#align finsupp.support_curry Finsupp.support_curry

end CurryUncurry

/-! ### Declarations about finitely supported functions whose support is a `Sum` type -/


section Sum

/-- `Finsupp.sumElim f g` maps `inl x` to `f x` and `inr y` to `g y`. -/
def sumElim {α β γ : Type*} [Zero γ] (f : α →₀ γ) (g : β →₀ γ) : Sum α β →₀ γ :=
  onFinset
    (by
      haveI := Classical.decEq α
      haveI := Classical.decEq β
      exact f.support.map ⟨_, Sum.inl_injective⟩ ∪ g.support.map ⟨_, Sum.inr_injective⟩)
    (Sum.elim f g) fun ab h => by
    cases' ab with a b <;>
    letI := Classical.decEq α <;> letI := Classical.decEq β <;>
    -- porting note: had to add these `DecidableEq` instances
    simp only [Sum.elim_inl, Sum.elim_inr] at h <;>
    simpa
#align finsupp.sum_elim Finsupp.sumElim

@[simp]
theorem coe_sumElim {α β γ : Type*} [Zero γ] (f : α →₀ γ) (g : β →₀ γ) :
    ⇑(sumElim f g) = Sum.elim f g :=
  rfl
#align finsupp.coe_sum_elim Finsupp.coe_sumElim

theorem sumElim_apply {α β γ : Type*} [Zero γ] (f : α →₀ γ) (g : β →₀ γ) (x : Sum α β) :
    sumElim f g x = Sum.elim f g x :=
  rfl
#align finsupp.sum_elim_apply Finsupp.sumElim_apply

theorem sumElim_inl {α β γ : Type*} [Zero γ] (f : α →₀ γ) (g : β →₀ γ) (x : α) :
    sumElim f g (Sum.inl x) = f x :=
  rfl
#align finsupp.sum_elim_inl Finsupp.sumElim_inl

theorem sumElim_inr {α β γ : Type*} [Zero γ] (f : α →₀ γ) (g : β →₀ γ) (x : β) :
    sumElim f g (Sum.inr x) = g x :=
  rfl
#align finsupp.sum_elim_inr Finsupp.sumElim_inr

/-- The equivalence between `(α ⊕ β) →₀ γ` and `(α →₀ γ) × (β →₀ γ)`.

This is the `Finsupp` version of `Equiv.sum_arrow_equiv_prod_arrow`. -/
@[simps apply symm_apply]
def sumFinsuppEquivProdFinsupp {α β γ : Type*} [Zero γ] : (Sum α β →₀ γ) ≃ (α →₀ γ) × (β →₀ γ)
    where
  toFun f :=
    ⟨f.comapDomain Sum.inl (Sum.inl_injective.injOn _),
      f.comapDomain Sum.inr (Sum.inr_injective.injOn _)⟩
  invFun fg := sumElim fg.1 fg.2
  left_inv f := by
    ext ab
    cases' ab with a b <;> simp
  right_inv fg := by ext <;> simp
#align finsupp.sum_finsupp_equiv_prod_finsupp Finsupp.sumFinsuppEquivProdFinsupp

theorem fst_sumFinsuppEquivProdFinsupp {α β γ : Type*} [Zero γ] (f : Sum α β →₀ γ) (x : α) :
    (sumFinsuppEquivProdFinsupp f).1 x = f (Sum.inl x) :=
  rfl
#align finsupp.fst_sum_finsupp_equiv_prod_finsupp Finsupp.fst_sumFinsuppEquivProdFinsupp

theorem snd_sumFinsuppEquivProdFinsupp {α β γ : Type*} [Zero γ] (f : Sum α β →₀ γ) (y : β) :
    (sumFinsuppEquivProdFinsupp f).2 y = f (Sum.inr y) :=
  rfl
#align finsupp.snd_sum_finsupp_equiv_prod_finsupp Finsupp.snd_sumFinsuppEquivProdFinsupp

theorem sumFinsuppEquivProdFinsupp_symm_inl {α β γ : Type*} [Zero γ] (fg : (α →₀ γ) × (β →₀ γ))
    (x : α) : (sumFinsuppEquivProdFinsupp.symm fg) (Sum.inl x) = fg.1 x :=
  rfl
#align finsupp.sum_finsupp_equiv_prod_finsupp_symm_inl Finsupp.sumFinsuppEquivProdFinsupp_symm_inl

theorem sumFinsuppEquivProdFinsupp_symm_inr {α β γ : Type*} [Zero γ] (fg : (α →₀ γ) × (β →₀ γ))
    (y : β) : (sumFinsuppEquivProdFinsupp.symm fg) (Sum.inr y) = fg.2 y :=
  rfl
#align finsupp.sum_finsupp_equiv_prod_finsupp_symm_inr Finsupp.sumFinsuppEquivProdFinsupp_symm_inr

variable [AddMonoid M]

/-- The additive equivalence between `(α ⊕ β) →₀ M` and `(α →₀ M) × (β →₀ M)`.

This is the `Finsupp` version of `Equiv.sum_arrow_equiv_prod_arrow`. -/
@[simps! apply symm_apply]
def sumFinsuppAddEquivProdFinsupp {α β : Type*} : (Sum α β →₀ M) ≃+ (α →₀ M) × (β →₀ M) :=
  { sumFinsuppEquivProdFinsupp with
    map_add' := by
      intros
      ext <;>
        simp only [Equiv.toFun_as_coe, Prod.fst_add, Prod.snd_add, add_apply,
          snd_sumFinsuppEquivProdFinsupp, fst_sumFinsuppEquivProdFinsupp] }
#align finsupp.sum_finsupp_add_equiv_prod_finsupp Finsupp.sumFinsuppAddEquivProdFinsupp

theorem fst_sumFinsuppAddEquivProdFinsupp {α β : Type*} (f : Sum α β →₀ M) (x : α) :
    (sumFinsuppAddEquivProdFinsupp f).1 x = f (Sum.inl x) :=
  rfl
#align finsupp.fst_sum_finsupp_add_equiv_prod_finsupp Finsupp.fst_sumFinsuppAddEquivProdFinsupp

theorem snd_sumFinsuppAddEquivProdFinsupp {α β : Type*} (f : Sum α β →₀ M) (y : β) :
    (sumFinsuppAddEquivProdFinsupp f).2 y = f (Sum.inr y) :=
  rfl
#align finsupp.snd_sum_finsupp_add_equiv_prod_finsupp Finsupp.snd_sumFinsuppAddEquivProdFinsupp

theorem sumFinsuppAddEquivProdFinsupp_symm_inl {α β : Type*} (fg : (α →₀ M) × (β →₀ M)) (x : α) :
    (sumFinsuppAddEquivProdFinsupp.symm fg) (Sum.inl x) = fg.1 x :=
  rfl
#align finsupp.sum_finsupp_add_equiv_prod_finsupp_symm_inl Finsupp.sumFinsuppAddEquivProdFinsupp_symm_inl

theorem sumFinsuppAddEquivProdFinsupp_symm_inr {α β : Type*} (fg : (α →₀ M) × (β →₀ M)) (y : β) :
    (sumFinsuppAddEquivProdFinsupp.symm fg) (Sum.inr y) = fg.2 y :=
  rfl
#align finsupp.sum_finsupp_add_equiv_prod_finsupp_symm_inr Finsupp.sumFinsuppAddEquivProdFinsupp_symm_inr

end Sum

/-! ### Declarations about scalar multiplication -/


section

variable [Zero M] [MonoidWithZero R] [MulActionWithZero R M]

@[simp]
theorem single_smul [DecidableEq α] (a b : α) (f : α → M) (r : R) :
    single a r b • f a = single a (r • f b) b := by
  by_cases h : a = b <;> simp [h]
#align finsupp.single_smul Finsupp.single_smul

end

section

variable [Monoid G] [MulAction G α] [AddCommMonoid M]

/-- Scalar multiplication acting on the domain.

This is not an instance as it would conflict with the action on the range.
See the `instance_diamonds` test for examples of such conflicts. -/
def comapSMul [DecidableEq α] : SMul G (α →₀ M) where smul g := mapDomain ((· • ·) g)
#align finsupp.comap_has_smul Finsupp.comapSMul

attribute [local instance] comapSMul

theorem comapSMul_def [DecidableEq α] (g : G) (f : α →₀ M) : g • f = mapDomain ((· • ·) g) f :=
  rfl
#align finsupp.comap_smul_def Finsupp.comapSMul_def

@[simp]
theorem comapSMul_single [DecidableEq α] (g : G) (a : α) (b : M) :
    g • single a b = single (g • a) b :=
  mapDomain_single
#align finsupp.comap_smul_single Finsupp.comapSMul_single

/-- `Finsupp.comapSMul` is multiplicative -/
def comapMulAction [DecidableEq α] : MulAction G (α →₀ M)
    where
  one_smul f := by rw [comapSMul_def, one_smul_eq_id, mapDomain_id]
  mul_smul g g' f := by
    rw [comapSMul_def, comapSMul_def, comapSMul_def, ← comp_smul_left, mapDomain_comp]
#align finsupp.comap_mul_action Finsupp.comapMulAction

attribute [local instance] comapMulAction

/-- `Finsupp.comapSMul` is distributive -/
def comapDistribMulAction [DecidableEq α] : DistribMulAction G (α →₀ M)
    where
  smul_zero g := by
    ext a
    simp only [comapSMul_def]
    simp
  smul_add g f f' := by
    ext
    simp only [comapSMul_def]
    simp [mapDomain_add]
#align finsupp.comap_distrib_mul_action Finsupp.comapDistribMulAction

end

section

variable [Group G] [MulAction G α] [AddCommMonoid M]

attribute [local instance] comapSMul comapMulAction comapDistribMulAction

/-- When `G` is a group, `Finsupp.comapSMul` acts by precomposition with the action of `g⁻¹`.
-/
@[simp]
theorem comapSMul_apply [DecidableEq α] (g : G) (f : α →₀ M) (a : α) :
    (g • f) a = f (g⁻¹ • a) := by
  conv_lhs => rw [← smul_inv_smul g a]
  exact mapDomain_apply (MulAction.injective g) _ (g⁻¹ • a)
#align finsupp.comap_smul_apply Finsupp.comapSMul_apply

end

section

instance smulZeroClass [Zero M] [SMulZeroClass R M] : SMulZeroClass R (α →₀ M) where
  smul a v := v.mapRange ((· • ·) a) (smul_zero _)
  smul_zero a := by
    ext
    apply smul_zero
#align finsupp.smul_zero_class Finsupp.smulZeroClass

/-!
Throughout this section, some `Monoid` and `Semiring` arguments are specified with `{}` instead of
`[]`. See note [implicit instance arguments].
-/

@[simp]
theorem coe_smul [Zero M] [SMulZeroClass R M] (b : R) (v : α →₀ M) : ⇑(b • v) = b • ⇑v :=
  rfl
#align finsupp.coe_smul Finsupp.coe_smul

theorem smul_apply [Zero M] [SMulZeroClass R M] (b : R) (v : α →₀ M) (a : α) :
    (b • v) a = b • v a :=
  rfl
#align finsupp.smul_apply Finsupp.smul_apply

theorem _root_.IsSMulRegular.finsupp [Zero M] [SMulZeroClass R M] {k : R}
    (hk : IsSMulRegular M k) : IsSMulRegular (α →₀ M) k :=
  fun _ _ h => ext fun i => hk (FunLike.congr_fun h i)
#align is_smul_regular.finsupp IsSMulRegular.finsupp

instance faithfulSMul [DecidableEq α] [Nonempty α] [Zero M] [SMulZeroClass R M] [FaithfulSMul R M] :
    FaithfulSMul R (α →₀ M) where
  eq_of_smul_eq_smul h :=
    let ⟨a⟩ := ‹Nonempty α›
    eq_of_smul_eq_smul fun m : M => by simpa using FunLike.congr_fun (h (single a m)) a
#align finsupp.faithful_smul Finsupp.faithfulSMul

variable (α M)

instance distribSMul [AddZeroClass M] [DistribSMul R M] : DistribSMul R (α →₀ M) where
  smul := (· • ·)
  smul_add _ _ _ := ext fun _ => smul_add _ _ _
  smul_zero _ := ext fun _ => smul_zero _
#align finsupp.distrib_smul Finsupp.distribSMul

instance distribMulAction [Monoid R] [AddMonoid M] [DistribMulAction R M] :
    DistribMulAction R (α →₀ M) :=
  { Finsupp.distribSMul _ _ with
    one_smul := fun x => ext fun y => one_smul R (x y)
    mul_smul := fun r s x => ext fun y => mul_smul r s (x y) }
#align finsupp.distrib_mul_action Finsupp.distribMulAction

instance isScalarTower [Zero M] [SMulZeroClass R M] [SMulZeroClass S M] [SMul R S]
  [IsScalarTower R S M] : IsScalarTower R S (α →₀ M) where
  smul_assoc _ _ _ := ext fun _ => smul_assoc _ _ _

instance smulCommClass [Zero M] [SMulZeroClass R M] [SMulZeroClass S M] [SMulCommClass R S M] :
  SMulCommClass R S (α →₀ M) where
  smul_comm _ _ _ := ext fun _ => smul_comm _ _ _
#align finsupp.smul_comm_class Finsupp.smulCommClass

instance isCentralScalar [Zero M] [SMulZeroClass R M] [SMulZeroClass Rᵐᵒᵖ M] [IsCentralScalar R M] :
  IsCentralScalar R (α →₀ M) where
  op_smul_eq_smul _ _ := ext fun _ => op_smul_eq_smul _ _
#align finsupp.is_central_scalar Finsupp.isCentralScalar

instance module [Semiring R] [AddCommMonoid M] [Module R M] : Module R (α →₀ M) :=
  { toDistribMulAction := Finsupp.distribMulAction α M
    zero_smul := fun _ => ext fun _ => zero_smul _ _
    add_smul := fun _ _ _ => ext fun _ => add_smul _ _ _ }
#align finsupp.module Finsupp.module

variable {α M}

theorem support_smul [AddMonoid M] [SMulZeroClass R M] {b : R} {g : α →₀ M} :
    (b • g).support ⊆ g.support := fun a => by
  simp only [smul_apply, mem_support_iff, Ne.def]
  exact mt fun h => h.symm ▸ smul_zero _
#align finsupp.support_smul Finsupp.support_smul

@[simp]
theorem support_smul_eq [Semiring R] [AddCommMonoid M] [Module R M] [NoZeroSMulDivisors R M] {b : R}
    (hb : b ≠ 0) {g : α →₀ M} : (b • g).support = g.support :=
  Finset.ext fun a => by simp [Finsupp.smul_apply, hb]
#align finsupp.support_smul_eq Finsupp.support_smul_eq

section

variable {p : α → Prop}

@[simp]
theorem filter_smul {_ : Monoid R} [AddMonoid M] [DistribMulAction R M] {b : R} {v : α →₀ M} :
    (b • v).filter p = b • v.filter p :=
  FunLike.coe_injective <| Set.indicator_const_smul { x | p x } b v
#align finsupp.filter_smul Finsupp.filter_smul

end

theorem mapDomain_smul [DecidableEq β] {_ : Monoid R} [AddCommMonoid M] [DistribMulAction R M]
    {f : α → β} (b : R)
    (v : α →₀ M) : mapDomain f (b • v) = b • mapDomain f v :=
  mapDomain_mapRange _ _ _ _ (smul_add b)
#align finsupp.map_domain_smul Finsupp.mapDomain_smul

@[simp]
theorem smul_single [DecidableEq α] [Zero M] [SMulZeroClass R M] (c : R) (a : α) (b : M) :
    c • Finsupp.single a b = Finsupp.single a (c • b) :=
  mapRange_single
#align finsupp.smul_single Finsupp.smul_single

-- porting note: removed `simp` because `simpNF` can prove it.
theorem smul_single' [DecidableEq α] {_ : Semiring R} (c : R) (a : α) (b : R) :
    c • Finsupp.single a b = Finsupp.single a (c * b) :=
  smul_single _ _ _
#align finsupp.smul_single' Finsupp.smul_single'

theorem mapRange_smul {_ : Monoid R} [AddMonoid M] [DistribMulAction R M] [AddMonoid N]
    [DistribMulAction R N] {f : M → N} {hf : f 0 = 0} (c : R) (v : α →₀ M)
    (hsmul : ∀ x, f (c • x) = c • f x) : mapRange f hf (c • v) = c • mapRange f hf v := by
  erw [← mapRange_comp]
  have : f ∘ (· • ·) c = (· • ·) c ∘ f := funext hsmul
  simp_rw [this]
  apply mapRange_comp
  simp only [Function.comp_apply, smul_zero, hf]
#align finsupp.map_range_smul Finsupp.mapRange_smul

theorem smul_single_one [DecidableEq α] [Semiring R] (a : α) (b : R) :
    b • single a (1 : R) = single a b := by
  rw [smul_single, smul_eq_mul, mul_one]
#align finsupp.smul_single_one Finsupp.smul_single_one

theorem comapDomain_smul [AddMonoid M] [Monoid R] [DistribMulAction R M] {f : α → β} (r : R)
    (v : β →₀ M) (hfv : Set.InjOn f (f ⁻¹' ↑v.support))
    (hfrv : Set.InjOn f (f ⁻¹' ↑(r • v).support) :=
      hfv.mono <| Set.preimage_mono <| Finset.coe_subset.mpr support_smul) :
    comapDomain f (r • v) hfrv = r • comapDomain f v hfv := by
  ext
  rfl
#align finsupp.comap_domain_smul Finsupp.comapDomain_smul

/-- A version of `Finsupp.comapDomain_smul` that's easier to use. -/
theorem comapDomain_smul_of_injective [AddMonoid M] [Monoid R] [DistribMulAction R M] {f : α → β}
    (hf : Function.Injective f) (r : R) (v : β →₀ M) :
    comapDomain f (r • v) (hf.injOn _) = r • comapDomain f v (hf.injOn _) :=
  comapDomain_smul _ _ _ _
#align finsupp.comap_domain_smul_of_injective Finsupp.comapDomain_smul_of_injective

end

theorem sum_smul_index [Semiring R] [AddCommMonoid M] {g : α →₀ R} {b : R} {h : α → R → M}
    (h0 : ∀ i, h i 0 = 0) : (b • g).sum h = g.sum fun i a => h i (b * a) :=
  Finsupp.sum_mapRange_index h0
#align finsupp.sum_smul_index Finsupp.sum_smul_index

theorem sum_smul_index' [AddMonoid M] [DistribSMul R M] [AddCommMonoid N] {g : α →₀ M} {b : R}
    {h : α → M → N} (h0 : ∀ i, h i 0 = 0) : (b • g).sum h = g.sum fun i c => h i (b • c) :=
  Finsupp.sum_mapRange_index h0
#align finsupp.sum_smul_index' Finsupp.sum_smul_index'

/-- A version of `Finsupp.sum_smul_index'` for bundled additive maps. -/
theorem sum_smul_index_addMonoidHom [AddMonoid M] [AddCommMonoid N] [DistribSMul R M] {g : α →₀ M}
    {b : R} {h : α → M →+ N} : ((b • g).sum fun a => h a) = g.sum fun i c => h i (b • c) :=
  sum_mapRange_index fun i => (h i).map_zero
#align finsupp.sum_smul_index_add_monoid_hom Finsupp.sum_smul_index_addMonoidHom

instance noZeroSMulDivisors [Semiring R] [AddCommMonoid M] [Module R M] {ι : Type*}
    [NoZeroSMulDivisors R M] : NoZeroSMulDivisors R (ι →₀ M) :=
  ⟨fun h =>
    or_iff_not_imp_left.mpr fun hc =>
      Finsupp.ext fun i => (smul_eq_zero.mp (FunLike.ext_iff.mp h i)).resolve_left hc⟩
#align finsupp.no_zero_smul_divisors Finsupp.noZeroSMulDivisors

section DistribMulActionHom

variable [Semiring R]

variable [AddCommMonoid M] [AddCommMonoid N] [DistribMulAction R M] [DistribMulAction R N]

/-- `Finsupp.single` as a `DistribMulActionHom`.

See also `Finsupp.lsingle` for the version as a linear map. -/
def DistribMulActionHom.single [DecidableEq α] (a : α) : M →+[R] α →₀ M :=
  { singleAddHom a with
    map_smul' := fun k m => by
      simp only
      show singleAddHom a (k • m) = k • singleAddHom a m
      change Finsupp.single a (k • m) = k • (Finsupp.single a m)
      -- porting note: because `singleAddHom_apply` is missing
      simp only [smul_single] }
#align finsupp.distrib_mul_action_hom.single Finsupp.DistribMulActionHom.single

theorem distribMulActionHom_ext [DecidableEq α] {f g : (α →₀ M) →+[R] N}
    (h : ∀ (a : α) (m : M), f (single a m) = g (single a m)) : f = g :=
  DistribMulActionHom.toAddMonoidHom_injective <| addHom_ext h
#align finsupp.distrib_mul_action_hom_ext Finsupp.distribMulActionHom_ext

/-- See note [partially-applied ext lemmas]. -/
@[ext]
theorem distribMulActionHom_ext' [DecidableEq α] {f g : (α →₀ M) →+[R] N}
    (h : ∀ a : α, f.comp (DistribMulActionHom.single a) = g.comp (DistribMulActionHom.single a)) :
    f = g :=
  distribMulActionHom_ext fun a => DistribMulActionHom.congr_fun (h a)
#align finsupp.distrib_mul_action_hom_ext' Finsupp.distribMulActionHom_ext'

end DistribMulActionHom

section

variable [Zero R]

/-- The `Finsupp` version of `Pi.unique`. -/
instance uniqueOfRight [Subsingleton R] : Unique (α →₀ R) :=
  FunLike.coe_injective.unique
#align finsupp.unique_of_right Finsupp.uniqueOfRight

/-- The `Finsupp` version of `Pi.uniqueOfIsEmpty`. -/
instance uniqueOfLeft [IsEmpty α] : Unique (α →₀ R) :=
  FunLike.coe_injective.unique
#align finsupp.unique_of_left Finsupp.uniqueOfLeft

end

/-- Given an `AddCommMonoid M` and `s : Set α`, `restrictSupportEquiv s M` is the `Equiv`
between the subtype of finitely supported functions with support contained in `s` and
the type of finitely supported functions from `s`. -/
<<<<<<< HEAD
def restrictSupportEquiv [DecidableEq α] (s : Set α) (M : Type _) [AddCommMonoid M] :
=======
def restrictSupportEquiv (s : Set α) (M : Type*) [AddCommMonoid M] :
>>>>>>> 96a37689
    { f : α →₀ M // ↑f.support ⊆ s } ≃ (s →₀ M) where
  toFun f := subtypeDomain (fun x => x ∈ s) f.1
  invFun f :=
    ⟨f.embDomain <| Embedding.subtype _, by
      rw [support_embDomain, Finset.coe_map, Set.image_subset_iff]
      exact fun x _ => x.2⟩
  left_inv := by
    rintro ⟨f, hf⟩
    ext a
    by_cases h : a ∈ s
    · lift a to s using h
      exact embDomain_apply _ _ _
    rw [embDomain_notin_range, eq_comm, ←Finsupp.not_mem_support_iff]
    · exact fun hs => h <| hf hs
    · simp [h]
  right_inv f := ext <| embDomain_apply _ f
#align finsupp.restrict_support_equiv Finsupp.restrictSupportEquiv

/-- Given `AddCommMonoid M` and `e : α ≃ β`, `domCongr e` is the corresponding `Equiv` between
`α →₀ M` and `β →₀ M`.

This is `Finsupp.equivCongrLeft` as an `AddEquiv`. -/
@[simps apply]
protected def domCongr [AddCommMonoid M] (e : α ≃ β) : (α →₀ M) ≃+ (β →₀ M)
    where
  toFun := equivMapDomain e
  invFun := equivMapDomain e.symm
  left_inv v := by
    simp only [← equivMapDomain_trans, Equiv.self_trans_symm]
    exact equivMapDomain_refl _
  right_inv := by
    intro v
    simp only [← equivMapDomain_trans, Equiv.symm_trans_self]
    exact equivMapDomain_refl _
  map_add' a b := by
    classical
    simp only [equivMapDomain_eq_mapDomain]
    exact mapDomain_add
#align finsupp.dom_congr Finsupp.domCongr

@[simp]
theorem domCongr_refl [AddCommMonoid M] :
    Finsupp.domCongr (Equiv.refl α) = AddEquiv.refl (α →₀ M) :=
  AddEquiv.ext fun _ => equivMapDomain_refl _
#align finsupp.dom_congr_refl Finsupp.domCongr_refl

@[simp]
theorem domCongr_symm [AddCommMonoid M] (e : α ≃ β) :
    (Finsupp.domCongr e).symm = (Finsupp.domCongr e.symm : (β →₀ M) ≃+ (α →₀ M)) :=
  AddEquiv.ext fun _ => rfl
#align finsupp.dom_congr_symm Finsupp.domCongr_symm

@[simp]
theorem domCongr_trans [AddCommMonoid M] (e : α ≃ β) (f : β ≃ γ) :
    (Finsupp.domCongr e).trans (Finsupp.domCongr f) =
      (Finsupp.domCongr (e.trans f) : (α →₀ M) ≃+ _) :=
  AddEquiv.ext fun _ => (equivMapDomain_trans _ _ _).symm
#align finsupp.dom_congr_trans Finsupp.domCongr_trans

end Finsupp

namespace Finsupp

/-! ### Declarations about sigma types -/


section Sigma

variable {αs : ι → Type*} [Zero M] (l : (Σi, αs i) →₀ M)

/-- Given `l`, a finitely supported function from the sigma type `Σ (i : ι), αs i` to `M` and
an index element `i : ι`, `split l i` is the `i`th component of `l`,
a finitely supported function from `as i` to `M`.

This is the `Finsupp` version of `Sigma.curry`.
-/
def split (i : ι) : αs i →₀ M :=
  l.comapDomain (Sigma.mk i) fun _ _ _ _ hx => heq_iff_eq.1 (Sigma.mk.inj_iff.mp hx).2
  -- porting note: it seems like Lean 4 never generated the `Sigma.mk.inj` lemma?
#align finsupp.split Finsupp.split

theorem split_apply (i : ι) (x : αs i) : split l i x = l ⟨i, x⟩ := by
  dsimp only [split]
  rw [comapDomain_apply]
#align finsupp.split_apply Finsupp.split_apply

/-- Given `l`, a finitely supported function from the sigma type `Σ (i : ι), αs i` to `β`,
`split_support l` is the finset of indices in `ι` that appear in the support of `l`. -/
def splitSupport (l : (Σi, αs i) →₀ M) : Finset ι :=
  haveI := Classical.decEq ι
  l.support.image Sigma.fst
#align finsupp.split_support Finsupp.splitSupport

theorem mem_splitSupport_iff_nonzero (i : ι) : i ∈ splitSupport l ↔ split l i ≠ 0 := by
  rw [splitSupport, @mem_image _ _ (Classical.decEq _), Ne.def, ← support_eq_empty, ← Ne.def, ←
    Finset.nonempty_iff_ne_empty, split, comapDomain, Finset.Nonempty]
  -- porting note: had to add the `Classical.decEq` instance manually
  simp only [exists_prop, Finset.mem_preimage, exists_and_right, exists_eq_right, mem_support_iff,
    Sigma.exists, Ne.def]
#align finsupp.mem_split_support_iff_nonzero Finsupp.mem_splitSupport_iff_nonzero

/-- Given `l`, a finitely supported function from the sigma type `Σ i, αs i` to `β` and
an `ι`-indexed family `g` of functions from `(αs i →₀ β)` to `γ`, `split_comp` defines a
finitely supported function from the index type `ι` to `γ` given by composing `g i` with
`split l i`. -/
def splitComp [Zero N] (g : ∀ i, (αs i →₀ M) → N) (hg : ∀ i x, x = 0 ↔ g i x = 0) : ι →₀ N
    where
  support := splitSupport l
  toFun i := g i (split l i)
  mem_support_toFun := by
    intro i
    rw [mem_splitSupport_iff_nonzero, not_iff_not, hg]
#align finsupp.split_comp Finsupp.splitComp

theorem sigma_support : l.support = l.splitSupport.sigma fun i => (l.split i).support := by
  simp only [Finset.ext_iff, splitSupport, split, comapDomain, @mem_image _ _ (Classical.decEq _),
    mem_preimage, Sigma.forall, mem_sigma]
  -- porting note: had to add the `Classical.decEq` instance manually
  tauto
#align finsupp.sigma_support Finsupp.sigma_support

theorem sigma_sum [AddCommMonoid N] (f : (Σi : ι, αs i) → M → N) :
    l.sum f = ∑ i in splitSupport l, (split l i).sum fun (a : αs i) b => f ⟨i, a⟩ b := by
  simp only [sum, sigma_support, sum_sigma, split_apply]
#align finsupp.sigma_sum Finsupp.sigma_sum

variable {η : Type*} [Fintype η] {ιs : η → Type*} [Zero α]

/-- On a `Fintype η`, `Finsupp.split` is an equivalence between `(Σ (j : η), ιs j) →₀ α`
and `Π j, (ιs j →₀ α)`.

This is the `Finsupp` version of `Equiv.Pi_curry`. -/
noncomputable def sigmaFinsuppEquivPiFinsupp : ((Σj, ιs j) →₀ α) ≃ ∀ j, ιs j →₀ α
    where
  toFun := split
  invFun f :=
    onFinset (Finset.univ.sigma fun j => (f j).support) (fun ji => f ji.1 ji.2) fun g hg =>
      Finset.mem_sigma.mpr ⟨Finset.mem_univ _, mem_support_iff.mpr hg⟩
  left_inv f := by
    ext
    simp [split]
  right_inv f := by
    ext
    simp [split]
#align finsupp.sigma_finsupp_equiv_pi_finsupp Finsupp.sigmaFinsuppEquivPiFinsupp

@[simp]
theorem sigmaFinsuppEquivPiFinsupp_apply (f : (Σj, ιs j) →₀ α) (j i) :
    sigmaFinsuppEquivPiFinsupp f j i = f ⟨j, i⟩ :=
  rfl
#align finsupp.sigma_finsupp_equiv_pi_finsupp_apply Finsupp.sigmaFinsuppEquivPiFinsupp_apply

/-- On a `Fintype η`, `Finsupp.split` is an additive equivalence between
`(Σ (j : η), ιs j) →₀ α` and `Π j, (ιs j →₀ α)`.

This is the `AddEquiv` version of `Finsupp.sigmaFinsuppEquivPiFinsupp`.
-/
noncomputable def sigmaFinsuppAddEquivPiFinsupp {α : Type*} {ιs : η → Type*} [AddMonoid α] :
    ((Σj, ιs j) →₀ α) ≃+ ∀ j, ιs j →₀ α :=
  { sigmaFinsuppEquivPiFinsupp with
    map_add' := fun f g => by
      ext
      simp }
#align finsupp.sigma_finsupp_add_equiv_pi_finsupp Finsupp.sigmaFinsuppAddEquivPiFinsupp

@[simp]
theorem sigmaFinsuppAddEquivPiFinsupp_apply {α : Type*} {ιs : η → Type*} [AddMonoid α]
    (f : (Σj, ιs j) →₀ α) (j i) : sigmaFinsuppAddEquivPiFinsupp f j i = f ⟨j, i⟩ :=
  rfl
#align finsupp.sigma_finsupp_add_equiv_pi_finsupp_apply Finsupp.sigmaFinsuppAddEquivPiFinsupp_apply

end Sigma

/-! ### Meta declarations -/

/- porting note: meta code removed
/-- Stringify a `Finsupp` as a sequence of `Finsupp.single` terms.

Note this is `meta` as it has to choose some order for the terms. -/
unsafe instance (ι α : Type*) [Zero α] [Repr ι] [Repr α] : Repr (ι →₀ α)
    where repr f :=
    if f.support.card = 0 then "0"
    else
      " + ".intercalate <|
        f.support.val.unquot.map fun i => "finsupp.single " ++ repr i ++ " " ++ repr (f i)
-/

end Finsupp<|MERGE_RESOLUTION|>--- conflicted
+++ resolved
@@ -626,11 +626,7 @@
 
 /-- When `f` is an embedding we have an embedding `(α →₀ ℕ) ↪ (β →₀ ℕ)` given by `mapDomain`. -/
 @[simps]
-<<<<<<< HEAD
-def mapDomainEmbedding {α β : Type _} [DecidableEq β] (f : α ↪ β) : (α →₀ ℕ) ↪ β →₀ ℕ :=
-=======
-def mapDomainEmbedding {α β : Type*} (f : α ↪ β) : (α →₀ ℕ) ↪ β →₀ ℕ :=
->>>>>>> 96a37689
+def mapDomainEmbedding {α β : Type*} [DecidableEq β] (f : α ↪ β) : (α →₀ ℕ) ↪ β →₀ ℕ :=
   ⟨Finsupp.mapDomain f, Finsupp.mapDomain_injective f.injective⟩
 #align finsupp.map_domain_embedding Finsupp.mapDomainEmbedding
 
@@ -1719,11 +1715,7 @@
 /-- Given an `AddCommMonoid M` and `s : Set α`, `restrictSupportEquiv s M` is the `Equiv`
 between the subtype of finitely supported functions with support contained in `s` and
 the type of finitely supported functions from `s`. -/
-<<<<<<< HEAD
-def restrictSupportEquiv [DecidableEq α] (s : Set α) (M : Type _) [AddCommMonoid M] :
-=======
-def restrictSupportEquiv (s : Set α) (M : Type*) [AddCommMonoid M] :
->>>>>>> 96a37689
+def restrictSupportEquiv [DecidableEq α] (s : Set α) (M : Type*) [AddCommMonoid M] :
     { f : α →₀ M // ↑f.support ⊆ s } ≃ (s →₀ M) where
   toFun f := subtypeDomain (fun x => x ∈ s) f.1
   invFun f :=
