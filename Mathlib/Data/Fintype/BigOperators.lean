/-
Copyright (c) 2017 Mario Carneiro. All rights reserved.
Released under Apache 2.0 license as described in the file LICENSE.
Authors: Mario Carneiro
-/
import Mathlib.Data.Fintype.Option
import Mathlib.Data.Fintype.Sigma
import Mathlib.Data.Fintype.Sum
import Mathlib.Data.Fintype.Prod
import Mathlib.Data.Fintype.Vector
import Mathlib.Algebra.BigOperators.Option

/-!
Results about "big operations" over a `Fintype`, and consequent
results about cardinalities of certain types.

## Implementation note
This content had previously been in `Data.Fintype.Basic`, but was moved here to avoid
requiring `Algebra.BigOperators` (and hence many other imports) as a
dependency of `Fintype`.

However many of the results here really belong in `Algebra.BigOperators.Group.Finset`
and should be moved at some point.
-/

assert_not_exists MulAction

open Mathlib

universe u v

variable {α : Type*} {β : Type*} {γ : Type*}

namespace Fintype

@[to_additive]
theorem prod_bool [CommMonoid α] (f : Bool → α) : ∏ b, f b = f true * f false := by simp

theorem card_eq_sum_ones {α} [Fintype α] : Fintype.card α = ∑ _a : α, 1 :=
  Finset.card_eq_sum_ones _

section

open Finset

variable {ι : Type*} [DecidableEq ι] [Fintype ι]

@[to_additive]
theorem prod_extend_by_one [CommMonoid α] (s : Finset ι) (f : ι → α) :
    ∏ i, (if i ∈ s then f i else 1) = ∏ i ∈ s, f i := by
  rw [← prod_filter, filter_mem_eq_inter, univ_inter]

end

section

variable {M : Type*} [Fintype α] [CommMonoid M]

@[to_additive]
theorem prod_eq_one (f : α → M) (h : ∀ a, f a = 1) : ∏ a, f a = 1 :=
  Finset.prod_eq_one fun a _ha => h a

@[to_additive]
theorem prod_congr (f g : α → M) (h : ∀ a, f a = g a) : ∏ a, f a = ∏ a, g a :=
  Finset.prod_congr rfl fun a _ha => h a

@[to_additive]
theorem prod_eq_single {f : α → M} (a : α) (h : ∀ x ≠ a, f x = 1) : ∏ x, f x = f a :=
  Finset.prod_eq_single a (fun x _ hx => h x hx) fun ha => (ha (Finset.mem_univ a)).elim

@[to_additive]
theorem prod_eq_mul {f : α → M} (a b : α) (h₁ : a ≠ b) (h₂ : ∀ x, x ≠ a ∧ x ≠ b → f x = 1) :
    ∏ x, f x = f a * f b := by
  apply Finset.prod_eq_mul a b h₁ fun x _ hx => h₂ x hx <;>
    exact fun hc => (hc (Finset.mem_univ _)).elim

/-- If a product of a `Finset` of a subsingleton type has a given
value, so do the terms in that product. -/
@[to_additive "If a sum of a `Finset` of a subsingleton type has a given
  value, so do the terms in that sum."]
theorem eq_of_subsingleton_of_prod_eq {ι : Type*} [Subsingleton ι] {s : Finset ι} {f : ι → M}
    {b : M} (h : ∏ i ∈ s, f i = b) : ∀ i ∈ s, f i = b :=
  Finset.eq_of_card_le_one_of_prod_eq (Finset.card_le_one_of_subsingleton s) h

end

end Fintype

open Finset

section

variable {M : Type*} [Fintype α] [CommMonoid M]

@[to_additive (attr := simp)]
theorem Fintype.prod_option (f : Option α → M) : ∏ i, f i = f none * ∏ i, f (some i) :=
  Finset.prod_insertNone f univ

end

open Finset

section Pi
variable {ι κ : Type*} {α : ι → Type*} [DecidableEq ι] [DecidableEq κ]

@[simp] lemma Finset.card_pi (s : Finset ι) (t : ∀ i, Finset (α i)) :
    #(s.pi t) = ∏ i ∈ s, #(t i) := Multiset.card_pi _ _

namespace Fintype

variable [Fintype ι]

@[simp] lemma card_piFinset (s : ∀ i, Finset (α i)) :
    #(piFinset s) = ∏ i, #(s i) := by simp [piFinset, card_map]

/-- This lemma is specifically designed to be used backwards, whence the specialisation to `Fin n`
as the indexing type doesn't matter in practice. The more general forward direction lemma here is
`Fintype.card_piFinset`. -/
lemma card_piFinset_const {α : Type*} (s : Finset α) (n : ℕ) :
    #(piFinset fun _ : Fin n ↦ s) = #s ^ n := by simp

<<<<<<< HEAD
/-- This lemma is specifically designed to be used backwards, whence the specialisation to `Fin n`
as the indexing type doesn't matter in practice. The more general forward direction lemma here is
`Fintype.card_piFinset`. -/
lemma card_piFinset_const {α : Type*} (s : Finset α) (n : ℕ) :
    (piFinset fun _ : Fin n ↦ s).card = s.card ^ n := by simp

=======
>>>>>>> d0df76bd
@[simp] lemma card_pi [∀ i, Fintype (α i)] : card (∀ i, α i) = ∏ i, card (α i) :=
  card_piFinset _

/-- This lemma is specifically designed to be used backwards, whence the specialisation to `Fin n`
as the indexing type doesn't matter in practice. The more general forward direction lemma here is
`Fintype.card_pi`. -/
lemma card_pi_const (α : Type*) [Fintype α] (n : ℕ) : card (Fin n → α) = card α ^ n :=
  card_piFinset_const _ _

@[simp] nonrec lemma card_sigma {ι} {α : ι → Type*} [Fintype ι] [∀ i, Fintype (α i)] :
    card (Sigma α) = ∑ i, card (α i) := card_sigma _ _

/-- The number of dependent maps `f : Π j, s j` for which the `i` component is `a` is the product
over all `j ≠ i` of `#(s j)`.

Note that this is just a composition of easier lemmas, but there's some glue missing to make that
smooth enough not to need this lemma. -/
lemma card_filter_piFinset_eq_of_mem [∀ i, DecidableEq (α i)]
    (s : ∀ i, Finset (α i)) (i : ι) {a : α i} (ha : a ∈ s i) :
<<<<<<< HEAD
    ((piFinset s).filter fun f ↦ f i = a).card = ∏ j ∈ univ.erase i, (s j).card := by
=======
    #{f ∈ piFinset s | f i = a} = ∏ j ∈ univ.erase i, #(s j) := by
>>>>>>> d0df76bd
  calc
    _ = ∏ j, #(Function.update s i {a} j) := by
      rw [← piFinset_update_singleton_eq_filter_piFinset_eq _ _ ha, Fintype.card_piFinset]
    _ = ∏ j, Function.update (fun j ↦ #(s j)) i 1 j :=
      Fintype.prod_congr _ _ fun j ↦ by obtain rfl | hji := eq_or_ne j i <;> simp [*]
    _ = _ := by simp [prod_update_of_mem, erase_eq]

lemma card_filter_piFinset_const_eq_of_mem (s : Finset κ) (i : ι) {x : κ} (hx : x ∈ s) :
<<<<<<< HEAD
    ((piFinset fun _ ↦ s).filter fun f ↦ f i = x).card = s.card ^ (card ι - 1) :=
  (card_filter_piFinset_eq_of_mem _ _ hx).trans <| by
    rw [prod_const s.card, card_erase_of_mem (mem_univ _), card_univ]

lemma card_filter_piFinset_eq [∀ i, DecidableEq (α i)] (s : ∀ i, Finset (α i)) (i : ι) (a : α i) :
    ((piFinset s).filter fun f ↦ f i = a).card =
      if a ∈ s i then ∏ b ∈ univ.erase i, (s b).card else 0 := by
=======
    #{f ∈ piFinset fun _ ↦ s | f i = x} = #s ^ (card ι - 1) :=
  (card_filter_piFinset_eq_of_mem _ _ hx).trans <| by
    rw [prod_const #s, card_erase_of_mem (mem_univ _), card_univ]

lemma card_filter_piFinset_eq [∀ i, DecidableEq (α i)] (s : ∀ i, Finset (α i)) (i : ι) (a : α i) :
    #{f ∈ piFinset s | f i = a} = if a ∈ s i then ∏ b ∈ univ.erase i, #(s b) else 0 := by
>>>>>>> d0df76bd
  split_ifs with h
  · rw [card_filter_piFinset_eq_of_mem _ _ h]
  · rw [filter_piFinset_of_not_mem _ _ _ h, Finset.card_empty]

lemma card_filter_piFinset_const (s : Finset κ) (i : ι) (j : κ) :
<<<<<<< HEAD
    ((piFinset fun _ ↦ s).filter fun f ↦ f i = j).card =
      if j ∈ s then s.card ^ (card ι - 1) else 0 :=
  (card_filter_piFinset_eq _ _ _).trans <| by
    rw [prod_const s.card, card_erase_of_mem (mem_univ _), card_univ]
=======
    #{f ∈ piFinset fun _ ↦ s | f i = j} = if j ∈ s then #s ^ (card ι - 1) else 0 :=
  (card_filter_piFinset_eq _ _ _).trans <| by
    rw [prod_const #s, card_erase_of_mem (mem_univ _), card_univ]
>>>>>>> d0df76bd

end Fintype
end Pi

-- TODO: this is a basic theorem about `Fintype.card`,
-- and ideally could be moved to `Mathlib.Data.Fintype.Card`.
theorem Fintype.card_fun [DecidableEq α] [Fintype α] [Fintype β] :
    Fintype.card (α → β) = Fintype.card β ^ Fintype.card α := by
  simp

@[simp]
theorem card_vector [Fintype α] (n : ℕ) : Fintype.card (Vector α n) = Fintype.card α ^ n := by
  rw [Fintype.ofEquiv_card]; simp

/-- It is equivalent to compute the product of a function over `Fin n` or `Finset.range n`. -/
@[to_additive "It is equivalent to sum a function over `fin n` or `finset.range n`."]
theorem Fin.prod_univ_eq_prod_range [CommMonoid α] (f : ℕ → α) (n : ℕ) :
    ∏ i : Fin n, f i = ∏ i ∈ range n, f i :=
  calc
    ∏ i : Fin n, f i = ∏ i : { x // x ∈ range n }, f i :=
      Fintype.prod_equiv (Fin.equivSubtype.trans (Equiv.subtypeEquivRight (by simp))) _ _ (by simp)
    _ = ∏ i ∈ range n, f i := by rw [← attach_eq_univ, prod_attach]

@[to_additive]
theorem Finset.prod_fin_eq_prod_range [CommMonoid β] {n : ℕ} (c : Fin n → β) :
    ∏ i, c i = ∏ i ∈ Finset.range n, if h : i < n then c ⟨i, h⟩ else 1 := by
  rw [← Fin.prod_univ_eq_prod_range, Finset.prod_congr rfl]
  rintro ⟨i, hi⟩ _
  simp only [hi, dif_pos]

@[to_additive]
theorem Finset.prod_toFinset_eq_subtype {M : Type*} [CommMonoid M] [Fintype α] (p : α → Prop)
    [DecidablePred p] (f : α → M) : ∏ a ∈ { x | p x }.toFinset, f a = ∏ a : Subtype p, f a := by
  rw [← Finset.prod_subtype]
  simp_rw [Set.mem_toFinset]; intro; rfl

nonrec theorem Fintype.prod_dite [Fintype α] {p : α → Prop} [DecidablePred p] [CommMonoid β]
    (f : ∀ a, p a → β) (g : ∀ a, ¬p a → β) :
    (∏ a, dite (p a) (f a) (g a)) =
    (∏ a : { a // p a }, f a a.2) * ∏ a : { a // ¬p a }, g a a.2 := by
  simp only [prod_dite, attach_eq_univ]
  congr 1
  · exact (Equiv.subtypeEquivRight <| by simp).prod_comp fun x : { x // p x } => f x x.2
  · exact (Equiv.subtypeEquivRight <| by simp).prod_comp fun x : { x // ¬p x } => g x x.2

section

open Finset

variable {α₁ : Type*} {α₂ : Type*} {M : Type*} [Fintype α₁] [Fintype α₂] [CommMonoid M]

@[to_additive]
theorem Fintype.prod_sum_elim (f : α₁ → M) (g : α₂ → M) :
    ∏ x, Sum.elim f g x = (∏ a₁, f a₁) * ∏ a₂, g a₂ :=
  prod_disj_sum _ _ _

@[to_additive (attr := simp)]
theorem Fintype.prod_sum_type (f : α₁ ⊕ α₂ → M) :
    ∏ x, f x = (∏ a₁, f (Sum.inl a₁)) * ∏ a₂, f (Sum.inr a₂) :=
  prod_disj_sum _ _ _

/-- The product over a product type equals the product of the fiberwise products. For rewriting
in the reverse direction, use `Fintype.prod_prod_type'`. -/
@[to_additive Fintype.sum_prod_type "The sum over a product type equals the sum of fiberwise sums.
For rewriting in the reverse direction, use `Fintype.sum_prod_type'`."]
theorem Fintype.prod_prod_type [CommMonoid γ] (f : α₁ × α₂ → γ) :
    ∏ x, f x = ∏ x, ∏ y, f (x, y) :=
  Finset.prod_product ..

/-- The product over a product type equals the product of the fiberwise products. For rewriting
in the reverse direction, use `Fintype.prod_prod_type`. -/
@[to_additive Fintype.sum_prod_type' "The sum over a product type equals the sum of fiberwise sums.
For rewriting in the reverse direction, use `Fintype.sum_prod_type`."]
theorem Fintype.prod_prod_type' [CommMonoid γ] (f : α₁ → α₂ → γ) :
    ∏ x : α₁ × α₂, f x.1 x.2 = ∏ x, ∏ y, f x y :=
  Finset.prod_product' ..

@[to_additive Fintype.sum_prod_type_right]
theorem Fintype.prod_prod_type_right [CommMonoid γ] (f : α₁ × α₂ → γ) :
    ∏ x, f x = ∏ y, ∏ x, f (x, y) :=
  Finset.prod_product_right ..

/-- An uncurried version of `Finset.prod_prod_type_right`. -/
@[to_additive Fintype.sum_prod_type_right' "An uncurried version of `Finset.sum_prod_type_right`"]
theorem Fintype.prod_prod_type_right' [CommMonoid γ] (f : α₁ → α₂ → γ) :
    ∏ x : α₁ × α₂, f x.1 x.2 = ∏ y, ∏ x, f x y :=
  Finset.prod_product_right' ..

end<|MERGE_RESOLUTION|>--- conflicted
+++ resolved
@@ -119,15 +119,6 @@
 lemma card_piFinset_const {α : Type*} (s : Finset α) (n : ℕ) :
     #(piFinset fun _ : Fin n ↦ s) = #s ^ n := by simp
 
-<<<<<<< HEAD
-/-- This lemma is specifically designed to be used backwards, whence the specialisation to `Fin n`
-as the indexing type doesn't matter in practice. The more general forward direction lemma here is
-`Fintype.card_piFinset`. -/
-lemma card_piFinset_const {α : Type*} (s : Finset α) (n : ℕ) :
-    (piFinset fun _ : Fin n ↦ s).card = s.card ^ n := by simp
-
-=======
->>>>>>> d0df76bd
 @[simp] lemma card_pi [∀ i, Fintype (α i)] : card (∀ i, α i) = ∏ i, card (α i) :=
   card_piFinset _
 
@@ -147,11 +138,7 @@
 smooth enough not to need this lemma. -/
 lemma card_filter_piFinset_eq_of_mem [∀ i, DecidableEq (α i)]
     (s : ∀ i, Finset (α i)) (i : ι) {a : α i} (ha : a ∈ s i) :
-<<<<<<< HEAD
-    ((piFinset s).filter fun f ↦ f i = a).card = ∏ j ∈ univ.erase i, (s j).card := by
-=======
     #{f ∈ piFinset s | f i = a} = ∏ j ∈ univ.erase i, #(s j) := by
->>>>>>> d0df76bd
   calc
     _ = ∏ j, #(Function.update s i {a} j) := by
       rw [← piFinset_update_singleton_eq_filter_piFinset_eq _ _ ha, Fintype.card_piFinset]
@@ -160,37 +147,20 @@
     _ = _ := by simp [prod_update_of_mem, erase_eq]
 
 lemma card_filter_piFinset_const_eq_of_mem (s : Finset κ) (i : ι) {x : κ} (hx : x ∈ s) :
-<<<<<<< HEAD
-    ((piFinset fun _ ↦ s).filter fun f ↦ f i = x).card = s.card ^ (card ι - 1) :=
-  (card_filter_piFinset_eq_of_mem _ _ hx).trans <| by
-    rw [prod_const s.card, card_erase_of_mem (mem_univ _), card_univ]
-
-lemma card_filter_piFinset_eq [∀ i, DecidableEq (α i)] (s : ∀ i, Finset (α i)) (i : ι) (a : α i) :
-    ((piFinset s).filter fun f ↦ f i = a).card =
-      if a ∈ s i then ∏ b ∈ univ.erase i, (s b).card else 0 := by
-=======
     #{f ∈ piFinset fun _ ↦ s | f i = x} = #s ^ (card ι - 1) :=
   (card_filter_piFinset_eq_of_mem _ _ hx).trans <| by
     rw [prod_const #s, card_erase_of_mem (mem_univ _), card_univ]
 
 lemma card_filter_piFinset_eq [∀ i, DecidableEq (α i)] (s : ∀ i, Finset (α i)) (i : ι) (a : α i) :
     #{f ∈ piFinset s | f i = a} = if a ∈ s i then ∏ b ∈ univ.erase i, #(s b) else 0 := by
->>>>>>> d0df76bd
   split_ifs with h
   · rw [card_filter_piFinset_eq_of_mem _ _ h]
   · rw [filter_piFinset_of_not_mem _ _ _ h, Finset.card_empty]
 
 lemma card_filter_piFinset_const (s : Finset κ) (i : ι) (j : κ) :
-<<<<<<< HEAD
-    ((piFinset fun _ ↦ s).filter fun f ↦ f i = j).card =
-      if j ∈ s then s.card ^ (card ι - 1) else 0 :=
-  (card_filter_piFinset_eq _ _ _).trans <| by
-    rw [prod_const s.card, card_erase_of_mem (mem_univ _), card_univ]
-=======
     #{f ∈ piFinset fun _ ↦ s | f i = j} = if j ∈ s then #s ^ (card ι - 1) else 0 :=
   (card_filter_piFinset_eq _ _ _).trans <| by
     rw [prod_const #s, card_erase_of_mem (mem_univ _), card_univ]
->>>>>>> d0df76bd
 
 end Fintype
 end Pi
