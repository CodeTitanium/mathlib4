--- conflicted
+++ resolved
@@ -62,18 +62,10 @@
   rw [card_filter_univ_succ]; split_ifs <;> simp [add_comm]
 
 theorem card_filter_univ_eq_vector_get_eq_count [DecidableEq α] (a : α) (v : Vector α n) :
-<<<<<<< HEAD
-    (univ.filter fun i => v.get i = a).card = v.toList.count a := by
-  induction' v with n x xs hxs
-  · simp
-  · simp_rw [card_filter_univ_succ', Vector.get_cons_zero, Vector.toList_cons, Function.comp_def,
-      Vector.get_cons_succ, hxs, List.count_cons, add_comm (ite (x = a) 1 0), beq_iff_eq]
-=======
     #{i | v.get i = a} = v.toList.count a := by
   induction' v with n x xs hxs
   · simp
   · simp_rw [card_filter_univ_succ', Vector.get_cons_zero, Vector.toList_cons, Vector.get_cons_succ,
       hxs, List.count_cons, add_comm (ite (x = a) 1 0), beq_iff_eq]
->>>>>>> d0df76bd
 
 end Fin