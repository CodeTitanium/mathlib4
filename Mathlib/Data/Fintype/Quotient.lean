/-
Copyright (c) 2018 Mario Carneiro. All rights reserved.
Released under Apache 2.0 license as described in the file LICENSE.
Authors: Mario Carneiro, Yuyang Zhao
-/
import Mathlib.Data.List.Pi
import Mathlib.Data.Fintype.Basic

/-!
# Quotients of families indexed by a finite type

This file proves some basic facts and defines lifting and recursion principle for quotients indexed
by a finite type.

## Main definitions

* `Quotient.finChoice`: Given a function `f : Π i, Quotient (S i)` on a fintype `ι`, returns the
  class of functions `Π i, α i` sending each `i` to an element of the class `f i`.
* `Quotient.finChoiceEquiv`: A finite family of quotients is equivalent to a quotient of
  finite families.
* `Quotient.finLiftOn`: Given a fintype `ι`. A function on `Π i : ι, α i` which respects
  setoid `S i` for each `i` can be lifted to a function on `Π i : ι, Quotient (S i)`.
* `Quotient.finRecOn`: Recursion principle for quotients indexed by a finite type. It is the
  dependent version of `Quotient.finLiftOn`.

-/


<<<<<<< HEAD
namespace Quotient

section List
variable {ι : Type _} [DecidableEq ι] {α : ι → Sort _} [S : ∀ i, Setoid (α i)] {β : Sort _}

/-- Given a collection of setoids indexed by a type `ι`, a list `l` of indices, and a function that
  for each `i ∈ l` gives a term of the corresponding quotient type, then there is a corresponding
  term in the quotient of the product of the setoids indexed by `l`. -/
def listChoice {l : List ι} (q : ∀ i ∈ l, Quotient (S i)) : @Quotient (∀ i ∈ l, α i) piSetoid :=
  match l with
  |     [] => ⟦fun.⟧
  | i :: _ => Quotient.liftOn₂ (List.Pi.head (i := i) q)
    (listChoice (List.Pi.tail q))
    (⟦List.Pi.cons · ·⟧)
    (fun _ _ _ _ ha hl ↦ Quotient.sound (List.Pi.forall_rel_cons_ext ha hl))

theorem listChoice_mk {l : List ι} (a : ∀ i ∈ l, α i) : listChoice (⟦a · ·⟧) = ⟦a⟧ :=
  match l with
  |     [] => Quotient.sound fun.
  | i :: l => by
    rw [listChoice]
    dsimp [List.Pi.tail]
    rw [listChoice_mk]
    exact congrArg (⟦·⟧) (List.Pi.cons_eta a)

/-- Choice-free induction principle for quotients indexed by a `List`. -/
@[elab_as_elim]
lemma list_ind {l : List ι} {C : (∀ i ∈ l, Quotient (S i)) → Prop}
    (f : ∀ a : ∀ i ∈ l, α i, C (⟦a · ·⟧)) (q : ∀ i ∈ l, Quotient (S i)) : C q :=
  match l with
  |     [] => cast (congr_arg _ (funext₂ fun.)) (f fun.)
  | i :: l => by
    rw [← List.Pi.cons_eta q]
    induction' List.Pi.head q using Quotient.ind with a
    refine @list_ind _ (fun q ↦ C (List.Pi.cons ⟦a⟧ q)) ?_ (List.Pi.tail q)
    intro as
    rw [List.Pi.cons_map a as (fun i ↦ Quotient.mk (S i))]
    exact f _

end List

section Fintype
variable {ι : Type _} [Fintype ι] [DecidableEq ι] {α : ι → Sort _} [S : ∀ i, Setoid (α i)]
  {β : Sort _}

/-- Choice-free induction principle for quotients indexed by a finite type.
  See `Quotient.induction_on_pi` for the general version assuming `Classical.choice`. -/
@[elab_as_elim]
lemma fin_ind {C : (∀ i, Quotient (S i)) → Prop}
    (f : ∀ a : ∀ i, α i, C (⟦a ·⟧)) (q : ∀ i, Quotient (S i)) : C q := by
  have : ∀ {m : Multiset ι} (C : (∀ i ∈ m, Quotient (S i)) → Prop)
    (_ : ∀ a : ∀ i ∈ m, α i, C (⟦a · ·⟧)) (q : ∀ i ∈ m, Quotient (S i)), C q
  · intro m C
    induction m using Quotient.ind
    exact list_ind (S := S)
  exact this (fun q ↦ C (q · (Finset.mem_univ _))) (fun _ ↦ f _) (fun i _ ↦ q i)

/-- Choice-free induction principle for quotients indexed by a finite type.
  See `Quotient.induction_on_pi` for the general version assuming `Classical.choice`. -/
@[elab_as_elim]
lemma fin_induction_on {C : (∀ i, Quotient (S i)) → Prop}
    (q : ∀ i, Quotient (S i)) (f : ∀ a : ∀ i, α i, C (⟦a ·⟧)) : C q :=
  fin_ind f q

/-- Given a collection of setoids indexed by a fintype `ι` and a function that for each `i : ι`
  gives a term of the corresponding quotient type, then there is corresponding term in the quotient
  of the product of the setoids.
  See `Quotient.choice` for the noncomputable general version. -/
def finChoice (q : ∀ i, Quotient (S i)) :
    @Quotient (∀ i, α i) piSetoid := by
  let e := Equiv.subtypeQuotientEquivQuotientSubtype (fun l : List ι ↦ ∀ i, i ∈ l)
    (fun s : Multiset ι ↦ ∀ i, i ∈ s) (fun i ↦ Iff.rfl) (fun _ _ ↦ Iff.rfl) ⟨_, Finset.mem_univ⟩
  refine e.liftOn
    (fun l ↦ (listChoice (fun i _ ↦ q i)).map (fun a i ↦ a i (l.2 i)) ?_) ?_
  · exact fun _ _ h i ↦ h i _
  intro _ _ _
  refine fin_ind (fun a ↦ ?_) q
  simp_rw [listChoice_mk, Quotient.map_mk]
#align quotient.fin_choice Quotient.finChoice

theorem finChoice_eq (a : ∀ i, α i) :
    finChoice (⟦a ·⟧) = ⟦a⟧ := by
  dsimp [finChoice]
  obtain ⟨l, hl⟩ := (Finset.univ.val : Multiset ι).exists_rep
  simp_rw [← hl, Equiv.subtypeQuotientEquivQuotientSubtype, listChoice_mk]
  rfl
#align quotient.fin_choice_eq Quotient.finChoice_eq

lemma proj_finChoice [S : ∀ i, Setoid (α i)]
    (f : ∀ i, Quotient (S i)) :
    proj (finChoice f) = f :=
  fin_induction_on f (fun a ↦ by rw [finChoice_eq]; rfl)

/-- Lift a function on `∀ i, α i` to a function on `∀ i, Quotient (S i)`. -/
def finLiftOn (q : ∀ i, Quotient (S i)) (f : (∀ i, α i) → β)
    (h : ∀ (a b : ∀ i, α i), (∀ i, a i ≈ b i) → f a = f b) : β :=
  (finChoice q).liftOn f h

@[simp]
lemma finLiftOn_empty [e : IsEmpty ι] (q : ∀ i, Quotient (S i)) :
    @finLiftOn _ _ _ _ _ β q = fun f _ ↦ f e.elim := by
  ext f h
  dsimp [finLiftOn]
  induction finChoice q using Quotient.ind
  exact h _ _ e.elim

@[simp]
lemma finLiftOn_mk (a : ∀ i, α i) :
    @finLiftOn _ _ _ _ _ β (⟦a ·⟧) = fun f _ ↦ f a := by
  ext f h
  dsimp [finLiftOn]
  rw [finChoice_eq]
  rfl

/-- `finChoice` as an equivalence. -/
@[simps]
def finChoiceEquiv :
    (∀ i, Quotient (S i)) ≃ @Quotient (∀ i, α i) piSetoid where
  toFun := finChoice
  invFun q i := q.map (· i) (fun _ _ ha ↦ ha i : _)
  left_inv q := by
    refine fin_induction_on q (fun a ↦ ?_)
    rw [finChoice_eq]
    rfl
  right_inv q := by
    induction q using Quotient.ind
    exact finChoice_eq _

/-- Recursion principle for quotients indexed by a finite type. -/
@[elab_as_elim]
def finHRecOn {C : (∀ i, Quotient (S i)) → Sort _}
    (q : ∀ i, Quotient (S i))
    (f : ∀ a : ∀ i, α i, C (⟦a ·⟧))
    (h : ∀ (a b : ∀ i, α i), (∀ i, a i ≈ b i) → HEq (f a) (f b)) :
    C q :=
  proj_finChoice q ▸ (finChoice q).hrecOn f h

/-- Recursion principle for quotients indexed by a finite type. -/
@[elab_as_elim]
def finRecOn {C : (∀ i, Quotient (S i)) → Sort _}
    (q : ∀ i, Quotient (S i))
    (f : ∀ a : ∀ i, α i, C (⟦a ·⟧))
    (h : ∀ (a b : ∀ i, α i) (h : ∀ i, a i ≈ b i),
      Eq.ndrec (f a) (funext fun i ↦ Quotient.sound (h i)) = f b) :
    C q :=
  finHRecOn q f (heq_of_eq_rec_left _ <| h · · ·)

@[simp]
lemma finHRecOn_mk {C : (∀ i, Quotient (S i)) → Sort _}
    (a : ∀ i, α i) :
    finHRecOn (C := C) (⟦a ·⟧) = fun f _ ↦ f a := by
  ext f h
  refine eq_of_heq ((eq_rec_heq _ _).trans ?_)
  rw [finChoice_eq]
  rfl

@[simp]
lemma finRecOn_mk {C : (∀ i, Quotient (S i)) → Sort _}
    (a : ∀ i, α i) :
    finRecOn (C := C) (⟦a ·⟧) = fun f _ ↦ f a := by
  simp [finRecOn]

end Fintype

end Quotient
=======
/-- An auxiliary function for `Quotient.finChoice`.  Given a
collection of setoids indexed by a type `ι`, a (finite) list `l` of
indices, and a function that for each `i ∈ l` gives a term of the
corresponding quotient type, then there is a corresponding term in the
quotient of the product of the setoids indexed by `l`. -/
def Quotient.finChoiceAux {ι : Type*} [DecidableEq ι] {α : ι → Type*} [S : ∀ i, Setoid (α i)] :
    ∀ l : List ι, (∀ i ∈ l, Quotient (S i)) → @Quotient (∀ i ∈ l, α i) (by infer_instance)
  | [], _ => ⟦fun i h => nomatch List.not_mem_nil _ h⟧
  | i :: l, f => by
    refine Quotient.liftOn₂ (f i (List.mem_cons_self _ _))
        (Quotient.finChoiceAux l fun j h => f j (List.mem_cons_of_mem _ h)) ?_ ?_
    · exact fun a l => ⟦fun j h =>
        if e : j = i then by rw [e]; exact a else l _ ((List.mem_cons.1 h).resolve_left e)⟧
    refine fun a₁ l₁ a₂ l₂ h₁ h₂ => Quotient.sound fun j h => ?_
    by_cases e : j = i <;> simp [e]
    · subst j
      exact h₁
    · exact h₂ _ _

theorem Quotient.finChoiceAux_eq {ι : Type*} [DecidableEq ι] {α : ι → Type*}
    [S : ∀ i, Setoid (α i)] :
    ∀ (l : List ι) (f : ∀ i ∈ l, α i), (Quotient.finChoiceAux l fun i h => ⟦f i h⟧) = ⟦f⟧
  | [], f => Quotient.sound fun i h => nomatch List.not_mem_nil _ h
  | i :: l, f => by
    simp only [finChoiceAux, Quotient.finChoiceAux_eq l, eq_mpr_eq_cast, lift_mk]
    refine Quotient.sound fun j h => ?_
    by_cases e : j = i <;> simp [e] <;> try exact Setoid.refl _
    subst j; exact Setoid.refl _

/-- Given a collection of setoids indexed by a fintype `ι` and a
function that for each `i : ι` gives a term of the corresponding
quotient type, then there is corresponding term in the quotient of the
product of the setoids. -/
def Quotient.finChoice {ι : Type*} [DecidableEq ι] [Fintype ι] {α : ι → Type*}
    [S : ∀ i, Setoid (α i)] (f : ∀ i, Quotient (S i)) : @Quotient (∀ i, α i) (by infer_instance) :=
  Quotient.liftOn
    (@Quotient.recOn _ _ (fun l : Multiset ι => @Quotient (∀ i ∈ l, α i) (by infer_instance))
      Finset.univ.1 (fun l => Quotient.finChoiceAux l fun i _ => f i) (fun a b h => by
      have := fun a => Quotient.finChoiceAux_eq a fun i _ => Quotient.out (f i)
      simp? [Quotient.out_eq] at this says simp only [out_eq] at this
      simp only [Multiset.quot_mk_to_coe, this]
      let g := fun a : Multiset ι =>
        (⟦fun (i : ι) (_ : i ∈ a) => Quotient.out (f i)⟧ : Quotient (by infer_instance))
      apply eq_of_heq
      trans (g a)
      · exact eq_rec_heq (φ := fun l : Multiset ι => @Quotient (∀ i ∈ l, α i) (by infer_instance))
          (Quotient.sound h) (g a)
      · change HEq (g a) (g b); congr 1; exact Quotient.sound h))
    (fun f => ⟦fun i => f i (Finset.mem_univ _)⟧) (fun a b h => Quotient.sound fun i => by apply h)

theorem Quotient.finChoice_eq {ι : Type*} [DecidableEq ι] [Fintype ι] {α : ι → Type*}
    [∀ i, Setoid (α i)] (f : ∀ i, α i) : (Quotient.finChoice fun i => ⟦f i⟧) = ⟦f⟧ := by
  dsimp only [Quotient.finChoice]
  conv_lhs =>
    enter [1]
    tactic =>
      change _ = ⟦fun i _ => f i⟧
      exact Quotient.inductionOn (@Finset.univ ι _).1 fun l => Quotient.finChoiceAux_eq _ _
  rfl

/-- Given a function that for each `i : ι` gives a term of the corresponding
truncation type, then there is corresponding term in the truncation of the product. -/
def Trunc.finChoice {ι : Type*} [DecidableEq ι] [Fintype ι] {α : ι → Type*}
    (f : ∀ i, Trunc (α i)) : Trunc (∀ i, α i) :=
  Quotient.map' id (fun _ _ _ => trivial)
    (Quotient.finChoice f (S := fun _ => trueSetoid))

theorem Trunc.finChoice_eq {ι : Type*} [DecidableEq ι] [Fintype ι] {α : ι → Type*}
    (f : ∀ i, α i) : (Trunc.finChoice fun i => Trunc.mk (f i)) = Trunc.mk f :=
  Subsingleton.elim _ _
>>>>>>> 0d37645a
<|MERGE_RESOLUTION|>--- conflicted
+++ resolved
@@ -26,7 +26,6 @@
 -/
 
 
-<<<<<<< HEAD
 namespace Quotient
 
 section List
@@ -105,7 +104,6 @@
   intro _ _ _
   refine fin_ind (fun a ↦ ?_) q
   simp_rw [listChoice_mk, Quotient.map_mk]
-#align quotient.fin_choice Quotient.finChoice
 
 theorem finChoice_eq (a : ∀ i, α i) :
     finChoice (⟦a ·⟧) = ⟦a⟧ := by
@@ -113,7 +111,6 @@
   obtain ⟨l, hl⟩ := (Finset.univ.val : Multiset ι).exists_rep
   simp_rw [← hl, Equiv.subtypeQuotientEquivQuotientSubtype, listChoice_mk]
   rfl
-#align quotient.fin_choice_eq Quotient.finChoice_eq
 
 lemma proj_finChoice [S : ∀ i, Setoid (α i)]
     (f : ∀ i, Quotient (S i)) :
@@ -191,76 +188,4 @@
 
 end Fintype
 
-end Quotient
-=======
-/-- An auxiliary function for `Quotient.finChoice`.  Given a
-collection of setoids indexed by a type `ι`, a (finite) list `l` of
-indices, and a function that for each `i ∈ l` gives a term of the
-corresponding quotient type, then there is a corresponding term in the
-quotient of the product of the setoids indexed by `l`. -/
-def Quotient.finChoiceAux {ι : Type*} [DecidableEq ι] {α : ι → Type*} [S : ∀ i, Setoid (α i)] :
-    ∀ l : List ι, (∀ i ∈ l, Quotient (S i)) → @Quotient (∀ i ∈ l, α i) (by infer_instance)
-  | [], _ => ⟦fun i h => nomatch List.not_mem_nil _ h⟧
-  | i :: l, f => by
-    refine Quotient.liftOn₂ (f i (List.mem_cons_self _ _))
-        (Quotient.finChoiceAux l fun j h => f j (List.mem_cons_of_mem _ h)) ?_ ?_
-    · exact fun a l => ⟦fun j h =>
-        if e : j = i then by rw [e]; exact a else l _ ((List.mem_cons.1 h).resolve_left e)⟧
-    refine fun a₁ l₁ a₂ l₂ h₁ h₂ => Quotient.sound fun j h => ?_
-    by_cases e : j = i <;> simp [e]
-    · subst j
-      exact h₁
-    · exact h₂ _ _
-
-theorem Quotient.finChoiceAux_eq {ι : Type*} [DecidableEq ι] {α : ι → Type*}
-    [S : ∀ i, Setoid (α i)] :
-    ∀ (l : List ι) (f : ∀ i ∈ l, α i), (Quotient.finChoiceAux l fun i h => ⟦f i h⟧) = ⟦f⟧
-  | [], f => Quotient.sound fun i h => nomatch List.not_mem_nil _ h
-  | i :: l, f => by
-    simp only [finChoiceAux, Quotient.finChoiceAux_eq l, eq_mpr_eq_cast, lift_mk]
-    refine Quotient.sound fun j h => ?_
-    by_cases e : j = i <;> simp [e] <;> try exact Setoid.refl _
-    subst j; exact Setoid.refl _
-
-/-- Given a collection of setoids indexed by a fintype `ι` and a
-function that for each `i : ι` gives a term of the corresponding
-quotient type, then there is corresponding term in the quotient of the
-product of the setoids. -/
-def Quotient.finChoice {ι : Type*} [DecidableEq ι] [Fintype ι] {α : ι → Type*}
-    [S : ∀ i, Setoid (α i)] (f : ∀ i, Quotient (S i)) : @Quotient (∀ i, α i) (by infer_instance) :=
-  Quotient.liftOn
-    (@Quotient.recOn _ _ (fun l : Multiset ι => @Quotient (∀ i ∈ l, α i) (by infer_instance))
-      Finset.univ.1 (fun l => Quotient.finChoiceAux l fun i _ => f i) (fun a b h => by
-      have := fun a => Quotient.finChoiceAux_eq a fun i _ => Quotient.out (f i)
-      simp? [Quotient.out_eq] at this says simp only [out_eq] at this
-      simp only [Multiset.quot_mk_to_coe, this]
-      let g := fun a : Multiset ι =>
-        (⟦fun (i : ι) (_ : i ∈ a) => Quotient.out (f i)⟧ : Quotient (by infer_instance))
-      apply eq_of_heq
-      trans (g a)
-      · exact eq_rec_heq (φ := fun l : Multiset ι => @Quotient (∀ i ∈ l, α i) (by infer_instance))
-          (Quotient.sound h) (g a)
-      · change HEq (g a) (g b); congr 1; exact Quotient.sound h))
-    (fun f => ⟦fun i => f i (Finset.mem_univ _)⟧) (fun a b h => Quotient.sound fun i => by apply h)
-
-theorem Quotient.finChoice_eq {ι : Type*} [DecidableEq ι] [Fintype ι] {α : ι → Type*}
-    [∀ i, Setoid (α i)] (f : ∀ i, α i) : (Quotient.finChoice fun i => ⟦f i⟧) = ⟦f⟧ := by
-  dsimp only [Quotient.finChoice]
-  conv_lhs =>
-    enter [1]
-    tactic =>
-      change _ = ⟦fun i _ => f i⟧
-      exact Quotient.inductionOn (@Finset.univ ι _).1 fun l => Quotient.finChoiceAux_eq _ _
-  rfl
-
-/-- Given a function that for each `i : ι` gives a term of the corresponding
-truncation type, then there is corresponding term in the truncation of the product. -/
-def Trunc.finChoice {ι : Type*} [DecidableEq ι] [Fintype ι] {α : ι → Type*}
-    (f : ∀ i, Trunc (α i)) : Trunc (∀ i, α i) :=
-  Quotient.map' id (fun _ _ _ => trivial)
-    (Quotient.finChoice f (S := fun _ => trueSetoid))
-
-theorem Trunc.finChoice_eq {ι : Type*} [DecidableEq ι] [Fintype ι] {α : ι → Type*}
-    (f : ∀ i, α i) : (Trunc.finChoice fun i => Trunc.mk (f i)) = Trunc.mk f :=
-  Subsingleton.elim _ _
->>>>>>> 0d37645a
+end Quotient