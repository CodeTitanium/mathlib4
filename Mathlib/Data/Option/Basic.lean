/-
Copyright (c) 2017 Mario Carneiro. All rights reserved.
Released under Apache 2.0 license as described in the file LICENSE.
Authors: Mario Carneiro
-/
import Mathlib.Control.Combinators
import Mathlib.Data.Option.Defs
import Mathlib.Logic.IsEmpty
import Mathlib.Logic.Relator
import Mathlib.Util.CompileInductive
import Aesop

/-!
# Option of a type

This file develops the basic theory of option types.

If `α` is a type, then `Option α` can be understood as the type with one more element than `α`.
`Option α` has terms `some a`, where `a : α`, and `none`, which is the added element.
This is useful in multiple ways:
* It is the prototype of addition of terms to a type. See for example `WithBot α` which uses
  `none` as an element smaller than all others.
* It can be used to define failsafe partial functions, which return `some the_result_we_expect`
  if we can find `the_result_we_expect`, and `none` if there is no meaningful result. This forces
  any subsequent use of the partial function to explicitly deal with the exceptions that make it
  return `none`.
* `Option` is a monad. We love monads.

`Part` is an alternative to `Option` that can be seen as the type of `True`/`False` values
along with a term `a : α` if the value is `True`.

-/

universe u

namespace Option

variable {α β γ δ : Type*}

theorem coe_def : (fun a ↦ ↑a : α → Option α) = some :=
  rfl

theorem mem_map {f : α → β} {y : β} {o : Option α} : y ∈ o.map f ↔ ∃ x ∈ o, f x = y := by simp

-- The simpNF linter says that the LHS can be simplified via `Option.mem_def`.
-- However this is a higher priority lemma.
-- https://github.com/leanprover/std4/issues/207
@[simp 1100, nolint simpNF]
theorem mem_map_of_injective {f : α → β} (H : Function.Injective f) {a : α} {o : Option α} :
    f a ∈ o.map f ↔ a ∈ o := by
  aesop

theorem forall_mem_map {f : α → β} {o : Option α} {p : β → Prop} :
    (∀ y ∈ o.map f, p y) ↔ ∀ x ∈ o, p (f x) := by simp

theorem exists_mem_map {f : α → β} {o : Option α} {p : β → Prop} :
    (∃ y ∈ o.map f, p y) ↔ ∃ x ∈ o, p (f x) := by simp

theorem coe_get {o : Option α} (h : o.isSome) : ((Option.get _ h : α) : Option α) = o :=
  Option.some_get h

theorem eq_of_mem_of_mem {a : α} {o1 o2 : Option α} (h1 : a ∈ o1) (h2 : a ∈ o2) : o1 = o2 :=
  h1.trans h2.symm

theorem Mem.leftUnique : Relator.LeftUnique ((· ∈ ·) : α → Option α → Prop) :=
  fun _ _ _=> mem_unique

theorem some_injective (α : Type*) : Function.Injective (@some α) := fun _ _ ↦ some_inj.mp

/-- `Option.map f` is injective if `f` is injective. -/
theorem map_injective {f : α → β} (Hf : Function.Injective f) : Function.Injective (Option.map f)
  | none, none, _ => rfl
  | some a₁, some a₂, H => by rw [Hf (Option.some.inj H)]

@[simp]
theorem map_comp_some (f : α → β) : Option.map f ∘ some = some ∘ f :=
  rfl

@[simp]
theorem none_bind' (f : α → Option β) : none.bind f = none :=
  rfl

@[simp]
theorem some_bind' (a : α) (f : α → Option β) : (some a).bind f = f a :=
  rfl

theorem bind_eq_some' {x : Option α} {f : α → Option β} {b : β} :
    x.bind f = some b ↔ ∃ a, x = some a ∧ f a = some b := by
  cases x <;> simp

theorem bind_congr {f g : α → Option β} {x : Option α}
    (h : ∀ a ∈ x, f a = g a) : x.bind f = x.bind g := by
  cases x <;> simp only [some_bind, none_bind, mem_def, h]

@[congr]
theorem bind_congr' {f g : α → Option β} {x y : Option α} (hx : x = y)
    (hf : ∀ a ∈ y, f a = g a) : x.bind f = y.bind g :=
  hx.symm ▸ bind_congr hf

theorem joinM_eq_join : joinM = @join α :=
  funext fun _ ↦ rfl

theorem bind_eq_bind' {α β : Type u} {f : α → Option β} {x : Option α} : x >>= f = x.bind f :=
  rfl

theorem map_coe {α β} {a : α} {f : α → β} : f <$> (a : Option α) = ↑(f a) :=
  rfl

@[simp]
theorem map_coe' {a : α} {f : α → β} : Option.map f (a : Option α) = ↑(f a) :=
  rfl

/-- `Option.map` as a function between functions is injective. -/
theorem map_injective' : Function.Injective (@Option.map α β) := fun f g h ↦
  funext fun x ↦ some_injective _ <| by simp only [← map_some', h]

@[simp]
theorem map_inj {f g : α → β} : Option.map f = Option.map g ↔ f = g :=
  map_injective'.eq_iff

attribute [simp] map_id

@[simp]
theorem map_eq_id {f : α → α} : Option.map f = id ↔ f = id :=
  map_injective'.eq_iff' map_id

theorem map_comm {f₁ : α → β} {f₂ : α → γ} {g₁ : β → δ} {g₂ : γ → δ} (h : g₁ ∘ f₁ = g₂ ∘ f₂)
    (a : α) :
    (Option.map f₁ a).map g₁ = (Option.map f₂ a).map g₂ := by rw [map_map, h, ← map_map]

section pmap

variable {p : α → Prop} (f : ∀ a : α, p a → β) (x : Option α)

@[simp]
theorem pbind_eq_bind (f : α → Option β) (x : Option α) : (x.pbind fun a _ ↦ f a) = x.bind f := by
  cases x <;> simp only [pbind, none_bind', some_bind']

theorem map_bind' (f : β → γ) (x : Option α) (g : α → Option β) :
    Option.map f (x.bind g) = x.bind fun a ↦ Option.map f (g a) := by cases x <;> simp

theorem pbind_map (f : α → β) (x : Option α) (g : ∀ b : β, b ∈ x.map f → Option γ) :
    pbind (Option.map f x) g = x.pbind fun a h ↦ g (f a) (mem_map_of_mem _ h) := by cases x <;> rfl

theorem mem_pmem {a : α} (h : ∀ a ∈ x, p a) (ha : a ∈ x) : f a (h a ha) ∈ pmap f x h := by
  rw [mem_def] at ha ⊢
  subst ha
  rfl

theorem pmap_bind {α β γ} {x : Option α} {g : α → Option β} {p : β → Prop} {f : ∀ b, p b → γ} (H)
    (H' : ∀ (a : α), ∀ b ∈ g a, b ∈ x >>= g) :
    pmap f (x >>= g) H = x >>= fun a ↦ pmap f (g a) fun _ h ↦ H _ (H' a _ h) := by
  cases x <;> simp only [pmap, bind_eq_bind, none_bind, some_bind]

theorem bind_pmap {α β γ} {p : α → Prop} (f : ∀ a, p a → β) (x : Option α) (g : β → Option γ) (H) :
    pmap f x H >>= g = x.pbind fun a h ↦ g (f a (H _ h)) := by
  cases x <;> simp only [pmap, bind_eq_bind, none_bind, some_bind, pbind]

variable {f x}

theorem pbind_eq_none {f : ∀ a : α, a ∈ x → Option β}
    (h' : ∀ a (H : a ∈ x), f a H = none → x = none) : x.pbind f = none ↔ x = none := by
  cases x
  · simp
  · simp only [pbind, iff_false, reduceCtorEq]
    intro h
    cases h' _ rfl h

theorem pbind_eq_some {f : ∀ a : α, a ∈ x → Option β} {y : β} :
    x.pbind f = some y ↔ ∃ (z : α) (H : z ∈ x), f z H = some y := by
  rcases x with (_|x)
  · simp
  · simp only [pbind]
    refine ⟨fun h ↦ ⟨x, rfl, h⟩, ?_⟩
    rintro ⟨z, H, hz⟩
    simp only [mem_def, Option.some_inj] at H
    simpa [H] using hz

theorem join_pmap_eq_pmap_join {f : ∀ a, p a → β} {x : Option (Option α)} (H) :
    (pmap (pmap f) x H).join = pmap f x.join fun a h ↦ H (some a) (mem_of_mem_join h) _ rfl := by
  rcases x with (_ | _ | x) <;> simp

/-- `simp`-normal form of `join_pmap_eq_pmap_join` -/
@[simp]
theorem pmap_bind_id_eq_pmap_join {f : ∀ a, p a → β} {x : Option (Option α)} (H) :
    ((pmap (pmap f) x H).bind fun a ↦ a) =
      pmap f x.join fun a h ↦ H (some a) (mem_of_mem_join h) _ rfl := by
  rcases x with (_ | _ | x) <;> simp

end pmap

@[simp]
theorem seq_some {α β} {a : α} {f : α → β} : some f <*> some a = some (f a) :=
  rfl

@[simp]
theorem some_orElse' (a : α) (x : Option α) : (some a).orElse (fun _ ↦ x) = some a :=
  rfl

@[simp]
theorem none_orElse' (x : Option α) : none.orElse (fun _ ↦ x) = x := by cases x <;> rfl

@[simp]
theorem orElse_none' (x : Option α) : x.orElse (fun _ ↦ none) = x := by cases x <;> rfl

theorem exists_ne_none {p : Option α → Prop} : (∃ x ≠ none, p x) ↔ (∃ x : α, p x) := by
  simp only [← exists_prop, bex_ne_none]

theorem iget_mem [Inhabited α] : ∀ {o : Option α}, isSome o → o.iget ∈ o
  | some _, _ => rfl

theorem iget_of_mem [Inhabited α] {a : α} : ∀ {o : Option α}, a ∈ o → o.iget = a
  | _, rfl => rfl

theorem getD_default_eq_iget [Inhabited α] (o : Option α) :
    o.getD default = o.iget := by cases o <;> rfl

@[simp]
theorem guard_eq_some' {p : Prop} [Decidable p] (u) : _root_.guard p = some u ↔ p := by
  cases u
  by_cases h : p <;> simp [_root_.guard, h]

theorem liftOrGet_choice {f : α → α → α} (h : ∀ a b, f a b = a ∨ f a b = b) :
    ∀ o₁ o₂, liftOrGet f o₁ o₂ = o₁ ∨ liftOrGet f o₁ o₂ = o₂
  | none, none => Or.inl rfl
  | some _, none => Or.inl rfl
  | none, some _ => Or.inr rfl
  | some a, some b => by simpa [liftOrGet] using h a b

/-- Given an element of `a : Option α`, a default element `b : β` and a function `α → β`, apply this
function to `a` if it comes from `α`, and return `b` otherwise. -/
def casesOn' : Option α → β → (α → β) → β
  | none, n, _ => n
  | some a, _, s => s a

@[simp]
theorem casesOn'_none (x : β) (f : α → β) : casesOn' none x f = x :=
  rfl

@[simp]
theorem casesOn'_some (x : β) (f : α → β) (a : α) : casesOn' (some a) x f = f a :=
  rfl

@[simp]
theorem casesOn'_coe (x : β) (f : α → β) (a : α) : casesOn' (a : Option α) x f = f a :=
  rfl

@[simp]
theorem casesOn'_none_coe (f : Option α → β) (o : Option α) :
    casesOn' o (f none) (f ∘ (fun a ↦ ↑a)) = f o := by cases o <;> rfl

lemma casesOn'_eq_elim (b : β) (f : α → β) (a : Option α) :
    Option.casesOn' a b f = Option.elim a b f := by cases a <;> rfl

theorem orElse_eq_some (o o' : Option α) (x : α) :
    (o <|> o') = some x ↔ o = some x ∨ o = none ∧ o' = some x := by
  cases o
  · simp only [true_and, false_or, eq_self_iff_true, none_orElse, reduceCtorEq]
  · simp only [some_orElse, or_false, false_and, reduceCtorEq]

theorem orElse_eq_some' (o o' : Option α) (x : α) :
    o.orElse (fun _ ↦ o') = some x ↔ o = some x ∨ o = none ∧ o' = some x :=
  Option.orElse_eq_some o o' x

@[simp]
theorem orElse_eq_none (o o' : Option α) : (o <|> o') = none ↔ o = none ∧ o' = none := by
  cases o
  · simp only [true_and, none_orElse, eq_self_iff_true]
  · simp only [some_orElse, reduceCtorEq, false_and]

@[simp]
theorem orElse_eq_none' (o o' : Option α) : o.orElse (fun _ ↦ o') = none ↔ o = none ∧ o' = none :=
  Option.orElse_eq_none o o'

section

theorem choice_eq_none (α : Type*) [IsEmpty α] : choice α = none :=
  dif_neg (not_nonempty_iff_imp_false.mpr isEmptyElim)

end

<<<<<<< HEAD
-- This wouldn't be a useful simp lemma, as its head is a lambda, so its keys are just .other.
theorem elim_none_some (f : Option α → β) : (fun x ↦ Option.elim x (f none) (f ∘ some)) = f :=
  funext fun o ↦ by cases o <;> rfl
=======
@[simp]
theorem elim_none_some (f : Option α → β) (i : Option α) : i.elim (f none) (f ∘ some) = f i := by
  cases i <;> rfl
>>>>>>> ab03f433

theorem elim_comp (h : α → β) {f : γ → α} {x : α} {i : Option γ} :
    (i.elim (h x) fun j => h (f j)) = h (i.elim x f) := by cases i <;> rfl

theorem elim_comp₂ (h : α → β → γ) {f : γ → α} {x : α} {g : γ → β} {y : β}
    {i : Option γ} : (i.elim (h x y) fun j => h (f j) (g j)) = h (i.elim x f) (i.elim y g) := by
  cases i <;> rfl

theorem elim_apply {f : γ → α → β} {x : α → β} {i : Option γ} {y : α} :
    i.elim x f y = i.elim (x y) fun j => f j y := by rw [elim_comp fun f : α → β => f y]

@[simp]
lemma bnot_isSome (a : Option α) : (! a.isSome) = a.isNone := by
  cases a <;> simp

@[simp]
lemma bnot_comp_isSome : (! ·) ∘ @Option.isSome α = Option.isNone := by
  funext
  simp

@[simp]
lemma bnot_isNone (a : Option α) : (! a.isNone) = a.isSome := by
  cases a <;> simp

@[simp]
lemma bnot_comp_isNone : (! ·) ∘ @Option.isNone α = Option.isSome := by
  funext x
  simp

@[simp]
lemma isNone_eq_false_iff (a : Option α) : Option.isNone a = false ↔ Option.isSome a := by
  cases a <;> simp

lemma eq_none_or_eq_some (a : Option α) : a = none ∨ ∃ x, a = some x :=
  Option.exists.mp exists_eq'

lemma forall_some_ne_iff_eq_none {o : Option α} : (∀ (x : α), some x ≠ o) ↔ o = none := by
  apply not_iff_not.1
  simpa only [not_forall, not_not] using Option.ne_none_iff_exists.symm

end Option<|MERGE_RESOLUTION|>--- conflicted
+++ resolved
@@ -279,15 +279,9 @@
 
 end
 
-<<<<<<< HEAD
--- This wouldn't be a useful simp lemma, as its head is a lambda, so its keys are just .other.
-theorem elim_none_some (f : Option α → β) : (fun x ↦ Option.elim x (f none) (f ∘ some)) = f :=
-  funext fun o ↦ by cases o <;> rfl
-=======
 @[simp]
 theorem elim_none_some (f : Option α → β) (i : Option α) : i.elim (f none) (f ∘ some) = f i := by
   cases i <;> rfl
->>>>>>> ab03f433
 
 theorem elim_comp (h : α → β) {f : γ → α} {x : α} {i : Option γ} :
     (i.elim (h x) fun j => h (f j)) = h (i.elim x f) := by cases i <;> rfl
