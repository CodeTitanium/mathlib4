--- conflicted
+++ resolved
@@ -1024,14 +1024,11 @@
 theorem eq_castSucc_or_eq_last {n : Nat} (i : Fin (n + 1)) :
     (∃ j : Fin n, i = j.castSucc) ∨ i = last n := i.lastCases (Or.inr rfl) (Or.inl ⟨·, rfl⟩)
 
-<<<<<<< HEAD
-=======
 theorem exists_fin_succ' {P : Fin (n + 1) → Prop} :
     (∃ i, P i) ↔ (∃ i : Fin n, P i.castSucc) ∨ P (.last _) :=
   ⟨fun ⟨i, h⟩ => Fin.lastCases Or.inr (fun i hi => Or.inl ⟨i, hi⟩) i h,
    fun h => h.elim (fun ⟨i, hi⟩ => ⟨i.castSucc, hi⟩) (fun h => ⟨.last _, h⟩)⟩
 
->>>>>>> 37c70acc
 /--
 The `Fin.castSucc_zero` in `Std` only applies in `Fin (n+1)`.
 This one instead uses a `NeZero n` typeclass hypothesis.
