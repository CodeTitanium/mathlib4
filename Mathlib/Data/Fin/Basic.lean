/-
Copyright (c) 2017 Robert Y. Lewis. All rights reserved.
Released under Apache 2.0 license as described in the file LICENSE.
Authors: Robert Y. Lewis, Keeley Hoek
-/
import Mathlib.Algebra.NeZero
import Mathlib.Data.Nat.Defs
import Mathlib.Init.Data.Nat.Lemmas
import Mathlib.Logic.Embedding.Basic
import Mathlib.Logic.Equiv.Set
import Mathlib.Tactic.Common

/-!
# The finite type with `n` elements

`Fin n` is the type whose elements are natural numbers smaller than `n`.
This file expands on the development in the core library.

## Main definitions

### Induction principles

* `finZeroElim` : Elimination principle for the empty set `Fin 0`, generalizes `Fin.elim0`.
* `Fin.succRec` : Define `C n i` by induction on `i : Fin n` interpreted
  as `(0 : Fin (n - i)).succ.succ…`. This function has two arguments: `H0 n` defines
  `0`-th element `C (n+1) 0` of an `(n+1)`-tuple, and `Hs n i` defines `(i+1)`-st element
  of `(n+1)`-tuple based on `n`, `i`, and `i`-th element of `n`-tuple.
* `Fin.succRecOn` : same as `Fin.succRec` but `i : Fin n` is the first argument;
* `Fin.induction` : Define `C i` by induction on `i : Fin (n + 1)`, separating into the
  `Nat`-like base cases of `C 0` and `C (i.succ)`.
* `Fin.inductionOn` : same as `Fin.induction` but with `i : Fin (n + 1)` as the first argument.
* `Fin.cases` : define `f : Π i : Fin n.succ, C i` by separately handling the cases `i = 0` and
  `i = Fin.succ j`, `j : Fin n`, defined using `Fin.induction`.
* `Fin.reverseInduction`: reverse induction on `i : Fin (n + 1)`; given `C (Fin.last n)` and
  `∀ i : Fin n, C (Fin.succ i) → C (Fin.castSucc i)`, constructs all values `C i` by going down;
* `Fin.lastCases`: define `f : Π i, Fin (n + 1), C i` by separately handling the cases
  `i = Fin.last n` and `i = Fin.castSucc j`, a special case of `Fin.reverseInduction`;
* `Fin.addCases`: define a function on `Fin (m + n)` by separately handling the cases
  `Fin.castAdd n i` and `Fin.natAdd m i`;
* `Fin.succAboveCases`: given `i : Fin (n + 1)`, define a function on `Fin (n + 1)` by separately
  handling the cases `j = i` and `j = Fin.succAbove i k`, same as `Fin.insertNth` but marked
  as eliminator and works for `Sort*`. -- Porting note: this is in another file

### Embeddings and isomorphisms

* `Fin.valEmbedding` : coercion to natural numbers as an `Embedding`;
* `Fin.succEmb` : `Fin.succ` as an `Embedding`;
* `Fin.castLEEmb h` : `Fin.castLE` as an `Embedding`, embed `Fin n` into `Fin m`, `h : n ≤ m`;
* `finCongr` : `Fin.cast` as an `Equiv`, equivalence between `Fin n` and `Fin m` when `n = m`;
* `Fin.castAddEmb m` : `Fin.castAdd` as an `Embedding`, embed `Fin n` into `Fin (n+m)`;
* `Fin.castSuccEmb` : `Fin.castSucc` as an `Embedding`, embed `Fin n` into `Fin (n+1)`;
* `Fin.addNatEmb m i` : `Fin.addNat` as an `Embedding`, add `m` on `i` on the right,
  generalizes `Fin.succ`;
* `Fin.natAddEmb n i` : `Fin.natAdd` as an `Embedding`, adds `n` on `i` on the left;

### Other casts

* `Fin.ofNat'`: given a positive number `n` (deduced from `[NeZero n]`), `Fin.ofNat' i` is
  `i % n` interpreted as an element of `Fin n`;
* `Fin.divNat i` : divides `i : Fin (m * n)` by `n`;
* `Fin.modNat i` : takes the mod of `i : Fin (m * n)` by `n`;

### Misc definitions

* `Fin.revPerm : Equiv.Perm (Fin n)` : `Fin.rev` as an `Equiv.Perm`, the antitone involution given
  by `i ↦ n-(i+1)`

-/

<<<<<<< HEAD

=======
>>>>>>> ef99038f
assert_not_exists Monoid
assert_not_exists Fintype
universe u v

open Fin Nat Function

/-- Elimination principle for the empty set `Fin 0`, dependent version. -/
def finZeroElim {α : Fin 0 → Sort*} (x : Fin 0) : α x :=
  x.elim0

namespace Fin

instance {n : ℕ} : CanLift ℕ (Fin n) Fin.val (· < n) where
  prf k hk := ⟨⟨k, hk⟩, rfl⟩

/-- A dependent variant of `Fin.elim0`. -/
def rec0 {α : Fin 0 → Sort*} (i : Fin 0) : α i := absurd i.2 (Nat.not_lt_zero _)

variable {n m : ℕ}
--variable {a b : Fin n} -- this *really* breaks stuff

theorem val_injective : Function.Injective (@Fin.val n) :=
  @Fin.eq_of_val_eq n

/-- If you actually have an element of `Fin n`, then the `n` is always positive -/
lemma size_positive : Fin n → 0 < n := Fin.pos

lemma size_positive' [Nonempty (Fin n)] : 0 < n :=
  ‹Nonempty (Fin n)›.elim Fin.pos

protected theorem prop (a : Fin n) : a.val < n :=
  a.2

section Order
variable {a b c : Fin n}

protected lemma lt_of_le_of_lt : a ≤ b → b < c → a < c := Nat.lt_of_le_of_lt
protected lemma lt_of_lt_of_le : a < b → b ≤ c → a < c := Nat.lt_of_lt_of_le
protected lemma le_rfl : a ≤ a := Nat.le_refl _
protected lemma lt_iff_le_and_ne : a < b ↔ a ≤ b ∧ a ≠ b := by
  rw [← val_ne_iff]; exact Nat.lt_iff_le_and_ne
protected lemma lt_or_lt_of_ne (h : a ≠ b) : a < b ∨ b < a := Nat.lt_or_lt_of_ne $ val_ne_iff.2 h
protected lemma lt_or_le (a b : Fin n) : a < b ∨ b ≤ a := Nat.lt_or_ge _ _
protected lemma le_or_lt (a b : Fin n) : a ≤ b ∨ b < a := (b.lt_or_le a).symm
protected lemma le_of_eq (hab : a = b) : a ≤ b := Nat.le_of_eq $ congr_arg val hab
protected lemma ge_of_eq (hab : a = b) : b ≤ a := Fin.le_of_eq hab.symm
protected lemma eq_or_lt_of_le : a ≤ b → a = b ∨ a < b := by
  rw [Fin.ext_iff]; exact Nat.eq_or_lt_of_le
protected lemma lt_or_eq_of_le : a ≤ b → a < b ∨ a = b := by
  rw [Fin.ext_iff]; exact Nat.lt_or_eq_of_le

end Order

lemma lt_last_iff_ne_last {a : Fin (n + 1)} : a < last n ↔ a ≠ last n := by
  simp [Fin.lt_iff_le_and_ne, le_last]

lemma ne_zero_of_lt {a b : Fin (n + 1)} (hab : a < b) : b ≠ 0 :=
  Fin.ne_of_gt $ Fin.lt_of_le_of_lt a.zero_le hab

lemma ne_last_of_lt {a b : Fin (n + 1)} (hab : a < b) : a ≠ last n :=
  Fin.ne_of_lt $ Fin.lt_of_lt_of_le hab b.le_last

/-- Equivalence between `Fin n` and `{ i // i < n }`. -/
@[simps apply symm_apply]
def equivSubtype : Fin n ≃ { i // i < n } where
  toFun a := ⟨a.1, a.2⟩
  invFun a := ⟨a.1, a.2⟩
  left_inv := fun ⟨_, _⟩ => rfl
  right_inv := fun ⟨_, _⟩ => rfl

section coe

/-!
### coercions and constructions
-/

theorem val_eq_val (a b : Fin n) : (a : ℕ) = b ↔ a = b :=
  Fin.ext_iff.symm

@[deprecated Fin.ext_iff (since := "2024-02-20")]
theorem eq_iff_veq (a b : Fin n) : a = b ↔ a.1 = b.1 :=
  Fin.ext_iff

theorem ne_iff_vne (a b : Fin n) : a ≠ b ↔ a.1 ≠ b.1 :=
  Fin.ext_iff.not

-- Porting note: I'm not sure if this comment still applies.
-- built-in reduction doesn't always work
@[simp, nolint simpNF]
theorem mk_eq_mk {a h a' h'} : @mk n a h = @mk n a' h' ↔ a = a' :=
  Fin.ext_iff

-- syntactic tautologies now

/-- Assume `k = l`. If two functions defined on `Fin k` and `Fin l` are equal on each element,
then they coincide (in the heq sense). -/
protected theorem heq_fun_iff {α : Sort*} {k l : ℕ} (h : k = l) {f : Fin k → α} {g : Fin l → α} :
    HEq f g ↔ ∀ i : Fin k, f i = g ⟨(i : ℕ), h ▸ i.2⟩ := by
  subst h
  simp [Function.funext_iff]

/-- Assume `k = l` and `k' = l'`.
If two functions `Fin k → Fin k' → α` and `Fin l → Fin l' → α` are equal on each pair,
then they coincide (in the heq sense). -/
protected theorem heq_fun₂_iff {α : Sort*} {k l k' l' : ℕ} (h : k = l) (h' : k' = l')
    {f : Fin k → Fin k' → α} {g : Fin l → Fin l' → α} :
    HEq f g ↔ ∀ (i : Fin k) (j : Fin k'), f i j = g ⟨(i : ℕ), h ▸ i.2⟩ ⟨(j : ℕ), h' ▸ j.2⟩ := by
  subst h
  subst h'
  simp [Function.funext_iff]

protected theorem heq_ext_iff {k l : ℕ} (h : k = l) {i : Fin k} {j : Fin l} :
    HEq i j ↔ (i : ℕ) = (j : ℕ) := by
  subst h
  simp [val_eq_val]

end coe

section Order

/-!
### order
-/



theorem le_iff_val_le_val {a b : Fin n} : a ≤ b ↔ (a : ℕ) ≤ b :=
  Iff.rfl

/-- `a < b` as natural numbers if and only if `a < b` in `Fin n`. -/
@[norm_cast, simp]
theorem val_fin_lt {n : ℕ} {a b : Fin n} : (a : ℕ) < (b : ℕ) ↔ a < b :=
  Iff.rfl

/-- `a ≤ b` as natural numbers if and only if `a ≤ b` in `Fin n`. -/
@[norm_cast, simp]
theorem val_fin_le {n : ℕ} {a b : Fin n} : (a : ℕ) ≤ (b : ℕ) ↔ a ≤ b :=
  Iff.rfl

-- @[simp] -- Porting note (#10618): simp can prove this
theorem min_val {a : Fin n} : min (a : ℕ) n = a := by simp

-- @[simp] -- Porting note (#10618): simp can prove this
theorem max_val {a : Fin n} : max (a : ℕ) n = n := by simp

/-- The inclusion map `Fin n → ℕ` is an embedding. -/
@[simps apply]
def valEmbedding : Fin n ↪ ℕ :=
  ⟨val, val_injective⟩

@[simp]
theorem equivSubtype_symm_trans_valEmbedding :
    equivSubtype.symm.toEmbedding.trans valEmbedding = Embedding.subtype (· < n) :=
  rfl

/-- Use the ordering on `Fin n` for checking recursive definitions.

For example, the following definition is not accepted by the termination checker,
unless we declare the `WellFoundedRelation` instance:
```lean
def factorial {n : ℕ} : Fin n → ℕ
  | ⟨0, _⟩ := 1
  | ⟨i + 1, hi⟩ := (i + 1) * factorial ⟨i, i.lt_succ_self.trans hi⟩
```
-/
instance {n : ℕ} : WellFoundedRelation (Fin n) :=
  measure (val : Fin n → ℕ)

/-- Given a positive `n`, `Fin.ofNat' i` is `i % n` as an element of `Fin n`. -/
def ofNat'' [NeZero n] (i : ℕ) : Fin n :=
  ⟨i % n, mod_lt _ n.pos_of_neZero⟩
-- Porting note: `Fin.ofNat'` conflicts with something in core (there the hypothesis is `n > 0`),
-- so for now we make this double-prime `''`. This is also the reason for the dubious translation.

instance {n : ℕ} [NeZero n] : Zero (Fin n) := ⟨ofNat'' 0⟩
instance {n : ℕ} [NeZero n] : One (Fin n) := ⟨ofNat'' 1⟩

/--
The `Fin.val_zero` in `Lean` only applies in `Fin (n+1)`.
This one instead uses a `NeZero n` typeclass hypothesis.
-/
@[simp]
theorem val_zero' (n : ℕ) [NeZero n] : ((0 : Fin n) : ℕ) = 0 :=
  rfl

/--
The `Fin.zero_le` in `Lean` only applies in `Fin (n+1)`.
This one instead uses a `NeZero n` typeclass hypothesis.
-/
@[simp]
protected theorem zero_le' [NeZero n] (a : Fin n) : 0 ≤ a :=
  Nat.zero_le a.val

/--
The `Fin.pos_iff_ne_zero` in `Lean` only applies in `Fin (n+1)`.
This one instead uses a `NeZero n` typeclass hypothesis.
-/
theorem pos_iff_ne_zero' [NeZero n] (a : Fin n) : 0 < a ↔ a ≠ 0 := by
  rw [← val_fin_lt, val_zero', Nat.pos_iff_ne_zero, Ne, Ne, Fin.ext_iff, val_zero']

@[simp] lemma cast_eq_self (a : Fin n) : cast rfl a = a := rfl

theorem rev_involutive : Involutive (rev : Fin n → Fin n) := rev_rev

/-- `Fin.rev` as an `Equiv.Perm`, the antitone involution `Fin n → Fin n` given by
`i ↦ n-(i+1)`. -/
@[simps! apply symm_apply]
def revPerm : Equiv.Perm (Fin n) :=
  Involutive.toPerm rev rev_involutive

theorem rev_injective : Injective (@rev n) :=
  rev_involutive.injective

theorem rev_surjective : Surjective (@rev n) :=
  rev_involutive.surjective

theorem rev_bijective : Bijective (@rev n) :=
  rev_involutive.bijective

@[simp]
theorem revPerm_symm : (@revPerm n).symm = revPerm :=
  rfl

theorem cast_rev (i : Fin n) (h : n = m) :
    cast h i.rev = (i.cast h).rev := by
  subst h; simp

theorem rev_eq_iff {i j : Fin n} : rev i = j ↔ i = rev j := by
  rw [← rev_inj, rev_rev]

theorem rev_ne_iff {i j : Fin n} : rev i ≠ j ↔ i ≠ rev j := rev_eq_iff.not

theorem rev_lt_iff {i j : Fin n} : rev i < j ↔ rev j < i := by
  rw [← rev_lt_rev, rev_rev]

theorem rev_le_iff {i j : Fin n} : rev i ≤ j ↔ rev j ≤ i := by
  rw [← rev_le_rev, rev_rev]

theorem lt_rev_iff {i j : Fin n} : i < rev j ↔ j < rev i := by
  rw [← rev_lt_rev, rev_rev]

theorem le_rev_iff {i j : Fin n} : i ≤ rev j ↔ j ≤ rev i := by
  rw [← rev_le_rev, rev_rev]

-- Porting note: this is now syntactically equal to `val_last`

@[simp] theorem val_rev_zero [NeZero n] : ((rev 0 : Fin n) : ℕ) = n.pred := rfl

theorem last_pos' [NeZero n] : 0 < last n := n.pos_of_neZero

theorem one_lt_last [NeZero n] : 1 < last (n + 1) := by
  rw [lt_iff_val_lt_val, val_one, val_last, Nat.lt_add_left_iff_pos, Nat.pos_iff_ne_zero]
  exact NeZero.ne n

end Order

section Add

/-!
### addition, numerals, and coercion from Nat
-/

@[simp]
theorem val_one' (n : ℕ) [NeZero n] : ((1 : Fin n) : ℕ) = 1 % n :=
  rfl

-- Porting note: Delete this lemma after porting
theorem val_one'' {n : ℕ} : ((1 : Fin (n + 1)) : ℕ) = 1 % (n + 1) :=
  rfl

instance nontrivial {n : ℕ} : Nontrivial (Fin (n + 2)) where
  exists_pair_ne := ⟨0, 1, (ne_iff_vne 0 1).mpr (by simp [val_one, val_zero])⟩

theorem nontrivial_iff_two_le : Nontrivial (Fin n) ↔ 2 ≤ n := by
  rcases n with (_ | _ | n) <;>
  simp [← Nat.one_eq_succ_zero, Fin.nontrivial, not_nontrivial, Nat.succ_le_iff]
-- Porting note: here and in the next lemma, had to use `← Nat.one_eq_succ_zero`.

section Monoid

-- Porting note (#10618): removing `simp`, `simp` can prove it with AddCommMonoid instance
protected theorem add_zero [NeZero n] (k : Fin n) : k + 0 = k := by
  simp only [add_def, val_zero', Nat.add_zero, mod_eq_of_lt (is_lt k)]

-- Porting note (#10618): removing `simp`, `simp` can prove it with AddCommMonoid instance
protected theorem zero_add [NeZero n] (k : Fin n) : 0 + k = k := by
  simp [Fin.ext_iff, add_def, mod_eq_of_lt (is_lt k)]

instance {a : ℕ} [NeZero n] : OfNat (Fin n) a where
  ofNat := Fin.ofNat' a n.pos_of_neZero

instance inhabited (n : ℕ) [NeZero n] : Inhabited (Fin n) :=
  ⟨0⟩

instance inhabitedFinOneAdd (n : ℕ) : Inhabited (Fin (1 + n)) :=
  haveI : NeZero (1 + n) := by rw [Nat.add_comm]; infer_instance
  inferInstance

@[simp]
theorem default_eq_zero (n : ℕ) [NeZero n] : (default : Fin n) = 0 :=
  rfl

section from_ad_hoc

@[simp] lemma ofNat'_zero {h : 0 < n} [NeZero n] : (Fin.ofNat' 0 h : Fin n) = 0 := rfl
@[simp] lemma ofNat'_one {h : 0 < n} [NeZero n] : (Fin.ofNat' 1 h : Fin n) = 1 := rfl

end from_ad_hoc

instance instNatCast [NeZero n] : NatCast (Fin n) where
  natCast n := Fin.ofNat'' n

lemma natCast_def [NeZero n] (a : ℕ) : (a : Fin n) = ⟨a % n, mod_lt _ n.pos_of_neZero⟩ := rfl

end Monoid

theorem val_add_eq_ite {n : ℕ} (a b : Fin n) :
    (↑(a + b) : ℕ) = if n ≤ a + b then a + b - n else a + b := by
  rw [Fin.val_add, Nat.add_mod_eq_ite, Nat.mod_eq_of_lt (show ↑a < n from a.2),
    Nat.mod_eq_of_lt (show ↑b < n from b.2)]
--- Porting note: syntactically the same as the above

section OfNatCoe

@[simp]
theorem ofNat''_eq_cast (n : ℕ) [NeZero n] (a : ℕ) : (Fin.ofNat'' a : Fin n) = a :=
  rfl

@[simp] lemma val_natCast (a n : ℕ) [NeZero n] : (a : Fin n).val = a % n := rfl

@[deprecated (since := "2024-04-17")]
alias val_nat_cast := val_natCast

-- Porting note: is this the right name for things involving `Nat.cast`?
/-- Converting an in-range number to `Fin (n + 1)` produces a result
whose value is the original number.  -/
theorem val_cast_of_lt {n : ℕ} [NeZero n] {a : ℕ} (h : a < n) : (a : Fin n).val = a :=
  Nat.mod_eq_of_lt h

/-- If `n` is non-zero, converting the value of a `Fin n` to `Fin n` results
in the same value.  -/
@[simp] theorem cast_val_eq_self {n : ℕ} [NeZero n] (a : Fin n) : (a.val : Fin n) = a :=
  Fin.ext <| val_cast_of_lt a.isLt

-- Porting note: this is syntactically the same as `val_cast_of_lt`

-- Porting note: this is syntactically the same as `cast_val_of_lt`

@[simp] lemma natCast_self (n : ℕ) [NeZero n] : (n : Fin n) = 0 := by ext; simp

@[deprecated (since := "2024-04-17")]
alias nat_cast_self := natCast_self

@[simp] lemma natCast_eq_zero {a n : ℕ} [NeZero n] : (a : Fin n) = 0 ↔ n ∣ a := by
  simp [Fin.ext_iff, Nat.dvd_iff_mod_eq_zero]

@[deprecated (since := "2024-04-17")]
alias nat_cast_eq_zero := natCast_eq_zero

@[simp]
theorem natCast_eq_last (n) : (n : Fin (n + 1)) = Fin.last n := by ext; simp

@[deprecated (since := "2024-05-04")] alias cast_nat_eq_last := natCast_eq_last

theorem le_val_last (i : Fin (n + 1)) : i ≤ n := by
  rw [Fin.natCast_eq_last]
  exact Fin.le_last i

variable {a b : ℕ}

lemma natCast_le_natCast (han : a ≤ n) (hbn : b ≤ n) : (a : Fin (n + 1)) ≤ b ↔ a ≤ b := by
  rw [← Nat.lt_succ_iff] at han hbn
  simp [le_iff_val_le_val, -val_fin_le, Nat.mod_eq_of_lt, han, hbn]

lemma natCast_lt_natCast (han : a ≤ n) (hbn : b ≤ n) : (a : Fin (n + 1)) < b ↔ a < b := by
  rw [← Nat.lt_succ_iff] at han hbn; simp [lt_iff_val_lt_val, Nat.mod_eq_of_lt, han, hbn]

lemma natCast_mono (hbn : b ≤ n) (hab : a ≤ b) : (a : Fin (n + 1)) ≤ b :=
  (natCast_le_natCast (hab.trans hbn) hbn).2 hab

lemma natCast_strictMono (hbn : b ≤ n) (hab : a < b) : (a : Fin (n + 1)) < b :=
  (natCast_lt_natCast (hab.le.trans hbn) hbn).2 hab

end OfNatCoe

@[simp]
theorem one_eq_zero_iff [NeZero n] : (1 : Fin n) = 0 ↔ n = 1 := by
  obtain _ | _ | n := n <;> simp [Fin.ext_iff]

@[simp]
theorem zero_eq_one_iff [NeZero n] : (0 : Fin n) = 1 ↔ n = 1 := by rw [eq_comm, one_eq_zero_iff]

end Add

section Succ

/-!
### succ and casts into larger Fin types
-/

lemma succ_injective (n : ℕ) : Injective (@Fin.succ n) := fun a b ↦ by simp [Fin.ext_iff]

/-- `Fin.succ` as an `Embedding` -/
def succEmb (n : ℕ) : Fin n ↪ Fin (n + 1) where
  toFun := succ
  inj' := succ_injective _

@[simp]
theorem val_succEmb : ⇑(succEmb n) = Fin.succ := rfl

@[simp]
theorem exists_succ_eq {x : Fin (n + 1)} : (∃ y, Fin.succ y = x) ↔ x ≠ 0 :=
  ⟨fun ⟨_, hy⟩ => hy ▸ succ_ne_zero _, x.cases (fun h => h.irrefl.elim) (fun _ _ => ⟨_, rfl⟩)⟩

theorem exists_succ_eq_of_ne_zero {x : Fin (n + 1)} (h : x ≠ 0) :
    ∃ y, Fin.succ y = x := exists_succ_eq.mpr h

@[simp]
theorem succ_zero_eq_one' [NeZero n] : Fin.succ (0 : Fin n) = 1 := by
  cases n
  · exact (NeZero.ne 0 rfl).elim
  · rfl

theorem one_pos' [NeZero n] : (0 : Fin (n + 1)) < 1 := succ_zero_eq_one' (n := n) ▸ succ_pos _
theorem zero_ne_one' [NeZero n] : (0 : Fin (n + 1)) ≠ 1 := Fin.ne_of_lt one_pos'

/--
The `Fin.succ_one_eq_two` in `Lean` only applies in `Fin (n+2)`.
This one instead uses a `NeZero n` typeclass hypothesis.
-/
@[simp]
theorem succ_one_eq_two' [NeZero n] : Fin.succ (1 : Fin (n + 1)) = 2 := by
  cases n
  · exact (NeZero.ne 0 rfl).elim
  · rfl

-- Version of `succ_one_eq_two` to be used by `dsimp`.
-- Note the `'` swapped around due to a move to std4.

/--
The `Fin.le_zero_iff` in `Lean` only applies in `Fin (n+1)`.
This one instead uses a `NeZero n` typeclass hypothesis.
-/
@[simp]
theorem le_zero_iff' {n : ℕ} [NeZero n] {k : Fin n} : k ≤ 0 ↔ k = 0 :=
  ⟨fun h => Fin.ext <| by rw [Nat.eq_zero_of_le_zero h]; rfl, by rintro rfl; exact Nat.le_refl _⟩

-- Move to Batteries?
@[simp] theorem cast_refl {n : Nat} (h : n = n) :
    Fin.cast h = id := rfl

-- TODO: Move to Batteries
@[simp] lemma castLE_inj {hmn : m ≤ n} {a b : Fin m} : castLE hmn a = castLE hmn b ↔ a = b := by
  simp [Fin.ext_iff]

@[simp] lemma castAdd_inj {a b : Fin m} : castAdd n a = castAdd n b ↔ a = b := by simp [Fin.ext_iff]

attribute [simp] castSucc_inj

lemma castLE_injective (hmn : m ≤ n) : Injective (castLE hmn) :=
  fun _ _ hab ↦ Fin.ext (congr_arg val hab :)

lemma castAdd_injective (m n : ℕ) : Injective (@Fin.castAdd m n) := castLE_injective _

lemma castSucc_injective (n : ℕ) : Injective (@Fin.castSucc n) := castAdd_injective _ _

/-- `Fin.castLE` as an `Embedding`, `castLEEmb h i` embeds `i` into a larger `Fin` type.  -/
@[simps! apply]
def castLEEmb (h : n ≤ m) : Fin n ↪ Fin m where
  toFun := castLE h
  inj' := castLE_injective _

@[simp, norm_cast] lemma coe_castLEEmb {m n} (hmn : m ≤ n) : castLEEmb hmn = castLE hmn := rfl

/- The next proof can be golfed a lot using `Fintype.card`.
It is written this way to define `ENat.card` and `Nat.card` without a `Fintype` dependency
(not done yet). -/
lemma nonempty_embedding_iff : Nonempty (Fin n ↪ Fin m) ↔ n ≤ m := by
  refine ⟨fun h ↦ ?_, fun h ↦ ⟨castLEEmb h⟩⟩
  induction n generalizing m with
  | zero => exact m.zero_le
  | succ n ihn =>
    cases' h with e
    rcases exists_eq_succ_of_ne_zero (pos_iff_nonempty.2 (Nonempty.map e inferInstance)).ne'
      with ⟨m, rfl⟩
    refine Nat.succ_le_succ <| ihn ⟨?_⟩
    refine ⟨fun i ↦ (e.setValue 0 0 i.succ).pred (mt e.setValue_eq_iff.1 i.succ_ne_zero),
      fun i j h ↦ ?_⟩
    simpa only [pred_inj, EmbeddingLike.apply_eq_iff_eq, succ_inj] using h

lemma equiv_iff_eq : Nonempty (Fin m ≃ Fin n) ↔ m = n :=
  ⟨fun ⟨e⟩ ↦ le_antisymm (nonempty_embedding_iff.1 ⟨e⟩) (nonempty_embedding_iff.1 ⟨e.symm⟩),
    fun h ↦ h ▸ ⟨.refl _⟩⟩

@[simp] lemma castLE_castSucc {n m} (i : Fin n) (h : n + 1 ≤ m) :
    i.castSucc.castLE h = i.castLE (Nat.le_of_succ_le h) :=
  rfl

@[simp] lemma castLE_comp_castSucc {n m} (h : n + 1 ≤ m) :
    Fin.castLE h ∘ Fin.castSucc = Fin.castLE (Nat.le_of_succ_le h) :=
  rfl

@[simp] lemma castLE_rfl (n : ℕ) : Fin.castLE (le_refl n) = id :=
  rfl

@[simp]
theorem range_castLE {n k : ℕ} (h : n ≤ k) : Set.range (castLE h) = { i : Fin k | (i : ℕ) < n } :=
  Set.ext fun x => ⟨fun ⟨y, hy⟩ => hy ▸ y.2, fun hx => ⟨⟨x, hx⟩, rfl⟩⟩

@[simp]
theorem coe_of_injective_castLE_symm {n k : ℕ} (h : n ≤ k) (i : Fin k) (hi) :
    ((Equiv.ofInjective _ (castLE_injective h)).symm ⟨i, hi⟩ : ℕ) = i := by
  rw [← coe_castLE h]
  exact congr_arg Fin.val (Equiv.apply_ofInjective_symm _ _)

theorem leftInverse_cast (eq : n = m) : LeftInverse (cast eq.symm) (cast eq) :=
  fun _ => rfl

theorem rightInverse_cast (eq : n = m) : RightInverse (cast eq.symm) (cast eq) :=
  fun _ => rfl

theorem cast_le_cast (eq : n = m) {a b : Fin n} : cast eq a ≤ cast eq b ↔ a ≤ b :=
  Iff.rfl

/-- The 'identity' equivalence between `Fin m` and `Fin n` when `m = n`. -/
@[simps]
def _root_.finCongr (eq : n = m) : Fin n ≃ Fin m where
  toFun := cast eq
  invFun := cast eq.symm
  left_inv := leftInverse_cast eq
  right_inv := rightInverse_cast eq

@[simp] lemma _root_.finCongr_apply_mk (h : m = n) (k : ℕ) (hk : k < m) :
    finCongr h ⟨k, hk⟩ = ⟨k, h ▸ hk⟩ := rfl

@[simp]
lemma _root_.finCongr_refl (h : n = n := rfl) : finCongr h = Equiv.refl (Fin n) := by ext; simp

@[simp] lemma _root_.finCongr_symm (h : m = n) : (finCongr h).symm = finCongr h.symm := rfl

@[simp] lemma _root_.finCongr_apply_coe (h : m = n) (k : Fin m) : (finCongr h k : ℕ) = k := rfl

lemma _root_.finCongr_symm_apply_coe (h : m = n) (k : Fin n) : ((finCongr h).symm k : ℕ) = k := rfl

/-- While in many cases `finCongr` is better than `Equiv.cast`/`cast`, sometimes we want to apply
a generic theorem about `cast`. -/
lemma _root_.finCongr_eq_equivCast (h : n = m) : finCongr h = .cast (h ▸ rfl) := by subst h; simp

@[simp]
theorem cast_zero {n' : ℕ} [NeZero n] {h : n = n'} : cast h (0 : Fin n) =
    by { haveI : NeZero n' := by {rw [← h]; infer_instance}; exact 0} := rfl

/-- While in many cases `Fin.cast` is better than `Equiv.cast`/`cast`, sometimes we want to apply
a generic theorem about `cast`. -/
theorem cast_eq_cast (h : n = m) : (cast h : Fin n → Fin m) = _root_.cast (h ▸ rfl) := by
  subst h
  ext
  rfl

/-- `Fin.castAdd` as an `Embedding`, `castAddEmb m i` embeds `i : Fin n` in `Fin (n+m)`.
See also `Fin.natAddEmb` and `Fin.addNatEmb`. -/
@[simps! apply]
def castAddEmb (m) : Fin n ↪ Fin (n + m) := castLEEmb (le_add_right n m)

/-- `Fin.castSucc` as an `Embedding`, `castSuccEmb i` embeds `i : Fin n` in `Fin (n+1)`. -/
@[simps! apply]
def castSuccEmb : Fin n ↪ Fin (n + 1) := castAddEmb _

@[simp, norm_cast] lemma coe_castSuccEmb : (castSuccEmb : Fin n → Fin (n + 1)) = Fin.castSucc := rfl

@[simp]
theorem castSucc_le_castSucc_iff {a b : Fin n} : castSucc a ≤ castSucc b ↔ a ≤ b := Iff.rfl
@[simp]
theorem succ_le_castSucc_iff {a b : Fin n} : succ a ≤ castSucc b ↔ a < b := by
  rw [le_castSucc_iff, succ_lt_succ_iff]
@[simp]
theorem castSucc_lt_succ_iff {a b : Fin n} : castSucc a < succ b ↔ a ≤ b := by
  rw [castSucc_lt_iff_succ_le, succ_le_succ_iff]

theorem le_of_castSucc_lt_of_succ_lt {a b : Fin (n + 1)} {i : Fin n}
    (hl : castSucc i < a) (hu : b < succ i) : b < a := by
  simp [Fin.lt_def, -val_fin_lt] at *; omega

theorem castSucc_lt_or_lt_succ (p : Fin (n + 1)) (i : Fin n) : castSucc i < p ∨ p < i.succ := by
  simp [Fin.lt_def, -val_fin_lt]; omega

@[deprecated (since := "2024-05-30")] alias succAbove_lt_gt := castSucc_lt_or_lt_succ

theorem succ_le_or_le_castSucc (p : Fin (n + 1)) (i : Fin n) : succ i ≤ p ∨ p ≤ i.castSucc := by
  rw [le_castSucc_iff, ← castSucc_lt_iff_succ_le]
  exact p.castSucc_lt_or_lt_succ i

theorem exists_castSucc_eq_of_ne_last {x : Fin (n + 1)} (h : x ≠ (last _)) :
    ∃ y, Fin.castSucc y = x := exists_castSucc_eq.mpr h

theorem forall_fin_succ' {P : Fin (n + 1) → Prop} :
    (∀ i, P i) ↔ (∀ i : Fin n, P i.castSucc) ∧ P (.last _) :=
  ⟨fun H => ⟨fun _ => H _, H _⟩, fun ⟨H0, H1⟩ i => Fin.lastCases H1 H0 i⟩

-- to match `Fin.eq_zero_or_eq_succ`
theorem eq_castSucc_or_eq_last {n : Nat} (i : Fin (n + 1)) :
    (∃ j : Fin n, i = j.castSucc) ∨ i = last n := i.lastCases (Or.inr rfl) (Or.inl ⟨·, rfl⟩)

theorem exists_fin_succ' {P : Fin (n + 1) → Prop} :
    (∃ i, P i) ↔ (∃ i : Fin n, P i.castSucc) ∨ P (.last _) :=
  ⟨fun ⟨i, h⟩ => Fin.lastCases Or.inr (fun i hi => Or.inl ⟨i, hi⟩) i h,
   fun h => h.elim (fun ⟨i, hi⟩ => ⟨i.castSucc, hi⟩) (fun h => ⟨.last _, h⟩)⟩

/--
The `Fin.castSucc_zero` in `Lean` only applies in `Fin (n+1)`.
This one instead uses a `NeZero n` typeclass hypothesis.
-/
@[simp]
theorem castSucc_zero' [NeZero n] : castSucc (0 : Fin n) = 0 := rfl

/-- `castSucc i` is positive when `i` is positive.

The `Fin.castSucc_pos` in `Lean` only applies in `Fin (n+1)`.
This one instead uses a `NeZero n` typeclass hypothesis. -/
theorem castSucc_pos' [NeZero n] {i : Fin n} (h : 0 < i) : 0 < castSucc i := by
  simpa [lt_iff_val_lt_val] using h

/--
The `Fin.castSucc_eq_zero_iff` in `Lean` only applies in `Fin (n+1)`.
This one instead uses a `NeZero n` typeclass hypothesis.
-/
@[simp]
theorem castSucc_eq_zero_iff' [NeZero n] (a : Fin n) : castSucc a = 0 ↔ a = 0 :=
  Fin.ext_iff.trans <| (Fin.ext_iff.trans <| by simp).symm

/--
The `Fin.castSucc_ne_zero_iff` in `Lean` only applies in `Fin (n+1)`.
This one instead uses a `NeZero n` typeclass hypothesis.
-/
theorem castSucc_ne_zero_iff' [NeZero n] (a : Fin n) : castSucc a ≠ 0 ↔ a ≠ 0 :=
  not_iff_not.mpr <| castSucc_eq_zero_iff' a

theorem castSucc_ne_zero_of_lt {p i : Fin n} (h : p < i) : castSucc i ≠ 0 := by
  cases n
  · exact i.elim0
  · rw [castSucc_ne_zero_iff', Ne, Fin.ext_iff]
    exact ((zero_le _).trans_lt h).ne'

theorem succ_ne_last_iff (a : Fin (n + 1)) : succ a ≠ last (n + 1) ↔ a ≠ last n :=
  not_iff_not.mpr <| succ_eq_last_succ a

theorem succ_ne_last_of_lt {p i : Fin n} (h : i < p) : succ i ≠ last n := by
  cases n
  · exact i.elim0
  · rw [succ_ne_last_iff, Ne, Fin.ext_iff]
    exact ((le_last _).trans_lt' h).ne

@[norm_cast, simp]
theorem coe_eq_castSucc {a : Fin n} : (a : Fin (n + 1)) = castSucc a := by
  ext
  exact val_cast_of_lt (Nat.lt.step a.is_lt)

theorem coe_succ_lt_iff_lt {n : ℕ} {j k : Fin n} : (j : Fin <| n + 1) < k ↔ j < k := by
  simp only [coe_eq_castSucc, castSucc_lt_castSucc_iff]

@[simp]
theorem range_castSucc {n : ℕ} : Set.range (castSucc : Fin n → Fin n.succ) =
    ({ i | (i : ℕ) < n } : Set (Fin n.succ)) := range_castLE (by omega)

@[simp]
theorem coe_of_injective_castSucc_symm {n : ℕ} (i : Fin n.succ) (hi) :
    ((Equiv.ofInjective castSucc (castSucc_injective _)).symm ⟨i, hi⟩ : ℕ) = i := by
  rw [← coe_castSucc]
  exact congr_arg val (Equiv.apply_ofInjective_symm _ _)

/-- `Fin.addNat` as an `Embedding`, `addNatEmb m i` adds `m` to `i`, generalizes `Fin.succ`. -/
@[simps! apply]
def addNatEmb (m) : Fin n ↪ Fin (n + m) where
  toFun := (addNat · m)
  inj' a b := by simp [Fin.ext_iff]

/-- `Fin.natAdd` as an `Embedding`, `natAddEmb n i` adds `n` to `i` "on the left". -/
@[simps! apply]
def natAddEmb (n) {m} : Fin m ↪ Fin (n + m) where
  toFun := natAdd n
  inj' a b := by simp [Fin.ext_iff]

end Succ

section Pred

/-!
### pred
-/



theorem pred_one' [NeZero n] (h := (zero_ne_one' (n := n)).symm) :
    Fin.pred (1 : Fin (n + 1)) h = 0 := by
  simp_rw [Fin.ext_iff, coe_pred, val_one', val_zero', Nat.sub_eq_zero_iff_le, Nat.mod_le]

theorem pred_last (h := Fin.ext_iff.not.2 last_pos'.ne') :
    pred (last (n + 1)) h = last n := by simp_rw [← succ_last, pred_succ]

theorem pred_lt_iff {j : Fin n} {i : Fin (n + 1)} (hi : i ≠ 0) : pred i hi < j ↔ i < succ j := by
  rw [← succ_lt_succ_iff, succ_pred]
theorem lt_pred_iff {j : Fin n} {i : Fin (n + 1)} (hi : i ≠ 0) : j < pred i hi ↔ succ j < i := by
  rw [← succ_lt_succ_iff, succ_pred]
theorem pred_le_iff {j : Fin n} {i : Fin (n + 1)} (hi : i ≠ 0) : pred i hi ≤ j ↔ i ≤ succ j := by
  rw [← succ_le_succ_iff, succ_pred]
theorem le_pred_iff {j : Fin n} {i : Fin (n + 1)} (hi : i ≠ 0) : j ≤ pred i hi ↔ succ j ≤ i := by
  rw [← succ_le_succ_iff, succ_pred]

theorem castSucc_pred_eq_pred_castSucc {a : Fin (n + 1)} (ha : a ≠ 0)
    (ha' := a.castSucc_ne_zero_iff.mpr ha) :
    (a.pred ha).castSucc = (castSucc a).pred ha' := rfl

theorem castSucc_pred_add_one_eq {a : Fin (n + 1)} (ha : a ≠ 0) :
    (a.pred ha).castSucc + 1 = a := by
  cases' a using cases with a
  · exact (ha rfl).elim
  · rw [pred_succ, coeSucc_eq_succ]

theorem le_pred_castSucc_iff {a b : Fin (n + 1)} (ha : castSucc a ≠ 0) :
    b ≤ (castSucc a).pred ha ↔ b < a := by
  rw [le_pred_iff, succ_le_castSucc_iff]

theorem pred_castSucc_lt_iff {a b : Fin (n + 1)} (ha : castSucc a ≠ 0) :
    (castSucc a).pred ha < b ↔ a ≤ b := by
  rw [pred_lt_iff, castSucc_lt_succ_iff]

theorem pred_castSucc_lt {a : Fin (n + 1)} (ha : castSucc a ≠ 0) :
    (castSucc a).pred ha < a := by rw [pred_castSucc_lt_iff, le_def]

theorem le_castSucc_pred_iff {a b : Fin (n + 1)} (ha : a ≠ 0) :
    b ≤ castSucc (a.pred ha) ↔ b < a := by
  rw [castSucc_pred_eq_pred_castSucc, le_pred_castSucc_iff]

theorem castSucc_pred_lt_iff {a b : Fin (n + 1)} (ha : a ≠ 0) :
    castSucc (a.pred ha) < b ↔ a ≤ b := by
  rw [castSucc_pred_eq_pred_castSucc, pred_castSucc_lt_iff]

theorem castSucc_pred_lt {a : Fin (n + 1)} (ha : a ≠ 0) :
    castSucc (a.pred ha) < a := by rw [castSucc_pred_lt_iff, le_def]

end Pred

section CastPred

/-- `castPred i` sends `i : Fin (n + 1)` to `Fin n` as long as i ≠ last n. -/
@[inline] def castPred (i : Fin (n + 1)) (h : i ≠ last n) : Fin n := castLT i (val_lt_last h)

@[simp]
lemma castLT_eq_castPred (i : Fin (n + 1)) (h : i < last _) (h' := Fin.ext_iff.not.2 h.ne) :
    castLT i h = castPred i h' := rfl

@[simp]
lemma coe_castPred (i : Fin (n + 1)) (h : i ≠ last _) : (castPred i h : ℕ) = i := rfl

@[simp]
theorem castPred_castSucc {i : Fin n} (h' := Fin.ext_iff.not.2 (castSucc_lt_last i).ne) :
    castPred (castSucc i) h' = i := rfl

@[simp]
theorem castSucc_castPred (i : Fin (n + 1)) (h : i ≠ last n) :
    castSucc (i.castPred h) = i := by
  rcases exists_castSucc_eq.mpr h with ⟨y, rfl⟩
  rw [castPred_castSucc]

theorem castPred_eq_iff_eq_castSucc (i : Fin (n + 1)) (hi : i ≠ last _) (j : Fin n) :
    castPred i hi = j ↔ i = castSucc j :=
  ⟨fun h => by rw [← h, castSucc_castPred], fun h => by simp_rw [h, castPred_castSucc]⟩

@[simp]
theorem castPred_mk (i : ℕ) (h₁ : i < n) (h₂ := h₁.trans (Nat.lt_succ_self _))
    (h₃ : ⟨i, h₂⟩ ≠ last _ := (ne_iff_vne _ _).mpr (val_last _ ▸ h₁.ne)) :
  castPred ⟨i, h₂⟩ h₃ = ⟨i, h₁⟩ := rfl

theorem castPred_le_castPred_iff {i j : Fin (n + 1)} {hi : i ≠ last n} {hj : j ≠ last n} :
    castPred i hi ≤ castPred j hj ↔ i ≤ j := Iff.rfl

theorem castPred_lt_castPred_iff {i j : Fin (n + 1)} {hi : i ≠ last n} {hj : j ≠ last n} :
    castPred i hi < castPred j hj ↔ i < j := Iff.rfl

theorem castPred_lt_iff {j : Fin n} {i : Fin (n + 1)} (hi : i ≠ last n) :
    castPred i hi < j ↔ i < castSucc j := by
  rw [← castSucc_lt_castSucc_iff, castSucc_castPred]

theorem lt_castPred_iff {j : Fin n} {i : Fin (n + 1)} (hi : i ≠ last n) :
    j < castPred i hi ↔ castSucc j < i := by
  rw [← castSucc_lt_castSucc_iff, castSucc_castPred]

theorem castPred_le_iff {j : Fin n} {i : Fin (n + 1)} (hi : i ≠ last n) :
    castPred i hi ≤ j ↔ i ≤ castSucc j := by
  rw [← castSucc_le_castSucc_iff, castSucc_castPred]

theorem le_castPred_iff {j : Fin n} {i : Fin (n + 1)} (hi : i ≠ last n) :
    j ≤ castPred i hi ↔ castSucc j ≤ i := by
  rw [← castSucc_le_castSucc_iff, castSucc_castPred]

theorem castPred_inj {i j : Fin (n + 1)} {hi : i ≠ last n} {hj : j ≠ last n} :
    castPred i hi = castPred j hj ↔ i = j := by
  simp_rw [Fin.ext_iff, le_antisymm_iff, ← le_def, castPred_le_castPred_iff]

theorem castPred_zero' [NeZero n] (h := Fin.ext_iff.not.2 last_pos'.ne) :
    castPred (0 : Fin (n + 1)) h = 0 := rfl

theorem castPred_zero (h := Fin.ext_iff.not.2 last_pos.ne)  :
    castPred (0 : Fin (n + 2)) h = 0 := rfl

@[simp]
theorem castPred_one [NeZero n] (h := Fin.ext_iff.not.2 one_lt_last.ne) :
    castPred (1 : Fin (n + 2)) h = 1 := by
  cases n
  · exact subsingleton_one.elim _ 1
  · rfl

theorem rev_pred {i : Fin (n + 1)} (h : i ≠ 0) (h' := rev_ne_iff.mpr ((rev_last _).symm ▸ h)) :
    rev (pred i h) = castPred (rev i) h' := by
  rw [← castSucc_inj, castSucc_castPred, ← rev_succ, succ_pred]

theorem rev_castPred {i : Fin (n + 1)}
    (h : i ≠ last n) (h' := rev_ne_iff.mpr ((rev_zero _).symm ▸ h)) :
    rev (castPred i h) = pred (rev i) h' := by
  rw [← succ_inj, succ_pred, ← rev_castSucc, castSucc_castPred]

theorem succ_castPred_eq_castPred_succ {a : Fin (n + 1)} (ha : a ≠ last n)
    (ha' := a.succ_ne_last_iff.mpr ha) :
    (a.castPred ha).succ = (succ a).castPred ha' := rfl

theorem succ_castPred_eq_add_one {a : Fin (n + 1)} (ha : a ≠ last n) :
    (a.castPred ha).succ = a + 1 := by
  cases' a using lastCases with a
  · exact (ha rfl).elim
  · rw [castPred_castSucc, coeSucc_eq_succ]

theorem castpred_succ_le_iff {a b : Fin (n + 1)} (ha : succ a ≠ last (n + 1)) :
    (succ a).castPred ha ≤ b ↔ a < b := by
  rw [castPred_le_iff, succ_le_castSucc_iff]

theorem lt_castPred_succ_iff {a b : Fin (n + 1)} (ha : succ a ≠ last (n + 1)) :
    b < (succ a).castPred ha ↔ b ≤ a := by
  rw [lt_castPred_iff, castSucc_lt_succ_iff]

theorem lt_castPred_succ {a : Fin (n + 1)} (ha : succ a ≠ last (n + 1)) :
    a < (succ a).castPred ha := by rw [lt_castPred_succ_iff, le_def]

theorem succ_castPred_le_iff {a b : Fin (n + 1)} (ha : a ≠ last n) :
    succ (a.castPred ha) ≤ b ↔ a < b := by
  rw [succ_castPred_eq_castPred_succ ha, castpred_succ_le_iff]

theorem lt_succ_castPred_iff {a b : Fin (n + 1)} (ha : a ≠ last n) :
    b < succ (a.castPred ha) ↔ b ≤ a := by
  rw [succ_castPred_eq_castPred_succ ha, lt_castPred_succ_iff]

theorem lt_succ_castPred {a : Fin (n + 1)} (ha : a ≠ last n) :
    a < succ (a.castPred ha) := by rw [lt_succ_castPred_iff, le_def]

theorem castPred_le_pred_iff {a b : Fin (n + 1)} (ha : a ≠ last n) (hb : b ≠ 0) :
    castPred a ha ≤ pred b hb ↔ a < b := by
  rw [le_pred_iff, succ_castPred_le_iff]

theorem pred_lt_castPred_iff {a b : Fin (n + 1)} (ha : a ≠ 0) (hb : b ≠ last n) :
    pred a ha < castPred b hb ↔ a ≤ b := by
  rw [lt_castPred_iff, castSucc_pred_lt_iff ha]

theorem pred_lt_castPred {a : Fin (n + 1)} (h₁ : a ≠ 0) (h₂ : a ≠ last n) :
    pred a h₁ < castPred a h₂ := by
  rw [pred_lt_castPred_iff, le_def]

end CastPred

section SuccAbove
variable {p : Fin (n + 1)} {i j : Fin n}

/-- `succAbove p i` embeds `Fin n` into `Fin (n + 1)` with a hole around `p`. -/
def succAbove (p : Fin (n + 1)) (i : Fin n) : Fin (n + 1) :=
  if castSucc i < p then i.castSucc else i.succ

/-- Embedding `i : Fin n` into `Fin (n + 1)` with a hole around `p : Fin (n + 1)`
embeds `i` by `castSucc` when the resulting `i.castSucc < p`. -/
lemma succAbove_of_castSucc_lt (p : Fin (n + 1)) (i : Fin n) (h : castSucc i < p) :
    p.succAbove i = castSucc i := if_pos h

lemma succAbove_of_succ_le (p : Fin (n + 1)) (i : Fin n) (h : succ i ≤ p) :
    p.succAbove i = castSucc i :=
  succAbove_of_castSucc_lt _ _ (castSucc_lt_iff_succ_le.mpr h)

/-- Embedding `i : Fin n` into `Fin (n + 1)` with a hole around `p : Fin (n + 1)`
embeds `i` by `succ` when the resulting `p < i.succ`. -/
lemma succAbove_of_le_castSucc (p : Fin (n + 1)) (i : Fin n) (h : p ≤ castSucc i) :
    p.succAbove i = i.succ := if_neg (Fin.not_lt.2 h)

lemma succAbove_of_lt_succ (p : Fin (n + 1)) (i : Fin n) (h : p < succ i) :
    p.succAbove i = succ i := succAbove_of_le_castSucc _ _ (le_castSucc_iff.mpr h)

lemma succAbove_succ_of_lt (p i : Fin n) (h : p < i) : succAbove p.succ i = i.succ :=
  succAbove_of_lt_succ _ _ (succ_lt_succ_iff.mpr h)

lemma succAbove_succ_of_le (p i : Fin n) (h : i ≤ p) : succAbove p.succ i = i.castSucc :=
  succAbove_of_succ_le _ _ (succ_le_succ_iff.mpr h)

@[simp] lemma succAbove_succ_self (j : Fin n) : j.succ.succAbove j = j.castSucc :=
  succAbove_succ_of_le _ _ Fin.le_rfl

lemma succAbove_castSucc_of_lt (p i : Fin n) (h : i < p) : succAbove p.castSucc i = i.castSucc :=
  succAbove_of_castSucc_lt _ _ (castSucc_lt_castSucc_iff.2 h)

lemma succAbove_castSucc_of_le (p i : Fin n) (h : p ≤ i) : succAbove p.castSucc i = i.succ :=
  succAbove_of_le_castSucc _ _ (castSucc_le_castSucc_iff.2 h)

@[simp] lemma succAbove_castSucc_self (j : Fin n) : succAbove j.castSucc j = j.succ :=
  succAbove_castSucc_of_le _ _ Fin.le_rfl

lemma succAbove_pred_of_lt (p i : Fin (n + 1)) (h : p < i)
    (hi := Fin.ne_of_gt $ Fin.lt_of_le_of_lt p.zero_le h) : succAbove p (i.pred hi) = i := by
  rw [succAbove_of_lt_succ _ _ (succ_pred _ _ ▸ h), succ_pred]

lemma succAbove_pred_of_le (p i : Fin (n + 1)) (h : i ≤ p) (hi : i ≠ 0) :
    succAbove p (i.pred hi) = (i.pred hi).castSucc := succAbove_of_succ_le _ _ (succ_pred _ _ ▸ h)

@[simp] lemma succAbove_pred_self (p : Fin (n + 1)) (h : p ≠ 0) :
    succAbove p (p.pred h) = (p.pred h).castSucc := succAbove_pred_of_le _ _ Fin.le_rfl h

lemma succAbove_castPred_of_lt (p i : Fin (n + 1)) (h : i < p)
    (hi := Fin.ne_of_lt $ Nat.lt_of_lt_of_le h p.le_last) : succAbove p (i.castPred hi) = i := by
  rw [succAbove_of_castSucc_lt _ _ (castSucc_castPred _ _ ▸ h), castSucc_castPred]

lemma succAbove_castPred_of_le (p i : Fin (n + 1)) (h : p ≤ i) (hi : i ≠ last n) :
    succAbove p (i.castPred hi) = (i.castPred hi).succ :=
  succAbove_of_le_castSucc _ _ (castSucc_castPred _ _ ▸ h)

lemma succAbove_castPred_self (p : Fin (n + 1)) (h : p ≠ last n) :
    succAbove p (p.castPred h) = (p.castPred h).succ := succAbove_castPred_of_le _ _ Fin.le_rfl h

lemma succAbove_rev_left (p : Fin (n + 1)) (i : Fin n) :
    p.rev.succAbove i = (p.succAbove i.rev).rev := by
  obtain h | h := (rev p).succ_le_or_le_castSucc i
  · rw [succAbove_of_succ_le _ _ h,
      succAbove_of_le_castSucc _ _ (rev_succ _ ▸ (le_rev_iff.mpr h)), rev_succ, rev_rev]
  · rw [succAbove_of_le_castSucc _ _ h,
      succAbove_of_succ_le _ _ (rev_castSucc _ ▸ (rev_le_iff.mpr h)), rev_castSucc, rev_rev]

lemma succAbove_rev_right (p : Fin (n + 1)) (i : Fin n) :
    p.succAbove i.rev = (p.rev.succAbove i).rev := by rw [succAbove_rev_left, rev_rev]

/-- Embedding `i : Fin n` into `Fin (n + 1)` with a hole around `p : Fin (n + 1)`
never results in `p` itself -/
lemma succAbove_ne (p : Fin (n + 1)) (i : Fin n) : p.succAbove i ≠ p := by
  rcases p.castSucc_lt_or_lt_succ i with (h | h)
  · rw [succAbove_of_castSucc_lt _ _ h]
    exact Fin.ne_of_lt h
  · rw [succAbove_of_lt_succ _ _ h]
    exact Fin.ne_of_gt h

lemma ne_succAbove (p : Fin (n + 1)) (i : Fin n) : p ≠ p.succAbove i := (succAbove_ne _ _).symm

/-- Given a fixed pivot `p : Fin (n + 1)`, `p.succAbove` is injective. -/
lemma succAbove_right_injective : Injective p.succAbove := by
  rintro i j hij
  unfold succAbove at hij
  split_ifs at hij with hi hj hj
  · exact castSucc_injective _ hij
  · rw [hij] at hi
    cases hj $ Nat.lt_trans j.castSucc_lt_succ hi
  · rw [← hij] at hj
    cases hi $ Nat.lt_trans i.castSucc_lt_succ hj
  · exact succ_injective _ hij

/-- Given a fixed pivot `p : Fin (n + 1)`, `p.succAbove` is injective. -/
lemma succAbove_right_inj : p.succAbove i = p.succAbove j ↔ i = j :=
  succAbove_right_injective.eq_iff

/--  `Fin.succAbove p` as an `Embedding`. -/
@[simps!]
def succAboveEmb (p : Fin (n + 1)) : Fin n ↪ Fin (n + 1) := ⟨p.succAbove, succAbove_right_injective⟩

@[simp, norm_cast] lemma coe_succAboveEmb (p : Fin (n + 1)) : p.succAboveEmb = p.succAbove := rfl

@[simp]
lemma succAbove_ne_zero_zero [NeZero n] {a : Fin (n + 1)} (ha : a ≠ 0) : a.succAbove 0 = 0 := by
  rw [Fin.succAbove_of_castSucc_lt]
  · exact castSucc_zero'
  · exact Fin.pos_iff_ne_zero.2 ha

lemma succAbove_eq_zero_iff [NeZero n] {a : Fin (n + 1)} {b : Fin n} (ha : a ≠ 0) :
    a.succAbove b = 0 ↔ b = 0 := by
  rw [← succAbove_ne_zero_zero ha, succAbove_right_inj]

lemma succAbove_ne_zero [NeZero n] {a : Fin (n + 1)} {b : Fin n} (ha : a ≠ 0) (hb : b ≠ 0) :
    a.succAbove b ≠ 0 := mt (succAbove_eq_zero_iff ha).mp hb

/-- Embedding `Fin n` into `Fin (n + 1)` with a hole around zero embeds by `succ`. -/
@[simp] lemma succAbove_zero : succAbove (0 : Fin (n + 1)) = Fin.succ := rfl

lemma succAbove_zero_apply (i : Fin n) : succAbove 0 i = succ i := by rw [succAbove_zero]

@[simp] lemma succAbove_ne_last_last {a : Fin (n + 2)} (h : a ≠ last (n + 1)) :
    a.succAbove (last n) = last (n + 1) := by
  rw [succAbove_of_lt_succ _ _ (succ_last _ ▸ lt_last_iff_ne_last.2 h), succ_last]

lemma succAbove_eq_last_iff {a : Fin (n + 2)} {b : Fin (n + 1)} (ha : a ≠ last _) :
    a.succAbove b = last _ ↔ b = last _ := by
  simp [← succAbove_ne_last_last ha, succAbove_right_inj]

lemma succAbove_ne_last {a : Fin (n + 2)} {b : Fin (n + 1)} (ha : a ≠ last _) (hb : b ≠ last _) :
    a.succAbove b ≠ last _ := mt (succAbove_eq_last_iff ha).mp hb

/-- Embedding `Fin n` into `Fin (n + 1)` with a hole around `last n` embeds by `castSucc`. -/
@[simp] lemma succAbove_last : succAbove (last n) = castSucc := by
  ext; simp only [succAbove_of_castSucc_lt, castSucc_lt_last]

lemma succAbove_last_apply (i : Fin n) : succAbove (last n) i = castSucc i := by rw [succAbove_last]

@[deprecated (since := "2024-05-30")]
lemma succAbove_lt_ge (p : Fin (n + 1)) (i : Fin n) :
    castSucc i < p ∨ p ≤ castSucc i := Nat.lt_or_ge (castSucc i) p

/-- Embedding `i : Fin n` into `Fin (n + 1)` using a pivot `p` that is greater
results in a value that is less than `p`. -/
lemma succAbove_lt_iff_castSucc_lt (p : Fin (n + 1)) (i : Fin n) :
    p.succAbove i < p ↔ castSucc i < p := by
  cases' castSucc_lt_or_lt_succ p i with H H
  · rwa [iff_true_right H, succAbove_of_castSucc_lt _ _ H]
  · rw [castSucc_lt_iff_succ_le, iff_false_right (Fin.not_le.2 H), succAbove_of_lt_succ _ _ H]
    exact Fin.not_lt.2 $ Fin.le_of_lt H

lemma succAbove_lt_iff_succ_le (p : Fin (n + 1)) (i : Fin n) :
    p.succAbove i < p ↔ succ i ≤ p := by
  rw [succAbove_lt_iff_castSucc_lt, castSucc_lt_iff_succ_le]

/-- Embedding `i : Fin n` into `Fin (n + 1)` using a pivot `p` that is lesser
results in a value that is greater than `p`. -/
lemma lt_succAbove_iff_le_castSucc (p : Fin (n + 1)) (i : Fin n) :
    p < p.succAbove i ↔ p ≤ castSucc i := by
  cases' castSucc_lt_or_lt_succ p i with H H
  · rw [iff_false_right (Fin.not_le.2 H), succAbove_of_castSucc_lt _ _ H]
    exact Fin.not_lt.2 $ Fin.le_of_lt H
  · rwa [succAbove_of_lt_succ _ _ H, iff_true_left H, le_castSucc_iff]

lemma lt_succAbove_iff_lt_castSucc (p : Fin (n + 1)) (i : Fin n) :
    p < p.succAbove i ↔ p < succ i := by rw [lt_succAbove_iff_le_castSucc, le_castSucc_iff]

/-- Embedding a positive `Fin n` results in a positive `Fin (n + 1)` -/
lemma succAbove_pos [NeZero n] (p : Fin (n + 1)) (i : Fin n) (h : 0 < i) : 0 < p.succAbove i := by
  by_cases H : castSucc i < p
  · simpa [succAbove_of_castSucc_lt _ _ H] using castSucc_pos' h
  · simp [succAbove_of_le_castSucc _ _ (Fin.not_lt.1 H)]

lemma castPred_succAbove (x : Fin n) (y : Fin (n + 1)) (h : castSucc x < y)
    (h' := Fin.ne_last_of_lt $ (succAbove_lt_iff_castSucc_lt ..).2 h) :
    (y.succAbove x).castPred h' = x := by
  rw [castPred_eq_iff_eq_castSucc, succAbove_of_castSucc_lt _ _ h]

lemma pred_succAbove (x : Fin n) (y : Fin (n + 1)) (h : y ≤ castSucc x)
    (h' := Fin.ne_zero_of_lt $ (lt_succAbove_iff_le_castSucc ..).2 h) :
    (y.succAbove x).pred h' = x := by simp only [succAbove_of_le_castSucc _ _ h, pred_succ]

lemma exists_succAbove_eq {x y : Fin (n + 1)} (h : x ≠ y) : ∃ z, y.succAbove z = x := by
  obtain hxy | hyx := Fin.lt_or_lt_of_ne h
  exacts [⟨_, succAbove_castPred_of_lt _ _ hxy⟩, ⟨_, succAbove_pred_of_lt _ _ hyx⟩]

@[simp] lemma exists_succAbove_eq_iff {x y : Fin (n + 1)} : (∃ z, x.succAbove z = y) ↔ y ≠ x :=
  ⟨by rintro ⟨y, rfl⟩; exact succAbove_ne _ _, exists_succAbove_eq⟩

/-- The range of `p.succAbove` is everything except `p`. -/
@[simp] lemma range_succAbove (p : Fin (n + 1)) : Set.range p.succAbove = {p}ᶜ :=
  Set.ext fun _ => exists_succAbove_eq_iff

@[simp] lemma range_succ (n : ℕ) : Set.range (Fin.succ : Fin n → Fin (n + 1)) = {0}ᶜ := by
  rw [← succAbove_zero]; exact range_succAbove (0 : Fin (n + 1))

/-- `succAbove` is injective at the pivot -/
lemma succAbove_left_injective : Injective (@succAbove n) := fun _ _ h => by
  simpa [range_succAbove] using congr_arg (fun f : Fin n → Fin (n + 1) => (Set.range f)ᶜ) h

/-- `succAbove` is injective at the pivot -/
@[simp] lemma succAbove_left_inj {x y : Fin (n + 1)} : x.succAbove = y.succAbove ↔ x = y :=
  succAbove_left_injective.eq_iff

@[simp] lemma zero_succAbove {n : ℕ} (i : Fin n) : (0 : Fin (n + 1)).succAbove i = i.succ := rfl

@[simp] lemma succ_succAbove_zero {n : ℕ} [NeZero n] (i : Fin n) : succAbove i.succ 0 = 0 :=
  succAbove_of_castSucc_lt i.succ 0 (by simp only [castSucc_zero', succ_pos])

/-- `succ` commutes with `succAbove`. -/
@[simp] lemma succ_succAbove_succ {n : ℕ} (i : Fin (n + 1)) (j : Fin n) :
    i.succ.succAbove j.succ = (i.succAbove j).succ := by
  obtain h | h := i.lt_or_le (succ j)
  · rw [succAbove_of_lt_succ _ _ h, succAbove_succ_of_lt _ _ h]
  · rwa [succAbove_of_castSucc_lt _ _ h, succAbove_succ_of_le, succ_castSucc]

/-- `castSucc` commutes with `succAbove`. -/
@[simp]
lemma castSucc_succAbove_castSucc {n : ℕ} {i : Fin (n + 1)} {j : Fin n} :
    i.castSucc.succAbove j.castSucc = (i.succAbove j).castSucc := by
  rcases i.le_or_lt (castSucc j) with (h | h)
  · rw [succAbove_of_le_castSucc _ _ h, succAbove_castSucc_of_le _ _ h, succ_castSucc]
  · rw [succAbove_of_castSucc_lt _ _ h, succAbove_castSucc_of_lt _ _ h]

/-- `pred` commutes with `succAbove`. -/
lemma pred_succAbove_pred {a : Fin (n + 2)} {b : Fin (n + 1)} (ha : a ≠ 0) (hb : b ≠ 0)
    (hk := succAbove_ne_zero ha hb) :
    (a.pred ha).succAbove (b.pred hb) = (a.succAbove b).pred hk := by
  simp_rw [← succ_inj (b := pred (succAbove a b) hk), ← succ_succAbove_succ, succ_pred]

/-- `castPred` commutes with `succAbove`. -/
lemma castPred_succAbove_castPred {a : Fin (n + 2)} {b : Fin (n + 1)} (ha : a ≠ last (n + 1))
    (hb : b ≠ last n) (hk := succAbove_ne_last ha hb) :
    (a.castPred ha).succAbove (b.castPred hb) = (a.succAbove b).castPred hk := by
  simp_rw [← castSucc_inj (b := (a.succAbove b).castPred hk), ← castSucc_succAbove_castSucc,
    castSucc_castPred]

/-- `rev` commutes with `succAbove`. -/
lemma rev_succAbove (p : Fin (n + 1)) (i : Fin n) :
    rev (succAbove p i) = succAbove (rev p) (rev i) := by
  rw [succAbove_rev_left, rev_rev]

--@[simp] -- Porting note: can be proved by `simp`
lemma one_succAbove_zero {n : ℕ} : (1 : Fin (n + 2)).succAbove 0 = 0 := by
  rfl

/-- By moving `succ` to the outside of this expression, we create opportunities for further
simplification using `succAbove_zero` or `succ_succAbove_zero`. -/
@[simp] lemma succ_succAbove_one {n : ℕ} [NeZero n] (i : Fin (n + 1)) :
    i.succ.succAbove 1 = (i.succAbove 0).succ := by
  rw [← succ_zero_eq_one']; convert succ_succAbove_succ i 0

@[simp] lemma one_succAbove_succ {n : ℕ} (j : Fin n) :
    (1 : Fin (n + 2)).succAbove j.succ = j.succ.succ := by
  have := succ_succAbove_succ 0 j; rwa [succ_zero_eq_one, zero_succAbove] at this

@[simp] lemma one_succAbove_one {n : ℕ} : (1 : Fin (n + 3)).succAbove 1 = 2 := by
  simpa only [succ_zero_eq_one, val_zero, zero_succAbove, succ_one_eq_two]
    using succ_succAbove_succ (0 : Fin (n + 2)) (0 : Fin (n + 2))

end SuccAbove

section PredAbove

/-- `predAbove p i` surjects `i : Fin (n+1)` into `Fin n` by subtracting one if `p < i`. -/
def predAbove (p : Fin n) (i : Fin (n + 1)) : Fin n :=
  if h : castSucc p < i
  then pred i (Fin.ne_zero_of_lt h)
  else castPred i (Fin.ne_of_lt $ Fin.lt_of_le_of_lt (Fin.not_lt.1 h) (castSucc_lt_last _))

lemma predAbove_of_le_castSucc (p : Fin n) (i : Fin (n + 1)) (h : i ≤ castSucc p)
    (hi := Fin.ne_of_lt $ Fin.lt_of_le_of_lt h $ castSucc_lt_last _) :
    p.predAbove i = i.castPred hi := dif_neg $ Fin.not_lt.2 h

lemma predAbove_of_lt_succ (p : Fin n) (i : Fin (n + 1)) (h : i < succ p)
    (hi := Fin.ne_last_of_lt h) : p.predAbove i = i.castPred hi :=
  predAbove_of_le_castSucc _ _ (le_castSucc_iff.mpr h)

lemma predAbove_of_castSucc_lt (p : Fin n) (i : Fin (n + 1)) (h : castSucc p < i)
    (hi := Fin.ne_zero_of_lt h) : p.predAbove i = i.pred hi := dif_pos h

lemma predAbove_of_succ_le (p : Fin n) (i : Fin (n + 1)) (h : succ p ≤ i)
    (hi := Fin.ne_of_gt $ Fin.lt_of_lt_of_le (succ_pos _) h) :
    p.predAbove i = i.pred hi := predAbove_of_castSucc_lt _ _ (castSucc_lt_iff_succ_le.mpr h)

lemma predAbove_succ_of_lt (p i : Fin n) (h : i < p) (hi := succ_ne_last_of_lt h) :
    p.predAbove (succ i) = (i.succ).castPred hi := by
  rw [predAbove_of_lt_succ _ _ (succ_lt_succ_iff.mpr h)]

lemma predAbove_succ_of_le (p i : Fin n) (h : p ≤ i) : p.predAbove (succ i) = i := by
  rw [predAbove_of_succ_le _ _ (succ_le_succ_iff.mpr h), pred_succ]

@[simp] lemma predAbove_succ_self (p : Fin n) : p.predAbove (succ p) = p :=
  predAbove_succ_of_le _ _ Fin.le_rfl

lemma predAbove_castSucc_of_lt (p i : Fin n) (h : p < i) (hi := castSucc_ne_zero_of_lt h) :
    p.predAbove (castSucc i) = i.castSucc.pred hi := by
  rw [predAbove_of_castSucc_lt _ _ (castSucc_lt_castSucc_iff.2 h)]

lemma predAbove_castSucc_of_le (p i : Fin n) (h : i ≤ p) : p.predAbove (castSucc i) = i := by
  rw [predAbove_of_le_castSucc _ _ (castSucc_le_castSucc_iff.mpr h), castPred_castSucc]

@[simp] lemma predAbove_castSucc_self (p : Fin n) : p.predAbove (castSucc p) = p :=
  predAbove_castSucc_of_le _ _ Fin.le_rfl

lemma predAbove_pred_of_lt (p i : Fin (n + 1)) (h : i < p) (hp := Fin.ne_zero_of_lt h)
    (hi := Fin.ne_last_of_lt h) : (pred p hp).predAbove i = castPred i hi := by
  rw [predAbove_of_lt_succ _ _ (succ_pred _ _ ▸ h)]

lemma predAbove_pred_of_le (p i : Fin (n + 1)) (h : p ≤ i) (hp : p ≠ 0)
    (hi := Fin.ne_of_gt $ Fin.lt_of_lt_of_le (Fin.pos_iff_ne_zero.2 hp) h) :
  (pred p hp).predAbove i = pred i hi := by rw [predAbove_of_succ_le _ _ (succ_pred _ _ ▸ h)]

lemma predAbove_pred_self (p : Fin (n + 1)) (hp : p ≠ 0) : (pred p hp).predAbove p = pred p hp :=
  predAbove_pred_of_le _ _ Fin.le_rfl hp

lemma predAbove_castPred_of_lt (p i : Fin (n + 1)) (h : p < i) (hp := Fin.ne_last_of_lt h)
  (hi := Fin.ne_zero_of_lt h) : (castPred p hp).predAbove i = pred i hi := by
  rw [predAbove_of_castSucc_lt _ _ (castSucc_castPred _ _ ▸ h)]

lemma predAbove_castPred_of_le (p i : Fin (n + 1)) (h : i ≤ p) (hp : p ≠ last n)
    (hi := Fin.ne_of_lt $ Fin.lt_of_le_of_lt h $ Fin.lt_last_iff_ne_last.2 hp) :
    (castPred p hp).predAbove i = castPred i hi := by
  rw [predAbove_of_le_castSucc _ _ (castSucc_castPred _ _ ▸ h)]

lemma predAbove_castPred_self (p : Fin (n + 1)) (hp : p ≠ last n) :
    (castPred p hp).predAbove p = castPred p hp := predAbove_castPred_of_le _ _ Fin.le_rfl hp

lemma predAbove_rev_left (p : Fin n) (i : Fin (n + 1)) :
    p.rev.predAbove i = (p.predAbove i.rev).rev := by
  obtain h | h := (rev i).succ_le_or_le_castSucc p
  · rw [predAbove_of_succ_le _ _ h, rev_pred,
      predAbove_of_le_castSucc _ _ (rev_succ _ ▸ (le_rev_iff.mpr h)), castPred_inj, rev_rev]
  · rw [predAbove_of_le_castSucc _ _ h, rev_castPred,
      predAbove_of_succ_le _ _ (rev_castSucc _ ▸ (rev_le_iff.mpr h)), pred_inj, rev_rev]

lemma predAbove_rev_right (p : Fin n) (i : Fin (n + 1)) :
    p.predAbove i.rev = (p.rev.predAbove i).rev := by rw [predAbove_rev_left, rev_rev]

@[simp] lemma predAbove_right_zero [NeZero n] {i : Fin n} : predAbove (i : Fin n) 0 = 0 := by
  cases n
  · exact i.elim0
  · rw [predAbove_of_le_castSucc _ _ (zero_le _), castPred_zero]

@[simp] lemma predAbove_zero_succ [NeZero n] {i : Fin n} : predAbove 0 i.succ = i := by
  rw [predAbove_succ_of_le _ _ (Fin.zero_le' _)]

@[simp]
lemma succ_predAbove_zero [NeZero n] {j : Fin (n + 1)} (h : j ≠ 0) : succ (predAbove 0 j) = j := by
  rcases exists_succ_eq_of_ne_zero h with ⟨k, rfl⟩
  rw [predAbove_zero_succ]

@[simp] lemma predAbove_zero_of_ne_zero [NeZero n] {i : Fin (n + 1)} (hi : i ≠ 0) :
    predAbove 0 i = i.pred hi := by
  obtain ⟨y, rfl⟩ := exists_succ_eq.2 hi; exact predAbove_zero_succ

lemma predAbove_zero [NeZero n] {i : Fin (n + 1)} :
    predAbove (0 : Fin n) i = if hi : i = 0 then 0 else i.pred hi := by
  split_ifs with hi
  · rw [hi, predAbove_right_zero]
  · rw [predAbove_zero_of_ne_zero hi]

@[simp] lemma predAbove_right_last {i : Fin (n + 1)} : predAbove i (last (n + 1)) = last n := by
  rw [predAbove_of_castSucc_lt _ _ (castSucc_lt_last _), pred_last]

@[simp] lemma predAbove_last_castSucc {i : Fin (n + 1)} : predAbove (last n) (i.castSucc) = i := by
  rw [predAbove_of_le_castSucc _ _ (castSucc_le_castSucc_iff.mpr (le_last _)), castPred_castSucc]

@[simp] lemma predAbove_last_of_ne_last {i : Fin (n + 2)} (hi : i ≠ last (n + 1)) :
    predAbove (last n) i = castPred i hi := by
  rw [← exists_castSucc_eq] at hi
  rcases hi with ⟨y, rfl⟩
  exact predAbove_last_castSucc

lemma predAbove_last_apply {i : Fin (n + 2)} :
    predAbove (last n) i = if hi : i = last _ then last _ else i.castPred hi := by
  split_ifs with hi
  · rw [hi, predAbove_right_last]
  · rw [predAbove_last_of_ne_last hi]

/-- Sending `Fin (n+1)` to `Fin n` by subtracting one from anything above `p`
then back to `Fin (n+1)` with a gap around `p` is the identity away from `p`. -/
@[simp]
lemma succAbove_predAbove {p : Fin n} {i : Fin (n + 1)} (h : i ≠ castSucc p) :
    p.castSucc.succAbove (p.predAbove i) = i := by
  obtain h | h := Fin.lt_or_lt_of_ne h
  · rw [predAbove_of_le_castSucc _ _ (Fin.le_of_lt h), succAbove_castPred_of_lt _ _ h]
  · rw [predAbove_of_castSucc_lt _ _ h, succAbove_pred_of_lt _ _ h]

/-- Sending `Fin n` into `Fin (n + 1)` with a gap at `p`
then back to `Fin n` by subtracting one from anything above `p` is the identity. -/
@[simp]
lemma predAbove_succAbove (p : Fin n) (i : Fin n) : p.predAbove ((castSucc p).succAbove i) = i := by
  obtain h | h := p.le_or_lt i
  · rw [succAbove_castSucc_of_le _ _ h, predAbove_succ_of_le _ _ h]
  · rw [succAbove_castSucc_of_lt _ _ h, predAbove_castSucc_of_le _ _ $ Fin.le_of_lt h]

/-- `succ` commutes with `predAbove`. -/
@[simp] lemma succ_predAbove_succ (a : Fin n) (b : Fin (n + 1)) :
    a.succ.predAbove b.succ = (a.predAbove b).succ := by
  obtain h | h := Fin.le_or_lt (succ a) b
  · rw [predAbove_of_castSucc_lt _ _ h, predAbove_succ_of_le _ _ h, succ_pred]
  · rw [predAbove_of_lt_succ _ _ h, predAbove_succ_of_lt _ _ h, succ_castPred_eq_castPred_succ]

/-- `castSucc` commutes with `predAbove`. -/
@[simp] lemma castSucc_predAbove_castSucc {n : ℕ} (a : Fin n) (b : Fin (n + 1)) :
    a.castSucc.predAbove b.castSucc = (a.predAbove b).castSucc := by
  obtain h | h := a.castSucc.lt_or_le b
  · rw [predAbove_of_castSucc_lt _ _ h, predAbove_castSucc_of_lt _ _ h,
      castSucc_pred_eq_pred_castSucc]
  · rw [predAbove_of_le_castSucc _ _ h, predAbove_castSucc_of_le _ _ h, castSucc_castPred]

/-- `rev` commutes with `predAbove`. -/
lemma rev_predAbove {n : ℕ} (p : Fin n) (i : Fin (n + 1)) :
    (predAbove p i).rev = predAbove p.rev i.rev := by rw [predAbove_rev_left, rev_rev]

end PredAbove

section DivMod

/-- Compute `i / n`, where `n` is a `Nat` and inferred the type of `i`. -/
def divNat (i : Fin (m * n)) : Fin m :=
  ⟨i / n, Nat.div_lt_of_lt_mul <| Nat.mul_comm m n ▸ i.prop⟩

@[simp]
theorem coe_divNat (i : Fin (m * n)) : (i.divNat : ℕ) = i / n :=
  rfl

/-- Compute `i % n`, where `n` is a `Nat` and inferred the type of `i`. -/
def modNat (i : Fin (m * n)) : Fin n := ⟨i % n, Nat.mod_lt _ <| Nat.pos_of_mul_pos_left i.pos⟩

@[simp]
theorem coe_modNat (i : Fin (m * n)) : (i.modNat : ℕ) = i % n :=
  rfl

theorem modNat_rev (i : Fin (m * n)) : i.rev.modNat = i.modNat.rev := by
  ext
  have H₁ : i % n + 1 ≤ n := i.modNat.is_lt
  have H₂ : i / n < m := i.divNat.is_lt
  simp only [coe_modNat, val_rev]
  calc
    (m * n - (i + 1)) % n = (m * n - ((i / n) * n + i % n + 1)) % n := by rw [Nat.div_add_mod']
    _ = ((m - i / n - 1) * n + (n - (i % n + 1))) % n := by
      rw [Nat.mul_sub_right_distrib, Nat.one_mul, Nat.sub_add_sub_cancel _ H₁,
        Nat.mul_sub_right_distrib, Nat.sub_sub, Nat.add_assoc]
      exact Nat.le_mul_of_pos_left _ <| Nat.le_sub_of_add_le' H₂
    _ = n - (i % n + 1) := by
      rw [Nat.mul_comm, Nat.mul_add_mod, Nat.mod_eq_of_lt]; exact i.modNat.rev.is_lt

end DivMod

section Rec

/-!
### recursion and induction principles
-/

end Rec

theorem liftFun_iff_succ {α : Type*} (r : α → α → Prop) [IsTrans α r] {f : Fin (n + 1) → α} :
    ((· < ·) ⇒ r) f f ↔ ∀ i : Fin n, r (f (castSucc i)) (f i.succ) := by
  constructor
  · intro H i
    exact H i.castSucc_lt_succ
  · refine fun H i => Fin.induction (fun h ↦ ?_) ?_
    · simp [le_def] at h
    · intro j ihj hij
      rw [← le_castSucc_iff] at hij
      obtain hij | hij := (le_def.1 hij).eq_or_lt
      · obtain rfl := Fin.ext hij
        exact H _
      · exact _root_.trans (ihj hij) (H j)

section AddGroup

open Nat Int

/-- Negation on `Fin n` -/
instance neg (n : ℕ) : Neg (Fin n) :=
  ⟨fun a => ⟨(n - a) % n, Nat.mod_lt _ a.pos⟩⟩

theorem neg_def (a : Fin n) : -a = ⟨(n - a) % n, Nat.mod_lt _ a.pos⟩ := rfl

protected theorem coe_neg (a : Fin n) : ((-a : Fin n) : ℕ) = (n - a) % n :=
  rfl

theorem eq_zero (n : Fin 1) : n = 0 := Subsingleton.elim _ _

instance uniqueFinOne : Unique (Fin 1) where
  uniq _ := Subsingleton.elim _ _

@[simp]
theorem coe_fin_one (a : Fin 1) : (a : ℕ) = 0 := by simp [Subsingleton.elim a 0]

lemma eq_one_of_neq_zero (i : Fin 2) (hi : i ≠ 0) : i = 1 :=
  fin_two_eq_of_eq_zero_iff (by simpa only [one_eq_zero_iff, succ.injEq, iff_false] using hi)

@[simp]
theorem coe_neg_one : ↑(-1 : Fin (n + 1)) = n := by
  cases n
  · simp
  rw [Fin.coe_neg, Fin.val_one, Nat.add_one_sub_one, Nat.mod_eq_of_lt]
  constructor

theorem last_sub (i : Fin (n + 1)) : last n - i = Fin.rev i :=
  Fin.ext <| by rw [coe_sub_iff_le.2 i.le_last, val_last, val_rev, Nat.succ_sub_succ_eq_sub]

theorem add_one_le_of_lt {n : ℕ} {a b : Fin (n + 1)} (h : a < b) : a + 1 ≤ b := by
  cases' a with a ha
  cases' b with b hb
  cases n
  · simp only [Nat.zero_eq, Nat.zero_add, Nat.lt_one_iff] at ha hb
    simp [ha, hb]
  simp only [le_iff_val_le_val, val_add, lt_iff_val_lt_val, val_mk, val_one] at h ⊢
  rwa [Nat.mod_eq_of_lt, Nat.succ_le_iff]
  rw [Nat.succ_lt_succ_iff]
  exact h.trans_le (Nat.le_of_lt_succ hb)

theorem exists_eq_add_of_le {n : ℕ} {a b : Fin n} (h : a ≤ b) : ∃ k ≤ b, b = a + k := by
  obtain ⟨k, hk⟩ : ∃ k : ℕ, (b : ℕ) = a + k := Nat.exists_eq_add_of_le h
  have hkb : k ≤ b := by omega
  refine ⟨⟨k, hkb.trans_lt b.is_lt⟩, hkb, ?_⟩
  simp [Fin.ext_iff, Fin.val_add, ← hk, Nat.mod_eq_of_lt b.is_lt]

theorem exists_eq_add_of_lt {n : ℕ} {a b : Fin (n + 1)} (h : a < b) :
    ∃ k < b, k + 1 ≤ b ∧ b = a + k + 1 := by
  cases n
  · cases' a with a ha
    cases' b with b hb
    simp only [Nat.zero_eq, Nat.zero_add, Nat.lt_one_iff] at ha hb
    simp [ha, hb] at h
  obtain ⟨k, hk⟩ : ∃ k : ℕ, (b : ℕ) = a + k + 1 := Nat.exists_eq_add_of_lt h
  have hkb : k < b := by omega
  refine ⟨⟨k, hkb.trans b.is_lt⟩, hkb, ?_, ?_⟩
  · rw [Fin.le_iff_val_le_val, Fin.val_add_one]
    split_ifs <;> simp [Nat.succ_le_iff, hkb]
  simp [Fin.ext_iff, Fin.val_add, ← hk, Nat.mod_eq_of_lt b.is_lt]

lemma pos_of_ne_zero {n : ℕ} {a : Fin (n + 1)} (h : a ≠ 0) :
    0 < a :=
  Nat.pos_of_ne_zero (val_ne_of_ne h)

end AddGroup

@[simp]
theorem coe_ofNat_eq_mod (m n : ℕ) [NeZero m] :
    ((n : Fin m) : ℕ) = n % m :=
  rfl

section Mul

/-!
### mul
-/

protected theorem mul_one' [NeZero n] (k : Fin n) : k * 1 = k := by
  cases' n with n
  · simp [eq_iff_true_of_subsingleton]
  cases n
  · simp [fin_one_eq_zero]
  simp [Fin.ext_iff, mul_def, mod_eq_of_lt (is_lt k)]

protected theorem one_mul' [NeZero n] (k : Fin n) : (1 : Fin n) * k = k := by
  rw [Fin.mul_comm, Fin.mul_one']

protected theorem mul_zero' [NeZero n] (k : Fin n) : k * 0 = 0 := by simp [Fin.ext_iff, mul_def]

protected theorem zero_mul' [NeZero n] (k : Fin n) : (0 : Fin n) * k = 0 := by
  simp [Fin.ext_iff, mul_def]

end Mul

open Qq in
instance toExpr (n : ℕ) : Lean.ToExpr (Fin n) where
  toTypeExpr := q(Fin $n)
  toExpr := match n with
    | 0 => finZeroElim
    | k + 1 => fun i => show Q(Fin $n) from
      have i : Q(Nat) := Lean.mkRawNatLit i -- raw literal to avoid ofNat-double-wrapping
      have : Q(NeZero $n) := haveI : $n =Q $k + 1 := ⟨⟩; by exact q(NeZero.succ)
      q(OfNat.ofNat $i)

end Fin<|MERGE_RESOLUTION|>--- conflicted
+++ resolved
@@ -67,10 +67,6 @@
 
 -/
 
-<<<<<<< HEAD
-
-=======
->>>>>>> ef99038f
 assert_not_exists Monoid
 assert_not_exists Fintype
 universe u v
