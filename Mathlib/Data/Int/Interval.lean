/-
Copyright (c) 2021 Yaël Dillies. All rights reserved.
Released under Apache 2.0 license as described in the file LICENSE.
Authors: Yaël Dillies
-/
import Mathlib.Algebra.CharZero.Lemmas
import Mathlib.Algebra.Order.Ring.Int
import Mathlib.Order.Interval.Finset.Basic

/-!
# Finite intervals of integers

This file proves that `ℤ` is a `LocallyFiniteOrder` and calculates the cardinality of its
intervals as finsets and fintypes.
-/


open Finset Int

namespace Int

instance instLocallyFiniteOrder : LocallyFiniteOrder ℤ where
  finsetIcc a b :=
    (Finset.range (b + 1 - a).toNat).map <| Nat.castEmbedding.trans <| addLeftEmbedding a
  finsetIco a b := (Finset.range (b - a).toNat).map <| Nat.castEmbedding.trans <| addLeftEmbedding a
  finsetIoc a b :=
    (Finset.range (b - a).toNat).map <| Nat.castEmbedding.trans <| addLeftEmbedding (a + 1)
  finsetIoo a b :=
    (Finset.range (b - a - 1).toNat).map <| Nat.castEmbedding.trans <| addLeftEmbedding (a + 1)
  finset_mem_Icc a b x := by
    simp_rw [mem_map, mem_range, Int.lt_toNat, Function.Embedding.trans_apply,
      Nat.castEmbedding_apply, addLeftEmbedding_apply]
    constructor
    · rintro ⟨a, h, rfl⟩
      rw [lt_sub_iff_add_lt, Int.lt_add_one_iff, add_comm] at h
      exact ⟨Int.le.intro a rfl, h⟩
    · rintro ⟨ha, hb⟩
      use (x - a).toNat
      rw [← lt_add_one_iff] at hb
      rw [toNat_sub_of_le ha]
      exact ⟨sub_lt_sub_right hb _, add_sub_cancel _ _⟩
  finset_mem_Ico a b x := by
    simp_rw [mem_map, mem_range, Int.lt_toNat, Function.Embedding.trans_apply,
      Nat.castEmbedding_apply, addLeftEmbedding_apply]
    constructor
    · rintro ⟨a, h, rfl⟩
      exact ⟨Int.le.intro a rfl, lt_sub_iff_add_lt'.mp h⟩
    · rintro ⟨ha, hb⟩
      use (x - a).toNat
      rw [toNat_sub_of_le ha]
      exact ⟨sub_lt_sub_right hb _, add_sub_cancel _ _⟩
  finset_mem_Ioc a b x := by
    simp_rw [mem_map, mem_range, Int.lt_toNat, Function.Embedding.trans_apply,
      Nat.castEmbedding_apply, addLeftEmbedding_apply]
    constructor
    · rintro ⟨a, h, rfl⟩
      rw [← add_one_le_iff, le_sub_iff_add_le', add_comm _ (1 : ℤ), ← add_assoc] at h
      exact ⟨Int.le.intro a rfl, h⟩
    · rintro ⟨ha, hb⟩
      use (x - (a + 1)).toNat
      rw [toNat_sub_of_le ha, ← add_one_le_iff, sub_add, add_sub_cancel_right]
      exact ⟨sub_le_sub_right hb _, add_sub_cancel _ _⟩
  finset_mem_Ioo a b x := by
    simp_rw [mem_map, mem_range, Int.lt_toNat, Function.Embedding.trans_apply,
      Nat.castEmbedding_apply, addLeftEmbedding_apply]
    constructor
    · rintro ⟨a, h, rfl⟩
      rw [sub_sub, lt_sub_iff_add_lt'] at h
      exact ⟨Int.le.intro a rfl, h⟩
    · rintro ⟨ha, hb⟩
      use (x - (a + 1)).toNat
      rw [toNat_sub_of_le ha, sub_sub]
      exact ⟨sub_lt_sub_right hb _, add_sub_cancel _ _⟩

variable (a b : ℤ)

theorem Icc_eq_finset_map :
    Icc a b =
      (Finset.range (b + 1 - a).toNat).map (Nat.castEmbedding.trans <| addLeftEmbedding a) :=
  rfl

theorem Ico_eq_finset_map :
    Ico a b = (Finset.range (b - a).toNat).map (Nat.castEmbedding.trans <| addLeftEmbedding a) :=
  rfl

theorem Ioc_eq_finset_map :
    Ioc a b =
      (Finset.range (b - a).toNat).map (Nat.castEmbedding.trans <| addLeftEmbedding (a + 1)) :=
  rfl

theorem Ioo_eq_finset_map :
    Ioo a b =
      (Finset.range (b - a - 1).toNat).map (Nat.castEmbedding.trans <| addLeftEmbedding (a + 1)) :=
  rfl

theorem uIcc_eq_finset_map :
    uIcc a b = (range (max a b + 1 - min a b).toNat).map
      (Nat.castEmbedding.trans <| addLeftEmbedding <| min a b) := rfl

@[simp]
theorem card_Icc : #(Icc a b) = (b + 1 - a).toNat := (card_map _).trans <| card_range _

@[simp]
theorem card_Ico : #(Ico a b) = (b - a).toNat := (card_map _).trans <| card_range _

@[simp]
theorem card_Ioc : #(Ioc a b) = (b - a).toNat := (card_map _).trans <| card_range _

@[simp]
theorem card_Ioo : #(Ioo a b) = (b - a - 1).toNat := (card_map _).trans <| card_range _

@[simp]
theorem card_uIcc : #(uIcc a b) = (b - a).natAbs + 1 :=
  (card_map _).trans <|
    (Nat.cast_inj (R := ℤ)).mp <| by
<<<<<<< HEAD
      rw [card_range, sup_eq_max, inf_eq_min,
=======
      rw [card_range,
>>>>>>> d0df76bd
        Int.toNat_of_nonneg (sub_nonneg_of_le <| le_add_one min_le_max), Int.ofNat_add,
        Int.natCast_natAbs, add_comm, add_sub_assoc, max_sub_min_eq_abs, add_comm, Int.ofNat_one]

theorem card_Icc_of_le (h : a ≤ b + 1) : (#(Icc a b) : ℤ) = b + 1 - a := by
  rw [card_Icc, toNat_sub_of_le h]

theorem card_Ico_of_le (h : a ≤ b) : (#(Ico a b) : ℤ) = b - a := by
  rw [card_Ico, toNat_sub_of_le h]

theorem card_Ioc_of_le (h : a ≤ b) : (#(Ioc a b) : ℤ) = b - a := by
  rw [card_Ioc, toNat_sub_of_le h]

theorem card_Ioo_of_lt (h : a < b) : (#(Ioo a b) : ℤ) = b - a - 1 := by
  rw [card_Ioo, sub_sub, toNat_sub_of_le h]

-- Porting note (https://github.com/leanprover-community/mathlib4/issues/11119): removed `simp` attribute because `simpNF` says it can prove it
theorem card_fintype_Icc : Fintype.card (Set.Icc a b) = (b + 1 - a).toNat := by
  rw [← card_Icc, Fintype.card_ofFinset]

-- Porting note (https://github.com/leanprover-community/mathlib4/issues/11119): removed `simp` attribute because `simpNF` says it can prove it
theorem card_fintype_Ico : Fintype.card (Set.Ico a b) = (b - a).toNat := by
  rw [← card_Ico, Fintype.card_ofFinset]

-- Porting note (https://github.com/leanprover-community/mathlib4/issues/11119): removed `simp` attribute because `simpNF` says it can prove it
theorem card_fintype_Ioc : Fintype.card (Set.Ioc a b) = (b - a).toNat := by
  rw [← card_Ioc, Fintype.card_ofFinset]

-- Porting note (https://github.com/leanprover-community/mathlib4/issues/11119): removed `simp` attribute because `simpNF` says it can prove it
theorem card_fintype_Ioo : Fintype.card (Set.Ioo a b) = (b - a - 1).toNat := by
  rw [← card_Ioo, Fintype.card_ofFinset]

theorem card_fintype_uIcc : Fintype.card (Set.uIcc a b) = (b - a).natAbs + 1 := by
  rw [← card_uIcc, Fintype.card_ofFinset]

theorem card_fintype_Icc_of_le (h : a ≤ b + 1) : (Fintype.card (Set.Icc a b) : ℤ) = b + 1 - a := by
  rw [card_fintype_Icc, toNat_sub_of_le h]

theorem card_fintype_Ico_of_le (h : a ≤ b) : (Fintype.card (Set.Ico a b) : ℤ) = b - a := by
  rw [card_fintype_Ico, toNat_sub_of_le h]

theorem card_fintype_Ioc_of_le (h : a ≤ b) : (Fintype.card (Set.Ioc a b) : ℤ) = b - a := by
  rw [card_fintype_Ioc, toNat_sub_of_le h]

theorem card_fintype_Ioo_of_lt (h : a < b) : (Fintype.card (Set.Ioo a b) : ℤ) = b - a - 1 := by
  rw [card_fintype_Ioo, sub_sub, toNat_sub_of_le h]

theorem image_Ico_emod (n a : ℤ) (h : 0 ≤ a) : (Ico n (n + a)).image (· % a) = Ico 0 a := by
  obtain rfl | ha := eq_or_lt_of_le h
  · simp
  ext i
  simp only [mem_image, mem_range, mem_Ico]
  constructor
  · rintro ⟨i, _, rfl⟩
    exact ⟨emod_nonneg i ha.ne', emod_lt_of_pos i ha⟩
  intro hia
  have hn := Int.emod_add_ediv n a
  obtain hi | hi := lt_or_le i (n % a)
  · refine ⟨i + a * (n / a + 1), ⟨?_, ?_⟩, ?_⟩
    · rw [add_comm (n / a), mul_add, mul_one, ← add_assoc]
      refine hn.symm.le.trans (add_le_add_right ?_ _)
      simpa only [zero_add] using add_le_add hia.left (Int.emod_lt_of_pos n ha).le
    · refine lt_of_lt_of_le (add_lt_add_right hi (a * (n / a + 1))) ?_
      rw [mul_add, mul_one, ← add_assoc, hn]
    · rw [Int.add_mul_emod_self_left, Int.emod_eq_of_lt hia.left hia.right]
  · refine ⟨i + a * (n / a), ⟨?_, ?_⟩, ?_⟩
    · exact hn.symm.le.trans (add_le_add_right hi _)
    · rw [add_comm n a]
      refine add_lt_add_of_lt_of_le hia.right (le_trans ?_ hn.le)
      simp only [Nat.zero_le, le_add_iff_nonneg_left]
      exact Int.emod_nonneg n (ne_of_gt ha)
    · rw [Int.add_mul_emod_self_left, Int.emod_eq_of_lt hia.left hia.right]

end Int<|MERGE_RESOLUTION|>--- conflicted
+++ resolved
@@ -113,11 +113,7 @@
 theorem card_uIcc : #(uIcc a b) = (b - a).natAbs + 1 :=
   (card_map _).trans <|
     (Nat.cast_inj (R := ℤ)).mp <| by
-<<<<<<< HEAD
-      rw [card_range, sup_eq_max, inf_eq_min,
-=======
       rw [card_range,
->>>>>>> d0df76bd
         Int.toNat_of_nonneg (sub_nonneg_of_le <| le_add_one min_le_max), Int.ofNat_add,
         Int.natCast_natAbs, add_comm, add_sub_assoc, max_sub_min_eq_abs, add_comm, Int.ofNat_one]
 
