/-
Copyright (c) 2023 Peter Nelson. All rights reserved.
Released under Apache 2.0 license as described in the file LICENSE.
Authors: Peter Nelson
-/
import Mathlib.Data.Matroid.Dual

/-!
# Matroid Restriction

Given `M : Matroid α` and `R : Set α`, the independent sets of `M` that are contained in `R`
are the independent sets of another matroid `M ↾ R` with ground set `R`,
called the 'restriction' of `M` to `R`.
For `I, R ⊆ M.E`, `I` is a basis of `R` in `M` if and only if `I` is a base
of the restriction `M ↾ R`, so this construction relates `Matroid.Basis` to `Matroid.Base`.

If `N M : Matroid α` satisfy `N = M ↾ R` for some `R ⊆ M.E`,
then we call `N` a 'restriction of `M`', and write `N ≤r M`. This is a partial order.

This file proves that the restriction is a matroid and that the `≤r` order is a partial order,
and gives related API.
It also proves some `Basis` analogues of `Base` lemmas that, while they could be stated in
`Data.Matroid.Basic`, are hard to prove without `Matroid.restrict` API.

## Main Definitions

* `M.restrict R`, written `M ↾ R`, is the restriction of `M : Matroid α` to `R : Set α`: i.e.
  the matroid with ground set `R` whose independent sets are the `M`-independent subsets of `R`.

* `Matroid.Restriction N M`, written `N ≤r M`, means that `N = M ↾ R` for some `R ⊆ M.E`.

* `Matroid.StrictRestriction N M`, written `N <r M`, means that `N = M ↾ R` for some `R ⊂ M.E`.

* `Matroidᵣ α` is a type synonym for `Matroid α`, equipped with the `PartialOrder` `≤r`.

## Implementation Notes

Since `R` and `M.E` are both terms in `Set α`, to define the restriction `M ↾ R`,
we need to either insist that `R ⊆ M.E`, or to say what happens when `R` contains the junk
outside `M.E`.

It turns out that `R ⊆ M.E` is just an unnecessary hypothesis; if we say the restriction
`M ↾ R` has ground set `R` and its independent sets are the `M`-independent subsets of `R`,
we always get a matroid, in which the elements of `R \ M.E` aren't in any independent sets.
We could instead define this matroid to always be 'smaller' than `M` by setting
`(M ↾ R).E := R ∩ M.E`, but this is worse definitionally, and more generally less convenient.

This makes it possible to actually restrict a matroid 'upwards'; for instance, if `M : Matroid α`
satisfies `M.E = ∅`, then `M ↾ Set.univ` is the matroid on `α` whose ground set is all of `α`,
where the empty set is only the independent set.
(Elements of `R` outside the ground set are all 'loops' of the matroid.)
This is mathematically strange, but is useful for API building.

The cost of allowing a restriction of `M` to be 'bigger' than the `M` itself is that
the statement `M ↾ R ≤r M` is only true with the hypothesis `R ⊆ M.E`
(at least, if we want `≤r` to be a partial order).
But this isn't too inconvenient in practice. Indeed `(· ⊆ M.E)` proofs
can often be automatically provided by `aesop_mat`.

We define the restriction order `≤r` to give a `PartialOrder` instance on the type synonym
`Matroidᵣ α` rather than `Matroid α` itself, because the `PartialOrder (Matroid α)` instance is
reserved for the more mathematically important 'minor' order.
-/

open Set

namespace Matroid

variable {α : Type*} {M : Matroid α} {R I X Y : Set α}

section restrict

/-- The `IndepMatroid` whose independent sets are the independent subsets of `R`. -/
@[simps] def restrictIndepMatroid (M : Matroid α) (R : Set α) : IndepMatroid α where
  E := R
  Indep I := M.Indep I ∧ I ⊆ R
  indep_empty := ⟨M.empty_indep, empty_subset _⟩
  indep_subset := fun _ _ h hIJ ↦ ⟨h.1.subset hIJ, hIJ.trans h.2⟩
  indep_aug := by
    rintro I I' ⟨hI, hIY⟩ (hIn : ¬ M.Basis' I R) (hI' : M.Basis' I' R)
    rw [basis'_iff_basis_inter_ground] at hIn hI'
    obtain ⟨B', hB', rfl⟩ := hI'.exists_base
    obtain ⟨B, hB, hIB, hBIB'⟩ := hI.exists_base_subset_union_base hB'
    rw [hB'.inter_basis_iff_compl_inter_basis_dual, diff_inter_diff] at hI'

    have hss : M.E \ (B' ∪ (R ∩ M.E)) ⊆ M.E \ (B ∪ (R ∩ M.E)) := by
      apply diff_subset_diff_right
      rw [union_subset_iff, and_iff_left subset_union_right, union_comm]
      exact hBIB'.trans (union_subset_union_left _ (subset_inter hIY hI.subset_ground))

    have hi : M✶.Indep (M.E \ (B ∪ (R ∩ M.E))) := by
      rw [dual_indep_iff_exists]
      exact ⟨B, hB, disjoint_of_subset_right subset_union_left disjoint_sdiff_left⟩

    have h_eq := hI'.eq_of_subset_indep hi hss
      (diff_subset_diff_right subset_union_right)
    rw [h_eq, ← diff_inter_diff, ← hB.inter_basis_iff_compl_inter_basis_dual] at hI'

    obtain ⟨J, hJ, hIJ⟩ := hI.subset_basis_of_subset
      (subset_inter hIB (subset_inter hIY hI.subset_ground))
    obtain rfl := hI'.indep.eq_of_basis hJ

    have hIJ' : I ⊂ B ∩ (R ∩ M.E) := hIJ.ssubset_of_ne (fun he ↦ hIn (by rwa [he]))
    obtain ⟨e, he⟩ := exists_of_ssubset hIJ'
    exact ⟨e, ⟨⟨(hBIB' he.1.1).elim (fun h ↦ (he.2 h).elim) id,he.1.2⟩, he.2⟩,
      hI'.indep.subset (insert_subset he.1 hIJ), insert_subset he.1.2.1 hIY⟩
  indep_maximal := by
    rintro A hAR I ⟨hI, _⟩ hIA
    obtain ⟨J, hJ, hIJ⟩ := hI.subset_basis'_of_subset hIA
    use J
    simp only [hIJ, and_assoc, maximal_subset_iff, hJ.indep, hJ.subset, and_imp, true_and,
      hJ.subset.trans hAR]
    exact fun K hK _ hKA hJK ↦ hJ.eq_of_subset_indep hK hJK hKA
<<<<<<< HEAD
  subset_ground I := And.right
=======
  subset_ground _ := And.right
>>>>>>> d0df76bd

/-- Change the ground set of a matroid to some `R : Set α`. The independent sets of the restriction
  are the independent subsets of the new ground set. Most commonly used when `R ⊆ M.E`,
  but it is convenient not to require this. The elements of `R \ M.E` become 'loops'. -/
def restrict (M : Matroid α) (R : Set α) : Matroid α := (M.restrictIndepMatroid R).matroid

/-- `M ↾ R` means `M.restrict R`. -/
scoped infixl:65  " ↾ " => Matroid.restrict

@[simp] theorem restrict_indep_iff : (M ↾ R).Indep I ↔ M.Indep I ∧ I ⊆ R := Iff.rfl

theorem Indep.indep_restrict_of_subset (h : M.Indep I) (hIR : I ⊆ R) : (M ↾ R).Indep I :=
  restrict_indep_iff.mpr ⟨h,hIR⟩

theorem Indep.of_restrict (hI : (M ↾ R).Indep I) : M.Indep I :=
  (restrict_indep_iff.1 hI).1

@[simp] theorem restrict_ground_eq : (M ↾ R).E = R := rfl

theorem restrict_finite {R : Set α} (hR : R.Finite) : (M ↾ R).Finite :=
  ⟨hR⟩

@[simp] theorem restrict_dep_iff : (M ↾ R).Dep X ↔ ¬ M.Indep X ∧ X ⊆ R := by
  rw [Dep, restrict_indep_iff, restrict_ground_eq]; tauto

@[simp] theorem restrict_ground_eq_self (M : Matroid α) : (M ↾ M.E) = M := by
  refine eq_of_indep_iff_indep_forall rfl ?_; aesop

theorem restrict_restrict_eq {R₁ R₂ : Set α} (M : Matroid α) (hR : R₂ ⊆ R₁) :
    (M ↾ R₁) ↾ R₂ = M ↾ R₂ := by
  refine eq_of_indep_iff_indep_forall rfl ?_
  simp only [restrict_ground_eq, restrict_indep_iff, and_congr_left_iff, and_iff_left_iff_imp]
  exact fun _ h _ _ ↦ h.trans hR

@[simp] theorem restrict_idem (M : Matroid α) (R : Set α) : M ↾ R ↾ R = M ↾ R := by
  rw [M.restrict_restrict_eq Subset.rfl]

@[simp] theorem base_restrict_iff (hX : X ⊆ M.E := by aesop_mat) :
    (M ↾ X).Base I ↔ M.Basis I X := by
  simp_rw [base_iff_maximal_indep, Basis, and_iff_left hX, maximal_iff, restrict_indep_iff]

theorem base_restrict_iff' : (M ↾ X).Base I ↔ M.Basis' I X := by
  simp_rw [base_iff_maximal_indep, Basis', maximal_iff, restrict_indep_iff]

theorem Basis.restrict_base (h : M.Basis I X) : (M ↾ X).Base I :=
  (base_restrict_iff h.subset_ground).2 h

instance restrict_finiteRk [M.FiniteRk] (R : Set α) : (M ↾ R).FiniteRk :=
  let ⟨_, hB⟩ := (M ↾ R).exists_base
  hB.finiteRk_of_finite (hB.indep.of_restrict.finite)

instance restrict_finitary [Finitary M] (R : Set α) : Finitary (M ↾ R) := by
  refine ⟨fun I hI ↦ ?_⟩
  simp only [restrict_indep_iff] at *
  rw [indep_iff_forall_finite_subset_indep]
  exact ⟨fun J hJ hJfin ↦ (hI J hJ hJfin).1,
    fun e heI ↦ singleton_subset_iff.1 (hI _ (by simpa) (toFinite _)).2⟩

@[simp] theorem Basis.base_restrict (h : M.Basis I X) : (M ↾ X).Base I :=
  (base_restrict_iff h.subset_ground).mpr h

theorem Basis.basis_restrict_of_subset (hI : M.Basis I X) (hXY : X ⊆ Y) : (M ↾ Y).Basis I X := by
  rwa [← base_restrict_iff, M.restrict_restrict_eq hXY, base_restrict_iff]

theorem basis'_restrict_iff : (M ↾ R).Basis' I X ↔ M.Basis' I (X ∩ R) ∧ I ⊆ R := by
  simp_rw [Basis', maximal_iff, restrict_indep_iff, subset_inter_iff, and_imp]
  tauto

theorem basis_restrict_iff' : (M ↾ R).Basis I X ↔ M.Basis I (X ∩ M.E) ∧ X ⊆ R := by
  rw [basis_iff_basis'_subset_ground, basis'_restrict_iff, restrict_ground_eq, and_congr_left_iff,
    ← basis'_iff_basis_inter_ground]
  intro hXR
  rw [inter_eq_self_of_subset_left hXR, and_iff_left_iff_imp]
  exact fun h ↦ h.subset.trans hXR

theorem basis_restrict_iff (hR : R ⊆ M.E := by aesop_mat) :
    (M ↾ R).Basis I X ↔ M.Basis I X ∧ X ⊆ R := by
  rw [basis_restrict_iff', and_congr_left_iff]
  intro hXR
  rw [← basis'_iff_basis_inter_ground, basis'_iff_basis]

theorem restrict_eq_restrict_iff (M M' : Matroid α) (X : Set α) :
    M ↾ X = M' ↾ X ↔ ∀ I, I ⊆ X → (M.Indep I ↔ M'.Indep I) := by
  refine ⟨fun h I hIX ↦ ?_, fun h ↦ eq_of_indep_iff_indep_forall rfl fun I (hI : I ⊆ X) ↦ ?_⟩
  · rw [← and_iff_left (a := (M.Indep I)) hIX, ← and_iff_left (a := (M'.Indep I)) hIX,
      ← restrict_indep_iff, h, restrict_indep_iff]
  rw [restrict_indep_iff, and_iff_left hI, restrict_indep_iff, and_iff_left hI, h _ hI]

@[simp] theorem restrict_eq_self_iff : M ↾ R = M ↔ R = M.E :=
  ⟨fun h ↦ by rw [← h]; rfl, fun h ↦ by simp [h]⟩

end restrict

section Restriction

variable {N : Matroid α}

/-- `Restriction N M` means that `N = M ↾ R` for some subset `R` of `M.E` -/
def Restriction (N M : Matroid α) : Prop := ∃ R ⊆ M.E, N = M ↾ R

/-- `StrictRestriction N M` means that `N = M ↾ R` for some strict subset `R` of `M.E` -/
def StrictRestriction (N M : Matroid α) : Prop := Restriction N M ∧ ¬ Restriction M N

/-- `N ≤r M` means that `N` is a `Restriction` of `M`. -/
scoped infix:50  " ≤r " => Restriction

/-- `N <r M` means that `N` is a `StrictRestriction` of `M`. -/
scoped infix:50  " <r " => StrictRestriction

/-- A type synonym for matroids with the restriction order.
  (The `PartialOrder` on `Matroid α` is reserved for the minor order)  -/
@[ext] structure Matroidᵣ (α : Type*) where ofMatroid ::
  /-- The underlying `Matroid`.-/
  toMatroid : Matroid α

instance {α : Type*} : CoeOut (Matroidᵣ α) (Matroid α) where
  coe := Matroidᵣ.toMatroid

@[simp] theorem Matroidᵣ.coe_inj {M₁ M₂ : Matroidᵣ α} :
    (M₁ : Matroid α) = (M₂ : Matroid α) ↔ M₁ = M₂ := by
  cases M₁; cases M₂; simp

instance {α : Type*} : PartialOrder (Matroidᵣ α) where
  le := (· ≤r ·)
  le_refl M := ⟨(M : Matroid α).E, Subset.rfl, (M : Matroid α).restrict_ground_eq_self.symm⟩
  le_trans M₁ M₂ M₃ := by
    rintro ⟨R, hR, h₁⟩ ⟨R', hR', h₂⟩
    change _ ≤r _
    rw [h₂] at h₁ hR
    rw [h₁, restrict_restrict_eq _ (show R ⊆ R' from hR)]
    exact ⟨R, hR.trans hR', rfl⟩
  le_antisymm M₁ M₂ := by
    rintro ⟨R, hR, h⟩ ⟨R', hR', h'⟩
    rw [h', restrict_ground_eq] at hR
    rw [h, restrict_ground_eq] at hR'
    rw [← Matroidᵣ.coe_inj, h, h', hR.antisymm hR', restrict_idem]

@[simp] protected theorem Matroidᵣ.le_iff {M M' : Matroidᵣ α} :
    M ≤ M' ↔ (M : Matroid α) ≤r (M' : Matroid α) := Iff.rfl

@[simp] protected theorem Matroidᵣ.lt_iff {M M' : Matroidᵣ α} :
    M < M' ↔ (M : Matroid α) <r (M' : Matroid α) := Iff.rfl

theorem ofMatroid_le_iff {M M' : Matroid α} :
    Matroidᵣ.ofMatroid M ≤ Matroidᵣ.ofMatroid M' ↔ M ≤r M' := by
  simp

theorem ofMatroid_lt_iff {M M' : Matroid α} :
    Matroidᵣ.ofMatroid M < Matroidᵣ.ofMatroid M' ↔ M <r M' := by
  simp

theorem Restriction.refl : M ≤r M :=
  le_refl (Matroidᵣ.ofMatroid M)

theorem Restriction.antisymm {M' : Matroid α} (h : M ≤r M') (h' : M' ≤r M) : M = M' := by
  simpa using (ofMatroid_le_iff.2 h).antisymm (ofMatroid_le_iff.2 h')

theorem Restriction.trans {M₁ M₂ M₃ : Matroid α} (h : M₁ ≤r M₂) (h' : M₂ ≤r M₃) : M₁ ≤r M₃ :=
  le_trans (α := Matroidᵣ α) h h'

theorem restrict_restriction (M : Matroid α) (R : Set α) (hR : R ⊆ M.E := by aesop_mat) :
    M ↾ R ≤r M :=
  ⟨R, hR, rfl⟩

theorem Restriction.eq_restrict (h : N ≤r M) : M ↾ N.E = N := by
  obtain ⟨R, -, rfl⟩ := h; rw [restrict_ground_eq]

theorem Restriction.subset (h : N ≤r M) : N.E ⊆ M.E := by
  obtain ⟨R, hR, rfl⟩ := h; exact hR

theorem Restriction.exists_eq_restrict (h : N ≤r M) : ∃ R ⊆ M.E, N = M ↾ R :=
  h

theorem Restriction.of_subset {R' : Set α} (M : Matroid α) (h : R ⊆ R') : (M ↾ R) ≤r (M ↾ R') := by
  rw [← restrict_restrict_eq M h]; exact restrict_restriction _ _ h

theorem restriction_iff_exists : (N ≤r M) ↔ ∃ R, R ⊆ M.E ∧ N = M ↾ R := by
  use Restriction.exists_eq_restrict; rintro ⟨R, hR, rfl⟩; exact restrict_restriction M R hR

theorem StrictRestriction.restriction (h : N <r M) : N ≤r M :=
  h.1

theorem StrictRestriction.ne (h : N <r M) : N ≠ M := by
  rintro rfl; rw [← ofMatroid_lt_iff] at h; simp at h

theorem StrictRestriction.irrefl (M : Matroid α) : ¬ (M <r M) :=
  fun h ↦ h.ne rfl

theorem StrictRestriction.ssubset (h : N <r M) : N.E ⊂ M.E := by
  obtain ⟨R, -, rfl⟩ := h.1
  refine h.restriction.subset.ssubset_of_ne (fun h' ↦ h.2 ⟨R, Subset.rfl, ?_⟩)
  rw [show R = M.E from h', restrict_idem, restrict_ground_eq_self]

theorem StrictRestriction.eq_restrict (h : N <r M) : M ↾ N.E = N :=
  h.restriction.eq_restrict

theorem StrictRestriction.exists_eq_restrict (h : N <r M) : ∃ R, R ⊂ M.E ∧ N = M ↾ R :=
  ⟨N.E, h.ssubset, by rw [h.eq_restrict]⟩

theorem Restriction.strictRestriction_of_ne (h : N ≤r M) (hne : N ≠ M) : N <r M :=
  ⟨h, fun h' ↦ hne <| h.antisymm h'⟩

theorem Restriction.eq_or_strictRestriction (h : N ≤r M) : N = M ∨ N <r M := by
  simpa using eq_or_lt_of_le (ofMatroid_le_iff.2 h)

theorem restrict_strictRestriction {M : Matroid α} (hR : R ⊂ M.E) : M ↾ R <r M := by
  refine (M.restrict_restriction R hR.subset).strictRestriction_of_ne (fun h ↦ ?_)
  rw [← h, restrict_ground_eq] at hR
  exact hR.ne rfl

theorem Restriction.strictRestriction_of_ground_ne (h : N ≤r M) (hne : N.E ≠ M.E) : N <r M := by
  rw [← h.eq_restrict]
  exact restrict_strictRestriction (h.subset.ssubset_of_ne hne)

theorem StrictRestriction.of_ssubset {R' : Set α} (M : Matroid α) (h : R ⊂ R') :
    (M ↾ R) <r (M ↾ R') :=
  (Restriction.of_subset M h.subset).strictRestriction_of_ground_ne h.ne

theorem Restriction.finite {M : Matroid α} [M.Finite] (h : N ≤r M) : N.Finite := by
  obtain ⟨R, hR, rfl⟩ := h
  exact restrict_finite <| M.ground_finite.subset hR

theorem Restriction.finiteRk {M : Matroid α} [FiniteRk M] (h : N ≤r M) : N.FiniteRk := by
  obtain ⟨R, -, rfl⟩ := h
  infer_instance

theorem Restriction.finitary {M : Matroid α} [Finitary M] (h : N ≤r M) : N.Finitary := by
  obtain ⟨R, -, rfl⟩ := h
  infer_instance

theorem finite_setOf_restriction (M : Matroid α) [M.Finite] : {N | N ≤r M}.Finite :=
  (M.ground_finite.finite_subsets.image (fun R ↦ M ↾ R)).subset <|
    by rintro _ ⟨R, hR, rfl⟩; exact ⟨_, hR, rfl⟩

theorem Indep.of_restriction (hI : N.Indep I) (hNM : N ≤r M) : M.Indep I := by
  obtain ⟨R, -, rfl⟩ := hNM; exact hI.of_restrict

theorem Indep.indep_restriction (hI : M.Indep I) (hNM : N ≤r M) (hIN : I ⊆ N.E) : N.Indep I := by
  obtain ⟨R, -, rfl⟩ := hNM; simpa [hI]

theorem Basis.basis_restriction (hI : M.Basis I X) (hNM : N ≤r M) (hX : X ⊆ N.E) : N.Basis I X := by
  obtain ⟨R, hR, rfl⟩ := hNM; rwa [basis_restrict_iff, and_iff_left (show X ⊆ R from hX)]

theorem Basis.of_restriction (hI : N.Basis I X) (hNM : N ≤r M) : M.Basis I X := by
  obtain ⟨R, hR, rfl⟩ := hNM; exact ((basis_restrict_iff hR).1 hI).1

theorem Base.basis_of_restriction (hI : N.Base I) (hNM : N ≤r M) : M.Basis I N.E := by
  obtain ⟨R, hR, rfl⟩ := hNM; rwa [base_restrict_iff] at hI

theorem Dep.of_restriction (hX : N.Dep X) (hNM : N ≤r M) : M.Dep X := by
  obtain ⟨R, hR, rfl⟩ := hNM
  rw [restrict_dep_iff] at hX
  exact ⟨hX.1, hX.2.trans hR⟩

theorem Dep.dep_restriction (hX : M.Dep X) (hNM : N ≤r M) (hXE : X ⊆ N.E := by aesop_mat) :
    N.Dep X := by
  obtain ⟨R, -, rfl⟩ := hNM; simpa [hX.not_indep]

end Restriction

/-!
### `Basis` and `Base`
The lemmas below exploit the fact that `(M ↾ X).Base I ↔ M.Basis I X` to transfer facts about
`Matroid.Base` to facts about `Matroid.Basis`.
Their statements thematically belong in `Data.Matroid.Basic`, but they appear here because their
proofs depend on the API for `Matroid.restrict`,
-/

section Basis

variable {B J : Set α} {e : α}

theorem Basis.transfer (hIX : M.Basis I X) (hJX : M.Basis J X) (hXY : X ⊆ Y) (hJY : M.Basis J Y) :
    M.Basis I Y := by
  rw [← base_restrict_iff]; rw [← base_restrict_iff] at hJY
  exact hJY.base_of_basis_superset hJX.subset (hIX.basis_restrict_of_subset hXY)

theorem Basis.basis_of_basis_of_subset_of_subset (hI : M.Basis I X) (hJ : M.Basis J Y) (hJX : J ⊆ X)
    (hIY : I ⊆ Y) : M.Basis I Y := by
  have hI' := hI.basis_subset (subset_inter hI.subset hIY) inter_subset_left
  have hJ' := hJ.basis_subset (subset_inter hJX hJ.subset) inter_subset_right
  exact hI'.transfer hJ' inter_subset_right hJ

theorem Indep.exists_basis_subset_union_basis (hI : M.Indep I) (hIX : I ⊆ X) (hJ : M.Basis J X) :
    ∃ I', M.Basis I' X ∧ I ⊆ I' ∧ I' ⊆ I ∪ J := by
  obtain ⟨I', hI', hII', hI'IJ⟩ :=
    (hI.indep_restrict_of_subset hIX).exists_base_subset_union_base (Basis.base_restrict hJ)
  rw [base_restrict_iff] at hI'
  exact ⟨I', hI', hII', hI'IJ⟩

theorem Indep.exists_insert_of_not_basis (hI : M.Indep I) (hIX : I ⊆ X) (hI' : ¬M.Basis I X)
    (hJ : M.Basis J X) : ∃ e ∈ J \ I, M.Indep (insert e I) := by
  rw [← base_restrict_iff] at hI'; rw [← base_restrict_iff] at hJ
  obtain ⟨e, he, hi⟩ := (hI.indep_restrict_of_subset hIX).exists_insert_of_not_base hI' hJ
  exact ⟨e, he, (restrict_indep_iff.mp hi).1⟩

theorem Basis.base_of_base_subset (hIX : M.Basis I X) (hB : M.Base B) (hBX : B ⊆ X) : M.Base I :=
  hB.base_of_basis_superset hBX hIX

theorem Basis.exchange (hIX : M.Basis I X) (hJX : M.Basis J X) (he : e ∈ I \ J) :
    ∃ f ∈ J \ I, M.Basis (insert f (I \ {e})) X := by
  obtain ⟨y,hy, h⟩ := hIX.restrict_base.exchange hJX.restrict_base he
  exact ⟨y, hy, by rwa [base_restrict_iff] at h⟩

theorem Basis.eq_exchange_of_diff_eq_singleton (hI : M.Basis I X) (hJ : M.Basis J X)
    (hIJ : I \ J = {e}) : ∃ f ∈ J \ I, J = insert f I \ {e} := by
  rw [← base_restrict_iff] at hI hJ; exact hI.eq_exchange_of_diff_eq_singleton hJ hIJ

theorem Basis'.encard_eq_encard (hI : M.Basis' I X) (hJ : M.Basis' J X) : I.encard = J.encard := by
  rw [← base_restrict_iff'] at hI hJ; exact hI.card_eq_card_of_base hJ

theorem Basis.encard_eq_encard (hI : M.Basis I X) (hJ : M.Basis J X) : I.encard = J.encard :=
  hI.basis'.encard_eq_encard hJ.basis'

/-- Any independent set can be extended into a larger independent set. -/
theorem Indep.augment (hI : M.Indep I) (hJ : M.Indep J) (hIJ : I.encard < J.encard) :
    ∃ e ∈ J \ I, M.Indep (insert e I) := by
  by_contra! he
  have hb : M.Basis I (I ∪ J) := by
    simp_rw [hI.basis_iff_forall_insert_dep subset_union_left, union_diff_left, mem_diff,
      and_imp, dep_iff, insert_subset_iff, and_iff_left hI.subset_ground]
    exact fun e heJ heI ↦ ⟨he e ⟨heJ, heI⟩, hJ.subset_ground heJ⟩
  obtain ⟨J', hJ', hJJ'⟩ := hJ.subset_basis_of_subset I.subset_union_right
  rw [← hJ'.encard_eq_encard hb] at hIJ
  exact hIJ.not_le (encard_mono hJJ')

end Basis

end Matroid<|MERGE_RESOLUTION|>--- conflicted
+++ resolved
@@ -111,11 +111,7 @@
     simp only [hIJ, and_assoc, maximal_subset_iff, hJ.indep, hJ.subset, and_imp, true_and,
       hJ.subset.trans hAR]
     exact fun K hK _ hKA hJK ↦ hJ.eq_of_subset_indep hK hJK hKA
-<<<<<<< HEAD
-  subset_ground I := And.right
-=======
   subset_ground _ := And.right
->>>>>>> d0df76bd
 
 /-- Change the ground set of a matroid to some `R : Set α`. The independent sets of the restriction
   are the independent subsets of the new ground set. Most commonly used when `R ⊆ M.E`,
