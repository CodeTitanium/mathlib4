--- conflicted
+++ resolved
@@ -593,13 +593,8 @@
     split_ifs with hij
     · rcases Nat.exists_eq_succ_of_ne_zero
         (Nat.pos_iff_ne_zero.1 (lt_of_le_of_lt (Nat.zero_le _) hij)) with ⟨j, rfl⟩
-<<<<<<< HEAD
       rw [← List.insertNth_removeNth_of_ge]
       · simp only [Fin.pred_mk_succ']; rfl
-=======
-      rw [← List.insertNth_eraseIdx_of_ge]
-      · simp; rfl
->>>>>>> cf35070b
       · simpa
       · simpa [Nat.lt_succ_iff] using hij
     · dsimp
@@ -667,15 +662,8 @@
 @[to_additive]
 theorem prod_set' [CommGroup α] (v : Vector α n) (i : Fin n) (a : α) :
     (v.set i a).toList.prod = v.toList.prod * (v.get i)⁻¹ * a := by
-<<<<<<< HEAD
-  refine' (List.prod_set' v.toList i a).trans _
-  simp only [toList_length, Fin.is_lt, ↓reduceDite, get_eq_get, mul_assoc, mul_right_inj,
-    mul_left_inj, inv_inj]
-  rfl
-=======
   refine (List.prod_set' v.toList i a).trans ?_
   simp [get_eq_get, mul_assoc]; rfl
->>>>>>> cf35070b
 #align vector.prod_update_nth' Vector.prod_set'
 
 end ModifyNth
@@ -733,15 +721,9 @@
 protected theorem comp_traverse (f : β → F γ) (g : α → G β) (x : Vector α n) :
     Vector.traverse (Comp.mk ∘ Functor.map f ∘ g) x =
       Comp.mk (Vector.traverse f <$> Vector.traverse g x) := by
-<<<<<<< HEAD
   induction' x using Vector.inductionOn with n x xs ih
   simp! only [Vector.traverse, cast, List.length_nil, cast_eq, map_pure]
   · rfl
-=======
-  induction' x with n x xs ih
-  · simp! [cast, *, functor_norm]
-    rfl
->>>>>>> cf35070b
   · rw [Vector.traverse_def, ih]
     simp [functor_norm, (· ∘ ·)]
 #align vector.comp_traverse Vector.comp_traverse
