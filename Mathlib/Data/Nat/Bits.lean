/-
Copyright (c) 2022 Praneeth Kolichala. All rights reserved.
Released under Apache 2.0 license as described in the file LICENSE.
Authors: Praneeth Kolichala
-/
import Mathlib.Algebra.Group.Basic
import Mathlib.Algebra.Group.Nat
import Mathlib.Data.Nat.BinaryRec
import Mathlib.Data.Nat.Defs
import Mathlib.Init.Data.List.Basic
import Mathlib.Init.Data.Nat.Basic
import Mathlib.Tactic.Convert
import Mathlib.Tactic.GeneralizeProofs
import Mathlib.Tactic.Says

#align_import data.nat.bits from "leanprover-community/mathlib"@"d012cd09a9b256d870751284dd6a29882b0be105"

/-!
# Additional properties of binary recursion on `Nat`

This file documents additional properties of binary recursion,
which allows us to more easily work with operations which do depend
on the number of leading zeros in the binary representation of `n`.
For example, we can more easily work with `Nat.bits` and `Nat.size`.

See also: `Nat.bitwise`, `Nat.pow` (for various lemmas about `size` and `shiftLeft`/`shiftRight`),
and `Nat.digits`.
-/

-- Once we're in the `Nat` namespace, `xor` will inconveniently resolve to `Nat.xor`.
/-- `bxor` denotes the `xor` function i.e. the exclusive-or function on type `Bool`. -/
local notation "bxor" => _root_.xor

namespace Nat
universe u
variable {m n : ℕ}

/-- `boddDiv2 n` returns a 2-tuple of type `(Bool, Nat)` where the `Bool` value indicates whether
`n` is odd or not and the `Nat` value returns `⌊n/2⌋` -/
@[deprecated (since := "2024-06-09")] def boddDiv2 : ℕ → Bool × ℕ
  | 0 => (false, 0)
  | succ n =>
    match boddDiv2 n with
    | (false, m) => (true, m)
    | (true, m) => (false, succ m)
#align nat.bodd_div2 Nat.boddDiv2

/-- `div2 n = ⌊n/2⌋` the greatest integer smaller than `n/2`-/
def div2 (n : ℕ) : ℕ := n >>> 1
#align nat.div2 Nat.div2

theorem div2_val (n) : div2 n = n / 2 := rfl
#align nat.div2_val Nat.div2_val

/-- `bodd n` returns `true` if `n` is odd-/
def bodd (n : ℕ) : Bool := 1 &&& n != 0
#align nat.bodd Nat.bodd

theorem bit_decomp (n : Nat) : bit n.bodd n.div2 = n :=
  n.bit_testBit_zero_shiftRight_one

theorem binaryRec_of_ne_zero {C : Nat → Sort u} (z : C 0) (f : ∀ b n, C n → C (bit b n)) {n}
    (h : n ≠ 0) :
    binaryRec z f n = n.bit_decomp ▸ f n.bodd n.div2 (binaryRec z f n.div2) := by
  rw [binaryRec, dif_neg h, eqRec_eq_cast, eqRec_eq_cast]; rfl

@[simp] lemma bodd_zero : bodd 0 = false := rfl
#align nat.bodd_zero Nat.bodd_zero

lemma bodd_one : bodd 1 = true := rfl
#align nat.bodd_one Nat.bodd_one

lemma bodd_two : bodd 2 = false := rfl
#align nat.bodd_two Nat.bodd_two

@[simp]
lemma bodd_succ (n : ℕ) : bodd (succ n) = not (bodd n) := by
  simp only [bodd, succ_eq_add_one, one_and_eq_mod_two]
  cases mod_two_eq_zero_or_one n with | _ h => simp [h, add_mod]
#align nat.bodd_succ Nat.bodd_succ

@[simp]
lemma bodd_add (m n : ℕ) : bodd (m + n) = bxor (bodd m) (bodd n) := by
  induction n
  case zero => simp
  case succ n ih => simp [← Nat.add_assoc, Bool.xor_not, ih]
#align nat.bodd_add Nat.bodd_add

@[simp]
lemma bodd_mul (m n : ℕ) : bodd (m * n) = (bodd m && bodd n) := by
  induction' n with n IH
  · simp
  · simp only [mul_succ, bodd_add, IH, bodd_succ]
    cases bodd m <;> cases bodd n <;> rfl
#align nat.bodd_mul Nat.bodd_mul

lemma mod_two_of_bodd (n : ℕ) : n % 2 = cond (bodd n) 1 0 := by
  have := congr_arg bodd (mod_add_div n 2)
  simp? [not] at this says
    simp only [bodd_add, bodd_mul, bodd_succ, not, bodd_zero, Bool.false_and, Bool.bne_false]
      at this
  have _ : ∀ b, and false b = false := by
    intro b
    cases b <;> rfl
  have _ : ∀ b, bxor b false = b := by
    intro b
    cases b <;> rfl
  rw [← this]
  cases' mod_two_eq_zero_or_one n with h h <;> rw [h] <;> rfl
#align nat.mod_two_of_bodd Nat.mod_two_of_bodd

theorem div2_add_bodd (n : Nat) : 2 * div2 n + cond (bodd n) 1 0 = n := by
  rw [← mod_two_of_bodd, div2_val, Nat.div_add_mod]

@[simp] lemma div2_zero : div2 0 = 0 := rfl
#align nat.div2_zero Nat.div2_zero

lemma div2_one : div2 1 = 0 := rfl
#align nat.div2_one Nat.div2_one

lemma div2_two : div2 2 = 1 := rfl
#align nat.div2_two Nat.div2_two

@[simp]
lemma div2_succ (n : ℕ) : div2 (succ n) = cond (bodd n) (succ (div2 n)) (div2 n) := by
  apply Nat.eq_of_mul_eq_mul_left (by decide : 0 < 2)
  apply Nat.add_right_cancel (m := cond (bodd (succ n)) 1 0)
  rw (config := { occs := .pos [1] }) [div2_add_bodd, bodd_succ, ← div2_add_bodd n]
  cases bodd n <;> simp [succ_eq_add_one, Nat.add_comm 1, Nat.mul_add]
#align nat.div2_succ Nat.div2_succ

attribute [local simp] Nat.add_comm Nat.add_assoc Nat.add_left_comm Nat.mul_comm Nat.mul_assoc

lemma bodd_add_div2 : ∀ n, cond (bodd n) 1 0 + 2 * div2 n = n
  | 0 => rfl
  | succ n => by
    simp only [bodd_succ, Bool.cond_not, div2_succ, Nat.mul_comm]
    refine Eq.trans ?_ (congr_arg succ (bodd_add_div2 n))
    cases bodd n
    · simp
    · simp; omega
#align nat.bodd_add_div2 Nat.bodd_add_div2

#align nat.bit Nat.bit

#noalign nat.bit0_val
#noalign nat.bit1_val

#align nat.bit_val Nat.bit_val
#align nat.bit_decomp Nat.bit_decomp
#align nat.bit_cases_on Nat.bitCasesOn

lemma bit_zero : bit false 0 = 0 :=
  rfl
#align nat.bit_zero Nat.bit_zero

/-- `shiftLeft' b m n` performs a left shift of `m` `n` times
 and adds the bit `b` as the least significant bit each time.
 Returns the corresponding natural number-/
def shiftLeft' (b : Bool) (m : ℕ) : ℕ → ℕ
  | 0 => m
  | n + 1 => bit b (shiftLeft' b m n)
#align nat.shiftl' Nat.shiftLeft'

@[simp]
lemma shiftLeft'_false : ∀ n, shiftLeft' false m n = m <<< n
  | 0 => rfl
  | n + 1 => by
    have : 2 * (m * 2^n) = 2^(n+1)*m := by
      rw [Nat.mul_comm, Nat.mul_assoc, ← Nat.pow_succ]; simp
    simp [shiftLeft_eq, shiftLeft', bit_val, shiftLeft'_false, this]

/-- Lean takes the unprimed name for `Nat.shiftLeft_eq m n : m <<< n = m * 2 ^ n`. -/
@[simp] lemma shiftLeft_eq' (m n : Nat) : shiftLeft m n = m <<< n := rfl
@[simp] lemma shiftRight_eq (m n : Nat) : shiftRight m n = m >>> n := rfl

#align nat.test_bit Nat.testBit
#align nat.binary_rec Nat.binaryRec

/-- `size n` : Returns the size of a natural number in
bits i.e. the length of its binary representation -/
def size : ℕ → ℕ :=
  binaryRec 0 fun _ _ => succ
#align nat.size Nat.size

/-- `bits n` returns a list of Bools which correspond to the binary representation of n, where
    the head of the list represents the least significant bit -/
def bits : ℕ → List Bool :=
  binaryRec [] fun b _ IH => b :: IH
#align nat.bits Nat.bits

#align nat.bitwise Nat.bitwise

#align nat.lor Nat.lor
#align nat.land Nat.land
#align nat.lxor Nat.xor

/-- `ldiff a b` performs bitwise set difference. For each corresponding
  pair of bits taken as booleans, say `aᵢ` and `bᵢ`, it applies the
  boolean operation `aᵢ ∧ ¬bᵢ` to obtain the `iᵗʰ` bit of the result. -/
def ldiff : ℕ → ℕ → ℕ :=
  bitwise fun a b => a && not b
#align nat.ldiff Nat.ldiff

#align nat.binary_rec_zero Nat.binaryRec_zero

/-! bitwise ops -/

lemma bodd_bit (b n) : bodd (bit b n) = b := by
  rw [bit_val]
  simp only [Nat.mul_comm, Nat.add_comm, bodd_add, bodd_mul, bodd_succ, bodd_zero, Bool.not_false,
    Bool.not_true, Bool.and_false, Bool.xor_false]
  cases b <;> cases bodd n <;> rfl
#align nat.bodd_bit Nat.bodd_bit

lemma div2_bit (b n) : div2 (bit b n) = n := by
  rw [bit_val, div2_val, Nat.add_comm, add_mul_div_left, div_eq_of_lt, Nat.zero_add]
  <;> cases b
  <;> decide
#align nat.div2_bit Nat.div2_bit

lemma shiftLeft'_add (b m n) : ∀ k, shiftLeft' b m (n + k) = shiftLeft' b (shiftLeft' b m n) k
  | 0 => rfl
  | k + 1 => congr_arg (bit b) (shiftLeft'_add b m n k)
#align nat.shiftl'_add Nat.shiftLeft'_add

lemma shiftLeft'_sub (b m) : ∀ {n k}, k ≤ n → shiftLeft' b m (n - k) = (shiftLeft' b m n) >>> k
  | n, 0, _ => rfl
  | n + 1, k + 1, h => by
    rw [succ_sub_succ_eq_sub, shiftLeft', Nat.add_comm, shiftRight_add]
    simp only [shiftLeft'_sub, Nat.le_of_succ_le_succ h, shiftRight_succ, shiftRight_zero]
    simp [← div2_val, div2_bit]
#align nat.shiftl'_sub Nat.shiftLeft'_sub

lemma shiftLeft_sub : ∀ (m : Nat) {n k}, k ≤ n → m <<< (n - k) = (m <<< n) >>> k :=
  fun _ _ _ hk => by simp only [← shiftLeft'_false, shiftLeft'_sub false _ hk]

@[deprecated (since := "2024-06-09")] alias testBit_bit_zero := bit_testBit_zero

#align nat.test_bit_zero Nat.testBit_zero

lemma bodd_eq_one_and_ne_zero : ∀ n, bodd n = (1 &&& n != 0)
  | 0 => rfl
  | 1 => rfl
  | n + 2 => by simpa using bodd_eq_one_and_ne_zero n

lemma testBit_bit_succ (m b n) : testBit (bit b n) (succ m) = testBit n m := by
  have : bodd (((bit b n) >>> 1) >>> m) = bodd (n >>> m) := by
    simp only [shiftRight_eq_div_pow]
    simp [← div2_val, div2_bit]
  rw [← shiftRight_add, Nat.add_comm] at this
  simp only [bodd_eq_one_and_ne_zero] at this
  exact this
#align nat.test_bit_succ Nat.testBit_succ

#align nat.binary_rec_eq Nat.binaryRec_eq
#noalign nat.bitwise_bit_aux

/-! ### `bit0` and `bit1` -/

#noalign nat.bodd_bit0
#noalign nat.div2_bit0
#noalign nat.div2_bit1
#noalign nat.bit0_eq_bit0
#noalign nat.bit1_eq_bit1
#noalign nat.bit1_eq_one
#noalign nat.one_eq_bit1

theorem bit_add : ∀ (b : Bool) (n m : ℕ), bit b (n + m) = bit false n + bit b m
  | true,  _, _ => by dsimp [bit]; omega
  | false, _, _ => by dsimp [bit]; omega
#align nat.bit_add Nat.bit_add

theorem bit_add' : ∀ (b : Bool) (n m : ℕ), bit b (n + m) = bit b n + bit false m
  | true,  _, _ => by dsimp [bit]; omega
  | false, _, _ => by dsimp [bit]; omega
#align nat.bit_add' Nat.bit_add'

theorem bit_ne_zero (b) {n} (h : n ≠ 0) : bit b n ≠ 0 :=
  bit_eq_zero_iff.not.mpr (h ·.1)
#align nat.bit_ne_zero Nat.bit_ne_zero

theorem bit0_mod_two : 2 * n % 2 = 0 := by
  rw [Nat.mod_two_of_bodd]
  simp
#align nat.bit0_mod_two Nat.bit0_mod_two

theorem bit1_mod_two : (2 * n + 1) % 2 = 1 := by
  rw [Nat.mod_two_of_bodd]
  simp
#align nat.bit1_mod_two Nat.bit1_mod_two

theorem pos_of_bit0_pos {n : ℕ} (h : 0 < 2 * n) : 0 < n := by
  cases n
  · cases h
  · apply succ_pos
#align nat.pos_of_bit0_pos Nat.pos_of_bit0_pos

#align nat.bit_cases_on_bit Nat.bitCasesOn_bit

@[simp]
theorem bitCasesOn_bit0 {C : ℕ → Sort u} (H : ∀ b n, C (bit b n)) (n : ℕ) :
    bitCasesOn (2 * n) H = H false n :=
  bitCasesOn_bit H false n
#align nat.bit_cases_on_bit0 Nat.bitCasesOn_bit0

@[simp]
theorem bitCasesOn_bit1 {C : ℕ → Sort u} (H : ∀ b n, C (bit b n)) (n : ℕ) :
    bitCasesOn (2 * n + 1) H = H true n :=
  bitCasesOn_bit H true n
#align nat.bit_cases_on_bit1 Nat.bitCasesOn_bit1

theorem bit_cases_on_injective {C : ℕ → Sort u} :
    Function.Injective fun H : ∀ b n, C (bit b n) => fun n => bitCasesOn n H := by
  intro H₁ H₂ h
  ext b n
  simpa only [bitCasesOn_bit] using congr_fun h (bit b n)
#align nat.bit_cases_on_injective Nat.bit_cases_on_injective

@[simp]
theorem bit_cases_on_inj {C : ℕ → Sort u} (H₁ H₂ : ∀ b n, C (bit b n)) :
    ((fun n => bitCasesOn n H₁) = fun n => bitCasesOn n H₂) ↔ H₁ = H₂ :=
  bit_cases_on_injective.eq_iff
#align nat.bit_cases_on_inj Nat.bit_cases_on_inj

#noalign nat.bit0_eq_zero

<<<<<<< HEAD
=======
theorem bit_eq_zero_iff {n : ℕ} {b : Bool} : bit b n = 0 ↔ n = 0 ∧ b = false := by
  constructor
  · cases b <;> simp [Nat.bit]; omega
  · rintro ⟨rfl, rfl⟩
    rfl
>>>>>>> ab9dec5b
#align nat.bit_eq_zero_iff Nat.bit_eq_zero_iff

#noalign nat.bit0_le
#noalign nat.bit1_le

lemma bit_le : ∀ (b : Bool) {m n : ℕ}, m ≤ n → bit b m ≤ bit b n
  | true, _, _, h => by dsimp [bit]; omega
  | false, _, _, h => by dsimp [bit]; omega
#align nat.bit_le Nat.bit_le

#noalign nat.bit0_le_bit
#noalign nat.bit_le_bit1
#noalign nat.bit_lt_bit0

lemma bit_lt_bit (a b) (h : m < n) : bit a m < bit b n := calc
  bit a m < 2 * n   := by cases a <;> dsimp [bit] <;> omega
        _ ≤ bit b n := by cases b <;> dsimp [bit] <;> omega
#align nat.bit_lt_bit Nat.bit_lt_bit

#noalign nat.bit0_le_bit1_iff
#noalign nat.bit0_lt_bit1_iff
#noalign nat.bit1_le_bit0_iff
#noalign nat.bit1_lt_bit0_iff
#noalign nat.one_le_bit0_iff
#noalign nat.one_lt_bit0_iff
#noalign nat.bit_le_bit_iff
#noalign nat.bit_lt_bit_iff
#noalign nat.bit_le_bit1_iff

@[deprecated (since := "2024-06-09")] alias binaryRec_eq' := Nat.binaryRec_eq

#align nat.binary_rec_eq' Nat.binaryRec_eq'
#align nat.binary_rec' Nat.binaryRec'
#align nat.binary_rec_from_one Nat.binaryRecFromOne

@[simp]
theorem zero_bits : bits 0 = [] := by simp [Nat.bits]
#align nat.zero_bits Nat.zero_bits

@[simp]
theorem bits_append_bit (n : ℕ) (b : Bool) (hn : n = 0 → b = true) :
    (bit b n).bits = b :: n.bits := by
  rw [Nat.bits, Nat.bits, binaryRec_eq]
  simpa
#align nat.bits_append_bit Nat.bits_append_bit

@[simp]
theorem bit0_bits (n : ℕ) (hn : n ≠ 0) : (2 * n).bits = false :: n.bits :=
  bits_append_bit n false fun hn' => absurd hn' hn
#align nat.bit0_bits Nat.bit0_bits

@[simp]
theorem bit1_bits (n : ℕ) : (2 * n + 1).bits = true :: n.bits :=
  bits_append_bit n true fun _ => rfl
#align nat.bit1_bits Nat.bit1_bits

@[simp]
theorem one_bits : Nat.bits 1 = [true] := by
  convert bit1_bits 0
#align nat.one_bits Nat.one_bits

-- TODO Find somewhere this can live.
-- example : bits 3423 = [true, true, true, true, true, false, true, false, true, false, true, true]
-- := by norm_num

theorem bodd_eq_bits_head (n : ℕ) : n.bodd = n.bits.headI := by
  induction' n using Nat.binaryRec' with b n h _; · simp
  simp [bodd_bit, bits_append_bit _ _ h]
#align nat.bodd_eq_bits_head Nat.bodd_eq_bits_head

theorem div2_bits_eq_tail (n : ℕ) : n.div2.bits = n.bits.tail := by
  induction' n using Nat.binaryRec' with b n h _; · simp
  simp [div2_bit, bits_append_bit _ _ h]
#align nat.div2_bits_eq_tail Nat.div2_bits_eq_tail

end Nat<|MERGE_RESOLUTION|>--- conflicted
+++ resolved
@@ -325,14 +325,6 @@
 
 #noalign nat.bit0_eq_zero
 
-<<<<<<< HEAD
-=======
-theorem bit_eq_zero_iff {n : ℕ} {b : Bool} : bit b n = 0 ↔ n = 0 ∧ b = false := by
-  constructor
-  · cases b <;> simp [Nat.bit]; omega
-  · rintro ⟨rfl, rfl⟩
-    rfl
->>>>>>> ab9dec5b
 #align nat.bit_eq_zero_iff Nat.bit_eq_zero_iff
 
 #noalign nat.bit0_le
