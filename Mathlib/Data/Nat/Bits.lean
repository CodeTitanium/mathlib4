--- conflicted
+++ resolved
@@ -391,11 +391,8 @@
 @[simp]
 theorem one_bits : Nat.bits 1 = [true] := by
   convert bit1_bits 0
-<<<<<<< HEAD
   simp
 #align nat.one_bits Nat.one_bits
-=======
->>>>>>> d2a59c17
 
 -- TODO Find somewhere this can live.
 -- example : bits 3423 = [true, true, true, true, true, false, true, false, true, false, true, true]
