--- conflicted
+++ resolved
@@ -275,13 +275,8 @@
   | false, _, _ => by dsimp [bit]; omega
 #align nat.bit_add' Nat.bit_add'
 
-<<<<<<< HEAD
 theorem bit_ne_zero (b) {n} (h : n ≠ 0) : bit b n ≠ 0 :=
   bit_eq_zero_iff.not.mpr (h ·.1)
-=======
-theorem bit_ne_zero (b) {n} (h : n ≠ 0) : bit b n ≠ 0 := by
-  cases b <;> dsimp [bit] <;> omega
->>>>>>> b06cc0b3
 #align nat.bit_ne_zero Nat.bit_ne_zero
 
 #noalign nat.bit0_mod_two
