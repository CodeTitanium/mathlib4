/-
Copyright (c) 2018 Chris Hughes. All rights reserved.
Released under Apache 2.0 license as described in the file LICENSE.
Authors: Chris Hughes, Patrick Stevens
-/
import Mathlib.Algebra.BigOperators.Intervals
import Mathlib.Algebra.BigOperators.NatAntidiagonal
import Mathlib.Algebra.BigOperators.Ring
import Mathlib.Algebra.Order.BigOperators.Group.Finset
import Mathlib.Data.Nat.Choose.Basic
import Mathlib.Tactic.Linarith
import Mathlib.Tactic.Ring

/-!
# Sums of binomial coefficients

This file includes variants of the binomial theorem and other results on sums of binomial
coefficients. Theorems whose proofs depend on such sums may also go in this file for import
reasons.
-/

open Nat Finset

variable {R : Type*}

namespace Commute

variable [Semiring R] {x y : R}

/-- A version of the **binomial theorem** for commuting elements in noncommutative semirings. -/
theorem add_pow (h : Commute x y) (n : ℕ) :
    (x + y) ^ n = ∑ m ∈ range (n + 1), x ^ m * y ^ (n - m) * n.choose m := by
  let t : ℕ → ℕ → R := fun n m ↦ x ^ m * y ^ (n - m) * n.choose m
  change (x + y) ^ n = ∑ m ∈ range (n + 1), t n m
  have h_first : ∀ n, t n 0 = y ^ n := fun n ↦ by
    simp only [t, choose_zero_right, pow_zero, cast_one, mul_one, one_mul, tsub_zero]
  have h_last : ∀ n, t n n.succ = 0 := fun n ↦ by
    simp only [t, choose_succ_self, cast_zero, mul_zero]
  have h_middle :
      ∀ n i : ℕ, i ∈ range n.succ → (t n.succ i.succ) = x * t n i + y * t n i.succ := by
    intro n i h_mem
    have h_le : i ≤ n := le_of_lt_succ (mem_range.mp h_mem)
    dsimp only [t]
    rw [choose_succ_succ, cast_add, mul_add]
    congr 1
    · rw [pow_succ' x, succ_sub_succ, mul_assoc, mul_assoc, mul_assoc]
    · rw [← mul_assoc y, ← mul_assoc y, (h.symm.pow_right i.succ).eq]
      by_cases h_eq : i = n
      · rw [h_eq, choose_succ_self, cast_zero, mul_zero, mul_zero]
      · rw [succ_sub (lt_of_le_of_ne h_le h_eq)]
        rw [pow_succ' y, mul_assoc, mul_assoc, mul_assoc, mul_assoc]
  induction n with
  | zero =>
    rw [pow_zero, sum_range_succ, range_zero, sum_empty, zero_add]
    dsimp only [t]
    rw [pow_zero, pow_zero, choose_self, cast_one, mul_one, mul_one]
  | succ n ih =>
    rw [sum_range_succ', h_first, sum_congr rfl (h_middle n), sum_add_distrib, add_assoc,
      pow_succ' (x + y), ih, add_mul, mul_sum, mul_sum]
    congr 1
    rw [sum_range_succ', sum_range_succ, h_first, h_last, mul_zero, add_zero, _root_.pow_succ']

/-- A version of `Commute.add_pow` that avoids ℕ-subtraction by summing over the antidiagonal and
also with the binomial coefficient applied via scalar action of ℕ. -/
theorem add_pow' (h : Commute x y) (n : ℕ) :
    (x + y) ^ n = ∑ m ∈ antidiagonal n, n.choose m.1 • (x ^ m.1 * y ^ m.2) := by
  simp_rw [Nat.sum_antidiagonal_eq_sum_range_succ fun m p ↦ n.choose m • (x ^ m * y ^ p),
    nsmul_eq_mul, cast_comm, h.add_pow]

end Commute

/-- The **binomial theorem** -/
theorem add_pow [CommSemiring R] (x y : R) (n : ℕ) :
    (x + y) ^ n = ∑ m ∈ range (n + 1), x ^ m * y ^ (n - m) * n.choose m :=
  (Commute.all x y).add_pow n

namespace Nat

/-- The sum of entries in a row of Pascal's triangle -/
theorem sum_range_choose (n : ℕ) : (∑ m ∈ range (n + 1), n.choose m) = 2 ^ n := by
  have := (add_pow 1 1 n).symm
  simpa [one_add_one_eq_two] using this

theorem sum_range_choose_halfway (m : ℕ) : (∑ i ∈ range (m + 1), (2 * m + 1).choose i) = 4 ^ m :=
  have : (∑ i ∈ range (m + 1), (2 * m + 1).choose (2 * m + 1 - i)) =
      ∑ i ∈ range (m + 1), (2 * m + 1).choose i :=
    sum_congr rfl fun i hi ↦ choose_symm <| by linarith [mem_range.1 hi]
  mul_right_injective₀ two_ne_zero <|
    calc
      (2 * ∑ i ∈ range (m + 1), (2 * m + 1).choose i) =
          (∑ i ∈ range (m + 1), (2 * m + 1).choose i) +
            ∑ i ∈ range (m + 1), (2 * m + 1).choose (2 * m + 1 - i) := by rw [two_mul, this]
      _ = (∑ i ∈ range (m + 1), (2 * m + 1).choose i) +
            ∑ i ∈ Ico (m + 1) (2 * m + 2), (2 * m + 1).choose i := by
        rw [range_eq_Ico, sum_Ico_reflect _ _ (by omega)]
        congr
        have A : m + 1 ≤ 2 * m + 1 := by omega
        rw [add_comm, add_tsub_assoc_of_le A, ← add_comm]
        congr
        rw [tsub_eq_iff_eq_add_of_le A]
        ring
      _ = ∑ i ∈ range (2 * m + 2), (2 * m + 1).choose i := sum_range_add_sum_Ico _ (by omega)
      _ = 2 ^ (2 * m + 1) := sum_range_choose (2 * m + 1)
      _ = 2 * 4 ^ m := by rw [pow_succ, pow_mul, mul_comm]; rfl

theorem choose_middle_le_pow (n : ℕ) : (2 * n + 1).choose n ≤ 4 ^ n := by
  have t : (2 * n + 1).choose n ≤ ∑ i ∈ range (n + 1), (2 * n + 1).choose i :=
    single_le_sum (fun x _ ↦ by omega) (self_mem_range_succ n)
  simpa [sum_range_choose_halfway n] using t

theorem four_pow_le_two_mul_add_one_mul_central_binom (n : ℕ) :
    4 ^ n ≤ (2 * n + 1) * (2 * n).choose n :=
  calc
    4 ^ n = (1 + 1) ^ (2 * n) := by norm_num [pow_mul]
<<<<<<< HEAD
    _ = ∑ m in range (2 * n + 1), choose (2 * n) m := by set_option simprocs false in simp [add_pow]
    _ ≤ ∑ m in range (2 * n + 1), choose (2 * n) (2 * n / 2) := by gcongr; apply choose_le_middle
=======
    _ = ∑ m ∈ range (2 * n + 1), (2 * n).choose m := by set_option simprocs false in simp [add_pow]
    _ ≤ ∑ m ∈ range (2 * n + 1), (2 * n).choose (2 * n / 2) := by gcongr; apply choose_le_middle
>>>>>>> 9405e9af
    _ = (2 * n + 1) * choose (2 * n) n := by simp

/-- **Zhu Shijie's identity** aka hockey-stick identity, version with `Icc`. -/
theorem sum_Icc_choose (n k : ℕ) : ∑ m ∈ Icc k n, m.choose k = (n + 1).choose (k + 1) := by
  rcases lt_or_le n k with h | h
  · rw [choose_eq_zero_of_lt (by omega), Icc_eq_empty_of_lt h, sum_empty]
  · induction n, h using le_induction with
    | base => simp
    | succ n _ ih =>
      rw [← Ico_insert_right (by omega), sum_insert (by simp),
        show Ico k (n + 1) = Icc k n by rfl, ih, choose_succ_succ' (n + 1)]

/-- **Zhu Shijie's identity** aka hockey-stick identity, version with `range`.
Summing `(i + k).choose k` for `i ∈ [0, n]` gives `(n + k + 1).choose (k + 1)`.

Combinatorial interpretation: `(i + k).choose k` is the number of decompositions of `[0, i)` in
`k + 1` (possibly empty) intervals (this follows from a stars and bars description). In particular,
`(n + k + 1).choose (k + 1)` corresponds to decomposing `[0, n)` into `k + 2` intervals.
By putting away the last interval (of some length `n - i`),
we have to decompose the remaining interval `[0, i)` into `k + 1` intervals, hence the sum. -/
lemma sum_range_add_choose (n k : ℕ) :
    ∑ i ∈ Finset.range (n + 1), (i + k).choose k = (n + k + 1).choose (k + 1) := by
  rw [← sum_Icc_choose, range_eq_Ico]
  convert (sum_map _ (addRightEmbedding k) (·.choose k)).symm using 2
  rw [map_add_right_Ico, zero_add, add_right_comm, Nat.Ico_succ_right]

end Nat

theorem Int.alternating_sum_range_choose {n : ℕ} :
    (∑ m ∈ range (n + 1), ((-1) ^ m * n.choose m : ℤ)) = if n = 0 then 1 else 0 := by
  cases n with
  | zero => simp
  | succ n =>
    have h := add_pow (-1 : ℤ) 1 n.succ
    simp only [one_pow, mul_one, neg_add_cancel] at h
    rw [← h, zero_pow n.succ_ne_zero, if_neg n.succ_ne_zero]

theorem Int.alternating_sum_range_choose_of_ne {n : ℕ} (h0 : n ≠ 0) :
    (∑ m ∈ range (n + 1), ((-1) ^ m * n.choose m : ℤ)) = 0 := by
  rw [Int.alternating_sum_range_choose, if_neg h0]

namespace Finset

theorem sum_powerset_apply_card {α β : Type*} [AddCommMonoid α] (f : ℕ → α) {x : Finset β} :
    ∑ m ∈ x.powerset, f m.card = ∑ m ∈ range (x.card + 1), x.card.choose m • f m := by
  trans ∑ m ∈ range (x.card + 1), ∑ j ∈ x.powerset.filter fun z ↦ z.card = m, f j.card
  · refine (sum_fiberwise_of_maps_to ?_ _).symm
    intro y hy
    rw [mem_range, Nat.lt_succ_iff]
    rw [mem_powerset] at hy
    exact card_le_card hy
  · refine sum_congr rfl fun y _ ↦ ?_
    rw [← card_powersetCard, ← sum_const]
    refine sum_congr powersetCard_eq_filter.symm fun z hz ↦ ?_
    rw [(mem_powersetCard.1 hz).2]

theorem sum_powerset_neg_one_pow_card {α : Type*} [DecidableEq α] {x : Finset α} :
    (∑ m ∈ x.powerset, (-1 : ℤ) ^ m.card) = if x = ∅ then 1 else 0 := by
  rw [sum_powerset_apply_card]
  simp only [nsmul_eq_mul', ← card_eq_zero, Int.alternating_sum_range_choose]

theorem sum_powerset_neg_one_pow_card_of_nonempty {α : Type*} {x : Finset α} (h0 : x.Nonempty) :
    (∑ m ∈ x.powerset, (-1 : ℤ) ^ m.card) = 0 := by
  classical
  rw [sum_powerset_neg_one_pow_card]
  exact if_neg (nonempty_iff_ne_empty.mp h0)

variable {M R : Type*} [CommMonoid M] [NonAssocSemiring R]

@[to_additive sum_choose_succ_nsmul]
theorem prod_pow_choose_succ {M : Type*} [CommMonoid M] (f : ℕ → ℕ → M) (n : ℕ) :
    (∏ i ∈ range (n + 2), f i (n + 1 - i) ^ (n + 1).choose i) =
      (∏ i ∈ range (n + 1), f i (n + 1 - i) ^ n.choose i) *
        ∏ i ∈ range (n + 1), f (i + 1) (n - i) ^ n.choose i := by
  have A : (∏ i ∈ range (n + 1), f (i + 1) (n - i) ^ (n.choose (i + 1))) * f 0 (n + 1) =
      ∏ i ∈ range (n + 1), f i (n + 1 - i) ^ (n.choose i) := by
    rw [prod_range_succ, prod_range_succ']; simp
  rw [prod_range_succ']
  simpa [choose_succ_succ, pow_add, prod_mul_distrib, A, mul_assoc] using mul_comm _ _

@[to_additive sum_antidiagonal_choose_succ_nsmul]
theorem prod_antidiagonal_pow_choose_succ {M : Type*} [CommMonoid M] (f : ℕ → ℕ → M) (n : ℕ) :
    (∏ ij ∈ antidiagonal (n + 1), f ij.1 ij.2 ^ (n + 1).choose ij.1) =
      (∏ ij ∈ antidiagonal n, f ij.1 (ij.2 + 1) ^ n.choose ij.1) *
        ∏ ij ∈ antidiagonal n, f (ij.1 + 1) ij.2 ^ n.choose ij.2 := by
  simp only [Nat.prod_antidiagonal_eq_prod_range_succ_mk, prod_pow_choose_succ]
  have : ∀ i ∈ range (n + 1), i ≤ n := fun i hi ↦ by simpa [Nat.lt_succ_iff] using hi
  congr 1
  · refine prod_congr rfl fun i hi ↦ ?_
    rw [tsub_add_eq_add_tsub (this _ hi)]
  · refine prod_congr rfl fun i hi ↦ ?_
    rw [choose_symm (this _ hi)]

/-- The sum of `(n+1).choose i * f i (n+1-i)` can be split into two sums at rank `n`,
respectively of `n.choose i * f i (n+1-i)` and `n.choose i * f (i+1) (n-i)`. -/
theorem sum_choose_succ_mul (f : ℕ → ℕ → R) (n : ℕ) :
    (∑ i ∈ range (n + 2), ((n + 1).choose i : R) * f i (n + 1 - i)) =
      (∑ i ∈ range (n + 1), (n.choose i : R) * f i (n + 1 - i)) +
        ∑ i ∈ range (n + 1), (n.choose i : R) * f (i + 1) (n - i) := by
  simpa only [nsmul_eq_mul] using sum_choose_succ_nsmul f n

/-- The sum along the antidiagonal of `(n+1).choose i * f i j` can be split into two sums along the
antidiagonal at rank `n`, respectively of `n.choose i * f i (j+1)` and `n.choose j * f (i+1) j`. -/
theorem sum_antidiagonal_choose_succ_mul (f : ℕ → ℕ → R) (n : ℕ) :
    (∑ ij ∈ antidiagonal (n + 1), ((n + 1).choose ij.1 : R) * f ij.1 ij.2) =
      (∑ ij ∈ antidiagonal n, (n.choose ij.1 : R) * f ij.1 (ij.2 + 1)) +
        ∑ ij ∈ antidiagonal n, (n.choose ij.2 : R) * f (ij.1 + 1) ij.2 := by
  simpa only [nsmul_eq_mul] using sum_antidiagonal_choose_succ_nsmul f n

theorem sum_antidiagonal_choose_add (d n : ℕ) :
    (∑ ij ∈ antidiagonal n, (d + ij.2).choose d) = (d + n).choose d + (d + n).choose (d + 1) := by
  induction n with
  | zero => simp
  | succ n hn => simpa [Nat.sum_antidiagonal_succ] using hn

end Finset<|MERGE_RESOLUTION|>--- conflicted
+++ resolved
@@ -112,13 +112,8 @@
     4 ^ n ≤ (2 * n + 1) * (2 * n).choose n :=
   calc
     4 ^ n = (1 + 1) ^ (2 * n) := by norm_num [pow_mul]
-<<<<<<< HEAD
     _ = ∑ m in range (2 * n + 1), choose (2 * n) m := by set_option simprocs false in simp [add_pow]
     _ ≤ ∑ m in range (2 * n + 1), choose (2 * n) (2 * n / 2) := by gcongr; apply choose_le_middle
-=======
-    _ = ∑ m ∈ range (2 * n + 1), (2 * n).choose m := by set_option simprocs false in simp [add_pow]
-    _ ≤ ∑ m ∈ range (2 * n + 1), (2 * n).choose (2 * n / 2) := by gcongr; apply choose_le_middle
->>>>>>> 9405e9af
     _ = (2 * n + 1) * choose (2 * n) n := by simp
 
 /-- **Zhu Shijie's identity** aka hockey-stick identity, version with `Icc`. -/
