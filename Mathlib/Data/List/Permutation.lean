--- conflicted
+++ resolved
@@ -500,24 +500,14 @@
         simp [hm', ← hn', hn]
       rcases lt_trichotomy n m with (ht | ht | ht)
       · suffices x ∈ bs by exact h x (hb.subset this) rfl
-<<<<<<< HEAD
-        rw [← hx', getElem_insertIdx_of_lt ht (by simp [length_insertIdx]; split <;> omega)]
-        exact get_mem _ _ _
-=======
         rw [← hx', getElem_insertIdx_of_lt _ _ _ _ ht (ht.trans_le hm)]
         exact getElem_mem _
->>>>>>> 29f545b8
       · simp only [ht] at hm' hn'
         rw [← hm'] at hn'
         exact H (insertIdx_injective _ _ hn')
       · suffices x ∈ as by exact h x (ha.subset this) rfl
-<<<<<<< HEAD
-        rw [← hx, getElem_insertIdx_of_lt ht (by simp [length_insertIdx]; split <;> omega)]
-        exact get_mem _ _ _
-=======
         rw [← hx, getElem_insertIdx_of_lt _ _ _ _ ht (ht.trans_le hn)]
         exact getElem_mem _
->>>>>>> 29f545b8
 
 lemma permutations_take_two (x y : α) (s : List α) :
     (x :: y :: s).permutations.take 2 = [x :: y :: s, y :: x :: s] := by
