/-
Copyright (c) 2017 Mario Carneiro. All rights reserved.
Released under Apache 2.0 license as described in the file LICENSE.
Authors: Mario Carneiro, Yakov Pechersky, Eric Wieser
-/
import Batteries.Tactic.Alias
import Mathlib.Tactic.TypeStar
import Mathlib.Data.Nat.Notation

/-!
# Properties of `List.enum`

## Deprecation note
Everything in this file has been replaced by theorems in Lean4,
in terms of `xs[i]?` and `xs[i]` rather than `get` and `get?`.

The results here are unused in Mathlib, and deprecated.
Any downstream users who can not easily adapt may remove the deprecations as needed.
-/

namespace List

variable {α β : Type*}

@[deprecated getElem?_enumFrom (since := "2024-08-15")]
theorem get?_enumFrom (n) (l : List α) (m) :
    get? (enumFrom n l) m = (get? l m).map fun a => (n + m, a) := by
  simp

@[deprecated (since := "2024-04-06")] alias enumFrom_get? := get?_enumFrom

@[deprecated getElem?_enum (since := "2024-08-15")]
theorem get?_enum (l : List α) (n) : get? (enum l) n = (get? l n).map fun a => (n, a) := by
  simp

@[deprecated (since := "2024-04-06")] alias enum_get? := get?_enum

@[deprecated getElem_enumFrom (since := "2024-08-15")]
theorem get_enumFrom (l : List α) (n) (i : Fin (l.enumFrom n).length) :
    (l.enumFrom n).get i = (n + i, l.get (i.cast enumFrom_length)) := by
  simp

@[deprecated getElem_enum (since := "2024-08-15")]
theorem get_enum (l : List α) (i : Fin l.enum.length) :
    l.enum.get i = (i.1, l.get (i.cast enum_length)) := by
  simp

<<<<<<< HEAD
@[deprecated mk_add_mem_enumFrom_iff_getElem? (since := "2024-08-15")]
=======
@[deprecated mk_add_mem_enumFrom_iff_getElem? (since := "2024-08-12")]
>>>>>>> 740b170e
theorem mk_add_mem_enumFrom_iff_get? {n i : ℕ} {x : α} {l : List α} :
    (n + i, x) ∈ enumFrom n l ↔ l.get? i = x := by
  simp [mem_iff_get?]

<<<<<<< HEAD
@[deprecated mk_mem_enumFrom_iff_le_and_getElem?_sub (since := "2024-08-15")]
=======
@[deprecated mk_mem_enumFrom_iff_le_and_getElem?_sub (since := "2024-08-12")]
>>>>>>> 740b170e
theorem mk_mem_enumFrom_iff_le_and_get?_sub {n i : ℕ} {x : α} {l : List α} :
    (i, x) ∈ enumFrom n l ↔ n ≤ i ∧ l.get? (i - n) = x := by
  simp [mk_mem_enumFrom_iff_le_and_getElem?_sub]

<<<<<<< HEAD
@[deprecated mk_mem_enum_iff_getElem? (since := "2024-08-15")]
theorem mk_mem_enum_iff_get? {i : ℕ} {x : α} {l : List α} : (i, x) ∈ enum l ↔ l.get? i = x := by
  simp [enum, mk_mem_enumFrom_iff_le_and_getElem?_sub]

set_option linter.deprecated false in
@[deprecated mem_enum_iff_getElem? (since := "2024-08-15")]
theorem mem_enum_iff_get? {x : ℕ × α} {l : List α} : x ∈ enum l ↔ l.get? x.1 = x.2 :=
  mk_mem_enum_iff_get?
=======
@[deprecated mem_enum_iff_getElem? (since := "2024-08-12")]
theorem mk_mem_enum_iff_get? {i : ℕ} {x : α} {l : List α} : (i, x) ∈ enum l ↔ l.get? i = x := by
  simp [enum, mk_mem_enumFrom_iff_le_and_getElem?_sub]

@[deprecated mk_mem_enum_iff_getElem? (since := "2024-08-12")]
theorem mem_enum_iff_get? {x : ℕ × α} {l : List α} : x ∈ enum l ↔ l.get? x.1 = x.2 := by
  simp [mem_enum_iff_getElem?]
>>>>>>> 740b170e

end List<|MERGE_RESOLUTION|>--- conflicted
+++ resolved
@@ -45,25 +45,16 @@
     l.enum.get i = (i.1, l.get (i.cast enum_length)) := by
   simp
 
-<<<<<<< HEAD
-@[deprecated mk_add_mem_enumFrom_iff_getElem? (since := "2024-08-15")]
-=======
 @[deprecated mk_add_mem_enumFrom_iff_getElem? (since := "2024-08-12")]
->>>>>>> 740b170e
 theorem mk_add_mem_enumFrom_iff_get? {n i : ℕ} {x : α} {l : List α} :
     (n + i, x) ∈ enumFrom n l ↔ l.get? i = x := by
   simp [mem_iff_get?]
 
-<<<<<<< HEAD
-@[deprecated mk_mem_enumFrom_iff_le_and_getElem?_sub (since := "2024-08-15")]
-=======
 @[deprecated mk_mem_enumFrom_iff_le_and_getElem?_sub (since := "2024-08-12")]
->>>>>>> 740b170e
 theorem mk_mem_enumFrom_iff_le_and_get?_sub {n i : ℕ} {x : α} {l : List α} :
     (i, x) ∈ enumFrom n l ↔ n ≤ i ∧ l.get? (i - n) = x := by
   simp [mk_mem_enumFrom_iff_le_and_getElem?_sub]
 
-<<<<<<< HEAD
 @[deprecated mk_mem_enum_iff_getElem? (since := "2024-08-15")]
 theorem mk_mem_enum_iff_get? {i : ℕ} {x : α} {l : List α} : (i, x) ∈ enum l ↔ l.get? i = x := by
   simp [enum, mk_mem_enumFrom_iff_le_and_getElem?_sub]
@@ -72,14 +63,5 @@
 @[deprecated mem_enum_iff_getElem? (since := "2024-08-15")]
 theorem mem_enum_iff_get? {x : ℕ × α} {l : List α} : x ∈ enum l ↔ l.get? x.1 = x.2 :=
   mk_mem_enum_iff_get?
-=======
-@[deprecated mem_enum_iff_getElem? (since := "2024-08-12")]
-theorem mk_mem_enum_iff_get? {i : ℕ} {x : α} {l : List α} : (i, x) ∈ enum l ↔ l.get? i = x := by
-  simp [enum, mk_mem_enumFrom_iff_le_and_getElem?_sub]
-
-@[deprecated mk_mem_enum_iff_getElem? (since := "2024-08-12")]
-theorem mem_enum_iff_get? {x : ℕ × α} {l : List α} : x ∈ enum l ↔ l.get? x.1 = x.2 := by
-  simp [mem_enum_iff_getElem?]
->>>>>>> 740b170e
 
 end List