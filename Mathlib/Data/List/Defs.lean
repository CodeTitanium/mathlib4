--- conflicted
+++ resolved
@@ -488,13 +488,10 @@
 
 end MapAccumr
 
-<<<<<<< HEAD
-=======
 /-- All elements of `Fin n`, from `0` to `n-1`. The corresponding finset is `Finset.univ`. -/
 def finRange (n : ℕ) : List (Fin n) :=
   (range n).pmap Fin.mk fun _ => List.mem_range.1
 
->>>>>>> d0df76bd
 section Deprecated
 
 @[deprecated List.mem_cons (since := "2024-08-10")]
