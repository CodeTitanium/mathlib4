/-
Copyright (c) 2016 Microsoft Corporation. All rights reserved.
Released under Apache 2.0 license as described in the file LICENSE.
Authors: Leonardo de Moura
-/

import Mathlib.Init
/-!
# Monad instances for `List`
-/

universe u

namespace List

variable {α : Type u}

instance instMonad : Monad List.{u} where
<<<<<<< HEAD
  pure := @List.pure
  bind := @List.flatMap
=======
  pure := @List.singleton
  bind := @List.bind
>>>>>>> 33891267
  map := @List.map

@[simp] theorem pure_def (a : α) : pure a = [a] := rfl

instance instLawfulMonad : LawfulMonad List.{u} := LawfulMonad.mk'
  (id_map := map_id)
  (pure_bind := fun _ _ => List.append_nil _)
  (bind_assoc := List.flatMap_assoc)
  (bind_pure_comp := fun _ _ => (map_eq_flatMap _ _).symm)

instance instAlternative : Alternative List.{u} where
  failure := @List.nil
  orElse l l' := List.append l (l' ())

end List<|MERGE_RESOLUTION|>--- conflicted
+++ resolved
@@ -16,13 +16,8 @@
 variable {α : Type u}
 
 instance instMonad : Monad List.{u} where
-<<<<<<< HEAD
-  pure := @List.pure
+  pure := @List.singleton
   bind := @List.flatMap
-=======
-  pure := @List.singleton
-  bind := @List.bind
->>>>>>> 33891267
   map := @List.map
 
 @[simp] theorem pure_def (a : α) : pure a = [a] := rfl
