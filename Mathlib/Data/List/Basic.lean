/-
Copyright (c) 2014 Parikshit Khanna. All rights reserved.
Released under Apache 2.0 license as described in the file LICENSE.
Authors: Parikshit Khanna, Jeremy Avigad, Leonardo de Moura, Floris van Doorn, Mario Carneiro
-/
import Mathlib.Data.Nat.Defs
import Mathlib.Data.Option.Basic
import Mathlib.Data.List.Defs
import Mathlib.Data.List.Monad
import Mathlib.Logic.Unique
import Mathlib.Order.Basic
import Mathlib.Tactic.Common

/-!
# Basic properties of lists
-/

assert_not_exists Set.range
assert_not_exists GroupWithZero
assert_not_exists Ring
assert_not_exists Lattice

open Function

open Nat hiding one_pos

namespace List

universe u v w

variable {ι : Type*} {α : Type u} {β : Type v} {γ : Type w} {l₁ l₂ : List α}

/-- `≤` implies not `>` for lists. -/
@[deprecated (since := "2024-07-27")]
theorem le_eq_not_gt [LT α] : ∀ l₁ l₂ : List α, (l₁ ≤ l₂) = ¬l₂ < l₁ := fun _ _ => rfl

@[deprecated (since := "2024-06-07")] alias toArray_data := Array.toList_toArray

-- Porting note: Delete this attribute
-- attribute [inline] List.head!

/-- There is only one list of an empty type -/
instance uniqueOfIsEmpty [IsEmpty α] : Unique (List α) :=
  { instInhabitedList with
    uniq := fun l =>
      match l with
      | [] => rfl
      | a :: _ => isEmptyElim a }

instance : Std.LawfulIdentity (α := List α) Append.append [] where
  left_id := nil_append
  right_id := append_nil

instance : Std.Associative (α := List α) Append.append where
  assoc := append_assoc

@[simp] theorem cons_injective {a : α} : Injective (cons a) := fun _ _ => tail_eq_of_cons_eq

theorem singleton_injective : Injective fun a : α => [a] := fun _ _ h => (cons_eq_cons.1 h).1

theorem singleton_inj {a b : α} : [a] = [b] ↔ a = b :=
  singleton_injective.eq_iff

theorem set_of_mem_cons (l : List α) (a : α) : { x | x ∈ a :: l } = insert a { x | x ∈ l } :=
  Set.ext fun _ => mem_cons

/-! ### mem -/

theorem _root_.Decidable.List.eq_or_ne_mem_of_mem [DecidableEq α]
    {a b : α} {l : List α} (h : a ∈ b :: l) : a = b ∨ a ≠ b ∧ a ∈ l := by
  by_cases hab : a = b
  · exact Or.inl hab
  · exact ((List.mem_cons.1 h).elim Or.inl (fun h => Or.inr ⟨hab, h⟩))

lemma mem_pair {a b c : α} : a ∈ [b, c] ↔ a = b ∨ a = c := by
  rw [mem_cons, mem_singleton]

@[deprecated (since := "2024-03-23")] alias mem_split := append_of_mem

-- The simpNF linter says that the LHS can be simplified via `List.mem_map`.
-- However this is a higher priority lemma.
-- https://github.com/leanprover/std4/issues/207
@[simp 1100, nolint simpNF]
theorem mem_map_of_injective {f : α → β} (H : Injective f) {a : α} {l : List α} :
    f a ∈ map f l ↔ a ∈ l :=
  ⟨fun m => let ⟨_, m', e⟩ := exists_of_mem_map m; H e ▸ m', mem_map_of_mem _⟩

@[simp]
theorem _root_.Function.Involutive.exists_mem_and_apply_eq_iff {f : α → α}
    (hf : Function.Involutive f) (x : α) (l : List α) : (∃ y : α, y ∈ l ∧ f y = x) ↔ f x ∈ l :=
  ⟨by rintro ⟨y, h, rfl⟩; rwa [hf y], fun h => ⟨f x, h, hf _⟩⟩

theorem mem_map_of_involutive {f : α → α} (hf : Involutive f) {a : α} {l : List α} :
    a ∈ map f l ↔ f a ∈ l := by rw [mem_map, hf.exists_mem_and_apply_eq_iff]

/-! ### length -/

alias ⟨_, length_pos_of_ne_nil⟩ := length_pos

theorem length_pos_iff_ne_nil {l : List α} : 0 < length l ↔ l ≠ [] :=
  ⟨ne_nil_of_length_pos, length_pos_of_ne_nil⟩

theorem exists_of_length_succ {n} : ∀ l : List α, l.length = n + 1 → ∃ h t, l = h :: t
  | [], H => absurd H.symm <| succ_ne_zero n
  | h :: t, _ => ⟨h, t, rfl⟩

@[simp] lemma length_injective_iff : Injective (List.length : List α → ℕ) ↔ Subsingleton α := by
  constructor
  · intro h; refine ⟨fun x y => ?_⟩; (suffices [x] = [y] by simpa using this); apply h; rfl
  · intros hα l1 l2 hl
    induction l1 generalizing l2 <;> cases l2
    · rfl
    · cases hl
    · cases hl
    · next ih _ _ =>
      congr
      · subsingleton
      · apply ih; simpa using hl

@[simp default+1] -- Porting note: this used to be just @[simp]
lemma length_injective [Subsingleton α] : Injective (length : List α → ℕ) :=
  length_injective_iff.mpr inferInstance

theorem length_eq_two {l : List α} : l.length = 2 ↔ ∃ a b, l = [a, b] :=
  ⟨fun _ => let [a, b] := l; ⟨a, b, rfl⟩, fun ⟨_, _, e⟩ => e ▸ rfl⟩

theorem length_eq_three {l : List α} : l.length = 3 ↔ ∃ a b c, l = [a, b, c] :=
  ⟨fun _ => let [a, b, c] := l; ⟨a, b, c, rfl⟩, fun ⟨_, _, _, e⟩ => e ▸ rfl⟩

/-! ### set-theoretic notation of lists -/

instance instSingletonList : Singleton α (List α) := ⟨fun x => [x]⟩

instance [DecidableEq α] : Insert α (List α) := ⟨List.insert⟩

instance [DecidableEq α] : LawfulSingleton α (List α) :=
  { insert_emptyc_eq := fun x =>
      show (if x ∈ ([] : List α) then [] else [x]) = [x] from if_neg (not_mem_nil _) }

theorem singleton_eq (x : α) : ({x} : List α) = [x] :=
  rfl

theorem insert_neg [DecidableEq α] {x : α} {l : List α} (h : x ∉ l) :
    Insert.insert x l = x :: l :=
  insert_of_not_mem h

theorem insert_pos [DecidableEq α] {x : α} {l : List α} (h : x ∈ l) : Insert.insert x l = l :=
  insert_of_mem h

theorem doubleton_eq [DecidableEq α] {x y : α} (h : x ≠ y) : ({x, y} : List α) = [x, y] := by
  rw [insert_neg, singleton_eq]
  rwa [singleton_eq, mem_singleton]

/-! ### bounded quantifiers over lists -/

theorem forall_mem_of_forall_mem_cons {p : α → Prop} {a : α} {l : List α} (h : ∀ x ∈ a :: l, p x) :
    ∀ x ∈ l, p x := (forall_mem_cons.1 h).2

-- Porting note: bExists in Lean3 and And in Lean4
theorem exists_mem_cons_of {p : α → Prop} {a : α} (l : List α) (h : p a) : ∃ x ∈ a :: l, p x :=
  ⟨a, mem_cons_self _ _, h⟩

-- Porting note: bExists in Lean3 and And in Lean4
theorem exists_mem_cons_of_exists {p : α → Prop} {a : α} {l : List α} : (∃ x ∈ l, p x) →
    ∃ x ∈ a :: l, p x :=
  fun ⟨x, xl, px⟩ => ⟨x, mem_cons_of_mem _ xl, px⟩

-- Porting note: bExists in Lean3 and And in Lean4
theorem or_exists_of_exists_mem_cons {p : α → Prop} {a : α} {l : List α} : (∃ x ∈ a :: l, p x) →
    p a ∨ ∃ x ∈ l, p x :=
  fun ⟨x, xal, px⟩ =>
    Or.elim (eq_or_mem_of_mem_cons xal) (fun h : x = a => by rw [← h]; left; exact px)
      fun h : x ∈ l => Or.inr ⟨x, h, px⟩

theorem exists_mem_cons_iff (p : α → Prop) (a : α) (l : List α) :
    (∃ x ∈ a :: l, p x) ↔ p a ∨ ∃ x ∈ l, p x :=
  Iff.intro or_exists_of_exists_mem_cons fun h =>
    Or.elim h (exists_mem_cons_of l) exists_mem_cons_of_exists

/-! ### list subset -/

theorem cons_subset_of_subset_of_mem {a : α} {l m : List α}
    (ainm : a ∈ m) (lsubm : l ⊆ m) : a::l ⊆ m :=
  cons_subset.2 ⟨ainm, lsubm⟩

theorem append_subset_of_subset_of_subset {l₁ l₂ l : List α} (l₁subl : l₁ ⊆ l) (l₂subl : l₂ ⊆ l) :
    l₁ ++ l₂ ⊆ l :=
  fun _ h ↦ (mem_append.1 h).elim (@l₁subl _) (@l₂subl _)

theorem map_subset_iff {l₁ l₂ : List α} (f : α → β) (h : Injective f) :
    map f l₁ ⊆ map f l₂ ↔ l₁ ⊆ l₂ := by
  refine ⟨?_, map_subset f⟩; intro h2 x hx
  rcases mem_map.1 (h2 (mem_map_of_mem f hx)) with ⟨x', hx', hxx'⟩
  cases h hxx'; exact hx'

/-! ### append -/

theorem append_eq_has_append {L₁ L₂ : List α} : List.append L₁ L₂ = L₁ ++ L₂ :=
  rfl

@[deprecated (since := "2024-01-18")] alias append_left_cancel := append_cancel_left

@[deprecated (since := "2024-01-18")] alias append_right_cancel := append_cancel_right

theorem append_right_injective (s : List α) : Injective fun t ↦ s ++ t :=
  fun _ _ ↦ append_cancel_left

theorem append_left_injective (t : List α) : Injective fun s ↦ s ++ t :=
  fun _ _ ↦ append_cancel_right

/-! ### replicate -/

theorem eq_replicate_length {a : α} : ∀ {l : List α}, l = replicate l.length a ↔ ∀ b ∈ l, b = a
  | [] => by simp
  | (b :: l) => by simp [eq_replicate_length, replicate_succ]

theorem replicate_add (m n) (a : α) : replicate (m + n) a = replicate m a ++ replicate n a := by
  rw [append_replicate_replicate]

theorem replicate_succ' (n) (a : α) : replicate (n + 1) a = replicate n a ++ [a] :=
  replicate_add n 1 a

theorem replicate_subset_singleton (n) (a : α) : replicate n a ⊆ [a] := fun _ h =>
  mem_singleton.2 (eq_of_mem_replicate h)

theorem subset_singleton_iff {a : α} {L : List α} : L ⊆ [a] ↔ ∃ n, L = replicate n a := by
  simp only [eq_replicate_iff, subset_def, mem_singleton, exists_eq_left']

theorem replicate_right_injective {n : ℕ} (hn : n ≠ 0) : Injective (@replicate α n) :=
  fun _ _ h => (eq_replicate_iff.1 h).2 _ <| mem_replicate.2 ⟨hn, rfl⟩

theorem replicate_right_inj {a b : α} {n : ℕ} (hn : n ≠ 0) :
    replicate n a = replicate n b ↔ a = b :=
  (replicate_right_injective hn).eq_iff

theorem replicate_right_inj' {a b : α} : ∀ {n},
    replicate n a = replicate n b ↔ n = 0 ∨ a = b
  | 0 => by simp
  | n + 1 => (replicate_right_inj n.succ_ne_zero).trans <| by simp only [n.succ_ne_zero, false_or]

theorem replicate_left_injective (a : α) : Injective (replicate · a) :=
  LeftInverse.injective (length_replicate · a)

theorem replicate_left_inj {a : α} {n m : ℕ} : replicate n a = replicate m a ↔ n = m :=
  (replicate_left_injective a).eq_iff

/-! ### pure -/

theorem mem_pure (x y : α) : x ∈ (pure y : List α) ↔ x = y := by simp

/-! ### bind -/

@[simp]
theorem bind_eq_bind {α β} (f : α → List β) (l : List α) : l >>= f = l.bind f :=
  rfl

/-! ### concat -/

/-! ### reverse -/

theorem reverse_cons' (a : α) (l : List α) : reverse (a :: l) = concat (reverse l) a := by
  simp only [reverse_cons, concat_eq_append]

theorem reverse_concat' (l : List α) (a : α) : (l ++ [a]).reverse = a :: l.reverse := by
  rw [reverse_append]; rfl

-- Porting note (#10618): simp can prove this
-- @[simp]
theorem reverse_singleton (a : α) : reverse [a] = [a] :=
  rfl

@[simp]
theorem reverse_involutive : Involutive (@reverse α) :=
  reverse_reverse

@[simp]
theorem reverse_injective : Injective (@reverse α) :=
  reverse_involutive.injective

theorem reverse_surjective : Surjective (@reverse α) :=
  reverse_involutive.surjective

theorem reverse_bijective : Bijective (@reverse α) :=
  reverse_involutive.bijective

theorem concat_eq_reverse_cons (a : α) (l : List α) : concat l a = reverse (a :: reverse l) := by
  simp only [concat_eq_append, reverse_cons, reverse_reverse]

theorem map_reverseAux (f : α → β) (l₁ l₂ : List α) :
    map f (reverseAux l₁ l₂) = reverseAux (map f l₁) (map f l₂) := by
  simp only [reverseAux_eq, map_append, map_reverse]

/-! ### empty -/

@[deprecated (since := "2024-08-15")] alias isEmpty_iff_eq_nil := isEmpty_iff

/-! ### getLast -/

attribute [simp] getLast_cons

theorem getLast_append_singleton {a : α} (l : List α) :
    getLast (l ++ [a]) (append_ne_nil_of_right_ne_nil l (cons_ne_nil a _)) = a := by
  simp [getLast_append]

-- Porting note: name should be fixed upstream
theorem getLast_append' (l₁ l₂ : List α) (h : l₂ ≠ []) :
    getLast (l₁ ++ l₂) (append_ne_nil_of_right_ne_nil l₁ h) = getLast l₂ h := by
  induction l₁ with
  | nil => simp
  | cons _ _ ih => simp only [cons_append]; rw [List.getLast_cons]; exact ih

theorem getLast_concat' {a : α} (l : List α) : getLast (concat l a) (concat_ne_nil a l) = a := by
  simp

@[simp]
theorem getLast_singleton' (a : α) : getLast [a] (cons_ne_nil a []) = a := rfl

-- Porting note (#10618): simp can prove this
-- @[simp]
theorem getLast_cons_cons (a₁ a₂ : α) (l : List α) :
    getLast (a₁ :: a₂ :: l) (cons_ne_nil _ _) = getLast (a₂ :: l) (cons_ne_nil a₂ l) :=
  rfl

theorem dropLast_append_getLast : ∀ {l : List α} (h : l ≠ []), dropLast l ++ [getLast l h] = l
  | [], h => absurd rfl h
  | [a], h => rfl
  | a :: b :: l, h => by
    rw [dropLast_cons₂, cons_append, getLast_cons (cons_ne_nil _ _)]
    congr
    exact dropLast_append_getLast (cons_ne_nil b l)

theorem getLast_congr {l₁ l₂ : List α} (h₁ : l₁ ≠ []) (h₂ : l₂ ≠ []) (h₃ : l₁ = l₂) :
    getLast l₁ h₁ = getLast l₂ h₂ := by subst l₁; rfl

theorem getLast_replicate_succ (m : ℕ) (a : α) :
    (replicate (m + 1) a).getLast (ne_nil_of_length_eq_add_one (length_replicate _ _)) = a := by
  simp only [replicate_succ']
  exact getLast_append_singleton _

/-- If the last element of `l` does not satisfy `p`, then it is also the last element of
`l.filter p`. -/
lemma getLast_filter {p : α → Bool} :
    ∀ (l : List α) (hlp : l.filter p ≠ []), p (l.getLast (hlp <| ·.symm ▸ rfl)) = true →
      (l.filter p).getLast hlp = l.getLast (hlp <| ·.symm ▸ rfl)
  | [a], h, h' => by rw [List.getLast_singleton'] at h'; simp [List.filter_cons, h']
  | a :: b :: as, h, h' => by
    rw [List.getLast_cons_cons] at h' ⊢
    simp only [List.filter_cons (x := a)] at h ⊢
    obtain ha | ha := Bool.eq_false_or_eq_true (p a)
    · simp only [ha, ite_true]
      rw [getLast_cons, getLast_filter (b :: as) _ h']
      exact ne_nil_of_mem <| mem_filter.2 ⟨getLast_mem _, h'⟩
    · simp only [ha, cond_false] at h ⊢
      exact getLast_filter (b :: as) h h'

/-! ### getLast? -/

@[deprecated (since := "2024-09-06")] alias getLast?_eq_none := getLast?_eq_none_iff

@[deprecated (since := "2024-06-20")] alias getLast?_isNone := getLast?_eq_none

theorem mem_getLast?_eq_getLast : ∀ {l : List α} {x : α}, x ∈ l.getLast? → ∃ h, x = getLast l h
  | [], x, hx => False.elim <| by simp at hx
  | [a], x, hx =>
    have : a = x := by simpa using hx
    this ▸ ⟨cons_ne_nil a [], rfl⟩
  | a :: b :: l, x, hx => by
    rw [getLast?_cons_cons] at hx
    rcases mem_getLast?_eq_getLast hx with ⟨_, h₂⟩
    use cons_ne_nil _ _
    assumption

theorem getLast?_eq_getLast_of_ne_nil : ∀ {l : List α} (h : l ≠ []), l.getLast? = some (l.getLast h)
  | [], h => (h rfl).elim
  | [_], _ => rfl
  | _ :: b :: l, _ => @getLast?_eq_getLast_of_ne_nil (b :: l) (cons_ne_nil _ _)

theorem mem_getLast?_cons {x y : α} : ∀ {l : List α}, x ∈ l.getLast? → x ∈ (y :: l).getLast?
  | [], _ => by contradiction
  | _ :: _, h => h

theorem dropLast_append_getLast? : ∀ {l : List α}, ∀ a ∈ l.getLast?, dropLast l ++ [a] = l
  | [], a, ha => (Option.not_mem_none a ha).elim
  | [a], _, rfl => rfl
  | a :: b :: l, c, hc => by
    rw [getLast?_cons_cons] at hc
    rw [dropLast_cons₂, cons_append, dropLast_append_getLast? _ hc]

theorem getLastI_eq_getLast? [Inhabited α] : ∀ l : List α, l.getLastI = l.getLast?.iget
  | [] => by simp [getLastI, Inhabited.default]
  | [a] => rfl
  | [a, b] => rfl
  | [a, b, c] => rfl
  | _ :: _ :: c :: l => by simp [getLastI, getLastI_eq_getLast? (c :: l)]

#adaptation_note /-- 2024-07-10: removed `@[simp]` since the LHS simplifies using the simp set. -/
theorem getLast?_append_cons :
    ∀ (l₁ : List α) (a : α) (l₂ : List α), getLast? (l₁ ++ a :: l₂) = getLast? (a :: l₂)
  | [], a, l₂ => rfl
  | [b], a, l₂ => rfl
  | b :: c :: l₁, a, l₂ => by rw [cons_append, cons_append, getLast?_cons_cons,
    ← cons_append, getLast?_append_cons (c :: l₁)]

theorem getLast?_append_of_ne_nil (l₁ : List α) :
    ∀ {l₂ : List α} (_ : l₂ ≠ []), getLast? (l₁ ++ l₂) = getLast? l₂
  | [], hl₂ => by contradiction
  | b :: l₂, _ => getLast?_append_cons l₁ b l₂

theorem mem_getLast?_append_of_mem_getLast? {l₁ l₂ : List α} {x : α} (h : x ∈ l₂.getLast?) :
    x ∈ (l₁ ++ l₂).getLast? := by
  cases l₂
  · contradiction
  · rw [List.getLast?_append_cons]
    exact h

/-! ### head(!?) and tail -/

@[simp]
theorem head!_nil [Inhabited α] : ([] : List α).head! = default := rfl

@[simp] theorem head_cons_tail (x : List α) (h : x ≠ []) : x.head h :: x.tail = x := by
  cases x <;> simp at h ⊢

theorem head_eq_getElem_zero {l : List α} (hl : l ≠ []) :
    l.head hl = l[0]'(length_pos.2 hl) :=
  (getElem_zero _).symm

theorem head!_eq_head? [Inhabited α] (l : List α) : head! l = (head? l).iget := by cases l <;> rfl

theorem surjective_head! [Inhabited α] : Surjective (@head! α _) := fun x => ⟨[x], rfl⟩

theorem surjective_head? : Surjective (@head? α) :=
  Option.forall.2 ⟨⟨[], rfl⟩, fun x => ⟨[x], rfl⟩⟩

theorem surjective_tail : Surjective (@tail α)
  | [] => ⟨[], rfl⟩
  | a :: l => ⟨a :: a :: l, rfl⟩

theorem eq_cons_of_mem_head? {x : α} : ∀ {l : List α}, x ∈ l.head? → l = x :: tail l
  | [], h => (Option.not_mem_none _ h).elim
  | a :: l, h => by
    simp only [head?, Option.mem_def, Option.some_inj] at h
    exact h ▸ rfl

@[simp] theorem head!_cons [Inhabited α] (a : α) (l : List α) : head! (a :: l) = a := rfl

@[simp]
theorem head!_append [Inhabited α] (t : List α) {s : List α} (h : s ≠ []) :
    head! (s ++ t) = head! s := by
  induction s
  · contradiction
  · rfl

theorem mem_head?_append_of_mem_head? {s t : List α} {x : α} (h : x ∈ s.head?) :
    x ∈ (s ++ t).head? := by
  cases s
  · contradiction
  · exact h

theorem head?_append_of_ne_nil :
    ∀ (l₁ : List α) {l₂ : List α} (_ : l₁ ≠ []), head? (l₁ ++ l₂) = head? l₁
  | _ :: _, _, _ => rfl

theorem tail_append_singleton_of_ne_nil {a : α} {l : List α} (h : l ≠ nil) :
    tail (l ++ [a]) = tail l ++ [a] := by
  induction l
  · contradiction
  · rw [tail, cons_append, tail]

theorem cons_head?_tail : ∀ {l : List α} {a : α}, a ∈ head? l → a :: tail l = l
  | [], a, h => by contradiction
  | b :: l, a, h => by
    simp? at h says simp only [head?_cons, Option.mem_def, Option.some.injEq] at h
    simp [h]

theorem head!_mem_head? [Inhabited α] : ∀ {l : List α}, l ≠ [] → head! l ∈ head? l
  | [], h => by contradiction
  | a :: l, _ => rfl

theorem cons_head!_tail [Inhabited α] {l : List α} (h : l ≠ []) : head! l :: tail l = l :=
  cons_head?_tail (head!_mem_head? h)

theorem head!_mem_self [Inhabited α] {l : List α} (h : l ≠ nil) : l.head! ∈ l := by
  have h' := mem_cons_self l.head! l.tail
  rwa [cons_head!_tail h] at h'

theorem get_eq_get? (l : List α) (i : Fin l.length) :
    l.get i = (l.get? i).get (by simp [getElem?_eq_getElem]) := by
  simp

theorem getElem_cons {l : List α} {a : α} {n : ℕ} (h : n < (a :: l).length) :
    (a :: l)[n] = if hn : n = 0 then a else l[n - 1]'(by rw [length_cons] at h; omega) := by
  cases n <;> simp

theorem get_tail (l : List α) (i) (h : i < l.tail.length)
    (h' : i + 1 < l.length := (by simp only [length_tail] at h; omega)) :
    l.tail.get ⟨i, h⟩ = l.get ⟨i + 1, h'⟩ := by
  cases l <;> [cases h; rfl]

@[deprecated (since := "2024-08-22")]
theorem get_cons {l : List α} {a : α} {n} (hl) :
    (a :: l).get ⟨n, hl⟩ = if hn : n = 0 then a else
      l.get ⟨n - 1, by contrapose! hl; rw [length_cons]; omega⟩ :=
  getElem_cons hl

theorem modifyHead_modifyHead (l : List α) (f g : α → α) :
    (l.modifyHead f).modifyHead g = l.modifyHead (g ∘ f) := by cases l <;> simp

/-! ### Induction from the right -/

/-- Induction principle from the right for lists: if a property holds for the empty list, and
for `l ++ [a]` if it holds for `l`, then it holds for all lists. The principle is given for
a `Sort`-valued predicate, i.e., it can also be used to construct data. -/
@[elab_as_elim]
def reverseRecOn {motive : List α → Sort*} (l : List α) (nil : motive [])
    (append_singleton : ∀ (l : List α) (a : α), motive l → motive (l ++ [a])) : motive l :=
  match h : reverse l with
  | [] => cast (congr_arg motive <| by simpa using congr(reverse $h.symm)) <|
      nil
  | head :: tail =>
    cast (congr_arg motive <| by simpa using congr(reverse $h.symm)) <|
      append_singleton _ head <| reverseRecOn (reverse tail) nil append_singleton
termination_by l.length
decreasing_by
  simp_wf
  rw [← length_reverse l, h, length_cons]
  simp [Nat.lt_succ]

@[simp]
theorem reverseRecOn_nil {motive : List α → Sort*} (nil : motive [])
    (append_singleton : ∀ (l : List α) (a : α), motive l → motive (l ++ [a])) :
    reverseRecOn [] nil append_singleton = nil := reverseRecOn.eq_1 ..

-- `unusedHavesSuffices` is getting confused by the unfolding of `reverseRecOn`
@[simp, nolint unusedHavesSuffices]
theorem reverseRecOn_concat {motive : List α → Sort*} (x : α) (xs : List α) (nil : motive [])
    (append_singleton : ∀ (l : List α) (a : α), motive l → motive (l ++ [a])) :
    reverseRecOn (motive := motive) (xs ++ [x]) nil append_singleton =
      append_singleton _ _ (reverseRecOn (motive := motive) xs nil append_singleton) := by
  suffices ∀ ys (h : reverse (reverse xs) = ys),
      reverseRecOn (motive := motive) (xs ++ [x]) nil append_singleton =
        cast (by simp [(reverse_reverse _).symm.trans h])
          (append_singleton _ x (reverseRecOn (motive := motive) ys nil append_singleton)) by
    exact this _ (reverse_reverse xs)
  intros ys hy
  conv_lhs => unfold reverseRecOn
  split
  next h => simp at h
  next heq =>
    revert heq
    simp only [reverse_append, reverse_cons, reverse_nil, nil_append, singleton_append, cons.injEq]
    rintro ⟨rfl, rfl⟩
    subst ys
    rfl

/-- Bidirectional induction principle for lists: if a property holds for the empty list, the
singleton list, and `a :: (l ++ [b])` from `l`, then it holds for all lists. This can be used to
prove statements about palindromes. The principle is given for a `Sort`-valued predicate, i.e., it
can also be used to construct data. -/
@[elab_as_elim]
def bidirectionalRec {motive : List α → Sort*} (nil : motive []) (singleton : ∀ a : α, motive [a])
    (cons_append : ∀ (a : α) (l : List α) (b : α), motive l → motive (a :: (l ++ [b]))) :
    ∀ l, motive l
  | [] => nil
  | [a] => singleton a
  | a :: b :: l =>
    let l' := dropLast (b :: l)
    let b' := getLast (b :: l) (cons_ne_nil _ _)
    cast (by rw [← dropLast_append_getLast (cons_ne_nil b l)]) <|
      cons_append a l' b' (bidirectionalRec nil singleton cons_append l')
termination_by l => l.length

@[simp]
theorem bidirectionalRec_nil {motive : List α → Sort*}
    (nil : motive []) (singleton : ∀ a : α, motive [a])
    (cons_append : ∀ (a : α) (l : List α) (b : α), motive l → motive (a :: (l ++ [b]))) :
    bidirectionalRec nil singleton cons_append [] = nil := bidirectionalRec.eq_1 ..


@[simp]
theorem bidirectionalRec_singleton {motive : List α → Sort*}
    (nil : motive []) (singleton : ∀ a : α, motive [a])
    (cons_append : ∀ (a : α) (l : List α) (b : α), motive l → motive (a :: (l ++ [b]))) (a : α) :
    bidirectionalRec nil singleton cons_append [a] = singleton a := by
  simp [bidirectionalRec]

@[simp]
theorem bidirectionalRec_cons_append {motive : List α → Sort*}
    (nil : motive []) (singleton : ∀ a : α, motive [a])
    (cons_append : ∀ (a : α) (l : List α) (b : α), motive l → motive (a :: (l ++ [b])))
    (a : α) (l : List α) (b : α) :
    bidirectionalRec nil singleton cons_append (a :: (l ++ [b])) =
      cons_append a l b (bidirectionalRec nil singleton cons_append l) := by
  conv_lhs => unfold bidirectionalRec
  cases l with
  | nil => rfl
  | cons x xs =>
  simp only [List.cons_append]
  dsimp only [← List.cons_append]
  suffices ∀ (ys init : List α) (hinit : init = ys) (last : α) (hlast : last = b),
      (cons_append a init last
        (bidirectionalRec nil singleton cons_append init)) =
      cast (congr_arg motive <| by simp [hinit, hlast])
        (cons_append a ys b (bidirectionalRec nil singleton cons_append ys)) by
    rw [this (x :: xs) _ (by rw [dropLast_append_cons, dropLast_single, append_nil]) _ (by simp)]
    simp
  rintro ys init rfl last rfl
  rfl

/-- Like `bidirectionalRec`, but with the list parameter placed first. -/
@[elab_as_elim]
abbrev bidirectionalRecOn {C : List α → Sort*} (l : List α) (H0 : C []) (H1 : ∀ a : α, C [a])
    (Hn : ∀ (a : α) (l : List α) (b : α), C l → C (a :: (l ++ [b]))) : C l :=
  bidirectionalRec H0 H1 Hn l

/-! ### sublists -/

attribute [refl] List.Sublist.refl

theorem Sublist.cons_cons {l₁ l₂ : List α} (a : α) (s : l₁ <+ l₂) : a :: l₁ <+ a :: l₂ :=
  Sublist.cons₂ _ s

lemma cons_sublist_cons' {a b : α} : a :: l₁ <+ b :: l₂ ↔ a :: l₁ <+ l₂ ∨ a = b ∧ l₁ <+ l₂ := by
  constructor
  · rintro (_ | _)
    · exact Or.inl ‹_›
    · exact Or.inr ⟨rfl, ‹_›⟩
  · rintro (h | ⟨rfl, h⟩)
    · exact h.cons _
    · rwa [cons_sublist_cons]

theorem sublist_cons_of_sublist (a : α) (h : l₁ <+ l₂) : l₁ <+ a :: l₂ := h.cons _

@[deprecated (since := "2024-04-07")]
theorem sublist_of_cons_sublist_cons {a} (h : a :: l₁ <+ a :: l₂) : l₁ <+ l₂ := h.of_cons_cons

@[deprecated (since := "2024-04-07")] alias cons_sublist_cons_iff := cons_sublist_cons

-- Porting note: this lemma seems to have been renamed on the occasion of its move to Batteries
alias sublist_nil_iff_eq_nil := sublist_nil

@[simp] lemma sublist_singleton {l : List α} {a : α} : l <+ [a] ↔ l = [] ∨ l = [a] := by
  constructor <;> rintro (_ | _) <;> aesop

theorem Sublist.antisymm (s₁ : l₁ <+ l₂) (s₂ : l₂ <+ l₁) : l₁ = l₂ :=
  s₁.eq_of_length_le s₂.length_le

instance decidableSublist [DecidableEq α] : ∀ l₁ l₂ : List α, Decidable (l₁ <+ l₂)
  | [], _ => isTrue <| nil_sublist _
  | _ :: _, [] => isFalse fun h => List.noConfusion <| eq_nil_of_sublist_nil h
  | a :: l₁, b :: l₂ =>
    if h : a = b then
      @decidable_of_decidable_of_iff _ _ (decidableSublist l₁ l₂) <| h ▸ cons_sublist_cons.symm
    else
      @decidable_of_decidable_of_iff _ _ (decidableSublist (a :: l₁) l₂)
        ⟨sublist_cons_of_sublist _, fun s =>
          match a, l₁, s, h with
          | _, _, Sublist.cons _ s', h => s'
          | _, _, Sublist.cons₂ t _, h => absurd rfl h⟩

/-! ### indexOf -/

section IndexOf

variable [DecidableEq α]

/-
  Porting note: The following proofs were simpler prior to the port. These proofs use the low-level
  `findIdx.go`.
  * `indexOf_cons_self`
  * `indexOf_cons_eq`
  * `indexOf_cons_ne`
  * `indexOf_cons`

  The ported versions of the earlier proofs are given in comments.
-/

-- indexOf_cons_eq _ rfl
@[simp]
theorem indexOf_cons_self (a : α) (l : List α) : indexOf a (a :: l) = 0 := by
  rw [indexOf, findIdx_cons, beq_self_eq_true, cond]

-- fun e => if_pos e
theorem indexOf_cons_eq {a b : α} (l : List α) : b = a → indexOf a (b :: l) = 0
  | e => by rw [← e]; exact indexOf_cons_self b l

-- fun n => if_neg n
@[simp]
theorem indexOf_cons_ne {a b : α} (l : List α) : b ≠ a → indexOf a (b :: l) = succ (indexOf a l)
  | h => by simp only [indexOf, findIdx_cons, Bool.cond_eq_ite, beq_iff_eq, h, ite_false]

theorem indexOf_eq_length {a : α} {l : List α} : indexOf a l = length l ↔ a ∉ l := by
  induction' l with b l ih
  · exact iff_of_true rfl (not_mem_nil _)
  simp only [length, mem_cons, indexOf_cons, eq_comm]
  rw [cond_eq_if]
  split_ifs with h <;> simp at h
  · exact iff_of_false (by rintro ⟨⟩) fun H => H <| Or.inl h.symm
  · simp only [Ne.symm h, false_or_iff]
    rw [← ih]
    exact succ_inj'

@[simp]
theorem indexOf_of_not_mem {l : List α} {a : α} : a ∉ l → indexOf a l = length l :=
  indexOf_eq_length.2

theorem indexOf_le_length {a : α} {l : List α} : indexOf a l ≤ length l := by
  induction' l with b l ih; · rfl
  simp only [length, indexOf_cons, cond_eq_if, beq_iff_eq]
  by_cases h : b = a
  · rw [if_pos h]; exact Nat.zero_le _
  · rw [if_neg h]; exact succ_le_succ ih

theorem indexOf_lt_length {a} {l : List α} : indexOf a l < length l ↔ a ∈ l :=
  ⟨fun h => Decidable.by_contradiction fun al => Nat.ne_of_lt h <| indexOf_eq_length.2 al,
   fun al => (lt_of_le_of_ne indexOf_le_length) fun h => indexOf_eq_length.1 h al⟩

theorem indexOf_append_of_mem {a : α} (h : a ∈ l₁) : indexOf a (l₁ ++ l₂) = indexOf a l₁ := by
  induction' l₁ with d₁ t₁ ih
  · exfalso
    exact not_mem_nil a h
  rw [List.cons_append]
  by_cases hh : d₁ = a
  · iterate 2 rw [indexOf_cons_eq _ hh]
  rw [indexOf_cons_ne _ hh, indexOf_cons_ne _ hh, ih (mem_of_ne_of_mem (Ne.symm hh) h)]

theorem indexOf_append_of_not_mem {a : α} (h : a ∉ l₁) :
    indexOf a (l₁ ++ l₂) = l₁.length + indexOf a l₂ := by
  induction' l₁ with d₁ t₁ ih
  · rw [List.nil_append, List.length, Nat.zero_add]
  rw [List.cons_append, indexOf_cons_ne _ (ne_of_not_mem_cons h).symm, List.length,
    ih (not_mem_of_not_mem_cons h), Nat.succ_add]

end IndexOf

/-! ### nth element -/

section deprecated
set_option linter.deprecated false

@[simp]
theorem getElem?_length (l : List α) : l[l.length]? = none := getElem?_len_le le_rfl

@[deprecated getElem?_length (since := "2024-06-12")]
theorem get?_length (l : List α) : l.get? l.length = none := get?_len_le le_rfl

@[deprecated (since := "2024-05-03")] alias get?_injective := get?_inj

/-- A version of `getElem_map` that can be used for rewriting. -/
theorem getElem_map_rev (f : α → β) {l} {n : Nat} {h : n < l.length} :
    f l[n] = (map f l)[n]'((l.length_map f).symm ▸ h) := Eq.symm (getElem_map _)

/-- A version of `get_map` that can be used for rewriting. -/
@[deprecated getElem_map_rev (since := "2024-06-12")]
theorem get_map_rev (f : α → β) {l n} :
    f (get l n) = get (map f l) ⟨n.1, (l.length_map f).symm ▸ n.2⟩ := Eq.symm (get_map _)

theorem get_length_sub_one {l : List α} (h : l.length - 1 < l.length) :
    l.get ⟨l.length - 1, h⟩ = l.getLast (by rintro rfl; exact Nat.lt_irrefl 0 h) :=
  (getLast_eq_get l _).symm

theorem take_one_drop_eq_of_lt_length {l : List α} {n : ℕ} (h : n < l.length) :
    (l.drop n).take 1 = [l.get ⟨n, h⟩] := by
  rw [drop_eq_get_cons h, take, take]

theorem ext_get?' {l₁ l₂ : List α} (h' : ∀ n < max l₁.length l₂.length, l₁.get? n = l₂.get? n) :
    l₁ = l₂ := by
  apply ext
  intro n
  rcases Nat.lt_or_ge n <| max l₁.length l₂.length with hn | hn
  · exact h' n hn
  · simp_all [Nat.max_le, getElem?_eq_none]

theorem ext_get?_iff {l₁ l₂ : List α} : l₁ = l₂ ↔ ∀ n, l₁.get? n = l₂.get? n :=
  ⟨by rintro rfl _; rfl, ext_get?⟩

theorem ext_get_iff {l₁ l₂ : List α} :
    l₁ = l₂ ↔ l₁.length = l₂.length ∧ ∀ n h₁ h₂, get l₁ ⟨n, h₁⟩ = get l₂ ⟨n, h₂⟩ := by
  constructor
  · rintro rfl
    exact ⟨rfl, fun _ _ _ ↦ rfl⟩
  · intro ⟨h₁, h₂⟩
    exact ext_get h₁ h₂

theorem ext_get?_iff' {l₁ l₂ : List α} : l₁ = l₂ ↔
    ∀ n < max l₁.length l₂.length, l₁.get? n = l₂.get? n :=
  ⟨by rintro rfl _ _; rfl, ext_get?'⟩

@[simp]
theorem getElem_indexOf [DecidableEq α] {a : α} : ∀ {l : List α} (h : indexOf a l < l.length),
    l[indexOf a l] = a
  | b :: l, h => by
    by_cases h' : b = a <;>
    simp [h', if_pos, if_false, getElem_indexOf]

-- This is incorrectly named and should be `get_indexOf`;
-- this already exists, so will require a deprecation dance.
theorem indexOf_get [DecidableEq α] {a : α} {l : List α} (h) : get l ⟨indexOf a l, h⟩ = a := by
  simp

@[simp]
theorem getElem?_indexOf [DecidableEq α] {a : α} {l : List α} (h : a ∈ l) :
    l[indexOf a l]? = some a := by rw [getElem?_eq_getElem, getElem_indexOf (indexOf_lt_length.2 h)]

-- This is incorrectly named and should be `get?_indexOf`;
-- this already exists, so will require a deprecation dance.
theorem indexOf_get? [DecidableEq α] {a : α} {l : List α} (h : a ∈ l) :
    get? l (indexOf a l) = some a := by simp [h]

@[deprecated (since := "2023-01-05")]
theorem get_reverse_aux₁ :
    ∀ (l r : List α) (i h1 h2), get (reverseAux l r) ⟨i + length l, h1⟩ = get r ⟨i, h2⟩
  | [], r, i => fun h1 _ => rfl
  | a :: l, r, i => by
    rw [show i + length (a :: l) = i + 1 + length l from Nat.add_right_comm i (length l) 1]
    exact fun h1 h2 => get_reverse_aux₁ l (a :: r) (i + 1) h1 (succ_lt_succ h2)

theorem indexOf_inj [DecidableEq α] {l : List α} {x y : α} (hx : x ∈ l) (hy : y ∈ l) :
    indexOf x l = indexOf y l ↔ x = y :=
  ⟨fun h => by
    have x_eq_y :
        get l ⟨indexOf x l, indexOf_lt_length.2 hx⟩ =
        get l ⟨indexOf y l, indexOf_lt_length.2 hy⟩ := by
      simp only [h]
    simp only [indexOf_get] at x_eq_y; exact x_eq_y, fun h => by subst h; rfl⟩

@[deprecated (since := "2024-08-15")]
theorem getElem_reverse_aux₂ :
    ∀ (l r : List α) (i : Nat) (h1) (h2),
      (reverseAux l r)[length l - 1 - i]'h1 = l[i]'h2
  | [], r, i, h1, h2 => absurd h2 (Nat.not_lt_zero _)
  | a :: l, r, 0, h1, _ => by
    have aux := get_reverse_aux₁ l (a :: r) 0
    rw [Nat.zero_add] at aux
    exact aux _ (zero_lt_succ _)
  | a :: l, r, i + 1, h1, h2 => by
    have aux := getElem_reverse_aux₂ l (a :: r) i
    have heq : length (a :: l) - 1 - (i + 1) = length l - 1 - i := by rw [length]; omega
    rw [← heq] at aux
    apply aux

@[deprecated (since := "2024-06-12")]
theorem get_reverse_aux₂ (l r : List α) (i : Nat) (h1) (h2) :
    get (reverseAux l r) ⟨length l - 1 - i, h1⟩ = get l ⟨i, h2⟩ := by
  simp only [get_eq_getElem, h2, getElem_reverse_aux₂]

@[deprecated getElem_reverse (since := "2024-06-12")]
theorem get_reverse (l : List α) (i : Nat) (h1 h2) :
    get (reverse l) ⟨length l - 1 - i, h1⟩ = get l ⟨i, h2⟩ :=
  get_reverse_aux₂ _ _ _ _ _

theorem get_reverse' (l : List α) (n) (hn') :
    l.reverse.get n = l.get ⟨l.length - 1 - n, hn'⟩ := by
  rw [eq_comm]
  convert get_reverse l.reverse n (by simpa) n.2 using 1
  simp

theorem eq_cons_of_length_one {l : List α} (h : l.length = 1) : l = [l.get ⟨0, by omega⟩] := by
  refine ext_get (by convert h) fun n h₁ h₂ => ?_
  simp only [get_singleton]
  congr
  omega

end deprecated

theorem modifyNthTail_modifyNthTail {f g : List α → List α} (m : ℕ) :
    ∀ (n) (l : List α),
      (l.modifyNthTail f n).modifyNthTail g (m + n) =
        l.modifyNthTail (fun l => (f l).modifyNthTail g m) n
  | 0, _ => rfl
  | _ + 1, [] => rfl
  | n + 1, a :: l => congr_arg (List.cons a) (modifyNthTail_modifyNthTail m n l)

theorem modifyNthTail_modifyNthTail_le {f g : List α → List α} (m n : ℕ) (l : List α)
    (h : n ≤ m) :
    (l.modifyNthTail f n).modifyNthTail g m =
      l.modifyNthTail (fun l => (f l).modifyNthTail g (m - n)) n := by
  rcases Nat.exists_eq_add_of_le h with ⟨m, rfl⟩
  rw [Nat.add_comm, modifyNthTail_modifyNthTail, Nat.add_sub_cancel]

theorem modifyNthTail_modifyNthTail_same {f g : List α → List α} (n : ℕ) (l : List α) :
    (l.modifyNthTail f n).modifyNthTail g n = l.modifyNthTail (g ∘ f) n := by
  rw [modifyNthTail_modifyNthTail_le n n l (le_refl n), Nat.sub_self]; rfl

@[deprecated (since := "2024-05-04")] alias removeNth_eq_nthTail := eraseIdx_eq_modifyNthTail

theorem modifyNth_eq_set (f : α → α) :
    ∀ (n) (l : List α), modifyNth f n l = ((fun a => set l n (f a)) <$> l[n]?).getD l
  | 0, l => by cases l <;> simp
  | n + 1, [] => rfl
  | n + 1, b :: l =>
    (congr_arg (cons b) (modifyNth_eq_set f n l)).trans <| by cases h : l[n]? <;> simp [h]

@[simp]
theorem getElem_set_of_ne {l : List α} {i j : ℕ} (h : i ≠ j) (a : α)
    (hj : j < (l.set i a).length) :
    (l.set i a)[j] = l[j]'(by simpa using hj) := by
  rw [← Option.some_inj, ← List.getElem?_eq_getElem, List.getElem?_set_ne h,
    List.getElem?_eq_getElem]

@[deprecated getElem_set_of_ne (since := "2024-06-12")]
theorem get_set_of_ne {l : List α} {i j : ℕ} (h : i ≠ j) (a : α)
    (hj : j < (l.set i a).length) :
    (l.set i a).get ⟨j, hj⟩ = l.get ⟨j, by simpa using hj⟩ := by
  simp [getElem_set_of_ne, h]

/-! ### map -/

@[deprecated (since := "2024-06-21")] alias map_congr := map_congr_left

theorem bind_pure_eq_map (f : α → β) (l : List α) : l.bind (pure ∘ f) = map f l :=
  .symm <| map_eq_bind ..

set_option linter.deprecated false in
@[deprecated bind_pure_eq_map (since := "2024-03-24")]
theorem bind_ret_eq_map (f : α → β) (l : List α) : l.bind (List.ret ∘ f) = map f l :=
  bind_pure_eq_map f l

theorem bind_congr {l : List α} {f g : α → List β} (h : ∀ x ∈ l, f x = g x) :
    List.bind l f = List.bind l g :=
  (congr_arg List.join <| map_congr_left h : _)

theorem infix_bind_of_mem {a : α} {as : List α} (h : a ∈ as) (f : α → List α) :
    f a <:+: as.bind f :=
  List.infix_of_mem_join (List.mem_map_of_mem f h)

@[simp]
theorem map_eq_map {α β} (f : α → β) (l : List α) : f <$> l = map f l :=
  rfl

/-- A single `List.map` of a composition of functions is equal to
composing a `List.map` with another `List.map`, fully applied.
This is the reverse direction of `List.map_map`.
-/
theorem comp_map (h : β → γ) (g : α → β) (l : List α) : map (h ∘ g) l = map h (map g l) :=
  (map_map _ _ _).symm

/-- Composing a `List.map` with another `List.map` is equal to
a single `List.map` of composed functions.
-/
@[simp]
theorem map_comp_map (g : β → γ) (f : α → β) : map g ∘ map f = map (g ∘ f) := by
  ext l; rw [comp_map, Function.comp_apply]

section map_bijectivity

theorem _root_.Function.LeftInverse.list_map {f : α → β} {g : β → α} (h : LeftInverse f g) :
    LeftInverse (map f) (map g)
  | [] => by simp_rw [map_nil]
  | x :: xs => by simp_rw [map_cons, h x, h.list_map xs]

nonrec theorem _root_.Function.RightInverse.list_map {f : α → β} {g : β → α}
    (h : RightInverse f g) : RightInverse (map f) (map g) :=
  h.list_map

nonrec theorem _root_.Function.Involutive.list_map {f : α → α}
    (h : Involutive f) : Involutive (map f) :=
  Function.LeftInverse.list_map h

@[simp]
theorem map_leftInverse_iff {f : α → β} {g : β → α} :
    LeftInverse (map f) (map g) ↔ LeftInverse f g :=
  ⟨fun h x => by injection h [x], (·.list_map)⟩

@[simp]
theorem map_rightInverse_iff {f : α → β} {g : β → α} :
    RightInverse (map f) (map g) ↔ RightInverse f g := map_leftInverse_iff

@[simp]
theorem map_involutive_iff {f : α → α} :
    Involutive (map f) ↔ Involutive f := map_leftInverse_iff

theorem _root_.Function.Injective.list_map {f : α → β} (h : Injective f) :
    Injective (map f)
  | [], [], _ => rfl
  | x :: xs, y :: ys, hxy => by
    injection hxy with hxy hxys
    rw [h hxy, h.list_map hxys]

@[simp]
theorem map_injective_iff {f : α → β} : Injective (map f) ↔ Injective f := by
  refine ⟨fun h x y hxy => ?_, (·.list_map)⟩
  suffices [x] = [y] by simpa using this
  apply h
  simp [hxy]

theorem _root_.Function.Surjective.list_map {f : α → β} (h : Surjective f) :
    Surjective (map f) :=
  let ⟨_, h⟩ := h.hasRightInverse; h.list_map.surjective

@[simp]
theorem map_surjective_iff {f : α → β} : Surjective (map f) ↔ Surjective f := by
  refine ⟨fun h x => ?_, (·.list_map)⟩
  let ⟨[y], hxy⟩ := h [x]
  exact ⟨_, List.singleton_injective hxy⟩

theorem _root_.Function.Bijective.list_map {f : α → β} (h : Bijective f) : Bijective (map f) :=
  ⟨h.1.list_map, h.2.list_map⟩

@[simp]
theorem map_bijective_iff {f : α → β} : Bijective (map f) ↔ Bijective f := by
  simp_rw [Function.Bijective, map_injective_iff, map_surjective_iff]

end map_bijectivity

theorem eq_of_mem_map_const {b₁ b₂ : β} {l : List α} (h : b₁ ∈ map (const α b₂) l) :
    b₁ = b₂ := by rw [map_const] at h; exact eq_of_mem_replicate h

/-! ### zipWith -/

theorem nil_zipWith (f : α → β → γ) (l : List β) : zipWith f [] l = [] := by cases l <;> rfl

theorem zipWith_nil (f : α → β → γ) (l : List α) : zipWith f l [] = [] := by cases l <;> rfl

@[simp]
theorem zipWith_flip (f : α → β → γ) : ∀ as bs, zipWith (flip f) bs as = zipWith f as bs
  | [], [] => rfl
  | [], b :: bs => rfl
  | a :: as, [] => rfl
  | a :: as, b :: bs => by
    simp! [zipWith_flip]
    rfl

/-! ### take, drop -/

theorem cons_getElem_drop_succ {l : List α} {n : Nat} {h : n < l.length} :
    l[n] :: l.drop (n + 1) = l.drop n :=
  (drop_eq_getElem_cons h).symm

theorem cons_get_drop_succ {l : List α} {n} :
    l.get n :: l.drop (n.1 + 1) = l.drop n.1 :=
  (drop_eq_getElem_cons n.2).symm

section TakeI

variable [Inhabited α]

@[simp]
theorem takeI_length : ∀ n l, length (@takeI α _ n l) = n
  | 0, _ => rfl
  | _ + 1, _ => congr_arg succ (takeI_length _ _)

@[simp]
theorem takeI_nil : ∀ n, takeI n (@nil α) = replicate n default
  | 0 => rfl
  | _ + 1 => congr_arg (cons _) (takeI_nil _)

theorem takeI_eq_take : ∀ {n} {l : List α}, n ≤ length l → takeI n l = take n l
  | 0, _, _ => rfl
  | _ + 1, _ :: _, h => congr_arg (cons _) <| takeI_eq_take <| le_of_succ_le_succ h

@[simp]
theorem takeI_left (l₁ l₂ : List α) : takeI (length l₁) (l₁ ++ l₂) = l₁ :=
  (takeI_eq_take (by simp only [length_append, Nat.le_add_right])).trans (take_left _ _)

theorem takeI_left' {l₁ l₂ : List α} {n} (h : length l₁ = n) : takeI n (l₁ ++ l₂) = l₁ := by
  rw [← h]; apply takeI_left

end TakeI

/- Porting note: in mathlib3 we just had `take` and `take'`. Now we have `take`, `takeI`, and
  `takeD`. The following section replicates the theorems above but for `takeD`. -/
section TakeD

@[simp]
theorem takeD_length : ∀ n l a, length (@takeD α n l a) = n
  | 0, _, _ => rfl
  | _ + 1, _, _ => congr_arg succ (takeD_length _ _ _)

-- `takeD_nil` is already in batteries

theorem takeD_eq_take : ∀ {n} {l : List α} a, n ≤ length l → takeD n l a = take n l
  | 0, _, _, _ => rfl
  | _ + 1, _ :: _, a, h => congr_arg (cons _) <| takeD_eq_take a <| le_of_succ_le_succ h

@[simp]
theorem takeD_left (l₁ l₂ : List α) (a : α) : takeD (length l₁) (l₁ ++ l₂) a = l₁ :=
  (takeD_eq_take a (by simp only [length_append, Nat.le_add_right])).trans (take_left _ _)

theorem takeD_left' {l₁ l₂ : List α} {n} {a} (h : length l₁ = n) : takeD n (l₁ ++ l₂) a = l₁ := by
  rw [← h]; apply takeD_left

end TakeD

/-! ### foldl, foldr -/

theorem foldl_ext (f g : α → β → α) (a : α) {l : List β} (H : ∀ a : α, ∀ b ∈ l, f a b = g a b) :
    foldl f a l = foldl g a l := by
  induction l generalizing a with
  | nil => rfl
  | cons hd tl ih =>
    unfold foldl
    rw [ih _ fun a b bin => H a b <| mem_cons_of_mem _ bin, H a hd (mem_cons_self _ _)]

theorem foldr_ext (f g : α → β → β) (b : β) {l : List α} (H : ∀ a ∈ l, ∀ b : β, f a b = g a b) :
    foldr f b l = foldr g b l := by
  induction' l with hd tl ih; · rfl
  simp only [mem_cons, or_imp, forall_and, forall_eq] at H
  simp only [foldr, ih H.2, H.1]

theorem foldl_concat
    (f : β → α → β) (b : β) (x : α) (xs : List α) :
    List.foldl f b (xs ++ [x]) = f (List.foldl f b xs) x := by
  simp only [List.foldl_append, List.foldl]

theorem foldr_concat
    (f : α → β → β) (b : β) (x : α) (xs : List α) :
    List.foldr f b (xs ++ [x]) = (List.foldr f (f x b) xs) := by
  simp only [List.foldr_append, List.foldr]

theorem foldl_fixed' {f : α → β → α} {a : α} (hf : ∀ b, f a b = a) : ∀ l : List β, foldl f a l = a
  | [] => rfl
  | b :: l => by rw [foldl_cons, hf b, foldl_fixed' hf l]

theorem foldr_fixed' {f : α → β → β} {b : β} (hf : ∀ a, f a b = b) : ∀ l : List α, foldr f b l = b
  | [] => rfl
  | a :: l => by rw [foldr_cons, foldr_fixed' hf l, hf a]

@[simp]
theorem foldl_fixed {a : α} : ∀ l : List β, foldl (fun a _ => a) a l = a :=
  foldl_fixed' fun _ => rfl

@[simp]
theorem foldr_fixed {b : β} : ∀ l : List α, foldr (fun _ b => b) b l = b :=
  foldr_fixed' fun _ => rfl

-- Porting note (#10618): simp can prove this
-- @[simp]
theorem foldr_eta : ∀ l : List α, foldr cons [] l = l := by
  simp only [foldr_cons_eq_append, append_nil, forall_const]

theorem reverse_foldl {l : List α} : reverse (foldl (fun t h => h :: t) [] l) = l := by
  rw [← foldr_reverse]; simp only [foldr_cons_eq_append, append_nil, reverse_reverse]

theorem foldl_hom₂ (l : List ι) (f : α → β → γ) (op₁ : α → ι → α) (op₂ : β → ι → β)
    (op₃ : γ → ι → γ) (a : α) (b : β) (h : ∀ a b i, f (op₁ a i) (op₂ b i) = op₃ (f a b) i) :
    foldl op₃ (f a b) l = f (foldl op₁ a l) (foldl op₂ b l) :=
  Eq.symm <| by
    revert a b
    induction l <;> intros <;> [rfl; simp only [*, foldl]]

theorem foldr_hom₂ (l : List ι) (f : α → β → γ) (op₁ : ι → α → α) (op₂ : ι → β → β)
    (op₃ : ι → γ → γ) (a : α) (b : β) (h : ∀ a b i, f (op₁ i a) (op₂ i b) = op₃ i (f a b)) :
    foldr op₃ (f a b) l = f (foldr op₁ a l) (foldr op₂ b l) := by
  revert a
  induction l <;> intros <;> [rfl; simp only [*, foldr]]

theorem injective_foldl_comp {l : List (α → α)} {f : α → α}
    (hl : ∀ f ∈ l, Function.Injective f) (hf : Function.Injective f) :
    Function.Injective (@List.foldl (α → α) (α → α) Function.comp f l) := by
  induction' l with lh lt l_ih generalizing f
  · exact hf
  · apply l_ih fun _ h => hl _ (List.mem_cons_of_mem _ h)
    apply Function.Injective.comp hf
    apply hl _ (List.mem_cons_self _ _)

/-- Consider two lists `l₁` and `l₂` with designated elements `a₁` and `a₂` somewhere in them:
`l₁ = x₁ ++ [a₁] ++ z₁` and `l₂ = x₂ ++ [a₂] ++ z₂`.
Assume the designated element `a₂` is present in neither `x₁` nor `z₁`.
We conclude that the lists are equal (`l₁ = l₂`) if and only if their respective parts are equal
(`x₁ = x₂ ∧ a₁ = a₂ ∧ z₁ = z₂`). -/
lemma append_cons_inj_of_not_mem {x₁ x₂ z₁ z₂ : List α} {a₁ a₂ : α}
    (notin_x : a₂ ∉ x₁) (notin_z : a₂ ∉ z₁) :
    x₁ ++ a₁ :: z₁ = x₂ ++ a₂ :: z₂ ↔ x₁ = x₂ ∧ a₁ = a₂ ∧ z₁ = z₂ := by
  constructor
  · simp only [append_eq_append_iff, cons_eq_append_iff, cons_eq_cons]
    rintro (⟨c, rfl, ⟨rfl, rfl, rfl⟩ | ⟨d, rfl, rfl⟩⟩ |
      ⟨c, rfl, ⟨rfl, rfl, rfl⟩ | ⟨d, rfl, rfl⟩⟩) <;> simp_all
  · rintro ⟨rfl, rfl, rfl⟩
    rfl

section Scanl

variable {f : β → α → β} {b : β} {a : α} {l : List α}

theorem length_scanl : ∀ a l, length (scanl f a l) = l.length + 1
  | a, [] => rfl
  | a, x :: l => by
    rw [scanl, length_cons, length_cons, ← succ_eq_add_one, congr_arg succ]
    exact length_scanl _ _

@[simp]
theorem scanl_nil (b : β) : scanl f b nil = [b] :=
  rfl

@[simp]
theorem scanl_cons : scanl f b (a :: l) = [b] ++ scanl f (f b a) l := by
  simp only [scanl, eq_self_iff_true, singleton_append, and_self_iff]

@[simp]
theorem getElem?_scanl_zero : (scanl f b l)[0]? = some b := by
  cases l
  · simp [scanl_nil]
  · simp [scanl_cons, singleton_append]

@[deprecated getElem?_scanl_zero (since := "2024-06-12")]
theorem get?_zero_scanl : (scanl f b l).get? 0 = some b := by
  simp [getElem?_scanl_zero]

@[simp]
theorem getElem_scanl_zero {h : 0 < (scanl f b l).length} : (scanl f b l)[0] = b := by
  cases l
  · simp [scanl_nil]
  · simp [scanl_cons, singleton_append]

@[deprecated getElem_scanl_zero (since := "2024-06-12")]
theorem get_zero_scanl {h : 0 < (scanl f b l).length} : (scanl f b l).get ⟨0, h⟩ = b := by
  simp [getElem_scanl_zero]

theorem get?_succ_scanl {i : ℕ} : (scanl f b l).get? (i + 1) =
    ((scanl f b l).get? i).bind fun x => (l.get? i).map fun y => f x y := by
  induction' l with hd tl hl generalizing b i
  · symm
    simp only [Option.bind_eq_none', get?, forall₂_true_iff, not_false_iff, Option.map_none',
      scanl_nil, Option.not_mem_none, forall_true_iff]
  · simp only [scanl_cons, singleton_append]
    cases i
    · simp
    · simp only [hl, get?]

theorem getElem_succ_scanl {i : ℕ} (h : i + 1 < (scanl f b l).length) :
    (scanl f b l)[i + 1] =
      f ((scanl f b l)[i]'(Nat.lt_of_succ_lt h))
        (l[i]'(Nat.lt_of_succ_lt_succ (h.trans_eq (length_scanl b l)))) := by
  induction i generalizing b l with
  | zero =>
    cases l
    · simp only [length, zero_eq, lt_self_iff_false] at h
    · simp
  | succ i hi =>
    cases l
    · simp only [length] at h
      exact absurd h (by omega)
    · simp_rw [scanl_cons]
      rw [getElem_append_right']
      · simp only [length, Nat.zero_add 1, succ_add_sub_one, hi]; rfl
      · simp only [length_singleton]; omega

@[deprecated getElem_succ_scanl (since := "2024-08-22")]
theorem get_succ_scanl {i : ℕ} {h : i + 1 < (scanl f b l).length} :
    (scanl f b l).get ⟨i + 1, h⟩ =
      f ((scanl f b l).get ⟨i, Nat.lt_of_succ_lt h⟩)
        (l.get ⟨i, Nat.lt_of_succ_lt_succ (lt_of_lt_of_le h (le_of_eq (length_scanl b l)))⟩) :=
  getElem_succ_scanl h

end Scanl

-- scanr
@[simp]
theorem scanr_nil (f : α → β → β) (b : β) : scanr f b [] = [b] :=
  rfl

@[simp]
theorem scanr_cons (f : α → β → β) (b : β) (a : α) (l : List α) :
    scanr f b (a :: l) = foldr f b (a :: l) :: scanr f b l := by
  simp only [scanr, foldr, cons.injEq, and_true]
  induction l generalizing a with
  | nil => rfl
  | cons hd tl ih => simp only [foldr, ih]

section FoldlEqFoldr

-- foldl and foldr coincide when f is commutative and associative
variable {f : α → α → α}

theorem foldl1_eq_foldr1 (hassoc : Associative f) :
    ∀ a b l, foldl f a (l ++ [b]) = foldr f b (a :: l)
  | a, b, nil => rfl
  | a, b, c :: l => by
    simp only [cons_append, foldl_cons, foldr_cons, foldl1_eq_foldr1 hassoc _ _ l]; rw [hassoc]

theorem foldl_eq_of_comm_of_assoc (hcomm : Commutative f) (hassoc : Associative f) :
    ∀ a b l, foldl f a (b :: l) = f b (foldl f a l)
  | a, b, nil => hcomm a b
  | a, b, c :: l => by
    simp only [foldl_cons]
    rw [← foldl_eq_of_comm_of_assoc hcomm hassoc .., right_comm _ hcomm hassoc]; rfl

theorem foldl_eq_foldr (hcomm : Commutative f) (hassoc : Associative f) :
    ∀ a l, foldl f a l = foldr f a l
  | a, nil => rfl
  | a, b :: l => by
    simp only [foldr_cons, foldl_eq_of_comm_of_assoc hcomm hassoc]
    rw [foldl_eq_foldr hcomm hassoc a l]

end FoldlEqFoldr

section FoldlEqFoldlr'

variable {f : α → β → α}
variable (hf : ∀ a b c, f (f a b) c = f (f a c) b)

include hf

theorem foldl_eq_of_comm' : ∀ a b l, foldl f a (b :: l) = f (foldl f a l) b
  | a, b, [] => rfl
  | a, b, c :: l => by rw [foldl, foldl, foldl, ← foldl_eq_of_comm' .., foldl, hf]

theorem foldl_eq_foldr' : ∀ a l, foldl f a l = foldr (flip f) a l
  | a, [] => rfl
  | a, b :: l => by rw [foldl_eq_of_comm' hf, foldr, foldl_eq_foldr' ..]; rfl

end FoldlEqFoldlr'

section FoldlEqFoldlr'

variable {f : α → β → β}

theorem foldr_eq_of_comm' (hf : ∀ a b c, f a (f b c) = f b (f a c)) :
    ∀ a b l, foldr f a (b :: l) = foldr f (f b a) l
  | a, b, [] => rfl
  | a, b, c :: l => by rw [foldr, foldr, foldr, hf, ← foldr_eq_of_comm' hf ..]; rfl

end FoldlEqFoldlr'

section

variable {op : α → α → α} [ha : Std.Associative op]

/-- Notation for `op a b`. -/
local notation a " ⋆ " b => op a b

/-- Notation for `foldl op a l`. -/
local notation l " <*> " a => foldl op a l

theorem foldl_assoc : ∀ {l : List α} {a₁ a₂}, (l <*> a₁ ⋆ a₂) = a₁ ⋆ l <*> a₂
  | [], a₁, a₂ => rfl
  | a :: l, a₁, a₂ =>
    calc
      ((a :: l) <*> a₁ ⋆ a₂) = l <*> a₁ ⋆ a₂ ⋆ a := by simp only [foldl_cons, ha.assoc]
      _ = a₁ ⋆ (a :: l) <*> a₂ := by rw [foldl_assoc, foldl_cons]

theorem foldl_op_eq_op_foldr_assoc :
    ∀ {l : List α} {a₁ a₂}, ((l <*> a₁) ⋆ a₂) = a₁ ⋆ l.foldr (· ⋆ ·) a₂
  | [], a₁, a₂ => rfl
  | a :: l, a₁, a₂ => by
    simp only [foldl_cons, foldr_cons, foldl_assoc, ha.assoc]; rw [foldl_op_eq_op_foldr_assoc]

variable [hc : Std.Commutative op]

theorem foldl_assoc_comm_cons {l : List α} {a₁ a₂} : ((a₁ :: l) <*> a₂) = a₁ ⋆ l <*> a₂ := by
  rw [foldl_cons, hc.comm, foldl_assoc]

end

/-! ### foldlM, foldrM, mapM -/

section FoldlMFoldrM

variable {m : Type v → Type w} [Monad m]

variable [LawfulMonad m]

theorem foldrM_eq_foldr (f : α → β → m β) (b l) :
    foldrM f b l = foldr (fun a mb => mb >>= f a) (pure b) l := by induction l <;> simp [*]

attribute [simp] mapM mapM'

theorem foldlM_eq_foldl (f : β → α → m β) (b l) :
    List.foldlM f b l = foldl (fun mb a => mb >>= fun b => f b a) (pure b) l := by
  suffices h :
    ∀ mb : m β, (mb >>= fun b => List.foldlM f b l) = foldl (fun mb a => mb >>= fun b => f b a) mb l
    by simp [← h (pure b)]
  induction l with
  | nil => intro; simp
  | cons _ _ l_ih => intro; simp only [List.foldlM, foldl, ← l_ih, functor_norm]

end FoldlMFoldrM

/-! ### intersperse -/

@[simp]
theorem intersperse_singleton (a b : α) : intersperse a [b] = [b] :=
  rfl

@[simp]
theorem intersperse_cons_cons (a b c : α) (tl : List α) :
    intersperse a (b :: c :: tl) = b :: a :: intersperse a (c :: tl) :=
  rfl

/-! ### splitAt and splitOn -/

section SplitAtOn

variable (p : α → Bool) (xs ys : List α) (ls : List (List α)) (f : List α → List α)

attribute [simp] splitAt_eq

@[deprecated (since := "2024-08-17")] alias splitAt_eq_take_drop := splitAt_eq

@[simp]
theorem splitOn_nil [DecidableEq α] (a : α) : [].splitOn a = [[]] :=
  rfl

@[simp]
theorem splitOnP_nil : [].splitOnP p = [[]] :=
  rfl

theorem splitOnP.go_ne_nil (xs acc : List α) : splitOnP.go p xs acc ≠ [] := by
  induction xs generalizing acc <;> simp [go]; split <;> simp [*]

theorem splitOnP.go_acc (xs acc : List α) :
    splitOnP.go p xs acc = modifyHead (acc.reverse ++ ·) (splitOnP p xs) := by
  induction xs generalizing acc with
  | nil => simp only [go, modifyHead, splitOnP_nil, append_nil]
  | cons hd tl ih =>
    simp only [splitOnP, go]; split
    · simp only [modifyHead, reverse_nil, append_nil]
    · rw [ih [hd], modifyHead_modifyHead, ih]
      congr; funext x; simp only [reverse_cons, append_assoc]; rfl

theorem splitOnP_ne_nil (xs : List α) : xs.splitOnP p ≠ [] := splitOnP.go_ne_nil _ _ _

@[simp]
theorem splitOnP_cons (x : α) (xs : List α) :
    (x :: xs).splitOnP p =
      if p x then [] :: xs.splitOnP p else (xs.splitOnP p).modifyHead (cons x) := by
  rw [splitOnP, splitOnP.go]; split <;> [rfl; simp [splitOnP.go_acc]]

/-- The original list `L` can be recovered by joining the lists produced by `splitOnP p L`,
interspersed with the elements `L.filter p`. -/
theorem splitOnP_spec (as : List α) :
    join (zipWith (· ++ ·) (splitOnP p as) (((as.filter p).map fun x => [x]) ++ [[]])) = as := by
  induction as with
  | nil => rfl
  | cons a as' ih =>
    rw [splitOnP_cons, filter]
    by_cases h : p a
    · rw [if_pos h, h, map, cons_append, zipWith, nil_append, join, cons_append, cons_inj_right]
      exact ih
    · rw [if_neg h, eq_false_of_ne_true h, join_zipWith (splitOnP_ne_nil _ _)
        (append_ne_nil_of_right_ne_nil _ (cons_ne_nil [] [])), cons_inj_right]
      exact ih
where
  join_zipWith {xs ys : List (List α)} {a : α} (hxs : xs ≠ []) (hys : ys ≠ []) :
      join (zipWith (fun x x_1 ↦ x ++ x_1) (modifyHead (cons a) xs) ys) =
        a :: join (zipWith (fun x x_1 ↦ x ++ x_1) xs ys) := by
    cases xs with | nil => contradiction | cons =>
      cases ys with | nil => contradiction | cons => rfl

/-- If no element satisfies `p` in the list `xs`, then `xs.splitOnP p = [xs]` -/
theorem splitOnP_eq_single (h : ∀ x ∈ xs, ¬p x) : xs.splitOnP p = [xs] := by
  induction xs with
  | nil => rfl
  | cons hd tl ih =>
    simp only [splitOnP_cons, h hd (mem_cons_self hd tl), if_neg]
    rw [ih <| forall_mem_of_forall_mem_cons h]
    rfl

/-- When a list of the form `[...xs, sep, ...as]` is split on `p`, the first element is `xs`,
  assuming no element in `xs` satisfies `p` but `sep` does satisfy `p` -/
theorem splitOnP_first (h : ∀ x ∈ xs, ¬p x) (sep : α) (hsep : p sep) (as : List α) :
    (xs ++ sep :: as).splitOnP p = xs :: as.splitOnP p := by
  induction xs with
  | nil => simp [hsep]
  | cons hd tl ih => simp [h hd _, ih <| forall_mem_of_forall_mem_cons h]

/-- `intercalate [x]` is the left inverse of `splitOn x`  -/
theorem intercalate_splitOn (x : α) [DecidableEq α] : [x].intercalate (xs.splitOn x) = xs := by
  simp only [intercalate, splitOn]
  induction' xs with hd tl ih; · simp [join]
  cases' h' : splitOnP (· == x) tl with hd' tl'; · exact (splitOnP_ne_nil _ tl h').elim
  rw [h'] at ih
  rw [splitOnP_cons]
  split_ifs with h
  · rw [beq_iff_eq] at h
    subst h
    simp [ih, join, h']
  cases tl' <;> simpa [join, h'] using ih

/-- `splitOn x` is the left inverse of `intercalate [x]`, on the domain
  consisting of each nonempty list of lists `ls` whose elements do not contain `x`  -/
theorem splitOn_intercalate [DecidableEq α] (x : α) (hx : ∀ l ∈ ls, x ∉ l) (hls : ls ≠ []) :
    ([x].intercalate ls).splitOn x = ls := by
  simp only [intercalate]
  induction' ls with hd tl ih; · contradiction
  cases tl
  · suffices hd.splitOn x = [hd] by simpa [join]
    refine splitOnP_eq_single _ _ ?_
    intro y hy H
    rw [eq_of_beq H] at hy
    refine hx hd ?_ hy
    simp
  · simp only [intersperse_cons_cons, singleton_append, join]
    specialize ih _ _
    · intro l hl
      apply hx l
      simp only [mem_cons] at hl ⊢
      exact Or.inr hl
    · exact List.noConfusion
    have := splitOnP_first (· == x) hd ?h x (beq_self_eq_true _)
    case h =>
      intro y hy H
      rw [eq_of_beq H] at hy
      exact hx hd (.head _) hy
    simp only [splitOn] at ih ⊢
    rw [this, ih]

end SplitAtOn

/-! ### modifyLast -/

section ModifyLast

theorem modifyLast.go_append_one (f : α → α) (a : α) (tl : List α) (r : Array α) :
    modifyLast.go f (tl ++ [a]) r = (r.toListAppend <| modifyLast.go f (tl ++ [a]) #[]) := by
  cases tl with
  | nil =>
    simp only [nil_append, modifyLast.go]; rfl
  | cons hd tl =>
    simp only [cons_append]
    rw [modifyLast.go, modifyLast.go]
    case x_3 | x_3 => exact append_ne_nil_of_right_ne_nil tl (cons_ne_nil a [])
    rw [modifyLast.go_append_one _ _ tl _, modifyLast.go_append_one _ _ tl (Array.push #[] hd)]
    simp only [Array.toListAppend_eq, Array.push_toList, Array.toList_toArray, nil_append,
      append_assoc]

theorem modifyLast_append_one (f : α → α) (a : α) (l : List α) :
    modifyLast f (l ++ [a]) = l ++ [f a] := by
  cases l with
  | nil =>
    simp only [nil_append, modifyLast, modifyLast.go, Array.toListAppend_eq, Array.toList_toArray]
  | cons _ tl =>
    simp only [cons_append, modifyLast]
    rw [modifyLast.go]
    case x_3 => exact append_ne_nil_of_right_ne_nil tl (cons_ne_nil a [])
    rw [modifyLast.go_append_one, Array.toListAppend_eq, Array.push_toList, Array.toList_toArray,
      nil_append, cons_append, nil_append, cons_inj_right]
    exact modifyLast_append_one _ _ tl

theorem modifyLast_append (f : α → α) (l₁ l₂ : List α) (_ : l₂ ≠ []) :
    modifyLast f (l₁ ++ l₂) = l₁ ++ modifyLast f l₂ := by
  cases l₂ with
  | nil => contradiction
  | cons hd tl =>
    cases tl with
    | nil => exact modifyLast_append_one _ hd _
    | cons hd' tl' =>
      rw [append_cons, ← nil_append (hd :: hd' :: tl'), append_cons [], nil_append,
        modifyLast_append _ (l₁ ++ [hd]) (hd' :: tl') _, modifyLast_append _ [hd] (hd' :: tl') _,
        append_assoc]
      all_goals { exact cons_ne_nil _ _ }

end ModifyLast

/-! ### map for partial functions -/

theorem sizeOf_lt_sizeOf_of_mem [SizeOf α] {x : α} {l : List α} (hx : x ∈ l) :
    SizeOf.sizeOf x < SizeOf.sizeOf l := by
  induction' l with h t ih <;> cases hx <;> rw [cons.sizeOf_spec]
  · omega
  · specialize ih ‹_›
    omega

@[deprecated attach_map_coe (since := "2024-07-29")] alias attach_map_coe' := attach_map_coe
@[deprecated attach_map_val (since := "2024-07-29")] alias attach_map_val' := attach_map_val

/-! ### find -/

section find?

variable {p : α → Bool} {l : List α} {a : α}

@[deprecated (since := "2024-05-05")] alias find?_mem := mem_of_find?_eq_some

end find?

/-! ### lookmap -/

section Lookmap

variable (f : α → Option α)

/- Porting note: need a helper theorem for lookmap.go. -/
theorem lookmap.go_append (l : List α) (acc : Array α) :
    lookmap.go f l acc = acc.toListAppend (lookmap f l) := by
  cases l with
  | nil => simp [go, lookmap]
  | cons hd tl =>
    rw [lookmap, go, go]
    cases f hd with
    | none =>
      simp only [go_append tl _, Array.toListAppend_eq, append_assoc, Array.push_toList]
      rfl
    | some a => rfl

@[simp]
theorem lookmap_nil : [].lookmap f = [] :=
  rfl

@[simp]
theorem lookmap_cons_none {a : α} (l : List α) (h : f a = none) :
    (a :: l).lookmap f = a :: l.lookmap f := by
  simp only [lookmap, lookmap.go, Array.toListAppend_eq, Array.toList_toArray, nil_append]
  rw [lookmap.go_append, h]; rfl

@[simp]
theorem lookmap_cons_some {a b : α} (l : List α) (h : f a = some b) :
    (a :: l).lookmap f = b :: l := by
  simp only [lookmap, lookmap.go, Array.toListAppend_eq, Array.toList_toArray, nil_append]
  rw [h]

theorem lookmap_some : ∀ l : List α, l.lookmap some = l
  | [] => rfl
  | _ :: _ => rfl

theorem lookmap_none : ∀ l : List α, (l.lookmap fun _ => none) = l
  | [] => rfl
  | a :: l => (lookmap_cons_none _ l rfl).trans (congr_arg (cons a) (lookmap_none l))

theorem lookmap_congr {f g : α → Option α} :
    ∀ {l : List α}, (∀ a ∈ l, f a = g a) → l.lookmap f = l.lookmap g
  | [], _ => rfl
  | a :: l, H => by
    cases' forall_mem_cons.1 H with H₁ H₂
    cases' h : g a with b
    · simp [h, H₁.trans h, lookmap_congr H₂]
    · simp [lookmap_cons_some _ _ h, lookmap_cons_some _ _ (H₁.trans h)]

theorem lookmap_of_forall_not {l : List α} (H : ∀ a ∈ l, f a = none) : l.lookmap f = l :=
  (lookmap_congr H).trans (lookmap_none l)

theorem lookmap_map_eq (g : α → β) (h : ∀ (a), ∀ b ∈ f a, g a = g b) :
    ∀ l : List α, map g (l.lookmap f) = map g l
  | [] => rfl
  | a :: l => by
    cases' h' : f a with b
    · simpa [h'] using lookmap_map_eq _ h l
    · simp [lookmap_cons_some _ _ h', h _ _ h']

theorem lookmap_id' (h : ∀ (a), ∀ b ∈ f a, a = b) (l : List α) : l.lookmap f = l := by
  rw [← map_id (l.lookmap f), lookmap_map_eq, map_id]; exact h

theorem length_lookmap (l : List α) : length (l.lookmap f) = length l := by
  rw [← length_map, lookmap_map_eq _ fun _ => (), length_map]; simp

end Lookmap

/-! ### filter -/

theorem length_eq_length_filter_add {l : List (α)} (f : α → Bool) :
    l.length = (l.filter f).length + (l.filter (! f ·)).length := by
  simp_rw [← List.countP_eq_length_filter, l.length_eq_countP_add_countP f, Bool.not_eq_true,
    Bool.decide_eq_false]

/-! ### filterMap -/

-- Later porting note (at time of this lemma moving to Batteries):
-- removing attribute `nolint simpNF`
attribute [simp 1100] filterMap_cons_none

-- Later porting note (at time of this lemma moving to Batteries):
-- removing attribute `nolint simpNF`
attribute [simp 1100] filterMap_cons_some

theorem filterMap_eq_bind_toList (f : α → Option β) (l : List α) :
    l.filterMap f = l.bind fun a ↦ (f a).toList := by
  induction' l with a l ih <;> simp [filterMap_cons]
  rcases f a <;> simp [ih]

theorem filterMap_congr {f g : α → Option β} {l : List α}
    (h : ∀ x ∈ l, f x = g x) : l.filterMap f = l.filterMap g := by
  induction' l with a l ih <;> simp [filterMap_cons]
  simp [ih (fun x hx ↦ h x (List.mem_cons_of_mem a hx))]
  cases' hfa : f a with b
  · have : g a = none := Eq.symm (by simpa [hfa] using h a (by simp))
    simp [this]
  · have : g a = some b := Eq.symm (by simpa [hfa] using h a (by simp))
    simp [this]

theorem filterMap_eq_map_iff_forall_eq_some {f : α → Option β} {g : α → β} {l : List α} :
    l.filterMap f = l.map g ↔ ∀ x ∈ l, f x = some (g x) where
  mp := by
    induction' l with a l ih
    · simp
    cases' ha : f a with b <;> simp [ha, filterMap_cons]
    · intro h
      simpa [show (filterMap f l).length = l.length + 1 from by simp[h], Nat.add_one_le_iff]
        using List.length_filterMap_le f l
    · rintro rfl h
      exact ⟨rfl, ih h⟩
  mpr h := Eq.trans (filterMap_congr <| by simpa) (congr_fun (List.filterMap_eq_map _) _)

/-! ### filter -/

section Filter

-- Porting note: Lemmas for `filter` are stated in terms of `p : α → Bool`
-- rather than `p : α → Prop` with `DecidablePred p`, since `filter` itself is.
-- Likewise, `if` sometimes becomes `bif`.
variable {p : α → Bool}

theorem filter_singleton {a : α} : [a].filter p = bif p a then [a] else [] :=
  rfl

theorem filter_eq_foldr (p : α → Bool) (l : List α) :
    filter p l = foldr (fun a out => bif p a then a :: out else out) [] l := by
  induction l <;> simp [*, filter]; rfl

#adaptation_note
/--
This has to be temporarily renamed to avoid an unintentional collision.
The prime should be removed at nightly-2024-07-27.
-/
@[simp]
theorem filter_subset' (l : List α) : filter p l ⊆ l :=
  (filter_sublist l).subset

theorem of_mem_filter {a : α} {l} (h : a ∈ filter p l) : p a := (mem_filter.1 h).2

theorem mem_of_mem_filter {a : α} {l} (h : a ∈ filter p l) : a ∈ l :=
  filter_subset' l h

theorem mem_filter_of_mem {a : α} {l} (h₁ : a ∈ l) (h₂ : p a) : a ∈ filter p l :=
  mem_filter.2 ⟨h₁, h₂⟩

theorem monotone_filter_left (p : α → Bool) ⦃l l' : List α⦄ (h : l ⊆ l') :
    filter p l ⊆ filter p l' := by
  intro x hx
  rw [mem_filter] at hx ⊢
  exact ⟨h hx.left, hx.right⟩

variable (p)

theorem monotone_filter_right (l : List α) ⦃p q : α → Bool⦄
    (h : ∀ a, p a → q a) : l.filter p <+ l.filter q := by
  induction' l with hd tl IH
  · rfl
  · by_cases hp : p hd
    · rw [filter_cons_of_pos hp, filter_cons_of_pos (h _ hp)]
      exact IH.cons_cons hd
    · rw [filter_cons_of_neg hp]
      by_cases hq : q hd
      · rw [filter_cons_of_pos hq]
        exact sublist_cons_of_sublist hd IH
      · rw [filter_cons_of_neg hq]
        exact IH

-- TODO rename to `map_filter` when the deprecated `map_filter` is removed from Lean.
lemma map_filter' {f : α → β} (hf : Injective f) (l : List α)
    [DecidablePred fun b => ∃ a, p a ∧ f a = b] :
    (l.filter p).map f = (l.map f).filter fun b => ∃ a, p a ∧ f a = b := by
  simp [comp_def, filter_map, hf.eq_iff]

lemma filter_attach' (l : List α) (p : {a // a ∈ l} → Bool) [DecidableEq α] :
    l.attach.filter p =
      (l.filter fun x => ∃ h, p ⟨x, h⟩).attach.map (Subtype.map id fun x => mem_of_mem_filter) := by
  classical
  refine map_injective_iff.2 Subtype.coe_injective ?_
  simp [comp_def, map_filter' _ Subtype.coe_injective]

-- Porting note: `Lean.Internal.coeM` forces us to type-ascript `{x // x ∈ l}`
lemma filter_attach (l : List α) (p : α → Bool) :
    (l.attach.filter fun x => p x : List {x // x ∈ l}) =
      (l.filter p).attach.map (Subtype.map id fun x => mem_of_mem_filter) :=
  map_injective_iff.2 Subtype.coe_injective <| by
    simp_rw [map_map, comp_def, Subtype.map, id, ← Function.comp_apply (g := Subtype.val),
      ← filter_map, attach_map_subtype_val]

#adaptation_note
/--
After nightly-2024-09-06 we can remove the `_root_` prefix below.
-/
lemma filter_comm (q) (l : List α) : filter p (filter q l) = filter q (filter p l) := by
<<<<<<< HEAD
  simp [_root_.and_comm]
=======
  simp [Bool.and_comm]
>>>>>>> a24b5c58

@[simp]
theorem filter_true (l : List α) :
    filter (fun _ => true) l = l := by induction l <;> simp [*, filter]

@[simp]
theorem filter_false (l : List α) :
    filter (fun _ => false) l = [] := by induction l <;> simp [*, filter]

/- Porting note: need a helper theorem for span.loop. -/
theorem span.loop_eq_take_drop :
    ∀ l₁ l₂ : List α, span.loop p l₁ l₂ = (l₂.reverse ++ takeWhile p l₁, dropWhile p l₁)
  | [], l₂ => by simp [span.loop, takeWhile, dropWhile]
  | (a :: l), l₂ => by
    cases hp : p a <;> simp [hp, span.loop, span.loop_eq_take_drop, takeWhile, dropWhile]

@[simp]
theorem span_eq_take_drop (l : List α) : span p l = (takeWhile p l, dropWhile p l) := by
  simpa using span.loop_eq_take_drop p l []

theorem dropWhile_get_zero_not (l : List α) (hl : 0 < (l.dropWhile p).length) :
    ¬p ((l.dropWhile p).get ⟨0, hl⟩) := by
  induction' l with hd tl IH
  · cases hl
  · simp only [dropWhile]
    by_cases hp : p hd
    · simp_all only [get_eq_getElem]
      apply IH
      simp_all only [dropWhile_cons_of_pos]
    · simp [hp]

@[deprecated (since := "2024-08-19")] alias nthLe_cons := getElem_cons
@[deprecated (since := "2024-08-19")] alias dropWhile_nthLe_zero_not := dropWhile_get_zero_not

variable {p} {l : List α}

@[simp]
theorem dropWhile_eq_nil_iff : dropWhile p l = [] ↔ ∀ x ∈ l, p x := by
  induction' l with x xs IH
  · simp [dropWhile]
  · by_cases hp : p x <;> simp [hp, IH]

@[simp]
theorem takeWhile_eq_self_iff : takeWhile p l = l ↔ ∀ x ∈ l, p x := by
  induction' l with x xs IH
  · simp
  · by_cases hp : p x <;> simp [hp, IH]

@[simp]
theorem takeWhile_eq_nil_iff : takeWhile p l = [] ↔ ∀ hl : 0 < l.length, ¬p (l.get ⟨0, hl⟩) := by
  induction' l with x xs IH
  · simp only [takeWhile_nil, Bool.not_eq_true, true_iff]
    intro h
    simp at h
  · by_cases hp : p x <;> simp [hp, IH]

theorem mem_takeWhile_imp {x : α} (hx : x ∈ takeWhile p l) : p x := by
  induction l with simp [takeWhile] at hx
  | cons hd tl IH =>
    cases hp : p hd
    · simp [hp] at hx
    · rw [hp, mem_cons] at hx
      rcases hx with (rfl | hx)
      · exact hp
      · exact IH hx

theorem takeWhile_takeWhile (p q : α → Bool) (l : List α) :
    takeWhile p (takeWhile q l) = takeWhile (fun a => p a ∧ q a) l := by
  induction' l with hd tl IH
  · simp
  · by_cases hp : p hd <;> by_cases hq : q hd <;> simp [takeWhile, hp, hq, IH]

theorem takeWhile_idem : takeWhile p (takeWhile p l) = takeWhile p l := by
  simp_rw [takeWhile_takeWhile, and_self_iff, Bool.decide_coe]

end Filter

/-! ### erasep -/

section eraseP

variable {p : α → Bool}

@[simp]
theorem length_eraseP_add_one {l : List α} {a} (al : a ∈ l) (pa : p a) :
    (l.eraseP p).length + 1 = l.length := by
  let ⟨_, l₁, l₂, _, _, h₁, h₂⟩ := exists_of_eraseP al pa
  rw [h₂, h₁, length_append, length_append]
  rfl

end eraseP

/-! ### erase -/

section Erase

variable [DecidableEq α]

@[simp] theorem length_erase_add_one {a : α} {l : List α} (h : a ∈ l) :
    (l.erase a).length + 1 = l.length := by
  rw [erase_eq_eraseP, length_eraseP_add_one h (decide_eq_true rfl)]

theorem map_erase [DecidableEq β] {f : α → β} (finj : Injective f) {a : α} (l : List α) :
    map f (l.erase a) = (map f l).erase (f a) := by
  have this : (a == ·) = (f a == f ·) := by ext b; simp [beq_eq_decide, finj.eq_iff]
  rw [erase_eq_eraseP, erase_eq_eraseP, eraseP_map, this]; rfl

theorem map_foldl_erase [DecidableEq β] {f : α → β} (finj : Injective f) {l₁ l₂ : List α} :
    map f (foldl List.erase l₁ l₂) = foldl (fun l a => l.erase (f a)) (map f l₁) l₂ := by
  induction l₂ generalizing l₁ <;> [rfl; simp only [foldl_cons, map_erase finj, *]]

theorem erase_getElem [DecidableEq ι] {l : List ι} {i : ℕ} (hi : i < l.length) :
    Perm (l.erase l[i]) (l.eraseIdx i) := by
  induction l generalizing i with
  | nil => simp
  | cons a l IH =>
    cases i with
    | zero => simp
    | succ i =>
      have hi' : i < l.length := by simpa using hi
      if ha : a = l[i] then
        simpa [ha] using .trans (perm_cons_erase (l.getElem_mem i _)) (.cons _ (IH hi'))
      else
        simpa [ha] using IH hi'

@[deprecated erase_getElem (since := "2024-08-03")]
theorem erase_get [DecidableEq ι] {l : List ι} (i : Fin l.length) :
    Perm (l.erase (l.get i)) (l.eraseIdx ↑i) :=
  erase_getElem i.isLt

theorem length_eraseIdx_add_one {l : List ι} {i : ℕ} (h : i < l.length) :
    (l.eraseIdx i).length + 1 = l.length := calc
  (l.eraseIdx i).length + 1
  _ = (l.take i ++ l.drop (i + 1)).length + 1         := by rw [eraseIdx_eq_take_drop_succ]
  _ = (l.take i).length + (l.drop (i + 1)).length + 1 := by rw [length_append]
  _ = i + (l.drop (i + 1)).length + 1                 := by rw [length_take_of_le (le_of_lt h)]
  _ = i + (l.length - (i + 1)) + 1                    := by rw [length_drop]
  _ = (i + 1) + (l.length - (i + 1))                  := by omega
  _ = l.length                                        := Nat.add_sub_cancel' (succ_le_of_lt h)


end Erase

/-! ### diff -/

section Diff

variable [DecidableEq α]

@[simp]
theorem map_diff [DecidableEq β] {f : α → β} (finj : Injective f) {l₁ l₂ : List α} :
    map f (l₁.diff l₂) = (map f l₁).diff (map f l₂) := by
  simp only [diff_eq_foldl, foldl_map, map_foldl_erase finj]

theorem erase_diff_erase_sublist_of_sublist {a : α} :
    ∀ {l₁ l₂ : List α}, l₁ <+ l₂ → (l₂.erase a).diff (l₁.erase a) <+ l₂.diff l₁
  | [], l₂, _ => erase_sublist _ _
  | b :: l₁, l₂, h =>
    if heq : b = a then by simp only [heq, erase_cons_head, diff_cons]; rfl
    else by
      simp only [erase_cons_head b l₁, erase_cons_tail (not_beq_of_ne heq),
        diff_cons ((List.erase l₂ a)) (List.erase l₁ a) b, diff_cons l₂ l₁ b, erase_comm a b l₂]
      have h' := h.erase b
      rw [erase_cons_head] at h'
      exact @erase_diff_erase_sublist_of_sublist _ l₁ (l₂.erase b) h'

end Diff

section Choose

variable (p : α → Prop) [DecidablePred p] (l : List α)

theorem choose_spec (hp : ∃ a, a ∈ l ∧ p a) : choose p l hp ∈ l ∧ p (choose p l hp) :=
  (chooseX p l hp).property

theorem choose_mem (hp : ∃ a, a ∈ l ∧ p a) : choose p l hp ∈ l :=
  (choose_spec _ _ _).1

theorem choose_property (hp : ∃ a, a ∈ l ∧ p a) : p (choose p l hp) :=
  (choose_spec _ _ _).2

end Choose

/-! ### map₂Left' -/

section Map₂Left'

-- The definitional equalities for `map₂Left'` can already be used by the
-- simplifier because `map₂Left'` is marked `@[simp]`.
@[simp]
theorem map₂Left'_nil_right (f : α → Option β → γ) (as) :
    map₂Left' f as [] = (as.map fun a => f a none, []) := by cases as <;> rfl

end Map₂Left'

/-! ### map₂Right' -/

section Map₂Right'

variable (f : Option α → β → γ) (a : α) (as : List α) (b : β) (bs : List β)

@[simp]
theorem map₂Right'_nil_left : map₂Right' f [] bs = (bs.map (f none), []) := by cases bs <;> rfl

@[simp]
theorem map₂Right'_nil_right : map₂Right' f as [] = ([], as) :=
  rfl

-- Porting note (#10618): simp can prove this
-- @[simp]
theorem map₂Right'_nil_cons : map₂Right' f [] (b :: bs) = (f none b :: bs.map (f none), []) :=
  rfl

@[simp]
theorem map₂Right'_cons_cons :
    map₂Right' f (a :: as) (b :: bs) =
      let r := map₂Right' f as bs
      (f (some a) b :: r.fst, r.snd) :=
  rfl

end Map₂Right'

/-! ### zipLeft' -/

section ZipLeft'

variable (a : α) (as : List α) (b : β) (bs : List β)

@[simp]
theorem zipLeft'_nil_right : zipLeft' as ([] : List β) = (as.map fun a => (a, none), []) := by
  cases as <;> rfl

@[simp]
theorem zipLeft'_nil_left : zipLeft' ([] : List α) bs = ([], bs) :=
  rfl

-- Porting note (#10618): simp can prove this
-- @[simp]
theorem zipLeft'_cons_nil :
    zipLeft' (a :: as) ([] : List β) = ((a, none) :: as.map fun a => (a, none), []) :=
  rfl

@[simp]
theorem zipLeft'_cons_cons :
    zipLeft' (a :: as) (b :: bs) =
      let r := zipLeft' as bs
      ((a, some b) :: r.fst, r.snd) :=
  rfl

end ZipLeft'

/-! ### zipRight' -/

section ZipRight'

variable (a : α) (as : List α) (b : β) (bs : List β)

@[simp]
theorem zipRight'_nil_left : zipRight' ([] : List α) bs = (bs.map fun b => (none, b), []) := by
  cases bs <;> rfl

@[simp]
theorem zipRight'_nil_right : zipRight' as ([] : List β) = ([], as) :=
  rfl

-- Porting note (#10618): simp can prove this
-- @[simp]
theorem zipRight'_nil_cons :
    zipRight' ([] : List α) (b :: bs) = ((none, b) :: bs.map fun b => (none, b), []) :=
  rfl

@[simp]
theorem zipRight'_cons_cons :
    zipRight' (a :: as) (b :: bs) =
      let r := zipRight' as bs
      ((some a, b) :: r.fst, r.snd) :=
  rfl

end ZipRight'

/-! ### map₂Left -/

section Map₂Left

variable (f : α → Option β → γ) (as : List α)

-- The definitional equalities for `map₂Left` can already be used by the
-- simplifier because `map₂Left` is marked `@[simp]`.
@[simp]
theorem map₂Left_nil_right : map₂Left f as [] = as.map fun a => f a none := by cases as <;> rfl

theorem map₂Left_eq_map₂Left' : ∀ as bs, map₂Left f as bs = (map₂Left' f as bs).fst
  | [], _ => by simp
  | a :: as, [] => by simp
  | a :: as, b :: bs => by simp [map₂Left_eq_map₂Left']

theorem map₂Left_eq_zipWith :
    ∀ as bs, length as ≤ length bs → map₂Left f as bs = zipWith (fun a b => f a (some b)) as bs
  | [], [], _ => by simp
  | [], _ :: _, _ => by simp
  | a :: as, [], h => by
    simp at h
  | a :: as, b :: bs, h => by
    simp only [length_cons, succ_le_succ_iff] at h
    simp [h, map₂Left_eq_zipWith]

end Map₂Left

/-! ### map₂Right -/

section Map₂Right

variable (f : Option α → β → γ) (a : α) (as : List α) (b : β) (bs : List β)

@[simp]
theorem map₂Right_nil_left : map₂Right f [] bs = bs.map (f none) := by cases bs <;> rfl

@[simp]
theorem map₂Right_nil_right : map₂Right f as [] = [] :=
  rfl

-- Porting note (#10618): simp can prove this
-- @[simp]
theorem map₂Right_nil_cons : map₂Right f [] (b :: bs) = f none b :: bs.map (f none) :=
  rfl

@[simp]
theorem map₂Right_cons_cons :
    map₂Right f (a :: as) (b :: bs) = f (some a) b :: map₂Right f as bs :=
  rfl

theorem map₂Right_eq_map₂Right' : map₂Right f as bs = (map₂Right' f as bs).fst := by
  simp only [map₂Right, map₂Right', map₂Left_eq_map₂Left']

theorem map₂Right_eq_zipWith (h : length bs ≤ length as) :
    map₂Right f as bs = zipWith (fun a b => f (some a) b) as bs := by
  have : (fun a b => flip f a (some b)) = flip fun a b => f (some a) b := rfl
  simp only [map₂Right, map₂Left_eq_zipWith, zipWith_flip, *]

end Map₂Right

/-! ### zipLeft -/

section ZipLeft

variable (a : α) (as : List α) (b : β) (bs : List β)

@[simp]
theorem zipLeft_nil_right : zipLeft as ([] : List β) = as.map fun a => (a, none) := by
  cases as <;> rfl

@[simp]
theorem zipLeft_nil_left : zipLeft ([] : List α) bs = [] :=
  rfl

-- Porting note (#10618): simp can prove this
-- @[simp]
theorem zipLeft_cons_nil :
    zipLeft (a :: as) ([] : List β) = (a, none) :: as.map fun a => (a, none) :=
  rfl

@[simp]
theorem zipLeft_cons_cons : zipLeft (a :: as) (b :: bs) = (a, some b) :: zipLeft as bs :=
  rfl

-- Porting note: arguments explicit for recursion
theorem zipLeft_eq_zipLeft' (as : List α) (bs : List β) : zipLeft as bs = (zipLeft' as bs).fst := by
  rw [zipLeft, zipLeft']
  cases as with
  | nil => rfl
  | cons _ atl =>
    cases bs with
    | nil => rfl
    | cons _ btl =>
      rw [zipWithLeft, zipWithLeft', cons_inj_right]
      exact @zipLeft_eq_zipLeft' atl btl

end ZipLeft

/-! ### zipRight -/

section ZipRight

variable (a : α) (as : List α) (b : β) (bs : List β)

@[simp]
theorem zipRight_nil_left : zipRight ([] : List α) bs = bs.map fun b => (none, b) := by
  cases bs <;> rfl

@[simp]
theorem zipRight_nil_right : zipRight as ([] : List β) = [] :=
  rfl

-- Porting note (#10618): simp can prove this
-- @[simp]
theorem zipRight_nil_cons :
    zipRight ([] : List α) (b :: bs) = (none, b) :: bs.map fun b => (none, b) :=
  rfl

@[simp]
theorem zipRight_cons_cons : zipRight (a :: as) (b :: bs) = (some a, b) :: zipRight as bs :=
  rfl

theorem zipRight_eq_zipRight' : zipRight as bs = (zipRight' as bs).fst := by
  induction as generalizing bs <;> cases bs <;> simp [*]

end ZipRight

/-! ### Forall -/

section Forall

variable {p q : α → Prop} {l : List α}

@[simp]
theorem forall_cons (p : α → Prop) (x : α) : ∀ l : List α, Forall p (x :: l) ↔ p x ∧ Forall p l
  | [] => (and_true_iff _).symm
  | _ :: _ => Iff.rfl

theorem forall_iff_forall_mem : ∀ {l : List α}, Forall p l ↔ ∀ x ∈ l, p x
  | [] => (iff_true_intro <| forall_mem_nil _).symm
  | x :: l => by rw [forall_mem_cons, forall_cons, forall_iff_forall_mem]

theorem Forall.imp (h : ∀ x, p x → q x) : ∀ {l : List α}, Forall p l → Forall q l
  | [] => id
  | x :: l => by
    simp only [forall_cons, and_imp]
    rw [← and_imp]
    exact And.imp (h x) (Forall.imp h)

@[simp]
theorem forall_map_iff {p : β → Prop} (f : α → β) : Forall p (l.map f) ↔ Forall (p ∘ f) l := by
  induction l <;> simp [*]

instance (p : α → Prop) [DecidablePred p] : DecidablePred (Forall p) := fun _ =>
  decidable_of_iff' _ forall_iff_forall_mem

end Forall

/-! ### Miscellaneous lemmas -/

theorem get_attach (L : List α) (i) :
    (L.attach.get i).1 = L.get ⟨i, length_attach L ▸ i.2⟩ := by simp

#adaptation_note
/--
After nightly-2024-09-06 we can remove the `_root_` prefix below.
-/
@[simp 1100]
theorem mem_map_swap (x : α) (y : β) (xs : List (α × β)) :
    (y, x) ∈ map Prod.swap xs ↔ (x, y) ∈ xs := by
  induction' xs with x xs xs_ih
  · simp only [not_mem_nil, map_nil]
  · cases' x with a b
    simp only [mem_cons, Prod.mk.inj_iff, map, Prod.swap_prod_mk, Prod.exists, xs_ih,
      _root_.and_comm]

theorem dropSlice_eq (xs : List α) (n m : ℕ) : dropSlice n m xs = xs.take n ++ xs.drop (n + m) := by
  induction n generalizing xs
  · cases xs <;> simp [dropSlice]
  · cases xs <;> simp [dropSlice, *, Nat.succ_add]

@[simp]
theorem length_dropSlice (i j : ℕ) (xs : List α) :
    (List.dropSlice i j xs).length = xs.length - min j (xs.length - i) := by
  induction xs generalizing i j with
  | nil => simp
  | cons x xs xs_ih =>
    cases i <;> simp only [List.dropSlice]
    · cases j with
      | zero => simp
      | succ n => simp_all [xs_ih]; omega
    · simp [xs_ih]; omega

theorem length_dropSlice_lt (i j : ℕ) (hj : 0 < j) (xs : List α) (hi : i < xs.length) :
    (List.dropSlice i j xs).length < xs.length := by
  simp; omega

set_option linter.deprecated false in
@[deprecated (since := "2024-07-25")]
theorem sizeOf_dropSlice_lt [SizeOf α] (i j : ℕ) (hj : 0 < j) (xs : List α) (hi : i < xs.length) :
    SizeOf.sizeOf (List.dropSlice i j xs) < SizeOf.sizeOf xs := by
  induction xs generalizing i j hj with
  | nil => cases hi
  | cons x xs xs_ih =>
    cases i <;> simp only [List.dropSlice]
    · cases j with
      | zero => contradiction
      | succ n =>
        dsimp only [drop]; apply lt_of_le_of_lt (drop_sizeOf_le xs n)
        simp only [cons.sizeOf_spec]; omega
    · simp only [cons.sizeOf_spec, Nat.add_lt_add_iff_left]
      apply xs_ih _ j hj
      apply lt_of_succ_lt_succ hi

section Disjoint

/-- The images of disjoint lists under a partially defined map are disjoint -/
theorem disjoint_pmap {p : α → Prop} {f : ∀ a : α, p a → β} {s t : List α}
    (hs : ∀ a ∈ s, p a) (ht : ∀ a ∈ t, p a)
    (hf : ∀ (a a' : α) (ha : p a) (ha' : p a'), f a ha = f a' ha' → a = a')
    (h : Disjoint s t) :
    Disjoint (s.pmap f hs) (t.pmap f ht) := by
  simp only [Disjoint, mem_pmap]
  rintro b ⟨a, ha, rfl⟩ ⟨a', ha', ha''⟩
  apply h ha
  rwa [hf a a' (hs a ha) (ht a' ha') ha''.symm]

/-- The images of disjoint lists under an injective map are disjoint -/
theorem disjoint_map {f : α → β} {s t : List α} (hf : Function.Injective f)
    (h : Disjoint s t) : Disjoint (s.map f) (t.map f) := by
  rw [← pmap_eq_map _ _ _ (fun _ _ ↦ trivial), ← pmap_eq_map _ _ _ (fun _ _ ↦ trivial)]
  exact disjoint_pmap _ _ (fun _ _ _ _ h' ↦ hf h') h


theorem Perm.disjoint_left {l₁ l₂ l : List α} (p : List.Perm l₁ l₂) :
    Disjoint l₁ l ↔ Disjoint l₂ l := by
  simp_rw [List.disjoint_left, p.mem_iff]

theorem Perm.disjoint_right {l₁ l₂ l : List α} (p : List.Perm l₁ l₂) :
    Disjoint l l₁ ↔ Disjoint l l₂ := by
  simp_rw [List.disjoint_right, p.mem_iff]

@[simp]
theorem disjoint_reverse_left {l₁ l₂ : List α} : Disjoint l₁.reverse l₂ ↔ Disjoint l₁ l₂ :=
  reverse_perm _ |>.disjoint_left

@[simp]
theorem disjoint_reverse_right {l₁ l₂ : List α} : Disjoint l₁ l₂.reverse ↔ Disjoint l₁ l₂ :=
  reverse_perm _ |>.disjoint_right

end Disjoint

section lookup

variable {α β : Type*} [BEq α] [LawfulBEq α]

lemma lookup_graph (f : α → β) {a : α} {as : List α} (h : a ∈ as) :
    lookup a (as.map fun x => (x, f x)) = some (f a) := by
  induction' as with a' as ih
  · exact (List.not_mem_nil _ h).elim
  · by_cases ha : a = a'
    · simp [ha, lookup_cons]
    · simpa [lookup_cons, beq_false_of_ne ha] using ih (List.mem_of_ne_of_mem ha h)

end lookup

end List

set_option linter.style.longFile 2700<|MERGE_RESOLUTION|>--- conflicted
+++ resolved
@@ -1757,16 +1757,8 @@
     simp_rw [map_map, comp_def, Subtype.map, id, ← Function.comp_apply (g := Subtype.val),
       ← filter_map, attach_map_subtype_val]
 
-#adaptation_note
-/--
-After nightly-2024-09-06 we can remove the `_root_` prefix below.
--/
 lemma filter_comm (q) (l : List α) : filter p (filter q l) = filter q (filter p l) := by
-<<<<<<< HEAD
-  simp [_root_.and_comm]
-=======
   simp [Bool.and_comm]
->>>>>>> a24b5c58
 
 @[simp]
 theorem filter_true (l : List α) :
