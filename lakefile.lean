import Lake

open Lake DSL

package mathlib where
  leanOptions := #[
    ⟨`pp.unicode.fun, true⟩, -- pretty-prints `fun a ↦ b`
    ⟨`pp.proofs.withType, false⟩,
    ⟨`autoImplicit, false⟩,
    ⟨`relaxedAutoImplicit, false⟩
  ]
  -- These are additional settings which do not affect the lake hash,
  -- so they can be enabled in CI and disabled locally or vice versa.
  -- Warning: Do not put any options here that actually change the olean files,
  -- or inconsistent behavior may result
  weakLeanArgs :=
    if get_config? CI |>.isSome then
      #["-DwarningAsError=true"]
    else
      #[]

/-!
## Mathlib dependencies on upstream projects.
-/

meta if get_config? doc = some "on" then -- do not download and build doc-gen4 by default
require «doc-gen4» from git "https://github.com/leanprover/doc-gen4" @ "main"

require std from git "https://github.com/leanprover/std4" @ "main"
require Qq from git "https://github.com/leanprover-community/quote4" @ "master"
require aesop from git "https://github.com/leanprover-community/aesop" @ "master"
require proofwidgets from git "https://github.com/leanprover-community/ProofWidgets4" @ "v0.0.30"
require Cli from git "https://github.com/leanprover/lean4-cli" @ "main"
require importGraph from git "https://github.com/leanprover-community/import-graph.git" @ "main"

/-!
## Mathlib libraries
-/

@[default_target]
lean_lib Mathlib

lean_lib Cache
lean_lib MathlibExtras
lean_lib Archive
lean_lib Counterexamples
<<<<<<< HEAD
lean_lib ImportGraph
lean_lib LongestPole
=======
>>>>>>> 1c0ac885
/-- Additional documentation in the form of modules that only contain module docstrings. -/
lean_lib docs where
  roots := #[`docs]

/-!
## Executables provided by Mathlib
-/

/-- `lake exe cache get` retrieves precompiled `.olean` files from a central server. -/
lean_exe cache where
  root := `Cache.Main

/-- `lake exe checkYaml` verifies that all declarations referred to in `docs/*.yaml` files exist. -/
lean_exe checkYaml where
  srcDir := "scripts"
  supportInterpreter := true

/-- `lake exe shake` checks files for unnecessary imports. -/
lean_exe shake where
  root := `Shake.Main
  supportInterpreter := true

/--
`lake exe pole` queries the Mathlib speedcenter for build times for the current commit,
and then calculates the longest pole
(i.e. the sequence of files you would be waiting for during a infinite parallelism build).
-/
lean_exe pole where
  root := `LongestPole.Main
  supportInterpreter := true

/-!
## Other configuration
-/

/--
When a package depending on Mathlib updates its dependencies,
update its toolchain to match Mathlib's and fetch the new cache.
-/
post_update pkg do
  let rootPkg ← getRootPackage
  if rootPkg.name = pkg.name then
    return -- do not run in Mathlib itself
  /-
  Once Lake updates the toolchains,
  this toolchain copy will be unnecessary.
  https://github.com/leanprover/lean4/issues/2752
  -/
  let wsToolchainFile := rootPkg.dir / "lean-toolchain"
  let mathlibToolchain := ← IO.FS.readFile <| pkg.dir / "lean-toolchain"
  IO.FS.writeFile wsToolchainFile mathlibToolchain
  if (← IO.getEnv "MATHLIB_NO_CACHE_ON_UPDATE") != some "1" then
    /-
    Instead of building and running cache via the Lake API,
    spawn a new `lake` since the toolchain may have changed.
    -/
    let exitCode ← IO.Process.spawn {
      cmd := "elan"
      args := #["run", "--install", mathlibToolchain.trim, "lake", "exe", "cache", "get"]
    } >>= (·.wait)
    if exitCode ≠ 0 then
      logError s!"{pkg.name}: failed to fetch cache"<|MERGE_RESOLUTION|>--- conflicted
+++ resolved
@@ -44,11 +44,8 @@
 lean_lib MathlibExtras
 lean_lib Archive
 lean_lib Counterexamples
-<<<<<<< HEAD
 lean_lib ImportGraph
 lean_lib LongestPole
-=======
->>>>>>> 1c0ac885
 /-- Additional documentation in the form of modules that only contain module docstrings. -/
 lean_lib docs where
   roots := #[`docs]
