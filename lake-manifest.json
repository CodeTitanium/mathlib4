{"version": "1.1.0",
 "packagesDir": ".lake/packages",
 "packages":
 [{"url": "https://github.com/leanprover-community/plausible",
   "type": "git",
   "subDir": null,
   "scope": "leanprover-community",
<<<<<<< HEAD
   "rev": "d1fe66272f24fe9bd14bc5b2f3d25a852f26589d",
   "name": "plausible",
   "manifestFile": "lake-manifest.json",
   "inputRev": "nightly-testing",
=======
   "rev": "8e5cb8d424df462f84997dd68af6f40e347c3e35",
   "name": "plausible",
   "manifestFile": "lake-manifest.json",
   "inputRev": "v4.15.0-rc1",
>>>>>>> ba241aff
   "inherited": false,
   "configFile": "lakefile.toml"},
  {"url": "https://github.com/leanprover-community/LeanSearchClient",
   "type": "git",
   "subDir": null,
   "scope": "leanprover-community",
   "rev": "d7caecce0d0f003fd5e9cce9a61f1dd6ba83142b",
   "name": "LeanSearchClient",
   "manifestFile": "lake-manifest.json",
   "inputRev": "main",
   "inherited": false,
   "configFile": "lakefile.toml"},
  {"url": "https://github.com/leanprover-community/import-graph",
   "type": "git",
   "subDir": null,
   "scope": "leanprover-community",
<<<<<<< HEAD
   "rev": "a75e35f6cb83e773231f793d1cd8112e41804934",
   "name": "importGraph",
   "manifestFile": "lake-manifest.json",
   "inputRev": "nightly-testing",
=======
   "rev": "ed3b856bd8893ade75cafe13e8544d4c2660f377",
   "name": "importGraph",
   "manifestFile": "lake-manifest.json",
   "inputRev": "v4.15.0-rc1",
>>>>>>> ba241aff
   "inherited": false,
   "configFile": "lakefile.toml"},
  {"url": "https://github.com/leanprover-community/ProofWidgets4",
   "type": "git",
   "subDir": null,
   "scope": "leanprover-community",
   "rev": "2b000e02d50394af68cfb4770a291113d94801b5",
   "name": "proofwidgets",
   "manifestFile": "lake-manifest.json",
   "inputRev": "v0.0.48",
   "inherited": false,
   "configFile": "lakefile.lean"},
  {"url": "https://github.com/leanprover-community/aesop",
   "type": "git",
   "subDir": null,
   "scope": "leanprover-community",
<<<<<<< HEAD
   "rev": "cd83c40b6c845c0cfc93562fcb2ec3cf5be06f65",
   "name": "aesop",
   "manifestFile": "lake-manifest.json",
   "inputRev": "lean-pr-testing-6123",
=======
   "rev": "8b6048aa0a4a4b6bcf83597802d8dee734e64b7e",
   "name": "aesop",
   "manifestFile": "lake-manifest.json",
   "inputRev": "v4.15.0-rc1",
>>>>>>> ba241aff
   "inherited": false,
   "configFile": "lakefile.toml"},
  {"url": "https://github.com/leanprover-community/quote4",
   "type": "git",
   "subDir": null,
   "scope": "leanprover-community",
<<<<<<< HEAD
   "rev": "2adf619a966509c4e2fe129787f4b1e89601ce64",
   "name": "Qq",
   "manifestFile": "lake-manifest.json",
   "inputRev": "nightly-testing",
=======
   "rev": "ad942fdf0b15c38bface6acbb01d63855a2519ac",
   "name": "Qq",
   "manifestFile": "lake-manifest.json",
   "inputRev": "v4.14.0",
>>>>>>> ba241aff
   "inherited": false,
   "configFile": "lakefile.lean"},
  {"url": "https://github.com/leanprover-community/batteries",
   "type": "git",
   "subDir": null,
   "scope": "leanprover-community",
<<<<<<< HEAD
   "rev": "1c1378191b02bf7108f87494f2fcd1c4f6442636",
=======
   "rev": "7805acf1864ba1a2e359f86a8f092ccf1438ad83",
>>>>>>> ba241aff
   "name": "batteries",
   "manifestFile": "lake-manifest.json",
   "inputRev": "lean-pr-testing-6123",
   "inherited": false,
   "configFile": "lakefile.toml"},
  {"url": "https://github.com/leanprover/lean4-cli",
   "type": "git",
   "subDir": null,
   "scope": "leanprover",
   "rev": "0c8ea32a15a4f74143e4e1e107ba2c412adb90fd",
   "name": "Cli",
   "manifestFile": "lake-manifest.json",
   "inputRev": "main",
   "inherited": true,
   "configFile": "lakefile.toml"}],
 "name": "mathlib",
 "lakeDir": ".lake"}<|MERGE_RESOLUTION|>--- conflicted
+++ resolved
@@ -5,17 +5,10 @@
    "type": "git",
    "subDir": null,
    "scope": "leanprover-community",
-<<<<<<< HEAD
-   "rev": "d1fe66272f24fe9bd14bc5b2f3d25a852f26589d",
-   "name": "plausible",
-   "manifestFile": "lake-manifest.json",
-   "inputRev": "nightly-testing",
-=======
    "rev": "8e5cb8d424df462f84997dd68af6f40e347c3e35",
    "name": "plausible",
    "manifestFile": "lake-manifest.json",
    "inputRev": "v4.15.0-rc1",
->>>>>>> ba241aff
    "inherited": false,
    "configFile": "lakefile.toml"},
   {"url": "https://github.com/leanprover-community/LeanSearchClient",
@@ -32,17 +25,10 @@
    "type": "git",
    "subDir": null,
    "scope": "leanprover-community",
-<<<<<<< HEAD
-   "rev": "a75e35f6cb83e773231f793d1cd8112e41804934",
-   "name": "importGraph",
-   "manifestFile": "lake-manifest.json",
-   "inputRev": "nightly-testing",
-=======
    "rev": "ed3b856bd8893ade75cafe13e8544d4c2660f377",
    "name": "importGraph",
    "manifestFile": "lake-manifest.json",
    "inputRev": "v4.15.0-rc1",
->>>>>>> ba241aff
    "inherited": false,
    "configFile": "lakefile.toml"},
   {"url": "https://github.com/leanprover-community/ProofWidgets4",
@@ -59,45 +45,27 @@
    "type": "git",
    "subDir": null,
    "scope": "leanprover-community",
-<<<<<<< HEAD
-   "rev": "cd83c40b6c845c0cfc93562fcb2ec3cf5be06f65",
-   "name": "aesop",
-   "manifestFile": "lake-manifest.json",
-   "inputRev": "lean-pr-testing-6123",
-=======
    "rev": "8b6048aa0a4a4b6bcf83597802d8dee734e64b7e",
    "name": "aesop",
    "manifestFile": "lake-manifest.json",
    "inputRev": "v4.15.0-rc1",
->>>>>>> ba241aff
    "inherited": false,
    "configFile": "lakefile.toml"},
   {"url": "https://github.com/leanprover-community/quote4",
    "type": "git",
    "subDir": null,
    "scope": "leanprover-community",
-<<<<<<< HEAD
-   "rev": "2adf619a966509c4e2fe129787f4b1e89601ce64",
-   "name": "Qq",
-   "manifestFile": "lake-manifest.json",
-   "inputRev": "nightly-testing",
-=======
    "rev": "ad942fdf0b15c38bface6acbb01d63855a2519ac",
    "name": "Qq",
    "manifestFile": "lake-manifest.json",
    "inputRev": "v4.14.0",
->>>>>>> ba241aff
    "inherited": false,
    "configFile": "lakefile.lean"},
   {"url": "https://github.com/leanprover-community/batteries",
    "type": "git",
    "subDir": null,
    "scope": "leanprover-community",
-<<<<<<< HEAD
    "rev": "1c1378191b02bf7108f87494f2fcd1c4f6442636",
-=======
-   "rev": "7805acf1864ba1a2e359f86a8f092ccf1438ad83",
->>>>>>> ba241aff
    "name": "batteries",
    "manifestFile": "lake-manifest.json",
    "inputRev": "lean-pr-testing-6123",
