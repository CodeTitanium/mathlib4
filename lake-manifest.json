{"version": "1.1.0",
 "packagesDir": ".lake/packages",
 "packages":
 [{"url": "https://github.com/leanprover-community/plausible",
   "type": "git",
   "subDir": null,
   "scope": "leanprover-community",
   "rev": "59a8514bb0ee5bae2689d8be717b5272c9b3dc1c",
   "name": "plausible",
   "manifestFile": "lake-manifest.json",
   "inputRev": "main",
   "inherited": false,
   "configFile": "lakefile.toml"},
  {"url": "https://github.com/leanprover-community/LeanSearchClient",
   "type": "git",
   "subDir": null,
   "scope": "leanprover-community",
   "rev": "0c169a0d55fef3763cfb3099eafd7b884ec7e41d",
   "name": "LeanSearchClient",
   "manifestFile": "lake-manifest.json",
   "inputRev": "main",
   "inherited": false,
   "configFile": "lakefile.toml"},
  {"url": "https://github.com/leanprover-community/import-graph",
   "type": "git",
   "subDir": null,
   "scope": "leanprover-community",
   "rev": "4299ce80921bc63c417fe7c33f14beb02f5dbe91",
   "name": "importGraph",
   "manifestFile": "lake-manifest.json",
   "inputRev": "nightly-testing",
   "inherited": false,
   "configFile": "lakefile.toml"},
  {"url": "https://github.com/leanprover-community/ProofWidgets4",
   "type": "git",
   "subDir": null,
   "scope": "leanprover-community",
   "rev": "6b234dc9a47f86554a9e1621d5e664076a9baaf0",
   "name": "proofwidgets",
   "manifestFile": "lake-manifest.json",
   "inputRev": "v0.0.52-pre3",
   "inherited": false,
   "configFile": "lakefile.lean"},
  {"url": "https://github.com/leanprover-community/aesop",
   "type": "git",
   "subDir": null,
   "scope": "leanprover-community",
   "rev": "7639cf97dcab967a948ec41ccc556fa613bd8963",
   "name": "aesop",
   "manifestFile": "lake-manifest.json",
   "inputRev": "nightly-testing",
   "inherited": false,
   "configFile": "lakefile.toml"},
  {"url": "https://github.com/leanprover-community/quote4",
   "type": "git",
   "subDir": null,
   "scope": "leanprover-community",
   "rev": "35f683e2d8c1ff031e52e397efeb9bc0a74d83dd",
   "name": "Qq",
   "manifestFile": "lake-manifest.json",
   "inputRev": "master",
   "inherited": false,
   "configFile": "lakefile.toml"},
  {"url": "https://github.com/leanprover-community/batteries",
   "type": "git",
   "subDir": null,
   "scope": "leanprover-community",
<<<<<<< HEAD
   "rev": "5e7d6bf39cbd44efdc2e840a12e949937766abc7",
=======
   "rev": "157ed708ea731b6814bde9eb4ee4833b58c4a8a1",
>>>>>>> f77cdc2a
   "name": "batteries",
   "manifestFile": "lake-manifest.json",
   "inputRev": "lean-pr-testing-7185",
   "inherited": false,
   "configFile": "lakefile.toml"},
  {"url": "https://github.com/leanprover/lean4-cli",
   "type": "git",
   "subDir": null,
   "scope": "leanprover",
   "rev": "5bf2647dfadce4e48961532d6162d46558be6731",
   "name": "Cli",
   "manifestFile": "lake-manifest.json",
   "inputRev": "nightly-testing",
   "inherited": true,
   "configFile": "lakefile.toml"}],
 "name": "mathlib",
 "lakeDir": ".lake"}<|MERGE_RESOLUTION|>--- conflicted
+++ resolved
@@ -65,11 +65,7 @@
    "type": "git",
    "subDir": null,
    "scope": "leanprover-community",
-<<<<<<< HEAD
-   "rev": "5e7d6bf39cbd44efdc2e840a12e949937766abc7",
-=======
-   "rev": "157ed708ea731b6814bde9eb4ee4833b58c4a8a1",
->>>>>>> f77cdc2a
+   "rev": "2d846fffc72ec5f33b744c7abdb9f47b962fb662",
    "name": "batteries",
    "manifestFile": "lake-manifest.json",
    "inputRev": "lean-pr-testing-7185",
