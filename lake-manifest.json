--- conflicted
+++ resolved
@@ -65,11 +65,7 @@
    "type": "git",
    "subDir": null,
    "scope": "leanprover-community",
-<<<<<<< HEAD
-   "rev": "2bbf13b69997ad2787d32b1160650e0bf5df74e5",
-=======
    "rev": "bd3a024545ca951b7fc416bcf1340eab24f2065d",
->>>>>>> 882aa26e
    "name": "batteries",
    "manifestFile": "lake-manifest.json",
    "inputRev": "lean-pr-testing-5182",
