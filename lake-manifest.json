{"version": "1.1.0",
 "packagesDir": ".lake/packages",
 "packages":
 [{"url": "https://github.com/leanprover-community/plausible",
   "type": "git",
   "subDir": null,
   "scope": "leanprover-community",
   "rev": "59a8514bb0ee5bae2689d8be717b5272c9b3dc1c",
   "name": "plausible",
   "manifestFile": "lake-manifest.json",
   "inputRev": "main",
   "inherited": false,
   "configFile": "lakefile.toml"},
  {"url": "https://github.com/leanprover-community/LeanSearchClient",
   "type": "git",
   "subDir": null,
   "scope": "leanprover-community",
   "rev": "0c169a0d55fef3763cfb3099eafd7b884ec7e41d",
   "name": "LeanSearchClient",
   "manifestFile": "lake-manifest.json",
   "inputRev": "main",
   "inherited": false,
   "configFile": "lakefile.toml"},
  {"url": "https://github.com/leanprover-community/import-graph",
   "type": "git",
   "subDir": null,
   "scope": "leanprover-community",
   "rev": "461b96f5527089718cb23d3f1fd2960a5d0ff516",
   "name": "importGraph",
   "manifestFile": "lake-manifest.json",
   "inputRev": "main",
   "inherited": false,
   "configFile": "lakefile.toml"},
  {"url": "https://github.com/leanprover-community/ProofWidgets4",
   "type": "git",
   "subDir": null,
   "scope": "leanprover-community",
   "rev": "322a050322e97b0a701588d9b1efbe2bee7f8527",
   "name": "proofwidgets",
   "manifestFile": "lake-manifest.json",
   "inputRev": "v0.0.52-pre2",
   "inherited": false,
   "configFile": "lakefile.lean"},
  {"url": "https://github.com/leanprover-community/aesop",
   "type": "git",
   "subDir": null,
   "scope": "leanprover-community",
   "rev": "ba9a63be53f16b3b6e4043641c6bad4883e650b4",
   "name": "aesop",
   "manifestFile": "lake-manifest.json",
   "inputRev": "master",
   "inherited": false,
   "configFile": "lakefile.toml"},
  {"url": "https://github.com/leanprover-community/quote4",
   "type": "git",
   "subDir": null,
   "scope": "leanprover-community",
   "rev": "7b3b0c8327b3c0214ac49ca6d6922edbb81ab8c9",
   "name": "Qq",
   "manifestFile": "lake-manifest.json",
   "inputRev": "master",
   "inherited": false,
   "configFile": "lakefile.toml"},
  {"url": "https://github.com/leanprover-community/batteries",
   "type": "git",
   "subDir": null,
   "scope": "leanprover-community",
<<<<<<< HEAD
   "rev": "98a1bcbe59db26bf1e31a4a27296283bf5ebfa3d",
=======
   "rev": "b6fb6c7661809c9a960bcdd9c15f48a3b14c8dfe",
>>>>>>> ca6d4da0
   "name": "batteries",
   "manifestFile": "lake-manifest.json",
   "inputRev": "nightly-testing",
   "inherited": false,
   "configFile": "lakefile.toml"},
  {"url": "https://github.com/leanprover/lean4-cli",
   "type": "git",
   "subDir": null,
   "scope": "leanprover",
   "rev": "a2eb24a3dbf681f2b655f82ba5ee5b139d4a5abc",
   "name": "Cli",
   "manifestFile": "lake-manifest.json",
   "inputRev": "main",
   "inherited": true,
   "configFile": "lakefile.toml"}],
 "name": "mathlib",
 "lakeDir": ".lake"}<|MERGE_RESOLUTION|>--- conflicted
+++ resolved
@@ -65,11 +65,7 @@
    "type": "git",
    "subDir": null,
    "scope": "leanprover-community",
-<<<<<<< HEAD
-   "rev": "98a1bcbe59db26bf1e31a4a27296283bf5ebfa3d",
-=======
    "rev": "b6fb6c7661809c9a960bcdd9c15f48a3b14c8dfe",
->>>>>>> ca6d4da0
    "name": "batteries",
    "manifestFile": "lake-manifest.json",
    "inputRev": "nightly-testing",
