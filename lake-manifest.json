--- conflicted
+++ resolved
@@ -45,11 +45,7 @@
    "type": "git",
    "subDir": null,
    "scope": "leanprover-community",
-<<<<<<< HEAD
-   "rev": "ca7e3b53b91cba1a53d380447934021caf0620ae",
-=======
    "rev": "5d3d6317013bd85eecd3be10d0c0741ea96e7bc4",
->>>>>>> 07234560
    "name": "aesop",
    "manifestFile": "lake-manifest.json",
    "inputRev": "nightly-testing",
@@ -69,11 +65,7 @@
    "type": "git",
    "subDir": null,
    "scope": "leanprover-community",
-<<<<<<< HEAD
-   "rev": "9db735cbd640cd9d996d2ddffc0583b564b029fd",
-=======
    "rev": "30eadf68f76f3dcf634ab1a0cbcb805bd16347b2",
->>>>>>> 07234560
    "name": "batteries",
    "manifestFile": "lake-manifest.json",
    "inputRev": "nightly-testing",
