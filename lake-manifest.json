--- conflicted
+++ resolved
@@ -65,11 +65,7 @@
    "type": "git",
    "subDir": null,
    "scope": "leanprover-community",
-<<<<<<< HEAD
-   "rev": "0e44ba89dad63cdfb5231487537696986bdea450",
-=======
-   "rev": "e62449f6672c55f439f6cf6980d02578612a0959",
->>>>>>> de4213ee
+   "rev": "a98934f69b3d873130d591647c7d3c05bd4ce686",
    "name": "batteries",
    "manifestFile": "lake-manifest.json",
    "inputRev": "lean-pr-testing-7334",
