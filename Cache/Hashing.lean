--- conflicted
+++ resolved
@@ -73,19 +73,11 @@
     CacheM <| Array (Name × FilePath) := do
   let sp := (← read).srcSearchPath
   let fileImports : Array Import ← Lean.parseImports' content fileName
-<<<<<<< HEAD
-  let out ← fileImports
-=======
   fileImports
->>>>>>> d3dff36c
     |>.filter (isPartOfMathlibCache ·.module)
     |>.mapM fun imp => do
       let impSourceFile ← Lean.findLean sp imp.module
       pure (imp.module, impSourceFile)
-<<<<<<< HEAD
-  pure out
-=======
->>>>>>> d3dff36c
 
 /-- Computes a canonical hash of a file's contents. -/
 def hashFileContents (contents : String) : UInt64 :=
@@ -133,19 +125,8 @@
       IO.println s!"Warning: {sourceFile} not found. Skipping all files that depend on it."
       modify fun stt => { stt with cache := stt.cache.insert mod none }
       return none
-<<<<<<< HEAD
     let content ← IO.FS.readFile sourceFile
     let fileImports ← getFileImports content mod.toString
-=======
-    let content ← IO.FS.readFile fixedPath
-    let fileImports' ← getFileImports content filePath.toString
-    -- TODO: This line should eventually be removed: most code of cache still works
-    -- with keys of the form `Mathlib/Init.lean`, `Aesop/Build.lean` instead of module
-    -- names: `Mathlib.Init`, `Aesop.Build`, but `getFileImports` has been changed
-    -- to return the latter, in preparation for the switch
-    let fileImports := fileImports'.map fun (key, _) =>
-      mkFilePath (key.components.map toString) |>.withExtension "lean"
->>>>>>> d3dff36c
     let mut importHashes := #[]
     for importHash? in
         ← fileImports.mapM (fun (modₙ, sourceFileₙ) => getHash modₙ sourceFileₙ visitedₙ) do
