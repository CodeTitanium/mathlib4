--- conflicted
+++ resolved
@@ -141,13 +141,8 @@
       IO.Process.exit 1
   else IO.println "No files to download"
 
-<<<<<<< HEAD
-def checkForToolchainMismatch : IO Unit := do
-  let mathlibToolchainFile := IO.mathlibDepPath / "lean-toolchain"
-=======
 def checkForToolchainMismatch : IO.CacheM Unit := do
   let mathlibToolchainFile := (← IO.mathlibDepPath) / "lean-toolchain"
->>>>>>> c13f0f5b
   let downstreamToolchain ← IO.FS.readFile "lean-toolchain"
   let mathlibToolchain ← IO.FS.readFile mathlibToolchainFile
   if !(mathlibToolchain.trim = downstreamToolchain.trim) then
