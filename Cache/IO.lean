/-
Copyright (c) 2023 Arthur Paulino. All rights reserved.
Released under Apache 2.0 license as described in the file LICENSE.
Authors: Arthur Paulino
-/

import Std.Data.HashMap
import Lean.Data.RBMap
import Lean.Data.RBTree
import Lean.Data.Json.Printer
import Cache.Lean

variable {α : Type}

open Lean

namespace Cache.IO

open System (FilePath)

/-- Target directory for build files -/
def LIBDIR : FilePath :=
  ".lake" / "build" / "lib"

/-- Target directory for IR files -/
def IRDIR : FilePath :=
  ".lake" / "build" / "ir"

/-- Target directory for caching -/
initialize CACHEDIR : FilePath ← do
  match ← IO.getEnv "MATHLIB_CACHE_DIR" with
  | some path => return path
  | none =>
    match ← IO.getEnv "XDG_CACHE_HOME" with
    | some path => return path / "mathlib"
    | none =>
      let home ← if System.Platform.isWindows then
        let drive ← IO.getEnv "HOMEDRIVE"
        let path ← IO.getEnv "HOMEPATH"
        pure <| return (← drive) ++ (← path)
      else IO.getEnv "HOME"
      match home with
      | some path => return path / ".cache" / "mathlib"
      | none => pure ⟨".cache"⟩

/-- Target file path for `curl` configurations -/
def CURLCFG :=
  IO.CACHEDIR / "curl.cfg"

/-- curl version at https://github.com/leanprover-community/static-curl -/
def CURLVERSION :=
  "7.88.1"

def CURLBIN :=
  -- change file name if we ever need a more recent version to trigger re-download
  IO.CACHEDIR / s!"curl-{CURLVERSION}"

/-- leantar version at https://github.com/digama0/leangz -/
def LEANTARVERSION :=
  "0.1.14"

def EXE := if System.Platform.isWindows then ".exe" else ""

def LEANTARBIN :=
  -- change file name if we ever need a more recent version to trigger re-download
  IO.CACHEDIR / s!"leantar-{LEANTARVERSION}{EXE}"

def LAKEPACKAGESDIR : FilePath :=
  ".lake" / "packages"

def getCurl : IO String := do
  return if (← CURLBIN.pathExists) then CURLBIN.toString else "curl"

def getLeanTar : IO String := do
  return if (← LEANTARBIN.pathExists) then LEANTARBIN.toString else "leantar"

abbrev PackageDirs := Lean.RBMap String FilePath compare

/--
`CacheM` stores the following information:
* the source directory where `Mathlib.lean` lies
* package directories
* the build directory for proofwidgets
-/
structure CacheM.Context where
  /-- source directory for mathlib files -/
  mathlibDepPath : FilePath
<<<<<<< HEAD
  /-- the Lean search path -/
  searchPath : SearchPath
=======
  /-- TODO: use search path instead -/
>>>>>>> 3f236ce5
  packageDirs : PackageDirs
  /-- build directory for proofwidgets -/
  proofWidgetsBuildDir : FilePath

@[inherit_doc CacheM.Context]
abbrev CacheM := ReaderT CacheM.Context IO

/-- Whether this is running on Mathlib repo or not -/
def isMathlibRoot : IO Bool :=
  FilePath.mk "Mathlib" |>.pathExists

section

/-- Find path to `Mathlib` source directory -/
private def CacheM.mathlibDepPath (sp : SearchPath) : IO FilePath := do
  let mathlibSourceFile ← Lean.findLean sp `Mathlib
  let some mathlibSource ← pure mathlibSourceFile.parent
    | throw <| IO.userError s!"Mathlib not found in dependencies"
  return mathlibSource

-- TODO this should be generated automatically from the information in `lakefile.lean`.
@[inherit_doc CacheM.Context]
private def CacheM.getContext : IO CacheM.Context := do
  let sp ← initSrcSearchPath
  let mathlibSource ← CacheM.mathlibDepPath sp
  return {
    mathlibDepPath := mathlibSource,
    searchPath := sp,
    packageDirs := .ofList [
      ("Mathlib", mathlibSource),
      ("Archive", mathlibSource),
      ("Counterexamples", mathlibSource),
      ("MathlibTest", mathlibSource),
      ("Aesop", LAKEPACKAGESDIR / "aesop"),
      ("Batteries", LAKEPACKAGESDIR / "batteries"),
      ("Cli", LAKEPACKAGESDIR / "Cli"),
      ("ProofWidgets", LAKEPACKAGESDIR / "proofwidgets"),
      ("Qq", LAKEPACKAGESDIR / "Qq"),
      ("ImportGraph", LAKEPACKAGESDIR / "importGraph"),
      ("LeanSearchClient", LAKEPACKAGESDIR / "LeanSearchClient"),
      ("Plausible", LAKEPACKAGESDIR / "plausible")],
    proofWidgetsBuildDir := LAKEPACKAGESDIR / "proofwidgets" / ".lake" / "build"}

@[inherit_doc CacheM.Context]
def CacheM.run (f : CacheM α) : IO α := do ReaderT.run f (← getContext)

end

def getPackageDirs : CacheM PackageDirs := return (← read).packageDirs

def getPackageDir (path : FilePath) : CacheM FilePath := do
  match path.withExtension "" |>.components.head? with
  | none => throw <| IO.userError "Can't find package directory for empty path"
  | some pkg => match (← getPackageDirs).find? pkg with
    | none => throw <| IO.userError s!"Unknown package directory for {pkg}"
    | some path => return path

/-- Runs a terminal command and retrieves its output, passing the lines to `processLine` -/
partial def runCurlStreaming (args : Array String) (init : α)
    (processLine : α → String → IO α) : IO α := do
  let child ← IO.Process.spawn { cmd := ← getCurl, args, stdout := .piped, stderr := .piped }
  loop child.stdout init
where
  loop (h : IO.FS.Handle) (a : α) : IO α := do
    let line ← h.getLine
    if line.isEmpty then
      return a
    else
      loop h (← processLine a line)

/-- Runs a terminal command and retrieves its output -/
def runCmd (cmd : String) (args : Array String) (throwFailure stderrAsErr := true) : IO String := do
  let out ← IO.Process.output { cmd := cmd, args := args }
  if (out.exitCode != 0 || stderrAsErr && !out.stderr.isEmpty) && throwFailure then
    throw <| IO.userError s!"failure in {cmd} {args}:\n{out.stderr}"
  else if !out.stderr.isEmpty then
    IO.eprintln out.stderr
  return out.stdout

def runCurl (args : Array String) (throwFailure stderrAsErr := true) : IO String := do
  runCmd (← getCurl) (#["--no-progress-meter"] ++ args) throwFailure stderrAsErr

def validateCurl : IO Bool := do
  if (← CURLBIN.pathExists) then return true
  match (← runCmd "curl" #["--version"]).splitOn " " with
  | "curl" :: v :: _ => match v.splitOn "." with
    | maj :: min :: _ =>
      let version := (maj.toNat!, min.toNat!)
      let _ := @lexOrd
      let _ := @leOfOrd
      if version >= (7, 81) then return true
      -- TODO: support more platforms if the need arises
      let arch ← (·.trim) <$> runCmd "uname" #["-m"] false
      let kernel ← (·.trim) <$> runCmd "uname" #["-s"] false
      if kernel == "Linux" && arch ∈ ["x86_64", "aarch64"] then
        IO.println s!"curl is too old; downloading more recent version"
        IO.FS.createDirAll IO.CACHEDIR
        let _ ← runCmd "curl" (stderrAsErr := false) #[
          s!"https://github.com/leanprover-community/static-curl/releases/download/v{CURLVERSION}/curl-{arch}-linux-static",
          "-L", "-o", CURLBIN.toString]
        let _ ← runCmd "chmod" #["u+x", CURLBIN.toString]
        return true
      if version >= (7, 70) then
        IO.println s!"Warning: recommended `curl` version ≥7.81. Found {v}"
        return true
      else
        IO.println s!"Warning: recommended `curl` version ≥7.70. Found {v}. Can't use `--parallel`."
        return false
    | _ => throw <| IO.userError "Invalidly formatted version of `curl`"
  | _ => throw <| IO.userError "Invalidly formatted response from `curl --version`"

def Version := Nat × Nat × Nat
  deriving Inhabited, DecidableEq

instance : Ord Version := let _ := @lexOrd; lexOrd
instance : LE Version := leOfOrd

def parseVersion (s : String) : Option Version := do
  let [maj, min, patch] := s.splitOn "." | none
  some (maj.toNat!, min.toNat!, patch.toNat!)

def validateLeanTar : IO Unit := do
  if (← LEANTARBIN.pathExists) then return
  if let some version ← some <$> runCmd "leantar" #["--version"] <|> pure none then
    let "leantar" :: v :: _ := version.splitOn " "
      | throw <| IO.userError "Invalidly formatted response from `leantar --version`"
    let some v := parseVersion v | throw <| IO.userError "Invalidly formatted version of `leantar`"
    -- currently we need exactly one version of leantar, change this to reflect compatibility
    if v = (parseVersion LEANTARVERSION).get! then return
  let win := System.Platform.getIsWindows ()
  let target ← if win then
    pure "x86_64-pc-windows-msvc"
  else
    let mut arch ← (·.trim) <$> runCmd "uname" #["-m"] false
    if arch = "arm64" then arch := "aarch64"
    unless arch ∈ ["x86_64", "aarch64"] do
      throw <| IO.userError s!"unsupported architecture {arch}"
    pure <|
      if System.Platform.getIsOSX () then s!"{arch}-apple-darwin"
      else s!"{arch}-unknown-linux-musl"
  IO.println s!"installing leantar {LEANTARVERSION}"
  IO.FS.createDirAll IO.CACHEDIR
  let ext := if win then "zip" else "tar.gz"
  let _ ← runCmd "curl" (stderrAsErr := false) #[
    s!"https://github.com/digama0/leangz/releases/download/v{LEANTARVERSION}/leantar-v{LEANTARVERSION}-{target}.{ext}",
    "-L", "-o", s!"{LEANTARBIN}.{ext}"]
  let _ ← runCmd "tar" #["-xf", s!"{LEANTARBIN}.{ext}",
    "-C", IO.CACHEDIR.toString, "--strip-components=1"]
  IO.FS.rename (IO.CACHEDIR / s!"leantar{EXE}").toString LEANTARBIN.toString

/-- Recursively gets all files from a directory with a certain extension -/
partial def getFilesWithExtension
  (fp : FilePath) (extension : String) (acc : Array FilePath := #[]) :
    IO <| Array FilePath := do
  if ← fp.isDir then
    (← fp.readDir).foldlM (fun acc dir => getFilesWithExtension dir.path extension acc) acc
  else return if fp.extension == some extension then acc.push fp else acc

abbrev HashMap := Std.HashMap FilePath UInt64

namespace HashMap

/-- Filter the hashmap by whether the entries exist as files in the cache directory.

If `keep` is true, the result will contain the entries that do exist;
if `keep` is false, the result will contain the entries that do not exist.
-/
def filterExists (hashMap : HashMap) (keep : Bool) : IO HashMap :=
  hashMap.foldM (init := default) fun acc path hash => do
    let exist ← (CACHEDIR / hash.asLTar).pathExists
    let add := if keep then exist else !exist
    if add then return acc.insert path hash else return acc

def hashes (hashMap : HashMap) : Lean.RBTree UInt64 compare :=
  hashMap.fold (init := default) fun acc _ hash => acc.insert hash

end HashMap

def mkDir (path : FilePath) : IO Unit := do
  if !(← path.pathExists) then IO.FS.createDirAll path

/--
Given a path to a Lean file, concatenates the paths to its build files.
Each build file also has a `Bool` indicating whether that file is required for caching to proceed.
-/
def mkBuildPaths (path : FilePath) : CacheM <| List (FilePath × Bool) := do
  let packageDir ← getPackageDir path
  return [
    -- Note that `packCache` below requires that the `.trace` file is first in this list.
    (packageDir / LIBDIR / path.withExtension "trace", true),
    (packageDir / LIBDIR / path.withExtension "olean", true),
    (packageDir / LIBDIR / path.withExtension "olean.hash", true),
    (packageDir / LIBDIR / path.withExtension "ilean", true),
    (packageDir / LIBDIR / path.withExtension "ilean.hash", true),
    (packageDir / IRDIR  / path.withExtension "c", true),
    (packageDir / IRDIR  / path.withExtension "c.hash", true),
    (packageDir / LIBDIR / path.withExtension "extra", false)]

/-- Check that all required build files exist. -/
def allExist (paths : List (FilePath × Bool)) : IO Bool := do
  for (path, required) in paths do
    if required then if !(← path.pathExists) then return false
  pure true

/-- Compresses build files into the local cache and returns an array with the compressed files -/
def packCache (hashMap : HashMap) (overwrite verbose unpackedOnly : Bool)
    (comment : Option String := none) :
    CacheM <| Array String := do
  mkDir CACHEDIR
  IO.println "Compressing cache"
  let mut acc := #[]
  let mut tasks := #[]
  for (path, hash) in hashMap.toList do
    let zip := hash.asLTar
    let zipPath := CACHEDIR / zip
    let buildPaths ← mkBuildPaths path
    if ← allExist buildPaths then
      if overwrite || !(← zipPath.pathExists) then
        acc := acc.push (path, zip)
        tasks := tasks.push <| ← IO.asTask do
          -- Note here we require that the `.trace` file is first
          -- in the list generated by `mkBuildPaths`.
          let trace :: args := (← buildPaths.filterM (·.1.pathExists)) |>.map (·.1.toString)
            | unreachable!
          runCmd (← getLeanTar) <| #[zipPath.toString, trace] ++
            (if let some c := comment then #["-c", s!"git=mathlib4@{c}"] else #[]) ++ args
      else if !unpackedOnly then
        acc := acc.push (path, zip)
  for task in tasks do
    _ ← IO.ofExcept task.get
  acc := acc.qsort (·.1.1 < ·.1.1)
  if verbose then
    for (path, zip) in acc do
      println! "packing {path} as {zip}"
  return acc.map (·.2)

/-- Gets the set of all cached files -/
def getLocalCacheSet : IO <| Lean.RBTree String compare := do
  let paths ← getFilesWithExtension CACHEDIR "ltar"
  return .fromList (paths.toList.map (·.withoutParent CACHEDIR |>.toString)) _

def isPathFromMathlib (path : FilePath) : Bool :=
  match path.components with
  | "Mathlib" :: _ => true
  | ["Mathlib.lean"] => true
  | _ => false

/-- Decompresses build files into their respective folders -/
def unpackCache (hashMap : HashMap) (force : Bool) : CacheM Unit := do
  let hashMap ← hashMap.filterExists true
  let size := hashMap.size
  if size > 0 then
    let now ← IO.monoMsNow
    IO.println s!"Decompressing {size} file(s)"
    let isMathlibRoot ← isMathlibRoot
    let args := (if force then #["-f"] else #[]) ++ #["-x", "--delete-corrupted", "-j", "-"]
    let child ← IO.Process.spawn { cmd := ← getLeanTar, args, stdin := .piped }
    let (stdin, child) ← child.takeStdin
    let mathlibDepPath := (← read).mathlibDepPath.toString
    let config : Array Lean.Json := hashMap.fold (init := #[]) fun config path hash =>
      let pathStr := s!"{CACHEDIR / hash.asLTar}"
      if isMathlibRoot || !isPathFromMathlib path then
        config.push <| .str pathStr
      else -- only mathlib files, when not in the mathlib4 repo, need to be redirected
        config.push <| .mkObj [("file", pathStr), ("base", mathlibDepPath)]
    stdin.putStr <| Lean.Json.compress <| .arr config
    let exitCode ← child.wait
    if exitCode != 0 then throw <| IO.userError s!"leantar failed with error code {exitCode}"
    IO.println s!"Unpacked in {(← IO.monoMsNow) - now} ms"
    IO.println "Completed successfully!"
  else IO.println "No cache files to decompress"

instance : Ord FilePath where
  compare x y := compare x.toString y.toString

/-- Removes all cache files except for what's in the `keep` set -/
def cleanCache (keep : Lean.RBTree FilePath compare := default) : IO Unit := do
  for path in ← getFilesWithExtension CACHEDIR "ltar" do
    if !keep.contains path then IO.FS.removeFile path

/-- Prints the LTAR file and embedded comments (in particular, the mathlib commit that built the
file) regarding the files with specified paths. -/
def lookup (hashMap : HashMap) (paths : List FilePath) : IO Unit := do
  let mut err := false
  for path in paths do
    let some hash := hashMap[path]? | err := true
    let ltar := CACHEDIR / hash.asLTar
    IO.println s!"{path}: {ltar}"
    for line in (← runCmd (← getLeanTar) #["-k", ltar.toString]).splitOn "\n" |>.dropLast do
      println! "  comment: {line}"
  if err then IO.Process.exit 1

end Cache.IO<|MERGE_RESOLUTION|>--- conflicted
+++ resolved
@@ -85,12 +85,9 @@
 structure CacheM.Context where
   /-- source directory for mathlib files -/
   mathlibDepPath : FilePath
-<<<<<<< HEAD
   /-- the Lean search path -/
   searchPath : SearchPath
-=======
   /-- TODO: use search path instead -/
->>>>>>> 3f236ce5
   packageDirs : PackageDirs
   /-- build directory for proofwidgets -/
   proofWidgetsBuildDir : FilePath
