/-
Copyright (c) 2023 Arthur Paulino. All rights reserved.
Released under Apache 2.0 license as described in the file LICENSE.
Authors: Arthur Paulino, Jon Eugster
-/

import Lean.Data.Json.Printer
import Cache.Lean

variable {α : Type}

open Lean

namespace Cache.IO

open System (FilePath)

/-- Target directory for build files -/
def LIBDIR : FilePath :=
  ".lake" / "build" / "lib"

/-- Target directory for IR files -/
def IRDIR : FilePath :=
  ".lake" / "build" / "ir"

/--
TODO: is there a better test to see if a module is part of Lean core?
-/
def isInLeanCore (mod : Name) :=
  #[`Init, `Lean, `Std, `Lake].contains mod.getRoot

/--
TODO: write a better test which modules are part of the mathlib cache
-/
def isPartOfMathlibCache (mod : Name) :=
  #[`Mathlib, `Batteries, `Aesop, `Cli, `ImportGraph,
    `LeanSearchClient, `Plausible, `Qq, `ProofWidgets,
    `Archive, `Counterexamples, `MathlibTest].contains mod.getRoot

/-- Target directory for caching -/
initialize CACHEDIR : FilePath ← do
  match ← IO.getEnv "MATHLIB_CACHE_DIR" with
  | some path => return path
  | none =>
    match ← IO.getEnv "XDG_CACHE_HOME" with
    | some path => return path / "mathlib"
    | none =>
      let home ← if System.Platform.isWindows then
        let drive ← IO.getEnv "HOMEDRIVE"
        let path ← IO.getEnv "HOMEPATH"
        pure <| return (← drive) ++ (← path)
      else IO.getEnv "HOME"
      match home with
      | some path => return path / ".cache" / "mathlib"
      | none => pure ⟨".cache"⟩

/-- Target file path for `curl` configurations -/
def CURLCFG :=
  IO.CACHEDIR / "curl.cfg"

/-- curl version at https://github.com/leanprover-community/static-curl -/
def CURLVERSION :=
  "7.88.1"

def CURLBIN :=
  -- change file name if we ever need a more recent version to trigger re-download
  IO.CACHEDIR / s!"curl-{CURLVERSION}"

/-- leantar version at https://github.com/digama0/leangz -/
def LEANTARVERSION :=
  "0.1.14"

def EXE := if System.Platform.isWindows then ".exe" else ""

def LEANTARBIN :=
  -- change file name if we ever need a more recent version to trigger re-download
  IO.CACHEDIR / s!"leantar-{LEANTARVERSION}{EXE}"

def LAKEPACKAGESDIR : FilePath :=
  ".lake" / "packages"

def getCurl : IO String := do
  return if (← CURLBIN.pathExists) then CURLBIN.toString else "curl"

def getLeanTar : IO String := do
  return if (← LEANTARBIN.pathExists) then LEANTARBIN.toString else "leantar"

<<<<<<< HEAD
/--
`CacheM` stores the following information:
* the source directory where `Mathlib.lean` lies
* the Lean search path. This contains
  paths to the source directory of each imported package. The build files (e.g. `.olean`)
  of a package should then be in a `.lake`-folder inside this root directory
  (see `LIBDIR` and `IRDIR`).
=======
abbrev PackageDirs := Lean.RBMap String FilePath compare

/--
`CacheM` stores the following information:
* the source directory where `Mathlib.lean` lies
* package directories
>>>>>>> 83e6d7e9
* the build directory for proofwidgets
-/
structure CacheM.Context where
  /-- source directory for mathlib files -/
  mathlibDepPath : FilePath
  /-- the Lean source search path -/
  srcSearchPath : SearchPath
<<<<<<< HEAD
=======
  /-- TODO: use search path instead -/
  packageDirs : PackageDirs
>>>>>>> 83e6d7e9
  /-- build directory for proofwidgets -/
  proofWidgetsBuildDir : FilePath

@[inherit_doc CacheM.Context]
abbrev CacheM := ReaderT CacheM.Context IO

section

@[inherit_doc CacheM.Context]
private def CacheM.getContext : IO CacheM.Context := do
  let sp ← initSrcSearchPath
  let mathlibSourceFile ← Lean.findLean sp `Mathlib
  let some mathlibSource ← pure mathlibSourceFile.parent
    | throw <| IO.userError s!"Mathlib not found in dependencies"
  return {
    mathlibDepPath := mathlibSource
    srcSearchPath := sp
    proofWidgetsBuildDir := LAKEPACKAGESDIR / "proofwidgets" / ".lake" / "build" }

<<<<<<< HEAD
@[inherit_doc CacheM.Context]
=======
/-- Run a `CacheM` in `IO` by loading the context from `LEAN_SRC_PATH`. -/
>>>>>>> 83e6d7e9
def CacheM.run (f : CacheM α) : IO α := do ReaderT.run f (← getContext)

end

/--
Get the correct package directory the file `sourceFile`.

Basically, this is just a parent of `sourceFile`, but this function determines how
many components of the path `sourceFile` make up the package directory.
-/
def getPackageDir (sourceFile : FilePath) : CacheM FilePath := do
  let sp := (← read).srcSearchPath
  -- Note: This seems to work since the path `.` is listed last, so it will not be found unless
  -- no other search-path applies. Could be more robust.
  let packageDir? := sp.find? (·.contains sourceFile)
  match packageDir? with
  | some dir => return dir
  | none => throw <| IO.userError s!"Unknown package directory for {sourceFile}\nsearch paths: {sp}"

/-- Runs a terminal command and retrieves its output, passing the lines to `processLine` -/
partial def runCurlStreaming (args : Array String) (init : α)
    (processLine : α → String → IO α) : IO α := do
  let child ← IO.Process.spawn { cmd := ← getCurl, args, stdout := .piped, stderr := .piped }
  loop child.stdout init
where
  loop (h : IO.FS.Handle) (a : α) : IO α := do
    let line ← h.getLine
    if line.isEmpty then
      return a
    else
      loop h (← processLine a line)

/-- Runs a terminal command and retrieves its output -/
def runCmd (cmd : String) (args : Array String) (throwFailure stderrAsErr := true) : IO String := do
  let out ← IO.Process.output { cmd := cmd, args := args }
  if (out.exitCode != 0 || stderrAsErr && !out.stderr.isEmpty) && throwFailure then
    throw <| IO.userError s!"failure in {cmd} {args}:\n{out.stderr}"
  else if !out.stderr.isEmpty then
    IO.eprintln out.stderr
  return out.stdout

def runCurl (args : Array String) (throwFailure stderrAsErr := true) : IO String := do
  runCmd (← getCurl) (#["--no-progress-meter"] ++ args) throwFailure stderrAsErr

def validateCurl : IO Bool := do
  if (← CURLBIN.pathExists) then return true
  match (← runCmd "curl" #["--version"]).splitOn " " with
  | "curl" :: v :: _ => match v.splitOn "." with
    | maj :: min :: _ =>
      let version := (maj.toNat!, min.toNat!)
      let _ := @lexOrd
      let _ := @leOfOrd
      if version >= (7, 81) then return true
      -- TODO: support more platforms if the need arises
      let arch ← (·.trim) <$> runCmd "uname" #["-m"] false
      let kernel ← (·.trim) <$> runCmd "uname" #["-s"] false
      if kernel == "Linux" && arch ∈ ["x86_64", "aarch64"] then
        IO.println s!"curl is too old; downloading more recent version"
        IO.FS.createDirAll IO.CACHEDIR
        let _ ← runCmd "curl" (stderrAsErr := false) #[
          s!"https://github.com/leanprover-community/static-curl/releases/download/v{CURLVERSION}/curl-{arch}-linux-static",
          "-L", "-o", CURLBIN.toString]
        let _ ← runCmd "chmod" #["u+x", CURLBIN.toString]
        return true
      if version >= (7, 70) then
        IO.println s!"Warning: recommended `curl` version ≥7.81. Found {v}"
        return true
      else
        IO.println s!"Warning: recommended `curl` version ≥7.70. Found {v}. Can't use `--parallel`."
        return false
    | _ => throw <| IO.userError "Invalidly formatted version of `curl`"
  | _ => throw <| IO.userError "Invalidly formatted response from `curl --version`"

def Version := Nat × Nat × Nat
  deriving Inhabited, DecidableEq

instance : Ord Version := let _ := @lexOrd; lexOrd
instance : LE Version := leOfOrd

def parseVersion (s : String) : Option Version := do
  let [maj, min, patch] := s.splitOn "." | none
  some (maj.toNat!, min.toNat!, patch.toNat!)

def validateLeanTar : IO Unit := do
  if (← LEANTARBIN.pathExists) then return
  if let some version ← some <$> runCmd "leantar" #["--version"] <|> pure none then
    let "leantar" :: v :: _ := version.splitOn " "
      | throw <| IO.userError "Invalidly formatted response from `leantar --version`"
    let some v := parseVersion v | throw <| IO.userError "Invalidly formatted version of `leantar`"
    -- currently we need exactly one version of leantar, change this to reflect compatibility
    if v = (parseVersion LEANTARVERSION).get! then return
  let win := System.Platform.getIsWindows ()
  let target ← if win then
    pure "x86_64-pc-windows-msvc"
  else
    let mut arch ← (·.trim) <$> runCmd "uname" #["-m"] false
    if arch = "arm64" then arch := "aarch64"
    unless arch ∈ ["x86_64", "aarch64"] do
      throw <| IO.userError s!"unsupported architecture {arch}"
    pure <|
      if System.Platform.getIsOSX () then s!"{arch}-apple-darwin"
      else s!"{arch}-unknown-linux-musl"
  IO.println s!"installing leantar {LEANTARVERSION}"
  IO.FS.createDirAll IO.CACHEDIR
  let ext := if win then "zip" else "tar.gz"
  let _ ← runCmd "curl" (stderrAsErr := false) #[
    s!"https://github.com/digama0/leangz/releases/download/v{LEANTARVERSION}/leantar-v{LEANTARVERSION}-{target}.{ext}",
    "-L", "-o", s!"{LEANTARBIN}.{ext}"]
  let _ ← runCmd "tar" #["-xf", s!"{LEANTARBIN}.{ext}",
    "-C", IO.CACHEDIR.toString, "--strip-components=1"]
  IO.FS.rename (IO.CACHEDIR / s!"leantar{EXE}").toString LEANTARBIN.toString

/-- Recursively gets all files from a directory with a certain extension -/
partial def getFilesWithExtension
  (fp : FilePath) (extension : String) (acc : Array FilePath := #[]) :
    IO <| Array FilePath := do
  if ← fp.isDir then
    (← fp.readDir).foldlM (fun acc dir => getFilesWithExtension dir.path extension acc) acc
  else return if fp.extension == some extension then acc.push fp else acc

/--
The Hash map of the cache.
-/
abbrev ModuleHashMap := Std.HashMap Name UInt64

namespace ModuleHashMap

/-- Filter the hashmap by whether the entries exist as files in the cache directory.

If `keep` is true, the result will contain the entries that do exist;
if `keep` is false, the result will contain the entries that do not exist.
-/
def filterExists (hashMap : ModuleHashMap) (keep : Bool) : IO ModuleHashMap :=
  hashMap.foldM (init := ∅) fun acc mod hash => do
    let exist ← (CACHEDIR / hash.asLTar).pathExists
    let add := if keep then exist else !exist
    if add then return acc.insert mod hash else return acc

def hashes (hashMap : ModuleHashMap) : Lean.RBTree UInt64 compare :=
  hashMap.fold (init := ∅) fun acc _ hash => acc.insert hash

end ModuleHashMap

/--
Given a path to a Lean file, concatenates the paths to its build files.
Each build file also has a `Bool` indicating whether that file is required for caching to proceed.
-/
def mkBuildPaths (mod : Name) (sourceFile : FilePath) : CacheM <| List (FilePath × Bool) := do
  let packageDir ← getPackageDir sourceFile
  let path := (System.mkFilePath <| mod.components.map toString)
  return [
    -- Note that `packCache` below requires that the `.trace` file is first in this list.
    (packageDir / LIBDIR / path.withExtension "trace", true),
    (packageDir / LIBDIR / path.withExtension "olean", true),
    (packageDir / LIBDIR / path.withExtension "olean.hash", true),
    (packageDir / LIBDIR / path.withExtension "ilean", true),
    (packageDir / LIBDIR / path.withExtension "ilean.hash", true),
    (packageDir / IRDIR  / path.withExtension "c", true),
    (packageDir / IRDIR  / path.withExtension "c.hash", true),
    (packageDir / LIBDIR / path.withExtension "extra", false)]

/-- Check that all required build files exist. -/
def allExist (paths : List (FilePath × Bool)) : IO Bool := do
  for (path, required) in paths do
    if required then if !(← path.pathExists) then return false
  pure true

/-- Compresses build files into the local cache and returns an array with the compressed files -/
def packCache (hashMap : ModuleHashMap) (pathMap : Std.HashMap Name FilePath)
    (overwrite verbose unpackedOnly : Bool) (comment : Option String := none) :
    CacheM <| Array String := do
  IO.FS.createDirAll CACHEDIR
  IO.println "Compressing cache"
  let mut acc := #[]
  let mut tasks := #[]
  for (mod, hash) in hashMap.toList do
    let sourceFile := pathMap.get! mod
    let zip := hash.asLTar
    let zipPath := CACHEDIR / zip
    let buildPaths ← mkBuildPaths mod sourceFile
    if ← allExist buildPaths then
      if overwrite || !(← zipPath.pathExists) then
        acc := acc.push (sourceFile, zip)
        tasks := tasks.push <| ← IO.asTask do
          -- Note here we require that the `.trace` file is first
          -- in the list generated by `mkBuildPaths`.
          let trace :: args := (← buildPaths.filterM (·.1.pathExists)) |>.map (·.1.toString)
            | unreachable!
          runCmd (← getLeanTar) <| #[zipPath.toString, trace] ++
            (if let some c := comment then #["-c", s!"git=mathlib4@{c}"] else #[]) ++ args
      else if !unpackedOnly then
        acc := acc.push (sourceFile, zip)
  for task in tasks do
    _ ← IO.ofExcept task.get
  acc := acc.qsort (·.1.1 < ·.1.1)
  if verbose then
    for (path, zip) in acc do
      println! "packing {path} as {zip}"
  return acc.map (·.2)

/-- Gets the set of all cached files -/
def getLocalCacheSet : IO <| Lean.RBTree String compare := do
  let paths ← getFilesWithExtension CACHEDIR "ltar"
  return .fromList (paths.toList.map (·.withoutParent CACHEDIR |>.toString)) _

/-- Decompresses build files into their respective folders -/
def unpackCache (hashMap : ModuleHashMap) (pathMap : Std.HashMap Name FilePath) (force : Bool) : CacheM Unit := do
  let hashMap ← hashMap.filterExists true
  let size := hashMap.size
  if size > 0 then
    let now ← IO.monoMsNow
    IO.println s!"Decompressing {size} file(s)"
    let args := (if force then #["-f"] else #[]) ++ #["-x", "--delete-corrupted", "-j", "-"]
    let child ← IO.Process.spawn { cmd := ← getLeanTar, args, stdin := .piped }
    let (stdin, child) ← child.takeStdin
    let config : Array Lean.Json ← hashMap.foldM (init := #[]) fun config mod hash => do
      let pathStr := s!"{CACHEDIR / hash.asLTar}"
      -- TODO: We could do this with `pkgDir` for all modules, not only ones in mathlib.
      -- This would be more flexible and allow cached dependencies to live somewhere else (locally).
      -- However, this change invalidates existing .ltar files, so it needs
      -- to be accompanied with some hash change.
      -- In practice, cached local mathlib dependencies would lead to a new `rootHash` anyways
      -- (mathllib lakefile/manifest would need to reflect this) and therefore would
      -- invalidate cache anyways, therefore we leave it as is.
      -- see: https://github.com/leanprover-community/mathlib4/pull/8767#discussion_r1422077498
      if mod.getRoot == `Mathlib then
        -- only mathlib files, when not in the mathlib4 repo, need to be redirected
        let sourceFile := pathMap[mod]!
        let pkgDir := (← getPackageDir sourceFile).toString
        pure <| config.push <| .mkObj [("file", pathStr), ("base", pkgDir)]
      else
        pure <| config.push <| .str pathStr
    stdin.putStr <| Lean.Json.compress <| .arr config
    let exitCode ← child.wait
    if exitCode != 0 then throw <| IO.userError s!"leantar failed with error code {exitCode}"
    IO.println s!"Unpacked in {(← IO.monoMsNow) - now} ms"
    IO.println "Completed successfully!"
  else IO.println "No cache files to decompress"

instance : Ord FilePath where
  compare x y := compare x.toString y.toString

/-- Removes all cache files except for what's in the `keep` set -/
def cleanCache (keep : Lean.RBTree FilePath compare := ∅) : IO Unit := do
  for path in ← getFilesWithExtension CACHEDIR "ltar" do
    if !keep.contains path then IO.FS.removeFile path

/-- Prints the LTAR file and embedded comments (in particular, the mathlib commit that built the
file) regarding the files with specified paths. -/
def lookup (hashMap : ModuleHashMap) (modules : List Name) : IO Unit := do
  let mut err := false
  for mod in modules do
    let some hash := hashMap[mod]? | err := true
    let ltar := CACHEDIR / hash.asLTar
    IO.println s!"{mod}: {ltar}"
    for line in (← runCmd (← getLeanTar) #["-k", ltar.toString]).splitOn "\n" |>.dropLast do
      println! "  comment: {line}"
  if err then IO.Process.exit 1

/--
Parse command line arguments.
Position `0` (i.e. the command `get`, `clean`, etc.) is ignored.
The remaining arguments take one of the following forms:
1. `Mathlib.Algebra.Fields.Basic`: there exists such a Lean file
2. `Mathlib.Algebra.Fields`: no Lean file exists but a folder
3. `Mathlib/Algebra/Fields/Basic.lean`: the file exists (note potentially `\` on Windows)
4. `Mathlib/Algebra/Fields/`: the folder exists
5. (`Aesop/Builder.lean`: the file does not exist, it's
    actually somewhere in `.lake`. (not supported currently!))

An argument like `Archive` is treated as module, not a path.
-/
def parseArgs (args : List String) : CacheM <| Std.HashMap Name FilePath := do
  match args with
  | [] => pure ∅
  | _ :: args₀ =>
    let sp := (← read).srcSearchPath
    args₀.foldlM (init := ∅) fun acc (arg : String) => do
      let arg' : FilePath := arg
      let mod : Name := arg'.withExtension "" |>.components.foldl .str .anonymous
      if arg'.components.length > 1 || arg'.extension == "lean" then
        -- provided file name of a Lean file
        if !(← arg'.pathExists) then
          IO.eprintln s!"Invalid argument: non-existing path {arg'}"
          IO.Process.exit 1
        if arg'.extension == "lean" then
          -- provided existing `.lean` file
          pure <| acc.insert mod arg
        else
          -- provided existing directory: walk it
          let leanModulesInFolder ← walkDir arg'
          pure <| acc.insertMany leanModulesInFolder
      else
        -- provided a module
        let mod := arg.toName
        let sourceFile ← Lean.findLean sp mod
        if ← sourceFile.pathExists then
          -- provided valid module
          pure <| acc.insert mod sourceFile
        else
          -- provided "pseudo-module" like `Mathlib.Data` which
          -- does not correspond to a Lean file, but to an existing folder
          -- `Mathlib/Data/`
          let folder := sourceFile.withExtension ""
          if ← folder.pathExists then
            -- case 2: "module name" of an existing folder: walk dir
            let leanModulesInFolder ← walkDir folder
            pure <| acc.insertMany leanModulesInFolder
          else
            IO.eprintln s!"Invalid argument: non-existing module {mod}"
            IO.Process.exit 1
where
  /-- assumes the folder exists -/
  walkDir (folder : FilePath) : CacheM <| Array (Name × FilePath) := do
    -- find all Lean files in the folder, skipping hidden folders/files
    let files ← folder.walkDir fun p => match p.fileName with
      | some s => pure <| !(s.startsWith ".")
      | none => pure false
    let leanFiles := files.filter (·.extension == some "lean")

    let mut leanModulesInFolder : Array (Name × FilePath) := #[]
    for file in leanFiles do
      let pkgDir ← getPackageDir file
      let path := file.withoutParent pkgDir
      let mod : Name := path.withExtension "" |>.components.foldl .str .anonymous
      leanModulesInFolder := leanModulesInFolder.push (mod, file)
    pure leanModulesInFolder

end Cache.IO<|MERGE_RESOLUTION|>--- conflicted
+++ resolved
@@ -85,7 +85,6 @@
 def getLeanTar : IO String := do
   return if (← LEANTARBIN.pathExists) then LEANTARBIN.toString else "leantar"
 
-<<<<<<< HEAD
 /--
 `CacheM` stores the following information:
 * the source directory where `Mathlib.lean` lies
@@ -93,14 +92,6 @@
   paths to the source directory of each imported package. The build files (e.g. `.olean`)
   of a package should then be in a `.lake`-folder inside this root directory
   (see `LIBDIR` and `IRDIR`).
-=======
-abbrev PackageDirs := Lean.RBMap String FilePath compare
-
-/--
-`CacheM` stores the following information:
-* the source directory where `Mathlib.lean` lies
-* package directories
->>>>>>> 83e6d7e9
 * the build directory for proofwidgets
 -/
 structure CacheM.Context where
@@ -108,11 +99,6 @@
   mathlibDepPath : FilePath
   /-- the Lean source search path -/
   srcSearchPath : SearchPath
-<<<<<<< HEAD
-=======
-  /-- TODO: use search path instead -/
-  packageDirs : PackageDirs
->>>>>>> 83e6d7e9
   /-- build directory for proofwidgets -/
   proofWidgetsBuildDir : FilePath
 
@@ -132,11 +118,7 @@
     srcSearchPath := sp
     proofWidgetsBuildDir := LAKEPACKAGESDIR / "proofwidgets" / ".lake" / "build" }
 
-<<<<<<< HEAD
-@[inherit_doc CacheM.Context]
-=======
 /-- Run a `CacheM` in `IO` by loading the context from `LEAN_SRC_PATH`. -/
->>>>>>> 83e6d7e9
 def CacheM.run (f : CacheM α) : IO α := do ReaderT.run f (← getContext)
 
 end
