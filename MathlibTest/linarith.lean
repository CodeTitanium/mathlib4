--- conflicted
+++ resolved
@@ -556,13 +556,8 @@
 -- -- issue https://github.com/leanprover-community/mathlib4/pull/9822
 -- lemma mytest (j : ℕ) (h : 0 < j) : j-1 < j := by linarith
 
-<<<<<<< HEAD
 example {α} [CommRing α] [LinearOrder α] [IsStrictOrderedRing α] (h : ∃ x : α, 0 ≤ x) : True := by
-  cases' h with x h
-=======
-example {α} [LinearOrderedCommRing α] (h : ∃ x : α, 0 ≤ x) : True := by
   obtain ⟨x, h⟩ := h
->>>>>>> d28737c0
   have : 0 ≤ x := by linarith
   trivial
 
