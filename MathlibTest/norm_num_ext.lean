/-
Copyright (c) 2021 Mario Carneiro. All rights reserved.
Released under Apache 2.0 license as described in the file LICENSE.
Authors: Mario Carneiro
-/
import Mathlib.Tactic.NormNum.BigOperators
import Mathlib.Tactic.NormNum.GCD
import Mathlib.Tactic.NormNum.IsCoprime
import Mathlib.Tactic.NormNum.DivMod
import Mathlib.Tactic.NormNum.NatFactorial
import Mathlib.Tactic.NormNum.NatFib
import Mathlib.Tactic.NormNum.NatLog
import Mathlib.Tactic.NormNum.NatSqrt
import Mathlib.Tactic.NormNum.Prime
import Mathlib.Data.Rat.Floor
import Mathlib.Tactic.NormNum.LegendreSymbol
import Mathlib.Tactic.NormNum.Pow
import Mathlib.Tactic.NormNum.RealSqrt
import Mathlib.Tactic.NormNum.Irrational

/-!
# Tests for `norm_num` extensions

Some tests of unported extensions are still commented out.
-/

-- set_option profiler true
-- set_option trace.profiler true
-- set_option trace.Tactic.norm_num true

-- coverage tests

example : Nat.sqrt 0 = 0 := by norm_num1
example : Nat.sqrt 1 = 1 := by norm_num1
example : Nat.sqrt 2 = 1 := by norm_num1
example : Nat.sqrt 3 = 1 := by norm_num1
example : Nat.sqrt 4 = 2 := by norm_num1
example : Nat.sqrt 8 = 2 := by norm_num1
example : Nat.sqrt 9 = 3 := by norm_num1
example : Nat.sqrt 10 = 3 := by norm_num1
example : Nat.sqrt 99 = 9 := by norm_num1
example : Nat.sqrt 100 = 10 := by norm_num1
example : Nat.sqrt 120 = 10 := by norm_num1
example : Nat.sqrt 121 = 11 := by norm_num1
example : Nat.sqrt 122 = 11 := by norm_num1
example : Nat.sqrt (123456^2) = 123456 := by norm_num1
example : Nat.sqrt (123456^2 + 123456) = 123456 := by norm_num1

theorem ex11 : Nat.Coprime 1 2 := by norm_num1
theorem ex12 : Nat.Coprime 2 1 := by norm_num1
theorem ex13 : ¬ Nat.Coprime 0 0 := by norm_num1
theorem ex14 : ¬ Nat.Coprime 0 3 := by norm_num1
theorem ex15 : ¬ Nat.Coprime 2 0 := by norm_num1
theorem ex16 : Nat.Coprime 2 3 := by norm_num1
theorem ex16' : Nat.Coprime 3 2 := by norm_num1
theorem ex17 : ¬ Nat.Coprime 2 4 := by norm_num1

theorem ex21 : Nat.gcd 1 2 = 1 := by norm_num1
theorem ex22 : Nat.gcd 2 1 = 1 := by norm_num1
theorem ex23 : Nat.gcd 0 0 = 0 := by norm_num1
theorem ex24 : Nat.gcd 0 3 = 3 := by norm_num1
theorem ex25 : Nat.gcd 2 0 = 2 := by norm_num1
theorem ex26 : Nat.gcd 2 3 = 1 := by norm_num1
theorem ex27 : Nat.gcd 2 4 = 2 := by norm_num1

theorem ex31 : Nat.lcm 1 2 = 2 := by norm_num1
theorem ex32 : Nat.lcm 2 1 = 2 := by norm_num1
theorem ex33 : Nat.lcm 0 0 = 0 := by norm_num1
theorem ex34 : Nat.lcm 0 3 = 0 := by norm_num1
theorem ex35 : Nat.lcm 2 0 = 0 := by norm_num1
theorem ex36 : Nat.lcm 2 3 = 6 := by norm_num1
theorem ex37 : Nat.lcm 2 4 = 4 := by norm_num1

theorem ex41 : Int.gcd 2 3 = 1 := by norm_num1
theorem ex42 : Int.gcd (-2) 3 = 1 := by norm_num1
theorem ex43 : Int.gcd 2 (-3) = 1 := by norm_num1
theorem ex44 : Int.gcd (-2) (-3) = 1 := by norm_num1

theorem ex51 : Int.lcm 2 3 = 6 := by norm_num1
theorem ex52 : Int.lcm (-2) 3 = 6 := by norm_num1
theorem ex53 : Int.lcm 2 (-3) = 6 := by norm_num1
theorem ex54 : Int.lcm (-2) (-3) = 6 := by norm_num1

theorem ex61 : Nat.gcd (553105253 * 776531401) (553105253 * 920419823) = 553105253 := by norm_num1
theorem ex62 : Nat.gcd (2^1000 - 1) (2^1001 - 1) = 1 := by norm_num1
theorem ex62' : Nat.gcd (2^1001 - 1) (2^1000 - 1) = 1 := by norm_num1
theorem ex63 : Nat.gcd (2^500 - 1) (2^510 - 1) = 2^10 - 1 := by norm_num1
theorem ex64 : Int.gcd (1 - 2^500) (2^510 - 1) = 2^10 - 1 := by norm_num1
theorem ex64' : Int.gcd (1 - 2^500) (2^510 - 1) + 1 = 2^10 := by norm_num1

example : IsCoprime (1 : ℤ) 2 := by norm_num1
example : IsCoprime (2 : ℤ) 1 := by norm_num1
example : ¬ IsCoprime (0 : ℤ) 0 := by norm_num1
example : ¬ IsCoprime (0 : ℤ) 3 := by norm_num1
example : ¬ IsCoprime (2 : ℤ) 0 := by norm_num1
example : IsCoprime (2 : ℤ) 3 := by norm_num1
example : IsCoprime (3 : ℤ) 2 := by norm_num1
example : ¬ IsCoprime (2 : ℤ) 4 := by norm_num1

example : ¬ Nat.Prime 0 := by norm_num1
example : ¬ Nat.Prime 1 := by norm_num1
example : Nat.Prime 2 := by norm_num1
example : Nat.Prime 3 := by norm_num1
example : ¬ Nat.Prime 4 := by norm_num1
example : Nat.Prime 5 := by norm_num1
example : Nat.Prime 109 := by norm_num1
example : Nat.Prime 1277 := by norm_num1
example : ¬ Nat.Prime (10 ^ 1000) := by norm_num1
example : Nat.Prime (2 ^ 19 - 1) := by norm_num1
set_option maxRecDepth 8000 in
example : Nat.Prime (2 ^ 25 - 39) := by norm_num1
example : ¬ Nat.Prime ((2 ^ 19 - 1) * (2 ^ 25 - 39)) := by norm_num1

example : Nat.Prime 317 := by norm_num (config := {decide := false})

example : Nat.minFac 0 = 2 := by norm_num1
example : Nat.minFac 1 = 1 := by norm_num1
example : Nat.minFac (9 - 7) = 2 := by norm_num1
example : Nat.minFac 3 = 3 := by norm_num1
example : Nat.minFac 4 = 2 := by norm_num1
example : Nat.minFac 121 = 11 := by norm_num1
example : Nat.minFac 221 = 13 := by norm_num1
example : Nat.minFac (2 ^ 19 - 1) = 2 ^ 19 - 1 := by norm_num1

/-
example : Nat.factors 0 = [] := by norm_num1
example : Nat.factors 1 = [] := by norm_num1
example : Nat.factors 2 = [2] := by norm_num1
example : Nat.factors 3 = [3] := by norm_num1
example : Nat.factors 4 = [2, 2] := by norm_num1
example : Nat.factors 12 = [2, 2, 3] := by norm_num1
example : Nat.factors 221 = [13, 17] := by norm_num1
-/

-- randomized tests
example : Nat.gcd 35 29 = 1 := by norm_num1
example : Int.gcd 35 29 = 1 := by norm_num1
example : Nat.lcm 35 29 = 1015 := by norm_num1
example : Int.gcd 35 29 = 1 := by norm_num1
example : Nat.Coprime 35 29 := by norm_num1

example : Nat.gcd 80 2 = 2 := by norm_num1
example : Int.gcd 80 2 = 2 := by norm_num1
example : Nat.lcm 80 2 = 80 := by norm_num1
example : Int.gcd 80 2 = 2 := by norm_num1
example : ¬ Nat.Coprime 80 2 := by norm_num1

example : Nat.gcd 19 17 = 1 := by norm_num1
example : Int.gcd 19 17 = 1 := by norm_num1
example : Nat.lcm 19 17 = 323 := by norm_num1
example : Int.gcd 19 17 = 1 := by norm_num1
example : Nat.Coprime 19 17 := by norm_num1

example : Nat.gcd 11 18 = 1 := by norm_num1
example : Int.gcd 11 18 = 1 := by norm_num1
example : Nat.lcm 11 18 = 198 := by norm_num1
example : Int.gcd 11 18 = 1 := by norm_num1
example : Nat.Coprime 11 18 := by norm_num1

example : Nat.gcd 23 73 = 1 := by norm_num1
example : Int.gcd 23 73 = 1 := by norm_num1
example : Nat.lcm 23 73 = 1679 := by norm_num1
example : Int.gcd 23 73 = 1 := by norm_num1
example : Nat.Coprime 23 73 := by norm_num1

example : Nat.gcd 73 68 = 1 := by norm_num1
example : Int.gcd 73 68 = 1 := by norm_num1
example : Nat.lcm 73 68 = 4964 := by norm_num1
example : Int.gcd 73 68 = 1 := by norm_num1
example : Nat.Coprime 73 68 := by norm_num1

example : Nat.gcd 28 16 = 4 := by norm_num1
example : Int.gcd 28 16 = 4 := by norm_num1
example : Nat.lcm 28 16 = 112 := by norm_num1
example : Int.gcd 28 16 = 4 := by norm_num1
example : ¬ Nat.Coprime 28 16 := by norm_num1

example : Nat.gcd 44 98 = 2 := by norm_num1
example : Int.gcd 44 98 = 2 := by norm_num1
example : Nat.lcm 44 98 = 2156 := by norm_num1
example : Int.gcd 44 98 = 2 := by norm_num1
example : ¬ Nat.Coprime 44 98 := by norm_num1

example : Nat.gcd 21 79 = 1 := by norm_num1
example : Int.gcd 21 79 = 1 := by norm_num1
example : Nat.lcm 21 79 = 1659 := by norm_num1
example : Int.gcd 21 79 = 1 := by norm_num1
example : Nat.Coprime 21 79 := by norm_num1

example : Nat.gcd 93 34 = 1 := by norm_num1
example : Int.gcd 93 34 = 1 := by norm_num1
example : Nat.lcm 93 34 = 3162 := by norm_num1
example : Int.gcd 93 34 = 1 := by norm_num1
example : Nat.Coprime 93 34 := by norm_num1

example : ¬ Nat.Prime 912 := by norm_num1
example : Nat.minFac 912 = 2 := by norm_num1
-- example : Nat.factors 912 = [2, 2, 2, 2, 3, 19] := by norm_num1

example : ¬ Nat.Prime 681 := by norm_num1
example : Nat.minFac 681 = 3 := by norm_num1
-- example : Nat.factors 681 = [3, 227] := by norm_num1

example : ¬ Nat.Prime 728 := by norm_num1
example : Nat.minFac 728 = 2 := by norm_num1
-- example : Nat.factors 728 = [2, 2, 2, 7, 13] := by norm_num1

example : ¬ Nat.Prime 248 := by norm_num1
example : Nat.minFac 248 = 2 := by norm_num1
-- example : Nat.factors 248 = [2, 2, 2, 31] := by norm_num1

example : ¬ Nat.Prime 682 := by norm_num1
example : Nat.minFac 682 = 2 := by norm_num1
-- example : Nat.factors 682 = [2, 11, 31] := by norm_num1

example : ¬ Nat.Prime 115 := by norm_num1
example : Nat.minFac 115 = 5 := by norm_num1
-- example : Nat.factors 115 = [5, 23] := by norm_num1

example : ¬ Nat.Prime 824 := by norm_num1
example : Nat.minFac 824 = 2 := by norm_num1
-- example : Nat.factors 824 = [2, 2, 2, 103] := by norm_num1

example : ¬ Nat.Prime 942 := by norm_num1
example : Nat.minFac 942 = 2 := by norm_num1
-- example : Nat.factors 942 = [2, 3, 157] := by norm_num1

example : ¬ Nat.Prime 34 := by norm_num1
example : Nat.minFac 34 = 2 := by norm_num1
-- example : Nat.factors 34 = [2, 17] := by norm_num1

example : ¬ Nat.Prime 754 := by norm_num1
example : Nat.minFac 754 = 2 := by norm_num1
-- example : Nat.factors 754 = [2, 13, 29] := by norm_num1

example : ¬ Nat.Prime 663 := by norm_num1
example : Nat.minFac 663 = 3 := by norm_num1
-- example : Nat.factors 663 = [3, 13, 17] := by norm_num1

example : ¬ Nat.Prime 923 := by norm_num1
example : Nat.minFac 923 = 13 := by norm_num1
-- example : Nat.factors 923 = [13, 71] := by norm_num1

example : ¬ Nat.Prime 77 := by norm_num1
example : Nat.minFac 77 = 7 := by norm_num1
-- example : Nat.factors 77 = [7, 11] := by norm_num1

example : ¬ Nat.Prime 162 := by norm_num1
example : Nat.minFac 162 = 2 := by norm_num1
-- example : Nat.factors 162 = [2, 3, 3, 3, 3] := by norm_num1

example : ¬ Nat.Prime 669 := by norm_num1
example : Nat.minFac 669 = 3 := by norm_num1
-- example : Nat.factors 669 = [3, 223] := by norm_num1

example : ¬ Nat.Prime 476 := by norm_num1
example : Nat.minFac 476 = 2 := by norm_num1
-- example : Nat.factors 476 = [2, 2, 7, 17] := by norm_num1

example : Nat.Prime 251 := by norm_num1
example : Nat.minFac 251 = 251 := by norm_num1
-- example : Nat.factors 251 = [251] := by norm_num1

example : ¬ Nat.Prime 129 := by norm_num1
example : Nat.minFac 129 = 3 := by norm_num1
-- example : Nat.factors 129 = [3, 43] := by norm_num1

example : ¬ Nat.Prime 471 := by norm_num1
example : Nat.minFac 471 = 3 := by norm_num1
-- example : Nat.factors 471 = [3, 157] := by norm_num1

example : ¬ Nat.Prime 851 := by norm_num1
example : Nat.minFac 851 = 23 := by norm_num1
-- example : Nat.factors 851 = [23, 37] := by norm_num1

/-
example : ¬ Squarefree 0 := by norm_num1
example : Squarefree 1 := by norm_num1
example : Squarefree 2 := by norm_num1
example : Squarefree 3 := by norm_num1
example : ¬ Squarefree 4 := by norm_num1
example : Squarefree 5 := by norm_num1
example : Squarefree 6 := by norm_num1
example : Squarefree 7 := by norm_num1
example : ¬ Squarefree 8 := by norm_num1
example : ¬ Squarefree 9 := by norm_num1
example : Squarefree 10 := by norm_num1
example : Squarefree (2*3*5*17) := by norm_num1
example : ¬ Squarefree (2*3*5*5*17) := by norm_num1
example : Squarefree 251 := by norm_num1
example : Squarefree (3 : ℤ) := by
  -- `norm_num` should fail on this example, instead of producing an incorrect proof.
  fail_if_success norm_num1
  exact Irreducible.squarefree (Prime.irreducible
    (Int.prime_iff_natAbs_prime.mpr (by norm_num)))

example : @Squarefree ℕ Multiplicative.monoid 1 := by
  -- `norm_num` should fail on this example, instead of producing an incorrect proof.
  -- fail_if_success norm_num1
  -- the statement was deliberately wacky, let's fix it
  change Squarefree (Multiplicative.ofAdd 1 : Multiplicative ℕ)
  rintro x ⟨dx, hd⟩
  revert x dx
  rw [Multiplicative.ofAdd.surjective.forall₂]
  intros x dx h
  simp_rw [← ofAdd_add, Multiplicative.ofAdd.injective.eq_iff] at h
  cases x
  · simp [isUnit_one]
  · simp only [Nat.succ_add, Nat.add_succ] at h
    cases h
-/

example : Nat.log 0 0 = 0 := by norm_num1
example : Nat.log 0 1 = 0 := by norm_num1
example : Nat.log 0 100 = 0 := by norm_num1
example : Nat.log 1 0 = 0 := by norm_num1
example : Nat.log 1 1 = 0 := by norm_num1
example : Nat.log 1 100 = 0 := by norm_num1
example : Nat.log 10 0 = 0 := by norm_num1
example : Nat.log 10 3 = 0 := by norm_num1
example : Nat.log 2 2 = 1 := by norm_num1
example : Nat.log 2 256 = 8 := by norm_num1
example : Nat.log 10 10000000 = 7 := by norm_num1
example : Nat.log 10 (10 ^ 7 + 2) + Nat.log 2 (2 ^ 30 + 3) = 7 + 30 := by norm_num1

example : Nat.fib 0 = 0 := by norm_num1
example : Nat.fib 1 = 1 := by norm_num1
example : Nat.fib 2 = 1 := by norm_num1
example : Nat.fib 3 = 2 := by norm_num1
example : Nat.fib 4 = 3 := by norm_num1
example : Nat.fib 5 = 5 := by norm_num1
example : Nat.fib 6 = 8 := by norm_num1
example : Nat.fib 7 = 13 := by norm_num1
example : Nat.fib 8 = 21 := by norm_num1
example : Nat.fib 9 = 34 := by norm_num1
example : Nat.fib 10 = 55 := by norm_num1
example : Nat.fib 37 = 24157817 := by norm_num1
example : Nat.fib 63 = 6557470319842 := by norm_num1
example : Nat.fib 64 = 10610209857723 := by norm_num1
example : Nat.fib 65 = 17167680177565 := by norm_num1
example : Nat.fib 100 + Nat.fib 101 = Nat.fib 102 := by norm_num1
example : Nat.fib 1000 + Nat.fib 1001 = Nat.fib 1002 := by norm_num1

section big_operators

variable {α : Type _} [CommRing α]

-- Lists:
-- `by decide` closes the three goals below.
example : ([1, 2, 1, 3]).sum = 7 := by norm_num (config := {decide := true}) only
example : (List.range 10).sum = 45 := by norm_num (config := {decide := true}) only
example : (List.finRange 10).sum = 45 := by norm_num (config := {decide := true}) only

example : (([1, 2, 1, 3] : List ℚ).map (fun i => i^2)).sum = 15 := by norm_num

-- Multisets:
-- `by decide` closes the three goals below.
example : (1 ::ₘ 2 ::ₘ 1 ::ₘ 3 ::ₘ {}).sum = 7 := by norm_num (config := {decide := true}) only
example : ((1 ::ₘ 2 ::ₘ 1 ::ₘ 3 ::ₘ {}).map (fun i => i^2)).sum = 15 := by
  norm_num (config := {decide := true}) only
example : (Multiset.range 10).sum = 45 := by norm_num (config := {decide := true}) only
example : (↑[1, 2, 1, 3] : Multiset ℕ).sum = 7 := by norm_num (config := {decide := true}) only

example : (({1, 2, 1, 3} : Multiset ℚ).map (fun i => i^2)).sum = 15 := by
  norm_num

-- Finsets:
example : Finset.prod (Finset.cons 2 ∅ (Finset.not_mem_empty _)) (fun x ↦ x) = 2 := by norm_num1
example : Finset.prod
    (Finset.cons 6 (Finset.cons 2 ∅ (Finset.not_mem_empty _)) (by norm_num))
    (fun x ↦ x) =
  12 := by norm_num1

example (f : ℕ → α) : ∏ i ∈ Finset.range 0, f i = 1 := by norm_num1
example (f : Fin 0 → α) : ∏ i : Fin 0, f i = 1 := by norm_num1
example (f : Fin 0 → α) : ∑ i : Fin 0, f i = 0 := by norm_num1
example (f : ℕ → α) : ∑ i ∈ (∅ : Finset ℕ), f i = 0 := by norm_num1
example : ∑ _ : Fin 3, 1 = 3 := by norm_num1
/-
example : ∑ i : Fin 3, (i : ℕ) = 3 := by norm_num1
example : ((0 : Fin 3) : ℕ) = 0 := by norm_num1
example (f : Fin 3 → α) : ∑ i : Fin 3, f i = f 0 + f 1 + f 2 := by norm_num <;> ring
example (f : Fin 4 → α) : ∑ i : Fin 4, f i = f 0 + f 1 + f 2 + f 3 := by norm_num <;> ring
example (f : ℕ → α) : ∑ i ∈ {0, 1, 2}, f i = f 0 + f 1 + f 2 := by norm_num; ring
example (f : ℕ → α) : ∑ i ∈ {0, 2, 2, 3, 1, 0}, f i = f 0 + f 1 + f 2 + f 3 := by norm_num; ring
example (f : ℕ → α) : ∑ i ∈ {0, 2, 2 - 3, 3 - 1, 1, 0}, f i = f 0 + f 1 + f 2 := by norm_num; ring
-/
example : ∑ i ∈ Finset.range 10, i = 45 := by norm_num1
example : ∑ i ∈ Finset.range 10, (i^2 : ℕ) = 285 := by norm_num1
example : ∏ i ∈ Finset.range 4, ((i+1)^2 : ℕ) = 576 := by norm_num1
/-
example : (∑ i ∈ Finset.Icc 5 10, (i^2 : ℕ)) = 355 := by norm_num
example : (∑ i ∈ Finset.Ico 5 10, (i^2 : ℕ)) = 255 := by norm_num
example : (∑ i ∈ Finset.Ioc 5 10, (i^2 : ℕ)) = 330 := by norm_num
example : (∑ i ∈ Finset.Ioo 5 10, (i^2 : ℕ)) = 230 := by norm_num
example : (∑ i ∈ Finset.Ioo (-5) 5, i^2) = 60 := by norm_num
example (f : ℕ → α) : ∑ i ∈ Finset.mk {0, 1, 2} dec_trivial, f i = f 0 + f 1 + f 2 := by
  norm_num; ring
-/

-- Combined with other `norm_num` extensions:
example : ∏ i ∈ Finset.range 9, Nat.sqrt (i + 1) = 96 := by norm_num1
-- example : ∏ i ∈ {1, 4, 9, 16}, Nat.sqrt i = 24 := by norm_num1
-- example : ∏ i ∈ Finset.Icc 0 8, Nat.sqrt (i + 1) = 96 := by norm_num1

-- Nested operations:
-- example : ∑ i : Fin 2, ∑ j : Fin 2, ![![0, 1], ![2, 3]] i j = 6 := by norm_num1

end big_operators

section floor

variable (R : Type*) [LinearOrderedRing R] [FloorRing R]
variable (K : Type*) [LinearOrderedField K] [FloorRing K]

example : ⌊(-1 : R)⌋ = -1 := by norm_num
example : ⌊(2 : R)⌋ = 2 := by norm_num
example : ⌊(15 / 16 : K)⌋ + 1 = 1 := by norm_num
example : ⌊(-15 / 16 : K)⌋ + 1 = 0 := by norm_num

example : ⌈(-1 : R)⌉ = -1 := by norm_num
example : ⌈(2 : R)⌉ = 2 := by norm_num
example : ⌈(15 / 16 : K)⌉ + 1 = 2 := by norm_num
example : ⌈(-15 / 16 : K)⌉ + 1 = 1 := by norm_num

end floor

section jacobi

-- Jacobi and Legendre symbols

open scoped NumberTheorySymbols

example : J(123 | 335) = -1 := by norm_num1
example : J(-2345 | 6789) = -1 := by norm_num1
example : J(-1 | 1655801) = 1 := by norm_num1
example : J(-102334155 | 165580141) = -1 := by norm_num1

example : J(58378362899022564339483801989973056405585914719065 |
            53974350278769849773003214636618718468638750007307) = -1 := by norm_num1

example : J(3 + 4 | 3 * 5) = -1 := by norm_num1
example : J(J(-1 | 7) | 11) = -1 := by norm_num1

instance prime_1000003 : Fact (Nat.Prime 1000003) := ⟨by norm_num1⟩
example : legendreSym 1000003 7 = -1 := by norm_num1

end jacobi

section mod

example : (5 : ℕ) % 4 = 1 := by norm_num1
example : (3 : ℕ) % 2 = 1 := by norm_num1
example : 3 + (42 : ℕ) % 5 = 5 := by norm_num1

example : (5 : ℤ) % 4 = 1 := by norm_num1
example : (2 : ℤ) % 2 = 0 := by norm_num1
example : (3 : ℤ) % 2 = 1 := by norm_num1
example : (3 : ℤ) % 4 = 3 := by norm_num1
example : (-3 : ℤ) % 4 = 1 := by norm_num1
example : (3 : ℤ) % -4 = 3 := by norm_num1
example : 3 + (42 : ℤ) % 5 = 5 := by norm_num1

example : 2 ∣ 4 := by norm_num1
example : ¬ 2 ∣ 5 := by norm_num1
example : 553105253 ∣ 553105253 * 776531401 := by norm_num1
example : ¬ 553105253 ∣ 553105253 * 776531401 + 1 := by norm_num1

example : (2 : ℤ) ∣ 4 := by norm_num1
example : ¬ (2 : ℤ) ∣ 5 := by norm_num1
example : (553105253 : ℤ) ∣ 553105253 * 776531401 := by norm_num1
example : ¬ (553105253 : ℤ) ∣ 553105253 * 776531401 + 1 := by norm_num1

end mod

section num_den

example : (6 / 15 : ℚ).num = 2 := by norm_num1
example : (6 / 15 : ℚ).den = 5 := by norm_num1

example : (-6 / 15 : ℚ).num = -2 := by norm_num1
example : (-6 / 15 : ℚ).den = 5 := by norm_num1

end num_den

section real_sqrt

example : Real.sqrt 25 = 5 := by norm_num
example : Real.sqrt (25 / 16) = 5 / 4 := by norm_num
example : Real.sqrt (0.25) = 1/2 := by norm_num
example : NNReal.sqrt 25 = 5 := by norm_num
example : Real.sqrt (-37) = 0 := by norm_num
example : Real.sqrt (-5 / 3) = 0 := by norm_num
example : Real.sqrt 0 = 0 := by norm_num
example : NNReal.sqrt 0 = 0 := by norm_num

end real_sqrt

<<<<<<< HEAD
section irrational

example : Irrational √2 := by norm_num1
example : Irrational √(5 - 2) := by norm_num1
-- big prime number
example : Irrational
  √5210644015679228794060694325390955853335898483908056458352183851018372555735221 := by norm_num1
example : Irrational √(7/2) := by norm_num1
example : Irrational √(1/2 + 1/2 + 1/3) := by norm_num1
example : Irrational (100^(1/3 : ℝ)) := by norm_num1
example : Irrational ((87/6) ^ (54/321 : ℝ)) := by norm_num1


end irrational
=======
section Factorial

open Nat

example : 0! = 1 := by norm_num1
example : 1! = 1 := by norm_num1
example : 2! = 2 := by norm_num1
example : 3! = 6 := by norm_num1
example : 4! = 24 := by norm_num1

example : 10! = 3628800 := by norm_num1
example : 1000! / 999! = 1000 := by norm_num1
example : (Nat.sqrt 1024)! = 32! := by norm_num1
example : (1 : ℚ) / 0 ! + 1 / 1 ! + 1 / 2 ! + 1 / 3! + 1 / 4! = 65 / 24 := by norm_num1

example : (4 + 2).ascFactorial 3 = 336 := by norm_num1
example : (5 + 5).descFactorial 2 = 90 := by norm_num1
example : (1000000).descFactorial 1000001 = 0 := by norm_num1

example : (200 : ℕ) ! / (10 ^ 370) = 78865 := by norm_num1

end Factorial
>>>>>>> e4e87963
<|MERGE_RESOLUTION|>--- conflicted
+++ resolved
@@ -496,7 +496,29 @@
 
 end real_sqrt
 
-<<<<<<< HEAD
+section Factorial
+
+open Nat
+
+example : 0! = 1 := by norm_num1
+example : 1! = 1 := by norm_num1
+example : 2! = 2 := by norm_num1
+example : 3! = 6 := by norm_num1
+example : 4! = 24 := by norm_num1
+
+example : 10! = 3628800 := by norm_num1
+example : 1000! / 999! = 1000 := by norm_num1
+example : (Nat.sqrt 1024)! = 32! := by norm_num1
+example : (1 : ℚ) / 0 ! + 1 / 1 ! + 1 / 2 ! + 1 / 3! + 1 / 4! = 65 / 24 := by norm_num1
+
+example : (4 + 2).ascFactorial 3 = 336 := by norm_num1
+example : (5 + 5).descFactorial 2 = 90 := by norm_num1
+example : (1000000).descFactorial 1000001 = 0 := by norm_num1
+
+example : (200 : ℕ) ! / (10 ^ 370) = 78865 := by norm_num1
+
+end Factorial
+
 section irrational
 
 example : Irrational √2 := by norm_num1
@@ -510,28 +532,4 @@
 example : Irrational ((87/6) ^ (54/321 : ℝ)) := by norm_num1
 
 
-end irrational
-=======
-section Factorial
-
-open Nat
-
-example : 0! = 1 := by norm_num1
-example : 1! = 1 := by norm_num1
-example : 2! = 2 := by norm_num1
-example : 3! = 6 := by norm_num1
-example : 4! = 24 := by norm_num1
-
-example : 10! = 3628800 := by norm_num1
-example : 1000! / 999! = 1000 := by norm_num1
-example : (Nat.sqrt 1024)! = 32! := by norm_num1
-example : (1 : ℚ) / 0 ! + 1 / 1 ! + 1 / 2 ! + 1 / 3! + 1 / 4! = 65 / 24 := by norm_num1
-
-example : (4 + 2).ascFactorial 3 = 336 := by norm_num1
-example : (5 + 5).descFactorial 2 = 90 := by norm_num1
-example : (1000000).descFactorial 1000001 = 0 := by norm_num1
-
-example : (200 : ℕ) ! / (10 ^ 370) = 78865 := by norm_num1
-
-end Factorial
->>>>>>> e4e87963
+end irrational